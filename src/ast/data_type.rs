--- conflicted
+++ resolved
@@ -20,11 +20,7 @@
 #[cfg(feature = "visitor")]
 use sqlparser_derive::{Visit, VisitMut};
 
-<<<<<<< HEAD
-use crate::ast::{display_comma_separated, IntervalUnit, ObjectName, StructField};
-=======
-use crate::ast::{display_comma_separated, ObjectName, StructField, UnionField};
->>>>>>> f9ab8dcc
+use crate::ast::{display_comma_separated, IntervalUnit, ObjectName, StructField, UnionField};
 
 use super::{value::escape_single_quote_string, ColumnDef};
 
@@ -180,10 +176,8 @@
     UnsignedInt4(Option<u64>),
     /// Unsigned integer with optional display width e.g. INTEGER UNSIGNED or INTEGER(11) UNSIGNED
     UnsignedInteger(Option<u64>),
-<<<<<<< HEAD
     /// Unsigned long with optional display width e.g. LONG UNSIGNED or LONG(20) UNSIGNED
     UnsignedLong(Option<u64>),
-=======
     /// Unsigned integer type in [clickhouse]
     /// Note: UInt8 mean 8 bits in [clickhouse]
     ///
@@ -214,7 +208,6 @@
     ///
     /// [clickhouse]: https://clickhouse.com/docs/en/sql-reference/data-types/int-uint
     UInt256,
->>>>>>> f9ab8dcc
     /// Big integer with optional display width e.g. BIGINT or BIGINT(20)
     BigInt(Option<u64>),
     /// Unsigned big integer with optional display width e.g. BIGINT UNSIGNED or BIGINT(20) UNSIGNED
@@ -318,10 +311,6 @@
     /// [hive]: https://docs.cloudera.com/cdw-runtime/cloud/impala-sql-reference/topics/impala-struct.html
     /// [bigquery]: https://cloud.google.com/bigquery/docs/reference/standard-sql/data-types#struct_type
     Struct(Vec<StructField>),
-<<<<<<< HEAD
-    /// Map
-    Map(Box<DataType>, Box<DataType>),
-=======
     /// Union
     ///
     /// [duckdb]: https://duckdb.org/docs/sql/data_types/union.html
@@ -334,7 +323,6 @@
     ///
     /// [clickhouse]: https://clickhouse.com/docs/en/sql-reference/data-types/lowcardinality
     LowCardinality(Box<DataType>),
->>>>>>> f9ab8dcc
     /// No type specified - only used with
     /// [`SQLiteDialect`](crate::dialect::SQLiteDialect), from statements such
     /// as `CREATE TABLE t1 (a)`.
@@ -492,9 +480,6 @@
             DataType::Timestamp(precision, timezone_info) => {
                 format_datetime_precision_and_tz(f, "TIMESTAMP", precision, timezone_info)
             }
-<<<<<<< HEAD
-            DataType::Interval(unit) => write!(f, "INTERVAL{unit}"),
-=======
             DataType::Datetime64(precision, timezone) => {
                 format_clickhouse_datetime_precision_and_timezone(
                     f,
@@ -503,8 +488,7 @@
                     timezone,
                 )
             }
-            DataType::Interval => write!(f, "INTERVAL"),
->>>>>>> f9ab8dcc
+            DataType::Interval(unit) => write!(f, "INTERVAL{unit}"),
             DataType::JSON => write!(f, "JSON"),
             DataType::JSONB => write!(f, "JSONB"),
             DataType::Regclass => write!(f, "REGCLASS"),
@@ -518,7 +502,6 @@
                 ArrayElemTypeDef::AngleBracket(t) => write!(f, "ARRAY<{t}>"),
                 ArrayElemTypeDef::Parenthesis(t) => write!(f, "Array({t})"),
             },
-            DataType::Map(k, v) => write!(f, "MAP<{k}, {v}>"),
             DataType::Custom(ty, modifiers) => {
                 if modifiers.is_empty() {
                     write!(f, "{ty}")
