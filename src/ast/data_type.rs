// Licensed under the Apache License, Version 2.0 (the "License");
// you may not use this file except in compliance with the License.
// You may obtain a copy of the License at
//
// http://www.apache.org/licenses/LICENSE-2.0
//
// Unless required by applicable law or agreed to in writing, software
// distributed under the License is distributed on an "AS IS" BASIS,
// WITHOUT WARRANTIES OR CONDITIONS OF ANY KIND, either express or implied.
// See the License for the specific language governing permissions and
// limitations under the License.

#[cfg(not(feature = "std"))]
use alloc::{boxed::Box, string::String, vec::Vec};
use core::fmt;

#[cfg(feature = "serde")]
use serde::{Deserialize, Serialize};

#[cfg(feature = "derive-visitor")]
use derive_visitor::{Drive, DriveMut};

use crate::ast::ObjectName;

use super::value::escape_single_quote_string;

/// SQL data types
#[derive(Debug, Clone, PartialEq, Eq, Hash)]
#[cfg_attr(feature = "serde", derive(Serialize, Deserialize))]
#[cfg_attr(feature = "derive-visitor", derive(Drive, DriveMut))]
pub enum DataType {
    /// Fixed-length character type e.g. CHARACTER(10)
<<<<<<< HEAD
    Character(#[cfg_attr(feature = "derive-visitor", drive(skip))] Option<u64>),
    /// Fixed-length char type e.g. CHAR(10)
    Char(#[cfg_attr(feature = "derive-visitor", drive(skip))] Option<u64>),
    /// Character varying type e.g. CHARACTER VARYING(10)
    CharacterVarying(#[cfg_attr(feature = "derive-visitor", drive(skip))] Option<u64>),
    /// Char varying type e.g. CHAR VARYING(10)
    CharVarying(#[cfg_attr(feature = "derive-visitor", drive(skip))] Option<u64>),
    /// Variable-length character type e.g. VARCHAR(10)
    Varchar(#[cfg_attr(feature = "derive-visitor", drive(skip))] Option<u64>),
=======
    Character(Option<CharacterLength>),
    /// Fixed-length char type e.g. CHAR(10)
    Char(Option<CharacterLength>),
    /// Character varying type e.g. CHARACTER VARYING(10)
    CharacterVarying(Option<CharacterLength>),
    /// Char varying type e.g. CHAR VARYING(10)
    CharVarying(Option<CharacterLength>),
    /// Variable-length character type e.g. VARCHAR(10)
    Varchar(Option<CharacterLength>),
>>>>>>> b32cbbd8
    /// Variable-length character type e.g. NVARCHAR(10)
    Nvarchar(#[cfg_attr(feature = "derive-visitor", drive(skip))] Option<u64>),
    /// Uuid type
    Uuid,
    /// Large character object with optional length e.g. CHARACTER LARGE OBJECT, CHARACTER LARGE OBJECT(1000), [standard]
    ///
    /// [standard]: https://jakewheat.github.io/sql-overview/sql-2016-foundation-grammar.html#character-large-object-type
    CharacterLargeObject(Option<u64>),
    /// Large character object with optional length e.g. CHAR LARGE OBJECT, CHAR LARGE OBJECT(1000), [standard]
    ///
    /// [standard]: https://jakewheat.github.io/sql-overview/sql-2016-foundation-grammar.html#character-large-object-type
    CharLargeObject(Option<u64>),
    /// Large character object with optional length e.g. CLOB, CLOB(1000), [standard]
    ///
    /// [standard]: https://jakewheat.github.io/sql-overview/sql-2016-foundation-grammar.html#character-large-object-type
    /// [Oracle]: https://docs.oracle.com/javadb/10.10.1.2/ref/rrefclob.html
    Clob(#[cfg_attr(feature = "derive-visitor", drive(skip))] Option<u64>),
    /// Fixed-length binary type with optional length e.g.  [standard], [MS SQL Server]
    ///
    /// [standard]: https://jakewheat.github.io/sql-overview/sql-2016-foundation-grammar.html#binary-string-type
    /// [MS SQL Server]: https://learn.microsoft.com/pt-br/sql/t-sql/data-types/binary-and-varbinary-transact-sql?view=sql-server-ver16
    Binary(#[cfg_attr(feature = "derive-visitor", drive(skip))] Option<u64>),
    /// Variable-length binary with optional length type e.g. [standard], [MS SQL Server]
    ///
    /// [standard]: https://jakewheat.github.io/sql-overview/sql-2016-foundation-grammar.html#binary-string-type
    /// [MS SQL Server]: https://learn.microsoft.com/pt-br/sql/t-sql/data-types/binary-and-varbinary-transact-sql?view=sql-server-ver16
    Varbinary(#[cfg_attr(feature = "derive-visitor", drive(skip))] Option<u64>),
    /// Large binary object with optional length e.g. BLOB, BLOB(1000), [standard], [Oracle]
    ///
    /// [standard]: https://jakewheat.github.io/sql-overview/sql-2016-foundation-grammar.html#binary-large-object-string-type
    /// [Oracle]: https://docs.oracle.com/javadb/10.8.3.0/ref/rrefblob.html
    Blob(#[cfg_attr(feature = "derive-visitor", drive(skip))] Option<u64>),
    /// Decimal type with optional precision and scale e.g. DECIMAL(10,2)
<<<<<<< HEAD
    Decimal(
        #[cfg_attr(feature = "derive-visitor", drive(skip))] Option<u64>,
        #[cfg_attr(feature = "derive-visitor", drive(skip))] Option<u64>,
    ),
=======
    Decimal(ExactNumberInfo),
>>>>>>> b32cbbd8
    /// Floating point with optional precision e.g. FLOAT(8)
    Float(#[cfg_attr(feature = "derive-visitor", drive(skip))] Option<u64>),
    /// Tiny integer with optional display width e.g. TINYINT or TINYINT(3)
    TinyInt(#[cfg_attr(feature = "derive-visitor", drive(skip))] Option<u64>),
    /// Unsigned tiny integer with optional display width e.g. TINYINT UNSIGNED or TINYINT(3) UNSIGNED
    UnsignedTinyInt(#[cfg_attr(feature = "derive-visitor", drive(skip))] Option<u64>),
    /// Small integer with optional display width e.g. SMALLINT or SMALLINT(5)
    SmallInt(#[cfg_attr(feature = "derive-visitor", drive(skip))] Option<u64>),
    /// Unsigned small integer with optional display width e.g. SMALLINT UNSIGNED or SMALLINT(5) UNSIGNED
    UnsignedSmallInt(#[cfg_attr(feature = "derive-visitor", drive(skip))] Option<u64>),
    /// MySQL medium integer ([1]) with optional display width e.g. MEDIUMINT or MEDIUMINT(5)
    ///
    /// [1]: https://dev.mysql.com/doc/refman/8.0/en/integer-types.html
    MediumInt(#[cfg_attr(feature = "derive-visitor", drive(skip))] Option<u64>),
    /// Unsigned medium integer ([1]) with optional display width e.g. MEDIUMINT UNSIGNED or MEDIUMINT(5) UNSIGNED
    ///
    /// [1]: https://dev.mysql.com/doc/refman/8.0/en/integer-types.html
    UnsignedMediumInt(#[cfg_attr(feature = "derive-visitor", drive(skip))] Option<u64>),
    /// Integer with optional display width e.g. INT or INT(11)
    Int(#[cfg_attr(feature = "derive-visitor", drive(skip))] Option<u64>),
    /// Integer with optional display width e.g. INTEGER or INTEGER(11)
    Integer(#[cfg_attr(feature = "derive-visitor", drive(skip))] Option<u64>),
    /// Unsigned integer with optional display width e.g. INT UNSIGNED or INT(11) UNSIGNED
    UnsignedInt(#[cfg_attr(feature = "derive-visitor", drive(skip))] Option<u64>),
    /// Unsigned integer with optional display width e.g. INTGER UNSIGNED or INTEGER(11) UNSIGNED
    UnsignedInteger(#[cfg_attr(feature = "derive-visitor", drive(skip))] Option<u64>),
    /// Big integer with optional display width e.g. BIGINT or BIGINT(20)
    BigInt(#[cfg_attr(feature = "derive-visitor", drive(skip))] Option<u64>),
    /// Unsigned big integer with optional display width e.g. BIGINT UNSIGNED or BIGINT(20) UNSIGNED
    UnsignedBigInt(#[cfg_attr(feature = "derive-visitor", drive(skip))] Option<u64>),
    /// Floating point e.g. REAL
    Real,
    /// Double
    Double,
    /// Double PRECISION e.g. [standard], [postgresql]
    ///
    /// [standard]: https://jakewheat.github.io/sql-overview/sql-2016-foundation-grammar.html#approximate-numeric-type
    /// [postgresql]: https://www.postgresql.org/docs/current/datatype-numeric.html
    DoublePrecision,
    /// Boolean
    Boolean,
    /// Date
    Date,
    /// Time
    Time(#[cfg_attr(feature = "derive-visitor", drive(skip))] TimezoneInfo),
    /// Datetime
    Datetime,
    /// Timestamp
    Timestamp(#[cfg_attr(feature = "derive-visitor", drive(skip))] TimezoneInfo),
    /// Interval
    Interval,
    /// Regclass used in postgresql serial
    Regclass,
    /// Text
    Text,
    /// String
    String,
    /// Bytea
    Bytea,
    /// Custom type such as enums
    Custom(ObjectName),
    /// Arrays
    Array(Box<DataType>),
    /// Enums
    Enum(#[cfg_attr(feature = "derive-visitor", drive(skip))] Vec<String>),
    /// Set
    Set(#[cfg_attr(feature = "derive-visitor", drive(skip))] Vec<String>),
}

impl fmt::Display for DataType {
    fn fmt(&self, f: &mut fmt::Formatter) -> fmt::Result {
        match self {
            DataType::Character(size) => format_character_string_type(f, "CHARACTER", size),
            DataType::Char(size) => format_character_string_type(f, "CHAR", size),
            DataType::CharacterVarying(size) => {
                format_character_string_type(f, "CHARACTER VARYING", size)
            }

            DataType::CharVarying(size) => format_character_string_type(f, "CHAR VARYING", size),
            DataType::Varchar(size) => format_character_string_type(f, "VARCHAR", size),
            DataType::Nvarchar(size) => {
                format_type_with_optional_length(f, "NVARCHAR", size, false)
            }
            DataType::Uuid => write!(f, "UUID"),
            DataType::CharacterLargeObject(size) => {
                format_type_with_optional_length(f, "CHARACTER LARGE OBJECT", size, false)
            }
            DataType::CharLargeObject(size) => {
                format_type_with_optional_length(f, "CHAR LARGE OBJECT", size, false)
            }
            DataType::Clob(size) => format_type_with_optional_length(f, "CLOB", size, false),
            DataType::Binary(size) => format_type_with_optional_length(f, "BINARY", size, false),
            DataType::Varbinary(size) => {
                format_type_with_optional_length(f, "VARBINARY", size, false)
            }
            DataType::Blob(size) => format_type_with_optional_length(f, "BLOB", size, false),
            DataType::Decimal(info) => {
                write!(f, "NUMERIC{}", info)
            }
            DataType::Float(size) => format_type_with_optional_length(f, "FLOAT", size, false),
            DataType::TinyInt(zerofill) => {
                format_type_with_optional_length(f, "TINYINT", zerofill, false)
            }
            DataType::UnsignedTinyInt(zerofill) => {
                format_type_with_optional_length(f, "TINYINT", zerofill, true)
            }
            DataType::SmallInt(zerofill) => {
                format_type_with_optional_length(f, "SMALLINT", zerofill, false)
            }
            DataType::UnsignedSmallInt(zerofill) => {
                format_type_with_optional_length(f, "SMALLINT", zerofill, true)
            }
            DataType::MediumInt(zerofill) => {
                format_type_with_optional_length(f, "MEDIUMINT", zerofill, false)
            }
            DataType::UnsignedMediumInt(zerofill) => {
                format_type_with_optional_length(f, "MEDIUMINT", zerofill, true)
            }
            DataType::Int(zerofill) => format_type_with_optional_length(f, "INT", zerofill, false),
            DataType::UnsignedInt(zerofill) => {
                format_type_with_optional_length(f, "INT", zerofill, true)
            }
            DataType::Integer(zerofill) => {
                format_type_with_optional_length(f, "INTEGER", zerofill, false)
            }
            DataType::UnsignedInteger(zerofill) => {
                format_type_with_optional_length(f, "INTEGER", zerofill, true)
            }
            DataType::BigInt(zerofill) => {
                format_type_with_optional_length(f, "BIGINT", zerofill, false)
            }
            DataType::UnsignedBigInt(zerofill) => {
                format_type_with_optional_length(f, "BIGINT", zerofill, true)
            }
            DataType::Real => write!(f, "REAL"),
            DataType::Double => write!(f, "DOUBLE"),
            DataType::DoublePrecision => write!(f, "DOUBLE PRECISION"),
            DataType::Boolean => write!(f, "BOOLEAN"),
            DataType::Date => write!(f, "DATE"),
            DataType::Time(timezone_info) => write!(f, "TIME{}", timezone_info),
            DataType::Datetime => write!(f, "DATETIME"),
            DataType::Timestamp(timezone_info) => write!(f, "TIMESTAMP{}", timezone_info),
            DataType::Interval => write!(f, "INTERVAL"),
            DataType::Regclass => write!(f, "REGCLASS"),
            DataType::Text => write!(f, "TEXT"),
            DataType::String => write!(f, "STRING"),
            DataType::Bytea => write!(f, "BYTEA"),
            DataType::Array(ty) => write!(f, "{}[]", ty),
            DataType::Custom(ty) => write!(f, "{}", ty),
            DataType::Enum(vals) => {
                write!(f, "ENUM(")?;
                for (i, v) in vals.iter().enumerate() {
                    if i != 0 {
                        write!(f, ", ")?;
                    }
                    write!(f, "'{}'", escape_single_quote_string(v))?;
                }
                write!(f, ")")
            }
            DataType::Set(vals) => {
                write!(f, "SET(")?;
                for (i, v) in vals.iter().enumerate() {
                    if i != 0 {
                        write!(f, ", ")?;
                    }
                    write!(f, "'{}'", escape_single_quote_string(v))?;
                }
                write!(f, ")")
            }
        }
    }
}

fn format_type_with_optional_length(
    f: &mut fmt::Formatter,
    sql_type: &'static str,
    len: &Option<u64>,
    unsigned: bool,
) -> fmt::Result {
    write!(f, "{}", sql_type)?;
    if let Some(len) = len {
        write!(f, "({})", len)?;
    }
    if unsigned {
        write!(f, " UNSIGNED")?;
    }
    Ok(())
}

fn format_character_string_type(
    f: &mut fmt::Formatter,
    sql_type: &str,
    size: &Option<CharacterLength>,
) -> fmt::Result {
    write!(f, "{}", sql_type)?;
    if let Some(size) = size {
        write!(f, "({})", size)?;
    }
    Ok(())
}

/// Timestamp and Time data types information about TimeZone formatting.
///
/// This is more related to a display information than real differences between each variant. To
/// guarantee compatibility with the input query we must maintain its exact information.
#[derive(Debug, Clone, PartialEq, Eq, Hash)]
#[cfg_attr(feature = "serde", derive(Serialize, Deserialize))]
pub enum TimezoneInfo {
    /// No information about time zone. E.g., TIMESTAMP
    None,
    /// Temporal type 'WITH TIME ZONE'. E.g., TIMESTAMP WITH TIME ZONE, [standard], [Oracle]
    ///
    /// [standard]: https://jakewheat.github.io/sql-overview/sql-2016-foundation-grammar.html#datetime-type
    /// [Oracle]: https://docs.oracle.com/en/database/oracle/oracle-database/12.2/nlspg/datetime-data-types-and-time-zone-support.html#GUID-3F1C388E-C651-43D5-ADBC-1A49E5C2CA05
    WithTimeZone,
    /// Temporal type 'WITHOUT TIME ZONE'. E.g., TIME WITHOUT TIME ZONE, [standard], [Postgresql]
    ///
    /// [standard]: https://jakewheat.github.io/sql-overview/sql-2016-foundation-grammar.html#datetime-type
    /// [Postgresql]: https://www.postgresql.org/docs/current/datatype-datetime.html
    WithoutTimeZone,
    /// Postgresql specific `WITH TIME ZONE` formatting, for both TIME and TIMESTAMP. E.g., TIMETZ, [Postgresql]
    ///
    /// [Postgresql]: https://www.postgresql.org/docs/current/datatype-datetime.html
    Tz,
}

impl fmt::Display for TimezoneInfo {
    fn fmt(&self, f: &mut fmt::Formatter<'_>) -> fmt::Result {
        match self {
            TimezoneInfo::None => {
                write!(f, "")
            }
            TimezoneInfo::WithTimeZone => {
                write!(f, " WITH TIME ZONE")
            }
            TimezoneInfo::WithoutTimeZone => {
                write!(f, " WITHOUT TIME ZONE")
            }
            TimezoneInfo::Tz => {
                // TZ is the only one that is displayed BEFORE the precision, so the datatype display
                // must be aware of that. Check <https://www.postgresql.org/docs/14/datatype-datetime.html>
                // for more information
                write!(f, "TZ")
            }
        }
    }
}

/// Additional information for `NUMERIC`, `DECIMAL`, and `DEC` data types
/// following the 2016 [standard].
///
/// [standard]: https://jakewheat.github.io/sql-overview/sql-2016-foundation-grammar.html#exact-numeric-type
#[derive(Debug, Clone, PartialEq, Eq, Hash)]
#[cfg_attr(feature = "serde", derive(Serialize, Deserialize))]
pub enum ExactNumberInfo {
    /// No additional information e.g. `DECIMAL`
    None,
    /// Only precision information e.g. `DECIMAL(10)`
    Precision(u64),
    /// Precision and scale information e.g. `DECIMAL(10,2)`
    PrecisionAndScale(u64, u64),
}

impl fmt::Display for ExactNumberInfo {
    fn fmt(&self, f: &mut fmt::Formatter<'_>) -> fmt::Result {
        match self {
            ExactNumberInfo::None => {
                write!(f, "")
            }
            ExactNumberInfo::Precision(p) => {
                write!(f, "({p})")
            }
            ExactNumberInfo::PrecisionAndScale(p, s) => {
                write!(f, "({p},{s})")
            }
        }
    }
}

/// Information about [character length][1], including length and possibly unit.
///
/// [1]: https://jakewheat.github.io/sql-overview/sql-2016-foundation-grammar.html#character-length
#[derive(Debug, Clone, PartialEq, Eq, Hash)]
#[cfg_attr(feature = "serde", derive(Serialize, Deserialize))]
pub struct CharacterLength {
    /// Default (if VARYING) or maximum (if not VARYING) length
    pub length: u64,
    /// Optional unit. If not informed, the ANSI handles it as CHARACTERS implicitly
    pub unit: Option<CharLengthUnits>,
}

impl fmt::Display for CharacterLength {
    fn fmt(&self, f: &mut fmt::Formatter<'_>) -> fmt::Result {
        write!(f, "{}", self.length)?;
        if let Some(unit) = &self.unit {
            write!(f, " {}", unit)?;
        }
        Ok(())
    }
}

/// Possible units for characters, initially based on 2016 ANSI [standard][1].
///
/// [1]: https://jakewheat.github.io/sql-overview/sql-2016-foundation-grammar.html#char-length-units
#[derive(Debug, Clone, PartialEq, Eq, Hash)]
#[cfg_attr(feature = "serde", derive(Serialize, Deserialize))]
pub enum CharLengthUnits {
    /// CHARACTERS unit
    Characters,
    /// OCTETS unit
    Octets,
}

impl fmt::Display for CharLengthUnits {
    fn fmt(&self, f: &mut fmt::Formatter<'_>) -> fmt::Result {
        match self {
            Self::Characters => {
                write!(f, "CHARACTERS")
            }
            Self::Octets => {
                write!(f, "OCTETS")
            }
        }
    }
}<|MERGE_RESOLUTION|>--- conflicted
+++ resolved
@@ -30,17 +30,6 @@
 #[cfg_attr(feature = "derive-visitor", derive(Drive, DriveMut))]
 pub enum DataType {
     /// Fixed-length character type e.g. CHARACTER(10)
-<<<<<<< HEAD
-    Character(#[cfg_attr(feature = "derive-visitor", drive(skip))] Option<u64>),
-    /// Fixed-length char type e.g. CHAR(10)
-    Char(#[cfg_attr(feature = "derive-visitor", drive(skip))] Option<u64>),
-    /// Character varying type e.g. CHARACTER VARYING(10)
-    CharacterVarying(#[cfg_attr(feature = "derive-visitor", drive(skip))] Option<u64>),
-    /// Char varying type e.g. CHAR VARYING(10)
-    CharVarying(#[cfg_attr(feature = "derive-visitor", drive(skip))] Option<u64>),
-    /// Variable-length character type e.g. VARCHAR(10)
-    Varchar(#[cfg_attr(feature = "derive-visitor", drive(skip))] Option<u64>),
-=======
     Character(Option<CharacterLength>),
     /// Fixed-length char type e.g. CHAR(10)
     Char(Option<CharacterLength>),
@@ -50,7 +39,6 @@
     CharVarying(Option<CharacterLength>),
     /// Variable-length character type e.g. VARCHAR(10)
     Varchar(Option<CharacterLength>),
->>>>>>> b32cbbd8
     /// Variable-length character type e.g. NVARCHAR(10)
     Nvarchar(#[cfg_attr(feature = "derive-visitor", drive(skip))] Option<u64>),
     /// Uuid type
@@ -84,14 +72,7 @@
     /// [Oracle]: https://docs.oracle.com/javadb/10.8.3.0/ref/rrefblob.html
     Blob(#[cfg_attr(feature = "derive-visitor", drive(skip))] Option<u64>),
     /// Decimal type with optional precision and scale e.g. DECIMAL(10,2)
-<<<<<<< HEAD
-    Decimal(
-        #[cfg_attr(feature = "derive-visitor", drive(skip))] Option<u64>,
-        #[cfg_attr(feature = "derive-visitor", drive(skip))] Option<u64>,
-    ),
-=======
     Decimal(ExactNumberInfo),
->>>>>>> b32cbbd8
     /// Floating point with optional precision e.g. FLOAT(8)
     Float(#[cfg_attr(feature = "derive-visitor", drive(skip))] Option<u64>),
     /// Tiny integer with optional display width e.g. TINYINT or TINYINT(3)
