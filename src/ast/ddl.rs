// Licensed to the Apache Software Foundation (ASF) under one
// or more contributor license agreements.  See the NOTICE file
// distributed with this work for additional information
// regarding copyright ownership.  The ASF licenses this file
// to you under the Apache License, Version 2.0 (the
// "License"); you may not use this file except in compliance
// with the License.  You may obtain a copy of the License at
//
//   http://www.apache.org/licenses/LICENSE-2.0
//
// Unless required by applicable law or agreed to in writing,
// software distributed under the License is distributed on an
// "AS IS" BASIS, WITHOUT WARRANTIES OR CONDITIONS OF ANY
// KIND, either express or implied.  See the License for the
// specific language governing permissions and limitations
// under the License.

//! AST types specific to CREATE/ALTER variants of [`Statement`](crate::ast::Statement)
//! (commonly referred to as Data Definition Language, or DDL)

#[cfg(not(feature = "std"))]
use alloc::{boxed::Box, format, string::String, vec, vec::Vec};
use core::fmt::{self, Display, Write};

#[cfg(feature = "serde")]
use serde::{Deserialize, Serialize};

#[cfg(feature = "visitor")]
use sqlparser_derive::{Visit, VisitMut};

use crate::ast::value::escape_single_quote_string;
use crate::ast::{
    display_comma_separated, display_separated,
<<<<<<< HEAD
    table_constraints::{
        ForeignKeyConstraint, PrimaryKeyConstraint, TableConstraint, UniqueConstraint,
    },
=======
    table_constraints::{CheckConstraint, ForeignKeyConstraint, TableConstraint},
>>>>>>> f861566c
    ArgMode, AttachedToken, CommentDef, ConditionalStatements, CreateFunctionBody,
    CreateFunctionUsing, CreateTableLikeKind, CreateTableOptions, CreateViewParams, DataType, Expr,
    FileFormat, FunctionBehavior, FunctionCalledOnNull, FunctionDesc, FunctionDeterminismSpecifier,
    FunctionParallel, HiveDistributionStyle, HiveFormat, HiveIOFormat, HiveRowFormat,
    HiveSetLocation, Ident, InitializeKind, MySQLColumnPosition, ObjectName, OnCommit,
    OneOrManyWithParens, OperateFunctionArg, OrderByExpr, ProjectionSelect, Query, RefreshModeKind,
    RowAccessPolicy, SequenceOptions, Spanned, SqlOption, StorageSerializationPolicy, TableVersion,
    Tag, TriggerEvent, TriggerExecBody, TriggerObject, TriggerPeriod, TriggerReferencing, Value,
    ValueWithSpan, WrappedCollection,
};
use crate::display_utils::{DisplayCommaSeparated, Indent, NewLine, SpaceOrNewline};
use crate::keywords::Keyword;
use crate::tokenizer::{Span, Token};

/// Index column type.
#[derive(Debug, Clone, PartialEq, PartialOrd, Eq, Ord, Hash)]
#[cfg_attr(feature = "serde", derive(Serialize, Deserialize))]
#[cfg_attr(feature = "visitor", derive(Visit, VisitMut))]
pub struct IndexColumn {
    pub column: OrderByExpr,
    pub operator_class: Option<Ident>,
}

impl From<Ident> for IndexColumn {
    fn from(c: Ident) -> Self {
        Self {
            column: OrderByExpr::from(c),
            operator_class: None,
        }
    }
}

impl<'a> From<&'a str> for IndexColumn {
    fn from(c: &'a str) -> Self {
        let ident = Ident::new(c);
        ident.into()
    }
}

impl fmt::Display for IndexColumn {
    fn fmt(&self, f: &mut fmt::Formatter) -> fmt::Result {
        write!(f, "{}", self.column)?;
        if let Some(operator_class) = &self.operator_class {
            write!(f, " {operator_class}")?;
        }
        Ok(())
    }
}

/// ALTER TABLE operation REPLICA IDENTITY values
/// See [Postgres ALTER TABLE docs](https://www.postgresql.org/docs/current/sql-altertable.html)
#[derive(Debug, Clone, PartialEq, PartialOrd, Eq, Ord, Hash)]
#[cfg_attr(feature = "serde", derive(Serialize, Deserialize))]
#[cfg_attr(feature = "visitor", derive(Visit, VisitMut))]
pub enum ReplicaIdentity {
    None,
    Full,
    Default,
    Index(Ident),
}

impl fmt::Display for ReplicaIdentity {
    fn fmt(&self, f: &mut fmt::Formatter) -> fmt::Result {
        match self {
            ReplicaIdentity::None => f.write_str("NONE"),
            ReplicaIdentity::Full => f.write_str("FULL"),
            ReplicaIdentity::Default => f.write_str("DEFAULT"),
            ReplicaIdentity::Index(idx) => write!(f, "USING INDEX {idx}"),
        }
    }
}

/// An `ALTER TABLE` (`Statement::AlterTable`) operation
#[derive(Debug, Clone, PartialEq, PartialOrd, Eq, Ord, Hash)]
#[cfg_attr(feature = "serde", derive(Serialize, Deserialize))]
#[cfg_attr(feature = "visitor", derive(Visit, VisitMut))]
pub enum AlterTableOperation {
    /// `ADD <table_constraint> [NOT VALID]`
    AddConstraint {
        constraint: TableConstraint,
        not_valid: bool,
    },
    /// `ADD [COLUMN] [IF NOT EXISTS] <column_def>`
    AddColumn {
        /// `[COLUMN]`.
        column_keyword: bool,
        /// `[IF NOT EXISTS]`
        if_not_exists: bool,
        /// <column_def>.
        column_def: ColumnDef,
        /// MySQL `ALTER TABLE` only  [FIRST | AFTER column_name]
        column_position: Option<MySQLColumnPosition>,
    },
    /// `ADD PROJECTION [IF NOT EXISTS] name ( SELECT <COLUMN LIST EXPR> [GROUP BY] [ORDER BY])`
    ///
    /// Note: this is a ClickHouse-specific operation.
    /// Please refer to [ClickHouse](https://clickhouse.com/docs/en/sql-reference/statements/alter/projection#add-projection)
    AddProjection {
        if_not_exists: bool,
        name: Ident,
        select: ProjectionSelect,
    },
    /// `DROP PROJECTION [IF EXISTS] name`
    ///
    /// Note: this is a ClickHouse-specific operation.
    /// Please refer to [ClickHouse](https://clickhouse.com/docs/en/sql-reference/statements/alter/projection#drop-projection)
    DropProjection {
        if_exists: bool,
        name: Ident,
    },
    /// `MATERIALIZE PROJECTION [IF EXISTS] name [IN PARTITION partition_name]`
    ///
    ///  Note: this is a ClickHouse-specific operation.
    /// Please refer to [ClickHouse](https://clickhouse.com/docs/en/sql-reference/statements/alter/projection#materialize-projection)
    MaterializeProjection {
        if_exists: bool,
        name: Ident,
        partition: Option<Ident>,
    },
    /// `CLEAR PROJECTION [IF EXISTS] name [IN PARTITION partition_name]`
    ///
    /// Note: this is a ClickHouse-specific operation.
    /// Please refer to [ClickHouse](https://clickhouse.com/docs/en/sql-reference/statements/alter/projection#clear-projection)
    ClearProjection {
        if_exists: bool,
        name: Ident,
        partition: Option<Ident>,
    },
    /// `DISABLE ROW LEVEL SECURITY`
    ///
    /// Note: this is a PostgreSQL-specific operation.
    DisableRowLevelSecurity,
    /// `DISABLE RULE rewrite_rule_name`
    ///
    /// Note: this is a PostgreSQL-specific operation.
    DisableRule {
        name: Ident,
    },
    /// `DISABLE TRIGGER [ trigger_name | ALL | USER ]`
    ///
    /// Note: this is a PostgreSQL-specific operation.
    DisableTrigger {
        name: Ident,
    },
    /// `DROP CONSTRAINT [ IF EXISTS ] <name>`
    DropConstraint {
        if_exists: bool,
        name: Ident,
        drop_behavior: Option<DropBehavior>,
    },
    /// `DROP [ COLUMN ] [ IF EXISTS ] <column_name> [ , <column_name>, ... ] [ CASCADE ]`
    DropColumn {
        has_column_keyword: bool,
        column_names: Vec<Ident>,
        if_exists: bool,
        drop_behavior: Option<DropBehavior>,
    },
    /// `ATTACH PART|PARTITION <partition_expr>`
    /// Note: this is a ClickHouse-specific operation, please refer to
    /// [ClickHouse](https://clickhouse.com/docs/en/sql-reference/statements/alter/partition#attach-partitionpart)
    AttachPartition {
        // PART is not a short form of PARTITION, it's a separate keyword
        // which represents a physical file on disk and partition is a logical entity.
        partition: Partition,
    },
    /// `DETACH PART|PARTITION <partition_expr>`
    /// Note: this is a ClickHouse-specific operation, please refer to
    /// [ClickHouse](https://clickhouse.com/docs/en/sql-reference/statements/alter/partition#detach-partitionpart)
    DetachPartition {
        // See `AttachPartition` for more details
        partition: Partition,
    },
    /// `FREEZE PARTITION <partition_expr>`
    /// Note: this is a ClickHouse-specific operation, please refer to
    /// [ClickHouse](https://clickhouse.com/docs/en/sql-reference/statements/alter/partition#freeze-partition)
    FreezePartition {
        partition: Partition,
        with_name: Option<Ident>,
    },
    /// `UNFREEZE PARTITION <partition_expr>`
    /// Note: this is a ClickHouse-specific operation, please refer to
    /// [ClickHouse](https://clickhouse.com/docs/en/sql-reference/statements/alter/partition#unfreeze-partition)
    UnfreezePartition {
        partition: Partition,
        with_name: Option<Ident>,
    },
    /// `DROP PRIMARY KEY`
    ///
    /// [MySQL](https://dev.mysql.com/doc/refman/8.4/en/alter-table.html)
    /// [Snowflake](https://docs.snowflake.com/en/sql-reference/constraints-drop)
    DropPrimaryKey {
        drop_behavior: Option<DropBehavior>,
    },
    /// `DROP FOREIGN KEY <fk_symbol>`
    ///
    /// [MySQL](https://dev.mysql.com/doc/refman/8.4/en/alter-table.html)
    /// [Snowflake](https://docs.snowflake.com/en/sql-reference/constraints-drop)
    DropForeignKey {
        name: Ident,
        drop_behavior: Option<DropBehavior>,
    },
    /// `DROP INDEX <index_name>`
    ///
    /// [MySQL]: https://dev.mysql.com/doc/refman/8.4/en/alter-table.html
    DropIndex {
        name: Ident,
    },
    /// `ENABLE ALWAYS RULE rewrite_rule_name`
    ///
    /// Note: this is a PostgreSQL-specific operation.
    EnableAlwaysRule {
        name: Ident,
    },
    /// `ENABLE ALWAYS TRIGGER trigger_name`
    ///
    /// Note: this is a PostgreSQL-specific operation.
    EnableAlwaysTrigger {
        name: Ident,
    },
    /// `ENABLE REPLICA RULE rewrite_rule_name`
    ///
    /// Note: this is a PostgreSQL-specific operation.
    EnableReplicaRule {
        name: Ident,
    },
    /// `ENABLE REPLICA TRIGGER trigger_name`
    ///
    /// Note: this is a PostgreSQL-specific operation.
    EnableReplicaTrigger {
        name: Ident,
    },
    /// `ENABLE ROW LEVEL SECURITY`
    ///
    /// Note: this is a PostgreSQL-specific operation.
    EnableRowLevelSecurity,
    /// `ENABLE RULE rewrite_rule_name`
    ///
    /// Note: this is a PostgreSQL-specific operation.
    EnableRule {
        name: Ident,
    },
    /// `ENABLE TRIGGER [ trigger_name | ALL | USER ]`
    ///
    /// Note: this is a PostgreSQL-specific operation.
    EnableTrigger {
        name: Ident,
    },
    /// `RENAME TO PARTITION (partition=val)`
    RenamePartitions {
        old_partitions: Vec<Expr>,
        new_partitions: Vec<Expr>,
    },
    /// REPLICA IDENTITY { DEFAULT | USING INDEX index_name | FULL | NOTHING }
    ///
    /// Note: this is a PostgreSQL-specific operation.
    /// Please refer to [PostgreSQL documentation](https://www.postgresql.org/docs/current/sql-altertable.html)
    ReplicaIdentity {
        identity: ReplicaIdentity,
    },
    /// Add Partitions
    AddPartitions {
        if_not_exists: bool,
        new_partitions: Vec<Partition>,
    },
    DropPartitions {
        partitions: Vec<Expr>,
        if_exists: bool,
    },
    /// `RENAME [ COLUMN ] <old_column_name> TO <new_column_name>`
    RenameColumn {
        old_column_name: Ident,
        new_column_name: Ident,
    },
    /// `RENAME TO <table_name>`
    RenameTable {
        table_name: RenameTableNameKind,
    },
    // CHANGE [ COLUMN ] <old_name> <new_name> <data_type> [ <options> ]
    ChangeColumn {
        old_name: Ident,
        new_name: Ident,
        data_type: DataType,
        options: Vec<ColumnOption>,
        /// MySQL `ALTER TABLE` only  [FIRST | AFTER column_name]
        column_position: Option<MySQLColumnPosition>,
    },
    // CHANGE [ COLUMN ] <col_name> <data_type> [ <options> ]
    ModifyColumn {
        col_name: Ident,
        data_type: DataType,
        options: Vec<ColumnOption>,
        /// MySQL `ALTER TABLE` only  [FIRST | AFTER column_name]
        column_position: Option<MySQLColumnPosition>,
    },
    /// `RENAME CONSTRAINT <old_constraint_name> TO <new_constraint_name>`
    ///
    /// Note: this is a PostgreSQL-specific operation.
    RenameConstraint {
        old_name: Ident,
        new_name: Ident,
    },
    /// `ALTER [ COLUMN ]`
    AlterColumn {
        column_name: Ident,
        op: AlterColumnOperation,
    },
    /// 'SWAP WITH <table_name>'
    ///
    /// Note: this is Snowflake specific <https://docs.snowflake.com/en/sql-reference/sql/alter-table>
    SwapWith {
        table_name: ObjectName,
    },
    /// 'SET TBLPROPERTIES ( { property_key [ = ] property_val } [, ...] )'
    SetTblProperties {
        table_properties: Vec<SqlOption>,
    },
    /// `OWNER TO { <new_owner> | CURRENT_ROLE | CURRENT_USER | SESSION_USER }`
    ///
    /// Note: this is PostgreSQL-specific <https://www.postgresql.org/docs/current/sql-altertable.html>
    OwnerTo {
        new_owner: Owner,
    },
    /// Snowflake table clustering options
    /// <https://docs.snowflake.com/en/sql-reference/sql/alter-table#clustering-actions-clusteringaction>
    ClusterBy {
        exprs: Vec<Expr>,
    },
    DropClusteringKey,
    SuspendRecluster,
    ResumeRecluster,
    /// `ALGORITHM [=] { DEFAULT | INSTANT | INPLACE | COPY }`
    ///
    /// [MySQL]-specific table alter algorithm.
    ///
    /// [MySQL]: https://dev.mysql.com/doc/refman/8.4/en/alter-table.html
    Algorithm {
        equals: bool,
        algorithm: AlterTableAlgorithm,
    },

    /// `LOCK [=] { DEFAULT | NONE | SHARED | EXCLUSIVE }`
    ///
    /// [MySQL]-specific table alter lock.
    ///
    /// [MySQL]: https://dev.mysql.com/doc/refman/8.4/en/alter-table.html
    Lock {
        equals: bool,
        lock: AlterTableLock,
    },
    /// `AUTO_INCREMENT [=] <value>`
    ///
    /// [MySQL]-specific table option for raising current auto increment value.
    ///
    /// [MySQL]: https://dev.mysql.com/doc/refman/8.4/en/alter-table.html
    AutoIncrement {
        equals: bool,
        value: ValueWithSpan,
    },
    /// `VALIDATE CONSTRAINT <name>`
    ValidateConstraint {
        name: Ident,
    },
    /// Arbitrary parenthesized `SET` options.
    ///
    /// Example:
    /// ```sql
    /// SET (scale_factor = 0.01, threshold = 500)`
    /// ```
    /// [PostgreSQL](https://www.postgresql.org/docs/current/sql-altertable.html)
    SetOptionsParens {
        options: Vec<SqlOption>,
    },
}

/// An `ALTER Policy` (`Statement::AlterPolicy`) operation
///
/// [PostgreSQL Documentation](https://www.postgresql.org/docs/current/sql-altertable.html)
#[derive(Debug, Clone, PartialEq, PartialOrd, Eq, Ord, Hash)]
#[cfg_attr(feature = "serde", derive(Serialize, Deserialize))]
#[cfg_attr(feature = "visitor", derive(Visit, VisitMut))]
pub enum AlterPolicyOperation {
    Rename {
        new_name: Ident,
    },
    Apply {
        to: Option<Vec<Owner>>,
        using: Option<Expr>,
        with_check: Option<Expr>,
    },
}

impl fmt::Display for AlterPolicyOperation {
    fn fmt(&self, f: &mut fmt::Formatter) -> fmt::Result {
        match self {
            AlterPolicyOperation::Rename { new_name } => {
                write!(f, " RENAME TO {new_name}")
            }
            AlterPolicyOperation::Apply {
                to,
                using,
                with_check,
            } => {
                if let Some(to) = to {
                    write!(f, " TO {}", display_comma_separated(to))?;
                }
                if let Some(using) = using {
                    write!(f, " USING ({using})")?;
                }
                if let Some(with_check) = with_check {
                    write!(f, " WITH CHECK ({with_check})")?;
                }
                Ok(())
            }
        }
    }
}

/// [MySQL] `ALTER TABLE` algorithm.
///
/// [MySQL]: https://dev.mysql.com/doc/refman/8.4/en/alter-table.html
#[derive(Debug, Clone, PartialEq, PartialOrd, Eq, Ord, Hash)]
#[cfg_attr(feature = "serde", derive(Serialize, Deserialize))]
#[cfg_attr(feature = "visitor", derive(Visit, VisitMut))]
pub enum AlterTableAlgorithm {
    Default,
    Instant,
    Inplace,
    Copy,
}

impl fmt::Display for AlterTableAlgorithm {
    fn fmt(&self, f: &mut fmt::Formatter) -> fmt::Result {
        f.write_str(match self {
            Self::Default => "DEFAULT",
            Self::Instant => "INSTANT",
            Self::Inplace => "INPLACE",
            Self::Copy => "COPY",
        })
    }
}

/// [MySQL] `ALTER TABLE` lock.
///
/// [MySQL]: https://dev.mysql.com/doc/refman/8.4/en/alter-table.html
#[derive(Debug, Clone, PartialEq, PartialOrd, Eq, Ord, Hash)]
#[cfg_attr(feature = "serde", derive(Serialize, Deserialize))]
#[cfg_attr(feature = "visitor", derive(Visit, VisitMut))]
pub enum AlterTableLock {
    Default,
    None,
    Shared,
    Exclusive,
}

impl fmt::Display for AlterTableLock {
    fn fmt(&self, f: &mut fmt::Formatter) -> fmt::Result {
        f.write_str(match self {
            Self::Default => "DEFAULT",
            Self::None => "NONE",
            Self::Shared => "SHARED",
            Self::Exclusive => "EXCLUSIVE",
        })
    }
}

#[derive(Debug, Clone, PartialEq, PartialOrd, Eq, Ord, Hash)]
#[cfg_attr(feature = "serde", derive(Serialize, Deserialize))]
#[cfg_attr(feature = "visitor", derive(Visit, VisitMut))]
pub enum Owner {
    Ident(Ident),
    CurrentRole,
    CurrentUser,
    SessionUser,
}

impl fmt::Display for Owner {
    fn fmt(&self, f: &mut fmt::Formatter) -> fmt::Result {
        match self {
            Owner::Ident(ident) => write!(f, "{ident}"),
            Owner::CurrentRole => write!(f, "CURRENT_ROLE"),
            Owner::CurrentUser => write!(f, "CURRENT_USER"),
            Owner::SessionUser => write!(f, "SESSION_USER"),
        }
    }
}

#[derive(Debug, Clone, PartialEq, PartialOrd, Eq, Ord, Hash)]
#[cfg_attr(feature = "serde", derive(Serialize, Deserialize))]
#[cfg_attr(feature = "visitor", derive(Visit, VisitMut))]
pub enum AlterConnectorOwner {
    User(Ident),
    Role(Ident),
}

impl fmt::Display for AlterConnectorOwner {
    fn fmt(&self, f: &mut fmt::Formatter) -> fmt::Result {
        match self {
            AlterConnectorOwner::User(ident) => write!(f, "USER {ident}"),
            AlterConnectorOwner::Role(ident) => write!(f, "ROLE {ident}"),
        }
    }
}

#[derive(Debug, Clone, PartialEq, PartialOrd, Eq, Ord, Hash)]
#[cfg_attr(feature = "serde", derive(Serialize, Deserialize))]
#[cfg_attr(feature = "visitor", derive(Visit, VisitMut))]
pub enum AlterIndexOperation {
    RenameIndex { index_name: ObjectName },
}

impl fmt::Display for AlterTableOperation {
    fn fmt(&self, f: &mut fmt::Formatter) -> fmt::Result {
        match self {
            AlterTableOperation::AddPartitions {
                if_not_exists,
                new_partitions,
            } => write!(
                f,
                "ADD{ine} {}",
                display_separated(new_partitions, " "),
                ine = if *if_not_exists { " IF NOT EXISTS" } else { "" }
            ),
            AlterTableOperation::AddConstraint {
                not_valid,
                constraint,
            } => {
                write!(f, "ADD {constraint}")?;
                if *not_valid {
                    write!(f, " NOT VALID")?;
                }
                Ok(())
            }
            AlterTableOperation::AddColumn {
                column_keyword,
                if_not_exists,
                column_def,
                column_position,
            } => {
                write!(f, "ADD")?;
                if *column_keyword {
                    write!(f, " COLUMN")?;
                }
                if *if_not_exists {
                    write!(f, " IF NOT EXISTS")?;
                }
                write!(f, " {column_def}")?;

                if let Some(position) = column_position {
                    write!(f, " {position}")?;
                }

                Ok(())
            }
            AlterTableOperation::AddProjection {
                if_not_exists,
                name,
                select: query,
            } => {
                write!(f, "ADD PROJECTION")?;
                if *if_not_exists {
                    write!(f, " IF NOT EXISTS")?;
                }
                write!(f, " {name} ({query})")
            }
            AlterTableOperation::Algorithm { equals, algorithm } => {
                write!(
                    f,
                    "ALGORITHM {}{}",
                    if *equals { "= " } else { "" },
                    algorithm
                )
            }
            AlterTableOperation::DropProjection { if_exists, name } => {
                write!(f, "DROP PROJECTION")?;
                if *if_exists {
                    write!(f, " IF EXISTS")?;
                }
                write!(f, " {name}")
            }
            AlterTableOperation::MaterializeProjection {
                if_exists,
                name,
                partition,
            } => {
                write!(f, "MATERIALIZE PROJECTION")?;
                if *if_exists {
                    write!(f, " IF EXISTS")?;
                }
                write!(f, " {name}")?;
                if let Some(partition) = partition {
                    write!(f, " IN PARTITION {partition}")?;
                }
                Ok(())
            }
            AlterTableOperation::ClearProjection {
                if_exists,
                name,
                partition,
            } => {
                write!(f, "CLEAR PROJECTION")?;
                if *if_exists {
                    write!(f, " IF EXISTS")?;
                }
                write!(f, " {name}")?;
                if let Some(partition) = partition {
                    write!(f, " IN PARTITION {partition}")?;
                }
                Ok(())
            }
            AlterTableOperation::AlterColumn { column_name, op } => {
                write!(f, "ALTER COLUMN {column_name} {op}")
            }
            AlterTableOperation::DisableRowLevelSecurity => {
                write!(f, "DISABLE ROW LEVEL SECURITY")
            }
            AlterTableOperation::DisableRule { name } => {
                write!(f, "DISABLE RULE {name}")
            }
            AlterTableOperation::DisableTrigger { name } => {
                write!(f, "DISABLE TRIGGER {name}")
            }
            AlterTableOperation::DropPartitions {
                partitions,
                if_exists,
            } => write!(
                f,
                "DROP{ie} PARTITION ({})",
                display_comma_separated(partitions),
                ie = if *if_exists { " IF EXISTS" } else { "" }
            ),
            AlterTableOperation::DropConstraint {
                if_exists,
                name,
                drop_behavior,
            } => {
                write!(
                    f,
                    "DROP CONSTRAINT {}{}",
                    if *if_exists { "IF EXISTS " } else { "" },
                    name
                )?;
                if let Some(drop_behavior) = drop_behavior {
                    write!(f, " {drop_behavior}")?;
                }
                Ok(())
            }
            AlterTableOperation::DropPrimaryKey { drop_behavior } => {
                write!(f, "DROP PRIMARY KEY")?;
                if let Some(drop_behavior) = drop_behavior {
                    write!(f, " {drop_behavior}")?;
                }
                Ok(())
            }
            AlterTableOperation::DropForeignKey {
                name,
                drop_behavior,
            } => {
                write!(f, "DROP FOREIGN KEY {name}")?;
                if let Some(drop_behavior) = drop_behavior {
                    write!(f, " {drop_behavior}")?;
                }
                Ok(())
            }
            AlterTableOperation::DropIndex { name } => write!(f, "DROP INDEX {name}"),
            AlterTableOperation::DropColumn {
                has_column_keyword,
                column_names: column_name,
                if_exists,
                drop_behavior,
            } => {
                write!(
                    f,
                    "DROP {}{}{}",
                    if *has_column_keyword { "COLUMN " } else { "" },
                    if *if_exists { "IF EXISTS " } else { "" },
                    display_comma_separated(column_name),
                )?;
                if let Some(drop_behavior) = drop_behavior {
                    write!(f, " {drop_behavior}")?;
                }
                Ok(())
            }
            AlterTableOperation::AttachPartition { partition } => {
                write!(f, "ATTACH {partition}")
            }
            AlterTableOperation::DetachPartition { partition } => {
                write!(f, "DETACH {partition}")
            }
            AlterTableOperation::EnableAlwaysRule { name } => {
                write!(f, "ENABLE ALWAYS RULE {name}")
            }
            AlterTableOperation::EnableAlwaysTrigger { name } => {
                write!(f, "ENABLE ALWAYS TRIGGER {name}")
            }
            AlterTableOperation::EnableReplicaRule { name } => {
                write!(f, "ENABLE REPLICA RULE {name}")
            }
            AlterTableOperation::EnableReplicaTrigger { name } => {
                write!(f, "ENABLE REPLICA TRIGGER {name}")
            }
            AlterTableOperation::EnableRowLevelSecurity => {
                write!(f, "ENABLE ROW LEVEL SECURITY")
            }
            AlterTableOperation::EnableRule { name } => {
                write!(f, "ENABLE RULE {name}")
            }
            AlterTableOperation::EnableTrigger { name } => {
                write!(f, "ENABLE TRIGGER {name}")
            }
            AlterTableOperation::RenamePartitions {
                old_partitions,
                new_partitions,
            } => write!(
                f,
                "PARTITION ({}) RENAME TO PARTITION ({})",
                display_comma_separated(old_partitions),
                display_comma_separated(new_partitions)
            ),
            AlterTableOperation::RenameColumn {
                old_column_name,
                new_column_name,
            } => write!(f, "RENAME COLUMN {old_column_name} TO {new_column_name}"),
            AlterTableOperation::RenameTable { table_name } => {
                write!(f, "RENAME {table_name}")
            }
            AlterTableOperation::ChangeColumn {
                old_name,
                new_name,
                data_type,
                options,
                column_position,
            } => {
                write!(f, "CHANGE COLUMN {old_name} {new_name} {data_type}")?;
                if !options.is_empty() {
                    write!(f, " {}", display_separated(options, " "))?;
                }
                if let Some(position) = column_position {
                    write!(f, " {position}")?;
                }

                Ok(())
            }
            AlterTableOperation::ModifyColumn {
                col_name,
                data_type,
                options,
                column_position,
            } => {
                write!(f, "MODIFY COLUMN {col_name} {data_type}")?;
                if !options.is_empty() {
                    write!(f, " {}", display_separated(options, " "))?;
                }
                if let Some(position) = column_position {
                    write!(f, " {position}")?;
                }

                Ok(())
            }
            AlterTableOperation::RenameConstraint { old_name, new_name } => {
                write!(f, "RENAME CONSTRAINT {old_name} TO {new_name}")
            }
            AlterTableOperation::SwapWith { table_name } => {
                write!(f, "SWAP WITH {table_name}")
            }
            AlterTableOperation::OwnerTo { new_owner } => {
                write!(f, "OWNER TO {new_owner}")
            }
            AlterTableOperation::SetTblProperties { table_properties } => {
                write!(
                    f,
                    "SET TBLPROPERTIES({})",
                    display_comma_separated(table_properties)
                )
            }
            AlterTableOperation::FreezePartition {
                partition,
                with_name,
            } => {
                write!(f, "FREEZE {partition}")?;
                if let Some(name) = with_name {
                    write!(f, " WITH NAME {name}")?;
                }
                Ok(())
            }
            AlterTableOperation::UnfreezePartition {
                partition,
                with_name,
            } => {
                write!(f, "UNFREEZE {partition}")?;
                if let Some(name) = with_name {
                    write!(f, " WITH NAME {name}")?;
                }
                Ok(())
            }
            AlterTableOperation::ClusterBy { exprs } => {
                write!(f, "CLUSTER BY ({})", display_comma_separated(exprs))?;
                Ok(())
            }
            AlterTableOperation::DropClusteringKey => {
                write!(f, "DROP CLUSTERING KEY")?;
                Ok(())
            }
            AlterTableOperation::SuspendRecluster => {
                write!(f, "SUSPEND RECLUSTER")?;
                Ok(())
            }
            AlterTableOperation::ResumeRecluster => {
                write!(f, "RESUME RECLUSTER")?;
                Ok(())
            }
            AlterTableOperation::AutoIncrement { equals, value } => {
                write!(
                    f,
                    "AUTO_INCREMENT {}{}",
                    if *equals { "= " } else { "" },
                    value
                )
            }
            AlterTableOperation::Lock { equals, lock } => {
                write!(f, "LOCK {}{}", if *equals { "= " } else { "" }, lock)
            }
            AlterTableOperation::ReplicaIdentity { identity } => {
                write!(f, "REPLICA IDENTITY {identity}")
            }
            AlterTableOperation::ValidateConstraint { name } => {
                write!(f, "VALIDATE CONSTRAINT {name}")
            }
            AlterTableOperation::SetOptionsParens { options } => {
                write!(f, "SET ({})", display_comma_separated(options))
            }
        }
    }
}

impl fmt::Display for AlterIndexOperation {
    fn fmt(&self, f: &mut fmt::Formatter) -> fmt::Result {
        match self {
            AlterIndexOperation::RenameIndex { index_name } => {
                write!(f, "RENAME TO {index_name}")
            }
        }
    }
}

/// An `ALTER TYPE` statement (`Statement::AlterType`)
#[derive(Debug, Clone, PartialEq, PartialOrd, Eq, Ord, Hash)]
#[cfg_attr(feature = "serde", derive(Serialize, Deserialize))]
#[cfg_attr(feature = "visitor", derive(Visit, VisitMut))]
pub struct AlterType {
    pub name: ObjectName,
    pub operation: AlterTypeOperation,
}

/// An [AlterType] operation
#[derive(Debug, Clone, PartialEq, PartialOrd, Eq, Ord, Hash)]
#[cfg_attr(feature = "serde", derive(Serialize, Deserialize))]
#[cfg_attr(feature = "visitor", derive(Visit, VisitMut))]
pub enum AlterTypeOperation {
    Rename(AlterTypeRename),
    AddValue(AlterTypeAddValue),
    RenameValue(AlterTypeRenameValue),
}

/// See [AlterTypeOperation::Rename]
#[derive(Debug, Clone, PartialEq, PartialOrd, Eq, Ord, Hash)]
#[cfg_attr(feature = "serde", derive(Serialize, Deserialize))]
#[cfg_attr(feature = "visitor", derive(Visit, VisitMut))]
pub struct AlterTypeRename {
    pub new_name: Ident,
}

/// See [AlterTypeOperation::AddValue]
#[derive(Debug, Clone, PartialEq, PartialOrd, Eq, Ord, Hash)]
#[cfg_attr(feature = "serde", derive(Serialize, Deserialize))]
#[cfg_attr(feature = "visitor", derive(Visit, VisitMut))]
pub struct AlterTypeAddValue {
    pub if_not_exists: bool,
    pub value: Ident,
    pub position: Option<AlterTypeAddValuePosition>,
}

/// See [AlterTypeAddValue]
#[derive(Debug, Clone, PartialEq, PartialOrd, Eq, Ord, Hash)]
#[cfg_attr(feature = "serde", derive(Serialize, Deserialize))]
#[cfg_attr(feature = "visitor", derive(Visit, VisitMut))]
pub enum AlterTypeAddValuePosition {
    Before(Ident),
    After(Ident),
}

/// See [AlterTypeOperation::RenameValue]
#[derive(Debug, Clone, PartialEq, PartialOrd, Eq, Ord, Hash)]
#[cfg_attr(feature = "serde", derive(Serialize, Deserialize))]
#[cfg_attr(feature = "visitor", derive(Visit, VisitMut))]
pub struct AlterTypeRenameValue {
    pub from: Ident,
    pub to: Ident,
}

impl fmt::Display for AlterTypeOperation {
    fn fmt(&self, f: &mut fmt::Formatter) -> fmt::Result {
        match self {
            Self::Rename(AlterTypeRename { new_name }) => {
                write!(f, "RENAME TO {new_name}")
            }
            Self::AddValue(AlterTypeAddValue {
                if_not_exists,
                value,
                position,
            }) => {
                write!(f, "ADD VALUE")?;
                if *if_not_exists {
                    write!(f, " IF NOT EXISTS")?;
                }
                write!(f, " {value}")?;
                match position {
                    Some(AlterTypeAddValuePosition::Before(neighbor_value)) => {
                        write!(f, " BEFORE {neighbor_value}")?;
                    }
                    Some(AlterTypeAddValuePosition::After(neighbor_value)) => {
                        write!(f, " AFTER {neighbor_value}")?;
                    }
                    None => {}
                };
                Ok(())
            }
            Self::RenameValue(AlterTypeRenameValue { from, to }) => {
                write!(f, "RENAME VALUE {from} TO {to}")
            }
        }
    }
}

/// An `ALTER COLUMN` (`Statement::AlterTable`) operation
#[derive(Debug, Clone, PartialEq, PartialOrd, Eq, Ord, Hash)]
#[cfg_attr(feature = "serde", derive(Serialize, Deserialize))]
#[cfg_attr(feature = "visitor", derive(Visit, VisitMut))]
pub enum AlterColumnOperation {
    /// `SET NOT NULL`
    SetNotNull,
    /// `DROP NOT NULL`
    DropNotNull,
    /// `SET DEFAULT <expr>`
    SetDefault { value: Expr },
    /// `DROP DEFAULT`
    DropDefault,
    /// `[SET DATA] TYPE <data_type> [USING <expr>]`
    SetDataType {
        data_type: DataType,
        /// PostgreSQL specific
        using: Option<Expr>,
        /// Set to true if the statement includes the `SET DATA TYPE` keywords
        had_set: bool,
    },

    /// `ADD GENERATED { ALWAYS | BY DEFAULT } AS IDENTITY [ ( sequence_options ) ]`
    ///
    /// Note: this is a PostgreSQL-specific operation.
    AddGenerated {
        generated_as: Option<GeneratedAs>,
        sequence_options: Option<Vec<SequenceOptions>>,
    },
}

impl fmt::Display for AlterColumnOperation {
    fn fmt(&self, f: &mut fmt::Formatter) -> fmt::Result {
        match self {
            AlterColumnOperation::SetNotNull => write!(f, "SET NOT NULL",),
            AlterColumnOperation::DropNotNull => write!(f, "DROP NOT NULL",),
            AlterColumnOperation::SetDefault { value } => {
                write!(f, "SET DEFAULT {value}")
            }
            AlterColumnOperation::DropDefault => {
                write!(f, "DROP DEFAULT")
            }
            AlterColumnOperation::SetDataType {
                data_type,
                using,
                had_set,
            } => {
                if *had_set {
                    write!(f, "SET DATA ")?;
                }
                write!(f, "TYPE {data_type}")?;
                if let Some(expr) = using {
                    write!(f, " USING {expr}")?;
                }
                Ok(())
            }
            AlterColumnOperation::AddGenerated {
                generated_as,
                sequence_options,
            } => {
                let generated_as = match generated_as {
                    Some(GeneratedAs::Always) => " ALWAYS",
                    Some(GeneratedAs::ByDefault) => " BY DEFAULT",
                    _ => "",
                };

                write!(f, "ADD GENERATED{generated_as} AS IDENTITY",)?;
                if let Some(options) = sequence_options {
                    write!(f, " (")?;

                    for sequence_option in options {
                        write!(f, "{sequence_option}")?;
                    }

                    write!(f, " )")?;
                }
                Ok(())
            }
        }
    }
}

/// Representation whether a definition can can contains the KEY or INDEX keywords with the same
/// meaning.
///
/// This enum initially is directed to `FULLTEXT`,`SPATIAL`, and `UNIQUE` indexes on create table
/// statements of `MySQL` [(1)].
///
/// [1]: https://dev.mysql.com/doc/refman/8.0/en/create-table.html
#[derive(Debug, Copy, Clone, PartialEq, PartialOrd, Eq, Ord, Hash)]
#[cfg_attr(feature = "serde", derive(Serialize, Deserialize))]
#[cfg_attr(feature = "visitor", derive(Visit, VisitMut))]
pub enum KeyOrIndexDisplay {
    /// Nothing to display
    None,
    /// Display the KEY keyword
    Key,
    /// Display the INDEX keyword
    Index,
}

impl KeyOrIndexDisplay {
    pub fn is_none(self) -> bool {
        matches!(self, Self::None)
    }
}

impl fmt::Display for KeyOrIndexDisplay {
    fn fmt(&self, f: &mut fmt::Formatter) -> fmt::Result {
        let left_space = matches!(f.align(), Some(fmt::Alignment::Right));

        if left_space && !self.is_none() {
            f.write_char(' ')?
        }

        match self {
            KeyOrIndexDisplay::None => {
                write!(f, "")
            }
            KeyOrIndexDisplay::Key => {
                write!(f, "KEY")
            }
            KeyOrIndexDisplay::Index => {
                write!(f, "INDEX")
            }
        }
    }
}

/// Indexing method used by that index.
///
/// This structure isn't present on ANSI, but is found at least in [`MySQL` CREATE TABLE][1],
/// [`MySQL` CREATE INDEX][2], and [Postgresql CREATE INDEX][3] statements.
///
/// [1]: https://dev.mysql.com/doc/refman/8.0/en/create-table.html
/// [2]: https://dev.mysql.com/doc/refman/8.0/en/create-index.html
/// [3]: https://www.postgresql.org/docs/14/sql-createindex.html
#[derive(Debug, Clone, PartialEq, PartialOrd, Eq, Ord, Hash)]
#[cfg_attr(feature = "serde", derive(Serialize, Deserialize))]
#[cfg_attr(feature = "visitor", derive(Visit, VisitMut))]
pub enum IndexType {
    BTree,
    Hash,
    GIN,
    GiST,
    SPGiST,
    BRIN,
    Bloom,
    /// Users may define their own index types, which would
    /// not be covered by the above variants.
    Custom(Ident),
}

impl fmt::Display for IndexType {
    fn fmt(&self, f: &mut fmt::Formatter) -> fmt::Result {
        match self {
            Self::BTree => write!(f, "BTREE"),
            Self::Hash => write!(f, "HASH"),
            Self::GIN => write!(f, "GIN"),
            Self::GiST => write!(f, "GIST"),
            Self::SPGiST => write!(f, "SPGIST"),
            Self::BRIN => write!(f, "BRIN"),
            Self::Bloom => write!(f, "BLOOM"),
            Self::Custom(name) => write!(f, "{name}"),
        }
    }
}

/// MySQL index option, used in [`CREATE TABLE`], [`CREATE INDEX`], and [`ALTER TABLE`].
///
/// [`CREATE TABLE`]: https://dev.mysql.com/doc/refman/8.4/en/create-table.html
/// [`CREATE INDEX`]: https://dev.mysql.com/doc/refman/8.4/en/create-index.html
/// [`ALTER TABLE`]: https://dev.mysql.com/doc/refman/8.4/en/alter-table.html
#[derive(Debug, Clone, PartialEq, PartialOrd, Eq, Ord, Hash)]
#[cfg_attr(feature = "serde", derive(Serialize, Deserialize))]
#[cfg_attr(feature = "visitor", derive(Visit, VisitMut))]
pub enum IndexOption {
    /// `USING { BTREE | HASH }`: Index type to use for the index.
    ///
    /// Note that we permissively parse non-MySQL index types, like `GIN`.
    Using(IndexType),
    /// `COMMENT 'string'`: Specifies a comment for the index.
    Comment(String),
}

impl fmt::Display for IndexOption {
    fn fmt(&self, f: &mut fmt::Formatter) -> fmt::Result {
        match self {
            Self::Using(index_type) => write!(f, "USING {index_type}"),
            Self::Comment(s) => write!(f, "COMMENT '{s}'"),
        }
    }
}

/// [PostgreSQL] unique index nulls handling option: `[ NULLS [ NOT ] DISTINCT ]`
///
/// [PostgreSQL]: https://www.postgresql.org/docs/17/sql-altertable.html
#[derive(Debug, Clone, PartialEq, PartialOrd, Eq, Ord, Hash)]
#[cfg_attr(feature = "serde", derive(Serialize, Deserialize))]
#[cfg_attr(feature = "visitor", derive(Visit, VisitMut))]
pub enum NullsDistinctOption {
    /// Not specified
    None,
    /// NULLS DISTINCT
    Distinct,
    /// NULLS NOT DISTINCT
    NotDistinct,
}

impl fmt::Display for NullsDistinctOption {
    fn fmt(&self, f: &mut fmt::Formatter) -> fmt::Result {
        match self {
            Self::None => Ok(()),
            Self::Distinct => write!(f, " NULLS DISTINCT"),
            Self::NotDistinct => write!(f, " NULLS NOT DISTINCT"),
        }
    }
}

#[derive(Debug, Clone, PartialEq, PartialOrd, Eq, Ord, Hash)]
#[cfg_attr(feature = "serde", derive(Serialize, Deserialize))]
#[cfg_attr(feature = "visitor", derive(Visit, VisitMut))]
pub struct ProcedureParam {
    pub name: Ident,
    pub data_type: DataType,
    pub mode: Option<ArgMode>,
    pub default: Option<Expr>,
}

impl fmt::Display for ProcedureParam {
    fn fmt(&self, f: &mut fmt::Formatter) -> fmt::Result {
        if let Some(mode) = &self.mode {
            if let Some(default) = &self.default {
                write!(f, "{mode} {} {} = {}", self.name, self.data_type, default)
            } else {
                write!(f, "{mode} {} {}", self.name, self.data_type)
            }
        } else if let Some(default) = &self.default {
            write!(f, "{} {} = {}", self.name, self.data_type, default)
        } else {
            write!(f, "{} {}", self.name, self.data_type)
        }
    }
}

/// SQL column definition
#[derive(Debug, Clone, PartialEq, PartialOrd, Eq, Ord, Hash)]
#[cfg_attr(feature = "serde", derive(Serialize, Deserialize))]
#[cfg_attr(feature = "visitor", derive(Visit, VisitMut))]
pub struct ColumnDef {
    pub name: Ident,
    pub data_type: DataType,
    pub options: Vec<ColumnOptionDef>,
}

impl fmt::Display for ColumnDef {
    fn fmt(&self, f: &mut fmt::Formatter) -> fmt::Result {
        if self.data_type == DataType::Unspecified {
            write!(f, "{}", self.name)?;
        } else {
            write!(f, "{} {}", self.name, self.data_type)?;
        }
        for option in &self.options {
            write!(f, " {option}")?;
        }
        Ok(())
    }
}

/// Column definition specified in a `CREATE VIEW` statement.
///
/// Syntax
/// ```markdown
/// <name> [data_type][OPTIONS(option, ...)]
///
/// option: <name> = <value>
/// ```
///
/// Examples:
/// ```sql
/// name
/// age OPTIONS(description = "age column", tag = "prod")
/// amount COMMENT 'The total amount for the order line'
/// created_at DateTime64
/// ```
#[derive(Debug, Clone, PartialEq, PartialOrd, Eq, Ord, Hash)]
#[cfg_attr(feature = "serde", derive(Serialize, Deserialize))]
#[cfg_attr(feature = "visitor", derive(Visit, VisitMut))]
pub struct ViewColumnDef {
    pub name: Ident,
    pub data_type: Option<DataType>,
    pub options: Option<ColumnOptions>,
}

#[derive(Debug, Clone, PartialEq, PartialOrd, Eq, Ord, Hash)]
#[cfg_attr(feature = "serde", derive(Serialize, Deserialize))]
#[cfg_attr(feature = "visitor", derive(Visit, VisitMut))]
pub enum ColumnOptions {
    CommaSeparated(Vec<ColumnOption>),
    SpaceSeparated(Vec<ColumnOption>),
}

impl ColumnOptions {
    pub fn as_slice(&self) -> &[ColumnOption] {
        match self {
            ColumnOptions::CommaSeparated(options) => options.as_slice(),
            ColumnOptions::SpaceSeparated(options) => options.as_slice(),
        }
    }
}

impl fmt::Display for ViewColumnDef {
    fn fmt(&self, f: &mut fmt::Formatter) -> fmt::Result {
        write!(f, "{}", self.name)?;
        if let Some(data_type) = self.data_type.as_ref() {
            write!(f, " {data_type}")?;
        }
        if let Some(options) = self.options.as_ref() {
            match options {
                ColumnOptions::CommaSeparated(column_options) => {
                    write!(f, " {}", display_comma_separated(column_options.as_slice()))?;
                }
                ColumnOptions::SpaceSeparated(column_options) => {
                    write!(f, " {}", display_separated(column_options.as_slice(), " "))?
                }
            }
        }
        Ok(())
    }
}

/// An optionally-named `ColumnOption`: `[ CONSTRAINT <name> ] <column-option>`.
///
/// Note that implementations are substantially more permissive than the ANSI
/// specification on what order column options can be presented in, and whether
/// they are allowed to be named. The specification distinguishes between
/// constraints (NOT NULL, UNIQUE, PRIMARY KEY, and CHECK), which can be named
/// and can appear in any order, and other options (DEFAULT, GENERATED), which
/// cannot be named and must appear in a fixed order. `PostgreSQL`, however,
/// allows preceding any option with `CONSTRAINT <name>`, even those that are
/// not really constraints, like NULL and DEFAULT. MSSQL is less permissive,
/// allowing DEFAULT, UNIQUE, PRIMARY KEY and CHECK to be named, but not NULL or
/// NOT NULL constraints (the last of which is in violation of the spec).
///
/// For maximum flexibility, we don't distinguish between constraint and
/// non-constraint options, lumping them all together under the umbrella of
/// "column options," and we allow any column option to be named.
#[derive(Debug, Clone, PartialEq, PartialOrd, Eq, Ord, Hash)]
#[cfg_attr(feature = "serde", derive(Serialize, Deserialize))]
#[cfg_attr(feature = "visitor", derive(Visit, VisitMut))]
pub struct ColumnOptionDef {
    pub name: Option<Ident>,
    pub option: ColumnOption,
}

impl fmt::Display for ColumnOptionDef {
    fn fmt(&self, f: &mut fmt::Formatter) -> fmt::Result {
        write!(f, "{}{}", display_constraint_name(&self.name), self.option)
    }
}

/// Identity is a column option for defining an identity or autoincrement column in a `CREATE TABLE` statement.
/// Syntax
/// ```sql
/// { IDENTITY | AUTOINCREMENT } [ (seed , increment) | START num INCREMENT num ] [ ORDER | NOORDER ]
/// ```
/// [MS SQL Server]: https://learn.microsoft.com/en-us/sql/t-sql/statements/create-table-transact-sql-identity-property
/// [Snowflake]: https://docs.snowflake.com/en/sql-reference/sql/create-table
#[derive(Debug, Clone, PartialEq, PartialOrd, Eq, Ord, Hash)]
#[cfg_attr(feature = "serde", derive(Serialize, Deserialize))]
#[cfg_attr(feature = "visitor", derive(Visit, VisitMut))]
pub enum IdentityPropertyKind {
    /// An identity property declared via the `AUTOINCREMENT` key word
    /// Example:
    /// ```sql
    ///  AUTOINCREMENT(100, 1) NOORDER
    ///  AUTOINCREMENT START 100 INCREMENT 1 ORDER
    /// ```
    /// [Snowflake]: https://docs.snowflake.com/en/sql-reference/sql/create-table
    Autoincrement(IdentityProperty),
    /// An identity property declared via the `IDENTITY` key word
    /// Example, [MS SQL Server] or [Snowflake]:
    /// ```sql
    ///  IDENTITY(100, 1)
    /// ```
    /// [Snowflake]
    /// ```sql
    ///  IDENTITY(100, 1) ORDER
    ///  IDENTITY START 100 INCREMENT 1 NOORDER
    /// ```
    /// [MS SQL Server]: https://learn.microsoft.com/en-us/sql/t-sql/statements/create-table-transact-sql-identity-property
    /// [Snowflake]: https://docs.snowflake.com/en/sql-reference/sql/create-table
    Identity(IdentityProperty),
}

impl fmt::Display for IdentityPropertyKind {
    fn fmt(&self, f: &mut fmt::Formatter) -> fmt::Result {
        let (command, property) = match self {
            IdentityPropertyKind::Identity(property) => ("IDENTITY", property),
            IdentityPropertyKind::Autoincrement(property) => ("AUTOINCREMENT", property),
        };
        write!(f, "{command}")?;
        if let Some(parameters) = &property.parameters {
            write!(f, "{parameters}")?;
        }
        if let Some(order) = &property.order {
            write!(f, "{order}")?;
        }
        Ok(())
    }
}

#[derive(Debug, Clone, PartialEq, PartialOrd, Eq, Ord, Hash)]
#[cfg_attr(feature = "serde", derive(Serialize, Deserialize))]
#[cfg_attr(feature = "visitor", derive(Visit, VisitMut))]
pub struct IdentityProperty {
    pub parameters: Option<IdentityPropertyFormatKind>,
    pub order: Option<IdentityPropertyOrder>,
}

/// A format of parameters of identity column.
///
/// It is [Snowflake] specific.
/// Syntax
/// ```sql
/// (seed , increment) | START num INCREMENT num
/// ```
/// [MS SQL Server] uses one way of representing these parameters.
/// Syntax
/// ```sql
/// (seed , increment)
/// ```
/// [MS SQL Server]: https://learn.microsoft.com/en-us/sql/t-sql/statements/create-table-transact-sql-identity-property
/// [Snowflake]: https://docs.snowflake.com/en/sql-reference/sql/create-table
#[derive(Debug, Clone, PartialEq, PartialOrd, Eq, Ord, Hash)]
#[cfg_attr(feature = "serde", derive(Serialize, Deserialize))]
#[cfg_attr(feature = "visitor", derive(Visit, VisitMut))]
pub enum IdentityPropertyFormatKind {
    /// A parameters of identity column declared like parameters of function call
    /// Example:
    /// ```sql
    ///  (100, 1)
    /// ```
    /// [MS SQL Server]: https://learn.microsoft.com/en-us/sql/t-sql/statements/create-table-transact-sql-identity-property
    /// [Snowflake]: https://docs.snowflake.com/en/sql-reference/sql/create-table
    FunctionCall(IdentityParameters),
    /// A parameters of identity column declared with keywords `START` and `INCREMENT`
    /// Example:
    /// ```sql
    ///  START 100 INCREMENT 1
    /// ```
    /// [Snowflake]: https://docs.snowflake.com/en/sql-reference/sql/create-table
    StartAndIncrement(IdentityParameters),
}

impl fmt::Display for IdentityPropertyFormatKind {
    fn fmt(&self, f: &mut fmt::Formatter) -> fmt::Result {
        match self {
            IdentityPropertyFormatKind::FunctionCall(parameters) => {
                write!(f, "({}, {})", parameters.seed, parameters.increment)
            }
            IdentityPropertyFormatKind::StartAndIncrement(parameters) => {
                write!(
                    f,
                    " START {} INCREMENT {}",
                    parameters.seed, parameters.increment
                )
            }
        }
    }
}
#[derive(Debug, Clone, PartialEq, PartialOrd, Eq, Ord, Hash)]
#[cfg_attr(feature = "serde", derive(Serialize, Deserialize))]
#[cfg_attr(feature = "visitor", derive(Visit, VisitMut))]
pub struct IdentityParameters {
    pub seed: Expr,
    pub increment: Expr,
}

/// The identity column option specifies how values are generated for the auto-incremented column, either in increasing or decreasing order.
/// Syntax
/// ```sql
/// ORDER | NOORDER
/// ```
/// [Snowflake]: https://docs.snowflake.com/en/sql-reference/sql/create-table
#[derive(Debug, Clone, PartialEq, PartialOrd, Eq, Ord, Hash)]
#[cfg_attr(feature = "serde", derive(Serialize, Deserialize))]
#[cfg_attr(feature = "visitor", derive(Visit, VisitMut))]
pub enum IdentityPropertyOrder {
    Order,
    NoOrder,
}

impl fmt::Display for IdentityPropertyOrder {
    fn fmt(&self, f: &mut fmt::Formatter) -> fmt::Result {
        match self {
            IdentityPropertyOrder::Order => write!(f, " ORDER"),
            IdentityPropertyOrder::NoOrder => write!(f, " NOORDER"),
        }
    }
}

/// Column policy that identify a security policy of access to a column.
/// Syntax
/// ```sql
/// [ WITH ] MASKING POLICY <policy_name> [ USING ( <col_name> , <cond_col1> , ... ) ]
/// [ WITH ] PROJECTION POLICY <policy_name>
/// ```
/// [Snowflake]: https://docs.snowflake.com/en/sql-reference/sql/create-table
#[derive(Debug, Clone, PartialEq, PartialOrd, Eq, Ord, Hash)]
#[cfg_attr(feature = "serde", derive(Serialize, Deserialize))]
#[cfg_attr(feature = "visitor", derive(Visit, VisitMut))]
pub enum ColumnPolicy {
    MaskingPolicy(ColumnPolicyProperty),
    ProjectionPolicy(ColumnPolicyProperty),
}

impl fmt::Display for ColumnPolicy {
    fn fmt(&self, f: &mut fmt::Formatter) -> fmt::Result {
        let (command, property) = match self {
            ColumnPolicy::MaskingPolicy(property) => ("MASKING POLICY", property),
            ColumnPolicy::ProjectionPolicy(property) => ("PROJECTION POLICY", property),
        };
        if property.with {
            write!(f, "WITH ")?;
        }
        write!(f, "{command} {}", property.policy_name)?;
        if let Some(using_columns) = &property.using_columns {
            write!(f, " USING ({})", display_comma_separated(using_columns))?;
        }
        Ok(())
    }
}

#[derive(Debug, Clone, PartialEq, PartialOrd, Eq, Ord, Hash)]
#[cfg_attr(feature = "serde", derive(Serialize, Deserialize))]
#[cfg_attr(feature = "visitor", derive(Visit, VisitMut))]
pub struct ColumnPolicyProperty {
    /// This flag indicates that the column policy option is declared using the `WITH` prefix.
    /// Example
    /// ```sql
    /// WITH PROJECTION POLICY sample_policy
    /// ```
    /// [Snowflake]: https://docs.snowflake.com/en/sql-reference/sql/create-table
    pub with: bool,
    pub policy_name: ObjectName,
    pub using_columns: Option<Vec<Ident>>,
}

/// Tags option of column
/// Syntax
/// ```sql
/// [ WITH ] TAG ( <tag_name> = '<tag_value>' [ , <tag_name> = '<tag_value>' , ... ] )
/// ```
/// [Snowflake]: https://docs.snowflake.com/en/sql-reference/sql/create-table
#[derive(Debug, Clone, PartialEq, PartialOrd, Eq, Ord, Hash)]
#[cfg_attr(feature = "serde", derive(Serialize, Deserialize))]
#[cfg_attr(feature = "visitor", derive(Visit, VisitMut))]
pub struct TagsColumnOption {
    /// This flag indicates that the tags option is declared using the `WITH` prefix.
    /// Example:
    /// ```sql
    /// WITH TAG (A = 'Tag A')
    /// ```
    /// [Snowflake]: https://docs.snowflake.com/en/sql-reference/sql/create-table
    pub with: bool,
    pub tags: Vec<Tag>,
}

impl fmt::Display for TagsColumnOption {
    fn fmt(&self, f: &mut fmt::Formatter) -> fmt::Result {
        if self.with {
            write!(f, "WITH ")?;
        }
        write!(f, "TAG ({})", display_comma_separated(&self.tags))?;
        Ok(())
    }
}

/// `ColumnOption`s are modifiers that follow a column definition in a `CREATE
/// TABLE` statement.
#[derive(Debug, Clone, PartialEq, PartialOrd, Eq, Ord, Hash)]
#[cfg_attr(feature = "serde", derive(Serialize, Deserialize))]
#[cfg_attr(feature = "visitor", derive(Visit, VisitMut))]
pub enum ColumnOption {
    /// `NULL`
    Null,
    /// `NOT NULL`
    NotNull,
    /// `DEFAULT <restricted-expr>`
    Default(Expr),

    /// `MATERIALIZE <expr>`
    /// Syntax: `b INT MATERIALIZE (a + 1)`
    ///
    /// [ClickHouse](https://clickhouse.com/docs/en/sql-reference/statements/create/table#default_values)
    Materialized(Expr),
    /// `EPHEMERAL [<expr>]`
    ///
    /// [ClickHouse](https://clickhouse.com/docs/en/sql-reference/statements/create/table#default_values)
    Ephemeral(Option<Expr>),
    /// `ALIAS <expr>`
    ///
    /// [ClickHouse](https://clickhouse.com/docs/en/sql-reference/statements/create/table#default_values)
    Alias(Expr),

    /// `PRIMARY KEY [<constraint_characteristics>]`
    PrimaryKey(PrimaryKeyConstraint),
    /// `UNIQUE [<constraint_characteristics>]`
    Unique(UniqueConstraint),
    /// A referential integrity constraint (`REFERENCES <foreign_table> (<referred_columns>)
    /// [ MATCH { FULL | PARTIAL | SIMPLE } ]
    /// { [ON DELETE <referential_action>] [ON UPDATE <referential_action>] |
    ///   [ON UPDATE <referential_action>] [ON DELETE <referential_action>]
    /// }         
    /// [<constraint_characteristics>]
    /// `).
    ForeignKey(ForeignKeyConstraint),
    /// `CHECK (<expr>)`
    Check(CheckConstraint),
    /// Dialect-specific options, such as:
    /// - MySQL's `AUTO_INCREMENT` or SQLite's `AUTOINCREMENT`
    /// - ...
    DialectSpecific(Vec<Token>),
    CharacterSet(ObjectName),
    Collation(ObjectName),
    Comment(String),
    OnUpdate(Expr),
    /// `Generated`s are modifiers that follow a column definition in a `CREATE
    /// TABLE` statement.
    Generated {
        generated_as: GeneratedAs,
        sequence_options: Option<Vec<SequenceOptions>>,
        generation_expr: Option<Expr>,
        generation_expr_mode: Option<GeneratedExpressionMode>,
        /// false if 'GENERATED ALWAYS' is skipped (option starts with AS)
        generated_keyword: bool,
    },
    /// BigQuery specific: Explicit column options in a view [1] or table [2]
    /// Syntax
    /// ```sql
    /// OPTIONS(description="field desc")
    /// ```
    /// [1]: https://cloud.google.com/bigquery/docs/reference/standard-sql/data-definition-language#view_column_option_list
    /// [2]: https://cloud.google.com/bigquery/docs/reference/standard-sql/data-definition-language#column_option_list
    Options(Vec<SqlOption>),
    /// Creates an identity or an autoincrement column in a table.
    /// Syntax
    /// ```sql
    /// { IDENTITY | AUTOINCREMENT } [ (seed , increment) | START num INCREMENT num ] [ ORDER | NOORDER ]
    /// ```
    /// [MS SQL Server]: https://learn.microsoft.com/en-us/sql/t-sql/statements/create-table-transact-sql-identity-property
    /// [Snowflake]: https://docs.snowflake.com/en/sql-reference/sql/create-table
    Identity(IdentityPropertyKind),
    /// SQLite specific: ON CONFLICT option on column definition
    /// <https://www.sqlite.org/lang_conflict.html>
    OnConflict(Keyword),
    /// Snowflake specific: an option of specifying security masking or projection policy to set on a column.
    /// Syntax:
    /// ```sql
    /// [ WITH ] MASKING POLICY <policy_name> [ USING ( <col_name> , <cond_col1> , ... ) ]
    /// [ WITH ] PROJECTION POLICY <policy_name>
    /// ```
    /// [Snowflake]: https://docs.snowflake.com/en/sql-reference/sql/create-table
    Policy(ColumnPolicy),
    /// Snowflake specific: Specifies the tag name and the tag string value.
    /// Syntax:
    /// ```sql
    /// [ WITH ] TAG ( <tag_name> = '<tag_value>' [ , <tag_name> = '<tag_value>' , ... ] )
    /// ```
    /// [Snowflake]: https://docs.snowflake.com/en/sql-reference/sql/create-table
    Tags(TagsColumnOption),
    /// MySQL specific: Spatial reference identifier
    /// Syntax:
    /// ```sql
    /// CREATE TABLE geom (g GEOMETRY NOT NULL SRID 4326);
    /// ```
    /// [MySQL]: https://dev.mysql.com/doc/refman/8.4/en/creating-spatial-indexes.html
    Srid(Box<Expr>),
    /// MySQL specific: Column is invisible via SELECT *
    /// Syntax:
    /// ```sql
    /// CREATE TABLE t (foo INT, bar INT INVISIBLE);
    /// ```
    /// [MySQL]: https://dev.mysql.com/doc/refman/8.4/en/invisible-columns.html
    Invisible,
}

<<<<<<< HEAD
impl From<UniqueConstraint> for ColumnOption {
    fn from(c: UniqueConstraint) -> Self {
        ColumnOption::Unique(c)
    }
}

impl From<PrimaryKeyConstraint> for ColumnOption {
    fn from(c: PrimaryKeyConstraint) -> Self {
        ColumnOption::PrimaryKey(c)
    }
}

=======
impl From<CheckConstraint> for ColumnOption {
    fn from(c: CheckConstraint) -> Self {
        ColumnOption::Check(c)
    }
}
>>>>>>> f861566c
impl From<ForeignKeyConstraint> for ColumnOption {
    fn from(fk: ForeignKeyConstraint) -> Self {
        ColumnOption::ForeignKey(fk)
    }
}

impl fmt::Display for ColumnOption {
    fn fmt(&self, f: &mut fmt::Formatter) -> fmt::Result {
        use ColumnOption::*;
        match self {
            Null => write!(f, "NULL"),
            NotNull => write!(f, "NOT NULL"),
            Default(expr) => write!(f, "DEFAULT {expr}"),
            Materialized(expr) => write!(f, "MATERIALIZED {expr}"),
            Ephemeral(expr) => {
                if let Some(e) = expr {
                    write!(f, "EPHEMERAL {e}")
                } else {
                    write!(f, "EPHEMERAL")
                }
            }
            Alias(expr) => write!(f, "ALIAS {expr}"),
            PrimaryKey(constraint) => {
                write!(f, "PRIMARY KEY")?;
                if let Some(characteristics) = &constraint.characteristics {
                    write!(f, " {characteristics}")?;
                }
                Ok(())
            }
            Unique(constraint) => {
                write!(f, "UNIQUE")?;
                if let Some(characteristics) = &constraint.characteristics {
                    write!(f, " {characteristics}")?;
                }
                Ok(())
            }
            ForeignKey(constraint) => {
                write!(f, "REFERENCES {}", constraint.foreign_table)?;
                if !constraint.referred_columns.is_empty() {
                    write!(
                        f,
                        " ({})",
                        display_comma_separated(&constraint.referred_columns)
                    )?;
                }
                if let Some(match_kind) = &constraint.match_kind {
                    write!(f, " {match_kind}")?;
                }
                if let Some(action) = &constraint.on_delete {
                    write!(f, " ON DELETE {action}")?;
                }
                if let Some(action) = &constraint.on_update {
                    write!(f, " ON UPDATE {action}")?;
                }
                if let Some(characteristics) = &constraint.characteristics {
                    write!(f, " {characteristics}")?;
                }
                Ok(())
            }
            Check(constraint) => write!(f, "{constraint}"),
            DialectSpecific(val) => write!(f, "{}", display_separated(val, " ")),
            CharacterSet(n) => write!(f, "CHARACTER SET {n}"),
            Collation(n) => write!(f, "COLLATE {n}"),
            Comment(v) => write!(f, "COMMENT '{}'", escape_single_quote_string(v)),
            OnUpdate(expr) => write!(f, "ON UPDATE {expr}"),
            Generated {
                generated_as,
                sequence_options,
                generation_expr,
                generation_expr_mode,
                generated_keyword,
            } => {
                if let Some(expr) = generation_expr {
                    let modifier = match generation_expr_mode {
                        None => "",
                        Some(GeneratedExpressionMode::Virtual) => " VIRTUAL",
                        Some(GeneratedExpressionMode::Stored) => " STORED",
                    };
                    if *generated_keyword {
                        write!(f, "GENERATED ALWAYS AS ({expr}){modifier}")?;
                    } else {
                        write!(f, "AS ({expr}){modifier}")?;
                    }
                    Ok(())
                } else {
                    // Like Postgres - generated from sequence
                    let when = match generated_as {
                        GeneratedAs::Always => "ALWAYS",
                        GeneratedAs::ByDefault => "BY DEFAULT",
                        // ExpStored goes with an expression, handled above
                        GeneratedAs::ExpStored => unreachable!(),
                    };
                    write!(f, "GENERATED {when} AS IDENTITY")?;
                    if sequence_options.is_some() {
                        let so = sequence_options.as_ref().unwrap();
                        if !so.is_empty() {
                            write!(f, " (")?;
                        }
                        for sequence_option in so {
                            write!(f, "{sequence_option}")?;
                        }
                        if !so.is_empty() {
                            write!(f, " )")?;
                        }
                    }
                    Ok(())
                }
            }
            Options(options) => {
                write!(f, "OPTIONS({})", display_comma_separated(options))
            }
            Identity(parameters) => {
                write!(f, "{parameters}")
            }
            OnConflict(keyword) => {
                write!(f, "ON CONFLICT {keyword:?}")?;
                Ok(())
            }
            Policy(parameters) => {
                write!(f, "{parameters}")
            }
            Tags(tags) => {
                write!(f, "{tags}")
            }
            Srid(srid) => {
                write!(f, "SRID {srid}")
            }
            Invisible => {
                write!(f, "INVISIBLE")
            }
        }
    }
}

/// `GeneratedAs`s are modifiers that follow a column option in a `generated`.
/// 'ExpStored' is used for a column generated from an expression and stored.
#[derive(Debug, Clone, PartialEq, PartialOrd, Eq, Ord, Hash)]
#[cfg_attr(feature = "serde", derive(Serialize, Deserialize))]
#[cfg_attr(feature = "visitor", derive(Visit, VisitMut))]
pub enum GeneratedAs {
    Always,
    ByDefault,
    ExpStored,
}

/// `GeneratedExpressionMode`s are modifiers that follow an expression in a `generated`.
/// No modifier is typically the same as Virtual.
#[derive(Debug, Clone, PartialEq, PartialOrd, Eq, Ord, Hash)]
#[cfg_attr(feature = "serde", derive(Serialize, Deserialize))]
#[cfg_attr(feature = "visitor", derive(Visit, VisitMut))]
pub enum GeneratedExpressionMode {
    Virtual,
    Stored,
}

#[must_use]
pub(crate) fn display_constraint_name(name: &'_ Option<Ident>) -> impl fmt::Display + '_ {
    struct ConstraintName<'a>(&'a Option<Ident>);
    impl fmt::Display for ConstraintName<'_> {
        fn fmt(&self, f: &mut fmt::Formatter) -> fmt::Result {
            if let Some(name) = self.0 {
                write!(f, "CONSTRAINT {name} ")?;
            }
            Ok(())
        }
    }
    ConstraintName(name)
}

/// If `option` is
/// * `Some(inner)` => create display struct for `"{prefix}{inner}{postfix}"`
/// * `_` => do nothing
#[must_use]
pub(crate) fn display_option<'a, T: fmt::Display>(
    prefix: &'a str,
    postfix: &'a str,
    option: &'a Option<T>,
) -> impl fmt::Display + 'a {
    struct OptionDisplay<'a, T>(&'a str, &'a str, &'a Option<T>);
    impl<T: fmt::Display> fmt::Display for OptionDisplay<'_, T> {
        fn fmt(&self, f: &mut fmt::Formatter) -> fmt::Result {
            if let Some(inner) = self.2 {
                let (prefix, postfix) = (self.0, self.1);
                write!(f, "{prefix}{inner}{postfix}")?;
            }
            Ok(())
        }
    }
    OptionDisplay(prefix, postfix, option)
}

/// If `option` is
/// * `Some(inner)` => create display struct for `" {inner}"`
/// * `_` => do nothing
#[must_use]
pub(crate) fn display_option_spaced<T: fmt::Display>(option: &Option<T>) -> impl fmt::Display + '_ {
    display_option(" ", "", option)
}

/// `<constraint_characteristics> = [ DEFERRABLE | NOT DEFERRABLE ] [ INITIALLY DEFERRED | INITIALLY IMMEDIATE ] [ ENFORCED | NOT ENFORCED ]`
///
/// Used in UNIQUE and foreign key constraints. The individual settings may occur in any order.
#[derive(Debug, Copy, Clone, PartialEq, PartialOrd, Default, Eq, Ord, Hash)]
#[cfg_attr(feature = "serde", derive(Serialize, Deserialize))]
#[cfg_attr(feature = "visitor", derive(Visit, VisitMut))]
pub struct ConstraintCharacteristics {
    /// `[ DEFERRABLE | NOT DEFERRABLE ]`
    pub deferrable: Option<bool>,
    /// `[ INITIALLY DEFERRED | INITIALLY IMMEDIATE ]`
    pub initially: Option<DeferrableInitial>,
    /// `[ ENFORCED | NOT ENFORCED ]`
    pub enforced: Option<bool>,
}

#[derive(Debug, Copy, Clone, PartialEq, PartialOrd, Eq, Ord, Hash)]
#[cfg_attr(feature = "serde", derive(Serialize, Deserialize))]
#[cfg_attr(feature = "visitor", derive(Visit, VisitMut))]
pub enum DeferrableInitial {
    /// `INITIALLY IMMEDIATE`
    Immediate,
    /// `INITIALLY DEFERRED`
    Deferred,
}

impl ConstraintCharacteristics {
    fn deferrable_text(&self) -> Option<&'static str> {
        self.deferrable.map(|deferrable| {
            if deferrable {
                "DEFERRABLE"
            } else {
                "NOT DEFERRABLE"
            }
        })
    }

    fn initially_immediate_text(&self) -> Option<&'static str> {
        self.initially
            .map(|initially_immediate| match initially_immediate {
                DeferrableInitial::Immediate => "INITIALLY IMMEDIATE",
                DeferrableInitial::Deferred => "INITIALLY DEFERRED",
            })
    }

    fn enforced_text(&self) -> Option<&'static str> {
        self.enforced.map(
            |enforced| {
                if enforced {
                    "ENFORCED"
                } else {
                    "NOT ENFORCED"
                }
            },
        )
    }
}

impl fmt::Display for ConstraintCharacteristics {
    fn fmt(&self, f: &mut fmt::Formatter) -> fmt::Result {
        let deferrable = self.deferrable_text();
        let initially_immediate = self.initially_immediate_text();
        let enforced = self.enforced_text();

        match (deferrable, initially_immediate, enforced) {
            (None, None, None) => Ok(()),
            (None, None, Some(enforced)) => write!(f, "{enforced}"),
            (None, Some(initial), None) => write!(f, "{initial}"),
            (None, Some(initial), Some(enforced)) => write!(f, "{initial} {enforced}"),
            (Some(deferrable), None, None) => write!(f, "{deferrable}"),
            (Some(deferrable), None, Some(enforced)) => write!(f, "{deferrable} {enforced}"),
            (Some(deferrable), Some(initial), None) => write!(f, "{deferrable} {initial}"),
            (Some(deferrable), Some(initial), Some(enforced)) => {
                write!(f, "{deferrable} {initial} {enforced}")
            }
        }
    }
}

/// `<referential_action> =
/// { RESTRICT | CASCADE | SET NULL | NO ACTION | SET DEFAULT }`
///
/// Used in foreign key constraints in `ON UPDATE` and `ON DELETE` options.
#[derive(Debug, Copy, Clone, PartialEq, PartialOrd, Eq, Ord, Hash)]
#[cfg_attr(feature = "serde", derive(Serialize, Deserialize))]
#[cfg_attr(feature = "visitor", derive(Visit, VisitMut))]
pub enum ReferentialAction {
    Restrict,
    Cascade,
    SetNull,
    NoAction,
    SetDefault,
}

impl fmt::Display for ReferentialAction {
    fn fmt(&self, f: &mut fmt::Formatter) -> fmt::Result {
        f.write_str(match self {
            ReferentialAction::Restrict => "RESTRICT",
            ReferentialAction::Cascade => "CASCADE",
            ReferentialAction::SetNull => "SET NULL",
            ReferentialAction::NoAction => "NO ACTION",
            ReferentialAction::SetDefault => "SET DEFAULT",
        })
    }
}

/// `<drop behavior> ::= CASCADE | RESTRICT`.
///
/// Used in `DROP` statements.
#[derive(Debug, Copy, Clone, PartialEq, PartialOrd, Eq, Ord, Hash)]
#[cfg_attr(feature = "serde", derive(Serialize, Deserialize))]
#[cfg_attr(feature = "visitor", derive(Visit, VisitMut))]
pub enum DropBehavior {
    Restrict,
    Cascade,
}

impl fmt::Display for DropBehavior {
    fn fmt(&self, f: &mut fmt::Formatter) -> fmt::Result {
        f.write_str(match self {
            DropBehavior::Restrict => "RESTRICT",
            DropBehavior::Cascade => "CASCADE",
        })
    }
}

/// SQL user defined type definition
#[derive(Debug, Clone, PartialEq, PartialOrd, Eq, Ord, Hash)]
#[cfg_attr(feature = "serde", derive(Serialize, Deserialize))]
#[cfg_attr(feature = "visitor", derive(Visit, VisitMut))]
pub enum UserDefinedTypeRepresentation {
    Composite {
        attributes: Vec<UserDefinedTypeCompositeAttributeDef>,
    },
    /// Note: this is PostgreSQL-specific. See <https://www.postgresql.org/docs/current/sql-createtype.html>
    Enum { labels: Vec<Ident> },
}

impl fmt::Display for UserDefinedTypeRepresentation {
    fn fmt(&self, f: &mut fmt::Formatter) -> fmt::Result {
        match self {
            UserDefinedTypeRepresentation::Composite { attributes } => {
                write!(f, "({})", display_comma_separated(attributes))
            }
            UserDefinedTypeRepresentation::Enum { labels } => {
                write!(f, "ENUM ({})", display_comma_separated(labels))
            }
        }
    }
}

/// SQL user defined type attribute definition
#[derive(Debug, Clone, PartialEq, PartialOrd, Eq, Ord, Hash)]
#[cfg_attr(feature = "serde", derive(Serialize, Deserialize))]
#[cfg_attr(feature = "visitor", derive(Visit, VisitMut))]
pub struct UserDefinedTypeCompositeAttributeDef {
    pub name: Ident,
    pub data_type: DataType,
    pub collation: Option<ObjectName>,
}

impl fmt::Display for UserDefinedTypeCompositeAttributeDef {
    fn fmt(&self, f: &mut fmt::Formatter) -> fmt::Result {
        write!(f, "{} {}", self.name, self.data_type)?;
        if let Some(collation) = &self.collation {
            write!(f, " COLLATE {collation}")?;
        }
        Ok(())
    }
}

/// PARTITION statement used in ALTER TABLE et al. such as in Hive and ClickHouse SQL.
/// For example, ClickHouse's OPTIMIZE TABLE supports syntax like PARTITION ID 'partition_id' and PARTITION expr.
/// [ClickHouse](https://clickhouse.com/docs/en/sql-reference/statements/optimize)
#[derive(Debug, Clone, PartialEq, Eq, Hash, PartialOrd, Ord)]
#[cfg_attr(feature = "serde", derive(Serialize, Deserialize))]
#[cfg_attr(feature = "visitor", derive(Visit, VisitMut))]
pub enum Partition {
    Identifier(Ident),
    Expr(Expr),
    /// ClickHouse supports PART expr which represents physical partition in disk.
    /// [ClickHouse](https://clickhouse.com/docs/en/sql-reference/statements/alter/partition#attach-partitionpart)
    Part(Expr),
    Partitions(Vec<Expr>),
}

impl fmt::Display for Partition {
    fn fmt(&self, f: &mut fmt::Formatter) -> fmt::Result {
        match self {
            Partition::Identifier(id) => write!(f, "PARTITION ID {id}"),
            Partition::Expr(expr) => write!(f, "PARTITION {expr}"),
            Partition::Part(expr) => write!(f, "PART {expr}"),
            Partition::Partitions(partitions) => {
                write!(f, "PARTITION ({})", display_comma_separated(partitions))
            }
        }
    }
}

/// DEDUPLICATE statement used in OPTIMIZE TABLE et al. such as in ClickHouse SQL
/// [ClickHouse](https://clickhouse.com/docs/en/sql-reference/statements/optimize)
#[derive(Debug, Clone, PartialEq, PartialOrd, Eq, Ord, Hash)]
#[cfg_attr(feature = "serde", derive(Serialize, Deserialize))]
#[cfg_attr(feature = "visitor", derive(Visit, VisitMut))]
pub enum Deduplicate {
    All,
    ByExpression(Expr),
}

impl fmt::Display for Deduplicate {
    fn fmt(&self, f: &mut fmt::Formatter) -> fmt::Result {
        match self {
            Deduplicate::All => write!(f, "DEDUPLICATE"),
            Deduplicate::ByExpression(expr) => write!(f, "DEDUPLICATE BY {expr}"),
        }
    }
}

/// Hive supports `CLUSTERED BY` statement in `CREATE TABLE`.
/// Syntax: `CLUSTERED BY (col_name, ...) [SORTED BY (col_name [ASC|DESC], ...)] INTO num_buckets BUCKETS`
///
/// [Hive](https://cwiki.apache.org/confluence/display/Hive/LanguageManual+DDL#LanguageManualDDL-CreateTable)
#[derive(Debug, Clone, PartialEq, PartialOrd, Eq, Ord, Hash)]
#[cfg_attr(feature = "serde", derive(Serialize, Deserialize))]
#[cfg_attr(feature = "visitor", derive(Visit, VisitMut))]
pub struct ClusteredBy {
    pub columns: Vec<Ident>,
    pub sorted_by: Option<Vec<OrderByExpr>>,
    pub num_buckets: Value,
}

impl fmt::Display for ClusteredBy {
    fn fmt(&self, f: &mut fmt::Formatter) -> fmt::Result {
        write!(
            f,
            "CLUSTERED BY ({})",
            display_comma_separated(&self.columns)
        )?;
        if let Some(ref sorted_by) = self.sorted_by {
            write!(f, " SORTED BY ({})", display_comma_separated(sorted_by))?;
        }
        write!(f, " INTO {} BUCKETS", self.num_buckets)
    }
}

/// CREATE INDEX statement.
#[derive(Debug, Clone, PartialEq, PartialOrd, Eq, Ord, Hash)]
#[cfg_attr(feature = "serde", derive(Serialize, Deserialize))]
#[cfg_attr(feature = "visitor", derive(Visit, VisitMut))]
pub struct CreateIndex {
    /// index name
    pub name: Option<ObjectName>,
    #[cfg_attr(feature = "visitor", visit(with = "visit_relation"))]
    pub table_name: ObjectName,
    /// Index type used in the statement. Can also be found inside [`CreateIndex::index_options`]
    /// depending on the position of the option within the statement.
    pub using: Option<IndexType>,
    pub columns: Vec<IndexColumn>,
    pub unique: bool,
    pub concurrently: bool,
    pub if_not_exists: bool,
    pub include: Vec<Ident>,
    pub nulls_distinct: Option<bool>,
    /// WITH clause: <https://www.postgresql.org/docs/current/sql-createindex.html>
    pub with: Vec<Expr>,
    pub predicate: Option<Expr>,
    pub index_options: Vec<IndexOption>,
    /// [MySQL] allows a subset of options normally used for `ALTER TABLE`:
    ///
    /// - `ALGORITHM`
    /// - `LOCK`
    ///
    /// [MySQL]: https://dev.mysql.com/doc/refman/8.4/en/create-index.html
    pub alter_options: Vec<AlterTableOperation>,
}

impl fmt::Display for CreateIndex {
    fn fmt(&self, f: &mut fmt::Formatter) -> fmt::Result {
        write!(
            f,
            "CREATE {unique}INDEX {concurrently}{if_not_exists}",
            unique = if self.unique { "UNIQUE " } else { "" },
            concurrently = if self.concurrently {
                "CONCURRENTLY "
            } else {
                ""
            },
            if_not_exists = if self.if_not_exists {
                "IF NOT EXISTS "
            } else {
                ""
            },
        )?;
        if let Some(value) = &self.name {
            write!(f, "{value} ")?;
        }
        write!(f, "ON {}", self.table_name)?;
        if let Some(value) = &self.using {
            write!(f, " USING {value} ")?;
        }
        write!(f, "({})", display_comma_separated(&self.columns))?;
        if !self.include.is_empty() {
            write!(f, " INCLUDE ({})", display_comma_separated(&self.include))?;
        }
        if let Some(value) = self.nulls_distinct {
            if value {
                write!(f, " NULLS DISTINCT")?;
            } else {
                write!(f, " NULLS NOT DISTINCT")?;
            }
        }
        if !self.with.is_empty() {
            write!(f, " WITH ({})", display_comma_separated(&self.with))?;
        }
        if let Some(predicate) = &self.predicate {
            write!(f, " WHERE {predicate}")?;
        }
        if !self.index_options.is_empty() {
            write!(f, " {}", display_separated(&self.index_options, " "))?;
        }
        if !self.alter_options.is_empty() {
            write!(f, " {}", display_separated(&self.alter_options, " "))?;
        }
        Ok(())
    }
}

/// CREATE TABLE statement.
#[derive(Debug, Clone, PartialEq, PartialOrd, Eq, Ord, Hash)]
#[cfg_attr(feature = "serde", derive(Serialize, Deserialize))]
#[cfg_attr(feature = "visitor", derive(Visit, VisitMut))]
pub struct CreateTable {
    pub or_replace: bool,
    pub temporary: bool,
    pub external: bool,
    pub dynamic: bool,
    pub global: Option<bool>,
    pub if_not_exists: bool,
    pub transient: bool,
    pub volatile: bool,
    pub iceberg: bool,
    /// Table name
    #[cfg_attr(feature = "visitor", visit(with = "visit_relation"))]
    pub name: ObjectName,
    /// Optional schema
    pub columns: Vec<ColumnDef>,
    pub constraints: Vec<TableConstraint>,
    pub hive_distribution: HiveDistributionStyle,
    pub hive_formats: Option<HiveFormat>,
    pub table_options: CreateTableOptions,
    pub file_format: Option<FileFormat>,
    pub location: Option<String>,
    pub query: Option<Box<Query>>,
    pub without_rowid: bool,
    pub like: Option<CreateTableLikeKind>,
    pub clone: Option<ObjectName>,
    pub version: Option<TableVersion>,
    // For Hive dialect, the table comment is after the column definitions without `=`,
    // so the `comment` field is optional and different than the comment field in the general options list.
    // [Hive](https://cwiki.apache.org/confluence/display/Hive/LanguageManual+DDL#LanguageManualDDL-CreateTable)
    pub comment: Option<CommentDef>,
    pub on_commit: Option<OnCommit>,
    /// ClickHouse "ON CLUSTER" clause:
    /// <https://clickhouse.com/docs/en/sql-reference/distributed-ddl/>
    pub on_cluster: Option<Ident>,
    /// ClickHouse "PRIMARY KEY " clause.
    /// <https://clickhouse.com/docs/en/sql-reference/statements/create/table/>
    pub primary_key: Option<Box<Expr>>,
    /// ClickHouse "ORDER BY " clause. Note that omitted ORDER BY is different
    /// than empty (represented as ()), the latter meaning "no sorting".
    /// <https://clickhouse.com/docs/en/sql-reference/statements/create/table/>
    pub order_by: Option<OneOrManyWithParens<Expr>>,
    /// BigQuery: A partition expression for the table.
    /// <https://cloud.google.com/bigquery/docs/reference/standard-sql/data-definition-language#partition_expression>
    pub partition_by: Option<Box<Expr>>,
    /// BigQuery: Table clustering column list.
    /// <https://cloud.google.com/bigquery/docs/reference/standard-sql/data-definition-language#table_option_list>
    /// Snowflake: Table clustering list which contains base column, expressions on base columns.
    /// <https://docs.snowflake.com/en/user-guide/tables-clustering-keys#defining-a-clustering-key-for-a-table>
    pub cluster_by: Option<WrappedCollection<Vec<Expr>>>,
    /// Hive: Table clustering column list.
    /// <https://cwiki.apache.org/confluence/display/Hive/LanguageManual+DDL#LanguageManualDDL-CreateTable>
    pub clustered_by: Option<ClusteredBy>,
    /// Postgres `INHERITs` clause, which contains the list of tables from which
    /// the new table inherits.
    /// <https://www.postgresql.org/docs/current/ddl-inherit.html>
    /// <https://www.postgresql.org/docs/current/sql-createtable.html#SQL-CREATETABLE-PARMS-INHERITS>
    pub inherits: Option<Vec<ObjectName>>,
    /// SQLite "STRICT" clause.
    /// if the "STRICT" table-option keyword is added to the end, after the closing ")",
    /// then strict typing rules apply to that table.
    pub strict: bool,
    /// Snowflake "COPY GRANTS" clause
    /// <https://docs.snowflake.com/en/sql-reference/sql/create-table>
    pub copy_grants: bool,
    /// Snowflake "ENABLE_SCHEMA_EVOLUTION" clause
    /// <https://docs.snowflake.com/en/sql-reference/sql/create-table>
    pub enable_schema_evolution: Option<bool>,
    /// Snowflake "CHANGE_TRACKING" clause
    /// <https://docs.snowflake.com/en/sql-reference/sql/create-table>
    pub change_tracking: Option<bool>,
    /// Snowflake "DATA_RETENTION_TIME_IN_DAYS" clause
    /// <https://docs.snowflake.com/en/sql-reference/sql/create-table>
    pub data_retention_time_in_days: Option<u64>,
    /// Snowflake "MAX_DATA_EXTENSION_TIME_IN_DAYS" clause
    /// <https://docs.snowflake.com/en/sql-reference/sql/create-table>
    pub max_data_extension_time_in_days: Option<u64>,
    /// Snowflake "DEFAULT_DDL_COLLATION" clause
    /// <https://docs.snowflake.com/en/sql-reference/sql/create-table>
    pub default_ddl_collation: Option<String>,
    /// Snowflake "WITH AGGREGATION POLICY" clause
    /// <https://docs.snowflake.com/en/sql-reference/sql/create-table>
    pub with_aggregation_policy: Option<ObjectName>,
    /// Snowflake "WITH ROW ACCESS POLICY" clause
    /// <https://docs.snowflake.com/en/sql-reference/sql/create-table>
    pub with_row_access_policy: Option<RowAccessPolicy>,
    /// Snowflake "WITH TAG" clause
    /// <https://docs.snowflake.com/en/sql-reference/sql/create-table>
    pub with_tags: Option<Vec<Tag>>,
    /// Snowflake "EXTERNAL_VOLUME" clause for Iceberg tables
    /// <https://docs.snowflake.com/en/sql-reference/sql/create-iceberg-table>
    pub external_volume: Option<String>,
    /// Snowflake "BASE_LOCATION" clause for Iceberg tables
    /// <https://docs.snowflake.com/en/sql-reference/sql/create-iceberg-table>
    pub base_location: Option<String>,
    /// Snowflake "CATALOG" clause for Iceberg tables
    /// <https://docs.snowflake.com/en/sql-reference/sql/create-iceberg-table>
    pub catalog: Option<String>,
    /// Snowflake "CATALOG_SYNC" clause for Iceberg tables
    /// <https://docs.snowflake.com/en/sql-reference/sql/create-iceberg-table>
    pub catalog_sync: Option<String>,
    /// Snowflake "STORAGE_SERIALIZATION_POLICY" clause for Iceberg tables
    /// <https://docs.snowflake.com/en/sql-reference/sql/create-iceberg-table>
    pub storage_serialization_policy: Option<StorageSerializationPolicy>,
    /// Snowflake "TARGET_LAG" clause for dybamic tables
    /// <https://docs.snowflake.com/en/sql-reference/sql/create-dynamic-table>
    pub target_lag: Option<String>,
    /// Snowflake "WAREHOUSE" clause for dybamic tables
    /// <https://docs.snowflake.com/en/sql-reference/sql/create-dynamic-table>
    pub warehouse: Option<Ident>,
    /// Snowflake "REFRESH_MODE" clause for dybamic tables
    /// <https://docs.snowflake.com/en/sql-reference/sql/create-dynamic-table>
    pub refresh_mode: Option<RefreshModeKind>,
    /// Snowflake "INITIALIZE" clause for dybamic tables
    /// <https://docs.snowflake.com/en/sql-reference/sql/create-dynamic-table>
    pub initialize: Option<InitializeKind>,
    /// Snowflake "REQUIRE USER" clause for dybamic tables
    /// <https://docs.snowflake.com/en/sql-reference/sql/create-dynamic-table>
    pub require_user: bool,
}

impl fmt::Display for CreateTable {
    fn fmt(&self, f: &mut fmt::Formatter) -> fmt::Result {
        // We want to allow the following options
        // Empty column list, allowed by PostgreSQL:
        //   `CREATE TABLE t ()`
        // No columns provided for CREATE TABLE AS:
        //   `CREATE TABLE t AS SELECT a from t2`
        // Columns provided for CREATE TABLE AS:
        //   `CREATE TABLE t (a INT) AS SELECT a from t2`
        write!(
            f,
            "CREATE {or_replace}{external}{global}{temporary}{transient}{volatile}{dynamic}{iceberg}TABLE {if_not_exists}{name}",
            or_replace = if self.or_replace { "OR REPLACE " } else { "" },
            external = if self.external { "EXTERNAL " } else { "" },
            global = self.global
                .map(|global| {
                    if global {
                        "GLOBAL "
                    } else {
                        "LOCAL "
                    }
                })
                .unwrap_or(""),
            if_not_exists = if self.if_not_exists { "IF NOT EXISTS " } else { "" },
            temporary = if self.temporary { "TEMPORARY " } else { "" },
            transient = if self.transient { "TRANSIENT " } else { "" },
            volatile = if self.volatile { "VOLATILE " } else { "" },
            // Only for Snowflake
            iceberg = if self.iceberg { "ICEBERG " } else { "" },
            dynamic = if self.dynamic { "DYNAMIC " } else { "" },
            name = self.name,
        )?;
        if let Some(on_cluster) = &self.on_cluster {
            write!(f, " ON CLUSTER {on_cluster}")?;
        }
        if !self.columns.is_empty() || !self.constraints.is_empty() {
            f.write_str(" (")?;
            NewLine.fmt(f)?;
            Indent(DisplayCommaSeparated(&self.columns)).fmt(f)?;
            if !self.columns.is_empty() && !self.constraints.is_empty() {
                f.write_str(",")?;
                SpaceOrNewline.fmt(f)?;
            }
            Indent(DisplayCommaSeparated(&self.constraints)).fmt(f)?;
            NewLine.fmt(f)?;
            f.write_str(")")?;
        } else if self.query.is_none() && self.like.is_none() && self.clone.is_none() {
            // PostgreSQL allows `CREATE TABLE t ();`, but requires empty parens
            f.write_str(" ()")?;
        } else if let Some(CreateTableLikeKind::Parenthesized(like_in_columns_list)) = &self.like {
            write!(f, " ({like_in_columns_list})")?;
        }

        // Hive table comment should be after column definitions, please refer to:
        // [Hive](https://cwiki.apache.org/confluence/display/Hive/LanguageManual+DDL#LanguageManualDDL-CreateTable)
        if let Some(comment) = &self.comment {
            write!(f, " COMMENT '{comment}'")?;
        }

        // Only for SQLite
        if self.without_rowid {
            write!(f, " WITHOUT ROWID")?;
        }

        if let Some(CreateTableLikeKind::Plain(like)) = &self.like {
            write!(f, " {like}")?;
        }

        if let Some(c) = &self.clone {
            write!(f, " CLONE {c}")?;
        }

        if let Some(version) = &self.version {
            write!(f, " {version}")?;
        }

        match &self.hive_distribution {
            HiveDistributionStyle::PARTITIONED { columns } => {
                write!(f, " PARTITIONED BY ({})", display_comma_separated(columns))?;
            }
            HiveDistributionStyle::SKEWED {
                columns,
                on,
                stored_as_directories,
            } => {
                write!(
                    f,
                    " SKEWED BY ({})) ON ({})",
                    display_comma_separated(columns),
                    display_comma_separated(on)
                )?;
                if *stored_as_directories {
                    write!(f, " STORED AS DIRECTORIES")?;
                }
            }
            _ => (),
        }

        if let Some(clustered_by) = &self.clustered_by {
            write!(f, " {clustered_by}")?;
        }

        if let Some(HiveFormat {
            row_format,
            serde_properties,
            storage,
            location,
        }) = &self.hive_formats
        {
            match row_format {
                Some(HiveRowFormat::SERDE { class }) => write!(f, " ROW FORMAT SERDE '{class}'")?,
                Some(HiveRowFormat::DELIMITED { delimiters }) => {
                    write!(f, " ROW FORMAT DELIMITED")?;
                    if !delimiters.is_empty() {
                        write!(f, " {}", display_separated(delimiters, " "))?;
                    }
                }
                None => (),
            }
            match storage {
                Some(HiveIOFormat::IOF {
                    input_format,
                    output_format,
                }) => write!(
                    f,
                    " STORED AS INPUTFORMAT {input_format} OUTPUTFORMAT {output_format}"
                )?,
                Some(HiveIOFormat::FileFormat { format }) if !self.external => {
                    write!(f, " STORED AS {format}")?
                }
                _ => (),
            }
            if let Some(serde_properties) = serde_properties.as_ref() {
                write!(
                    f,
                    " WITH SERDEPROPERTIES ({})",
                    display_comma_separated(serde_properties)
                )?;
            }
            if !self.external {
                if let Some(loc) = location {
                    write!(f, " LOCATION '{loc}'")?;
                }
            }
        }
        if self.external {
            if let Some(file_format) = self.file_format {
                write!(f, " STORED AS {file_format}")?;
            }
            write!(f, " LOCATION '{}'", self.location.as_ref().unwrap())?;
        }

        match &self.table_options {
            options @ CreateTableOptions::With(_)
            | options @ CreateTableOptions::Plain(_)
            | options @ CreateTableOptions::TableProperties(_) => write!(f, " {options}")?,
            _ => (),
        }

        if let Some(primary_key) = &self.primary_key {
            write!(f, " PRIMARY KEY {primary_key}")?;
        }
        if let Some(order_by) = &self.order_by {
            write!(f, " ORDER BY {order_by}")?;
        }
        if let Some(inherits) = &self.inherits {
            write!(f, " INHERITS ({})", display_comma_separated(inherits))?;
        }
        if let Some(partition_by) = self.partition_by.as_ref() {
            write!(f, " PARTITION BY {partition_by}")?;
        }
        if let Some(cluster_by) = self.cluster_by.as_ref() {
            write!(f, " CLUSTER BY {cluster_by}")?;
        }
        if let options @ CreateTableOptions::Options(_) = &self.table_options {
            write!(f, " {options}")?;
        }
        if let Some(external_volume) = self.external_volume.as_ref() {
            write!(f, " EXTERNAL_VOLUME='{external_volume}'")?;
        }

        if let Some(catalog) = self.catalog.as_ref() {
            write!(f, " CATALOG='{catalog}'")?;
        }

        if self.iceberg {
            if let Some(base_location) = self.base_location.as_ref() {
                write!(f, " BASE_LOCATION='{base_location}'")?;
            }
        }

        if let Some(catalog_sync) = self.catalog_sync.as_ref() {
            write!(f, " CATALOG_SYNC='{catalog_sync}'")?;
        }

        if let Some(storage_serialization_policy) = self.storage_serialization_policy.as_ref() {
            write!(
                f,
                " STORAGE_SERIALIZATION_POLICY={storage_serialization_policy}"
            )?;
        }

        if self.copy_grants {
            write!(f, " COPY GRANTS")?;
        }

        if let Some(is_enabled) = self.enable_schema_evolution {
            write!(
                f,
                " ENABLE_SCHEMA_EVOLUTION={}",
                if is_enabled { "TRUE" } else { "FALSE" }
            )?;
        }

        if let Some(is_enabled) = self.change_tracking {
            write!(
                f,
                " CHANGE_TRACKING={}",
                if is_enabled { "TRUE" } else { "FALSE" }
            )?;
        }

        if let Some(data_retention_time_in_days) = self.data_retention_time_in_days {
            write!(
                f,
                " DATA_RETENTION_TIME_IN_DAYS={data_retention_time_in_days}",
            )?;
        }

        if let Some(max_data_extension_time_in_days) = self.max_data_extension_time_in_days {
            write!(
                f,
                " MAX_DATA_EXTENSION_TIME_IN_DAYS={max_data_extension_time_in_days}",
            )?;
        }

        if let Some(default_ddl_collation) = &self.default_ddl_collation {
            write!(f, " DEFAULT_DDL_COLLATION='{default_ddl_collation}'",)?;
        }

        if let Some(with_aggregation_policy) = &self.with_aggregation_policy {
            write!(f, " WITH AGGREGATION POLICY {with_aggregation_policy}",)?;
        }

        if let Some(row_access_policy) = &self.with_row_access_policy {
            write!(f, " {row_access_policy}",)?;
        }

        if let Some(tag) = &self.with_tags {
            write!(f, " WITH TAG ({})", display_comma_separated(tag.as_slice()))?;
        }

        if let Some(target_lag) = &self.target_lag {
            write!(f, " TARGET_LAG='{target_lag}'")?;
        }

        if let Some(warehouse) = &self.warehouse {
            write!(f, " WAREHOUSE={warehouse}")?;
        }

        if let Some(refresh_mode) = &self.refresh_mode {
            write!(f, " REFRESH_MODE={refresh_mode}")?;
        }

        if let Some(initialize) = &self.initialize {
            write!(f, " INITIALIZE={initialize}")?;
        }

        if self.require_user {
            write!(f, " REQUIRE USER")?;
        }

        if self.on_commit.is_some() {
            let on_commit = match self.on_commit {
                Some(OnCommit::DeleteRows) => "ON COMMIT DELETE ROWS",
                Some(OnCommit::PreserveRows) => "ON COMMIT PRESERVE ROWS",
                Some(OnCommit::Drop) => "ON COMMIT DROP",
                None => "",
            };
            write!(f, " {on_commit}")?;
        }
        if self.strict {
            write!(f, " STRICT")?;
        }
        if let Some(query) = &self.query {
            write!(f, " AS {query}")?;
        }
        Ok(())
    }
}

#[derive(Debug, Clone, PartialEq, PartialOrd, Eq, Ord, Hash)]
#[cfg_attr(feature = "serde", derive(Serialize, Deserialize))]
#[cfg_attr(feature = "visitor", derive(Visit, VisitMut))]
/// ```sql
/// CREATE DOMAIN name [ AS ] data_type
///         [ COLLATE collation ]
///         [ DEFAULT expression ]
///         [ domain_constraint [ ... ] ]
///
///     where domain_constraint is:
///
///     [ CONSTRAINT constraint_name ]
///     { NOT NULL | NULL | CHECK (expression) }
/// ```
/// See [PostgreSQL](https://www.postgresql.org/docs/current/sql-createdomain.html)
pub struct CreateDomain {
    /// The name of the domain to be created.
    pub name: ObjectName,
    /// The data type of the domain.
    pub data_type: DataType,
    /// The collation of the domain.
    pub collation: Option<Ident>,
    /// The default value of the domain.
    pub default: Option<Expr>,
    /// The constraints of the domain.
    pub constraints: Vec<TableConstraint>,
}

impl fmt::Display for CreateDomain {
    fn fmt(&self, f: &mut fmt::Formatter) -> fmt::Result {
        write!(
            f,
            "CREATE DOMAIN {name} AS {data_type}",
            name = self.name,
            data_type = self.data_type
        )?;
        if let Some(collation) = &self.collation {
            write!(f, " COLLATE {collation}")?;
        }
        if let Some(default) = &self.default {
            write!(f, " DEFAULT {default}")?;
        }
        if !self.constraints.is_empty() {
            write!(f, " {}", display_separated(&self.constraints, " "))?;
        }
        Ok(())
    }
}

#[derive(Debug, Clone, PartialEq, PartialOrd, Eq, Ord, Hash)]
#[cfg_attr(feature = "serde", derive(Serialize, Deserialize))]
#[cfg_attr(feature = "visitor", derive(Visit, VisitMut))]
pub struct CreateFunction {
    /// True if this is a `CREATE OR ALTER FUNCTION` statement
    ///
    /// [MsSql](https://learn.microsoft.com/en-us/sql/t-sql/statements/create-function-transact-sql?view=sql-server-ver16#or-alter)
    pub or_alter: bool,
    pub or_replace: bool,
    pub temporary: bool,
    pub if_not_exists: bool,
    pub name: ObjectName,
    pub args: Option<Vec<OperateFunctionArg>>,
    pub return_type: Option<DataType>,
    /// The expression that defines the function.
    ///
    /// Examples:
    /// ```sql
    /// AS ((SELECT 1))
    /// AS "console.log();"
    /// ```
    pub function_body: Option<CreateFunctionBody>,
    /// Behavior attribute for the function
    ///
    /// IMMUTABLE | STABLE | VOLATILE
    ///
    /// [PostgreSQL](https://www.postgresql.org/docs/current/sql-createfunction.html)
    pub behavior: Option<FunctionBehavior>,
    /// CALLED ON NULL INPUT | RETURNS NULL ON NULL INPUT | STRICT
    ///
    /// [PostgreSQL](https://www.postgresql.org/docs/current/sql-createfunction.html)
    pub called_on_null: Option<FunctionCalledOnNull>,
    /// PARALLEL { UNSAFE | RESTRICTED | SAFE }
    ///
    /// [PostgreSQL](https://www.postgresql.org/docs/current/sql-createfunction.html)
    pub parallel: Option<FunctionParallel>,
    /// USING ... (Hive only)
    pub using: Option<CreateFunctionUsing>,
    /// Language used in a UDF definition.
    ///
    /// Example:
    /// ```sql
    /// CREATE FUNCTION foo() LANGUAGE js AS "console.log();"
    /// ```
    /// [BigQuery](https://cloud.google.com/bigquery/docs/reference/standard-sql/data-definition-language#create_a_javascript_udf)
    pub language: Option<Ident>,
    /// Determinism keyword used for non-sql UDF definitions.
    ///
    /// [BigQuery](https://cloud.google.com/bigquery/docs/reference/standard-sql/data-definition-language#syntax_11)
    pub determinism_specifier: Option<FunctionDeterminismSpecifier>,
    /// List of options for creating the function.
    ///
    /// [BigQuery](https://cloud.google.com/bigquery/docs/reference/standard-sql/data-definition-language#syntax_11)
    pub options: Option<Vec<SqlOption>>,
    /// Connection resource for a remote function.
    ///
    /// Example:
    /// ```sql
    /// CREATE FUNCTION foo()
    /// RETURNS FLOAT64
    /// REMOTE WITH CONNECTION us.myconnection
    /// ```
    /// [BigQuery](https://cloud.google.com/bigquery/docs/reference/standard-sql/data-definition-language#create_a_remote_function)
    pub remote_connection: Option<ObjectName>,
}

impl fmt::Display for CreateFunction {
    fn fmt(&self, f: &mut fmt::Formatter) -> fmt::Result {
        write!(
            f,
            "CREATE {or_alter}{or_replace}{temp}FUNCTION {if_not_exists}{name}",
            name = self.name,
            temp = if self.temporary { "TEMPORARY " } else { "" },
            or_alter = if self.or_alter { "OR ALTER " } else { "" },
            or_replace = if self.or_replace { "OR REPLACE " } else { "" },
            if_not_exists = if self.if_not_exists {
                "IF NOT EXISTS "
            } else {
                ""
            },
        )?;
        if let Some(args) = &self.args {
            write!(f, "({})", display_comma_separated(args))?;
        }
        if let Some(return_type) = &self.return_type {
            write!(f, " RETURNS {return_type}")?;
        }
        if let Some(determinism_specifier) = &self.determinism_specifier {
            write!(f, " {determinism_specifier}")?;
        }
        if let Some(language) = &self.language {
            write!(f, " LANGUAGE {language}")?;
        }
        if let Some(behavior) = &self.behavior {
            write!(f, " {behavior}")?;
        }
        if let Some(called_on_null) = &self.called_on_null {
            write!(f, " {called_on_null}")?;
        }
        if let Some(parallel) = &self.parallel {
            write!(f, " {parallel}")?;
        }
        if let Some(remote_connection) = &self.remote_connection {
            write!(f, " REMOTE WITH CONNECTION {remote_connection}")?;
        }
        if let Some(CreateFunctionBody::AsBeforeOptions(function_body)) = &self.function_body {
            write!(f, " AS {function_body}")?;
        }
        if let Some(CreateFunctionBody::Return(function_body)) = &self.function_body {
            write!(f, " RETURN {function_body}")?;
        }
        if let Some(CreateFunctionBody::AsReturnExpr(function_body)) = &self.function_body {
            write!(f, " AS RETURN {function_body}")?;
        }
        if let Some(CreateFunctionBody::AsReturnSelect(function_body)) = &self.function_body {
            write!(f, " AS RETURN {function_body}")?;
        }
        if let Some(using) = &self.using {
            write!(f, " {using}")?;
        }
        if let Some(options) = &self.options {
            write!(
                f,
                " OPTIONS({})",
                display_comma_separated(options.as_slice())
            )?;
        }
        if let Some(CreateFunctionBody::AsAfterOptions(function_body)) = &self.function_body {
            write!(f, " AS {function_body}")?;
        }
        if let Some(CreateFunctionBody::AsBeginEnd(bes)) = &self.function_body {
            write!(f, " AS {bes}")?;
        }
        Ok(())
    }
}

/// ```sql
/// CREATE CONNECTOR [IF NOT EXISTS] connector_name
/// [TYPE datasource_type]
/// [URL datasource_url]
/// [COMMENT connector_comment]
/// [WITH DCPROPERTIES(property_name=property_value, ...)]
/// ```
///
/// [Hive](https://cwiki.apache.org/confluence/pages/viewpage.action?pageId=27362034#LanguageManualDDL-CreateDataConnectorCreateConnector)
#[derive(Debug, Clone, PartialEq, PartialOrd, Eq, Ord, Hash)]
#[cfg_attr(feature = "serde", derive(Serialize, Deserialize))]
#[cfg_attr(feature = "visitor", derive(Visit, VisitMut))]
pub struct CreateConnector {
    pub name: Ident,
    pub if_not_exists: bool,
    pub connector_type: Option<String>,
    pub url: Option<String>,
    pub comment: Option<CommentDef>,
    pub with_dcproperties: Option<Vec<SqlOption>>,
}

impl fmt::Display for CreateConnector {
    fn fmt(&self, f: &mut fmt::Formatter) -> fmt::Result {
        write!(
            f,
            "CREATE CONNECTOR {if_not_exists}{name}",
            if_not_exists = if self.if_not_exists {
                "IF NOT EXISTS "
            } else {
                ""
            },
            name = self.name,
        )?;

        if let Some(connector_type) = &self.connector_type {
            write!(f, " TYPE '{connector_type}'")?;
        }

        if let Some(url) = &self.url {
            write!(f, " URL '{url}'")?;
        }

        if let Some(comment) = &self.comment {
            write!(f, " COMMENT = '{comment}'")?;
        }

        if let Some(with_dcproperties) = &self.with_dcproperties {
            write!(
                f,
                " WITH DCPROPERTIES({})",
                display_comma_separated(with_dcproperties)
            )?;
        }

        Ok(())
    }
}

/// An `ALTER SCHEMA` (`Statement::AlterSchema`) operation.
///
/// See [BigQuery](https://cloud.google.com/bigquery/docs/reference/standard-sql/data-definition-language#alter_schema_collate_statement)
/// See [PostgreSQL](https://www.postgresql.org/docs/current/sql-alterschema.html)
#[derive(Debug, Clone, PartialEq, PartialOrd, Eq, Ord, Hash)]
#[cfg_attr(feature = "serde", derive(Serialize, Deserialize))]
#[cfg_attr(feature = "visitor", derive(Visit, VisitMut))]
pub enum AlterSchemaOperation {
    SetDefaultCollate {
        collate: Expr,
    },
    AddReplica {
        replica: Ident,
        options: Option<Vec<SqlOption>>,
    },
    DropReplica {
        replica: Ident,
    },
    SetOptionsParens {
        options: Vec<SqlOption>,
    },
    Rename {
        name: ObjectName,
    },
    OwnerTo {
        owner: Owner,
    },
}

impl fmt::Display for AlterSchemaOperation {
    fn fmt(&self, f: &mut fmt::Formatter) -> fmt::Result {
        match self {
            AlterSchemaOperation::SetDefaultCollate { collate } => {
                write!(f, "SET DEFAULT COLLATE {collate}")
            }
            AlterSchemaOperation::AddReplica { replica, options } => {
                write!(f, "ADD REPLICA {replica}")?;
                if let Some(options) = options {
                    write!(f, " OPTIONS ({})", display_comma_separated(options))?;
                }
                Ok(())
            }
            AlterSchemaOperation::DropReplica { replica } => write!(f, "DROP REPLICA {replica}"),
            AlterSchemaOperation::SetOptionsParens { options } => {
                write!(f, "SET OPTIONS ({})", display_comma_separated(options))
            }
            AlterSchemaOperation::Rename { name } => write!(f, "RENAME TO {name}"),
            AlterSchemaOperation::OwnerTo { owner } => write!(f, "OWNER TO {owner}"),
        }
    }
}
/// `RenameTableNameKind` is the kind used in an `ALTER TABLE _ RENAME` statement.
///
/// Note: [MySQL] is the only database that supports the AS keyword for this operation.
///
/// [MySQL]: https://dev.mysql.com/doc/refman/8.4/en/alter-table.html
#[derive(Debug, Clone, PartialEq, PartialOrd, Eq, Ord, Hash)]
#[cfg_attr(feature = "serde", derive(Serialize, Deserialize))]
#[cfg_attr(feature = "visitor", derive(Visit, VisitMut))]
pub enum RenameTableNameKind {
    As(ObjectName),
    To(ObjectName),
}

impl fmt::Display for RenameTableNameKind {
    fn fmt(&self, f: &mut fmt::Formatter) -> fmt::Result {
        match self {
            RenameTableNameKind::As(name) => write!(f, "AS {name}"),
            RenameTableNameKind::To(name) => write!(f, "TO {name}"),
        }
    }
}

#[derive(Debug, Clone, PartialEq, PartialOrd, Eq, Ord, Hash)]
#[cfg_attr(feature = "serde", derive(Serialize, Deserialize))]
#[cfg_attr(feature = "visitor", derive(Visit, VisitMut))]
pub struct AlterSchema {
    pub name: ObjectName,
    pub if_exists: bool,
    pub operations: Vec<AlterSchemaOperation>,
}

impl fmt::Display for AlterSchema {
    fn fmt(&self, f: &mut fmt::Formatter) -> fmt::Result {
        write!(f, "ALTER SCHEMA ")?;
        if self.if_exists {
            write!(f, "IF EXISTS ")?;
        }
        write!(f, "{}", self.name)?;
        for operation in &self.operations {
            write!(f, " {operation}")?;
        }

        Ok(())
    }
}

impl Spanned for RenameTableNameKind {
    fn span(&self) -> Span {
        match self {
            RenameTableNameKind::As(name) => name.span(),
            RenameTableNameKind::To(name) => name.span(),
        }
    }
}

#[derive(Debug, Clone, PartialEq, PartialOrd, Eq, Ord, Hash)]
#[cfg_attr(feature = "serde", derive(Serialize, Deserialize))]
#[cfg_attr(feature = "visitor", derive(Visit, VisitMut))]
/// Whether the syntax used for the trigger object (ROW or STATEMENT) is `FOR` or `FOR EACH`.
pub enum TriggerObjectKind {
    /// The `FOR` syntax is used.
    For(TriggerObject),
    /// The `FOR EACH` syntax is used.
    ForEach(TriggerObject),
}

impl Display for TriggerObjectKind {
    fn fmt(&self, f: &mut fmt::Formatter<'_>) -> fmt::Result {
        match self {
            TriggerObjectKind::For(obj) => write!(f, "FOR {obj}"),
            TriggerObjectKind::ForEach(obj) => write!(f, "FOR EACH {obj}"),
        }
    }
}

#[derive(Debug, Clone, PartialEq, PartialOrd, Eq, Ord, Hash)]
#[cfg_attr(feature = "serde", derive(Serialize, Deserialize))]
#[cfg_attr(feature = "visitor", derive(Visit, VisitMut))]
/// CREATE TRIGGER
///
/// Examples:
///
/// ```sql
/// CREATE TRIGGER trigger_name
/// BEFORE INSERT ON table_name
/// FOR EACH ROW
/// EXECUTE FUNCTION trigger_function();
/// ```
///
/// Postgres: <https://www.postgresql.org/docs/current/sql-createtrigger.html>
/// SQL Server: <https://learn.microsoft.com/en-us/sql/t-sql/statements/create-trigger-transact-sql>
pub struct CreateTrigger {
    /// True if this is a `CREATE OR ALTER TRIGGER` statement
    ///
    /// [MsSql](https://learn.microsoft.com/en-us/sql/t-sql/statements/create-trigger-transact-sql?view=sql-server-ver16#arguments)
    pub or_alter: bool,
    /// True if this is a temporary trigger.
    ///
    /// Examples:
    ///
    /// ```sql
    /// CREATE TEMP TRIGGER trigger_name
    /// ```
    ///
    /// or
    ///
    /// ```sql
    /// CREATE TEMPORARY TRIGGER trigger_name;
    /// CREATE TEMP TRIGGER trigger_name;
    /// ```
    ///
    /// [SQLite](https://sqlite.org/lang_createtrigger.html#temp_triggers_on_non_temp_tables)
    pub temporary: bool,
    /// The `OR REPLACE` clause is used to re-create the trigger if it already exists.
    ///
    /// Example:
    /// ```sql
    /// CREATE OR REPLACE TRIGGER trigger_name
    /// AFTER INSERT ON table_name
    /// FOR EACH ROW
    /// EXECUTE FUNCTION trigger_function();
    /// ```
    pub or_replace: bool,
    /// The `CONSTRAINT` keyword is used to create a trigger as a constraint.
    pub is_constraint: bool,
    /// The name of the trigger to be created.
    pub name: ObjectName,
    /// Determines whether the function is called before, after, or instead of the event.
    ///
    /// Example of BEFORE:
    ///
    /// ```sql
    /// CREATE TRIGGER trigger_name
    /// BEFORE INSERT ON table_name
    /// FOR EACH ROW
    /// EXECUTE FUNCTION trigger_function();
    /// ```
    ///
    /// Example of AFTER:
    ///
    /// ```sql
    /// CREATE TRIGGER trigger_name
    /// AFTER INSERT ON table_name
    /// FOR EACH ROW
    /// EXECUTE FUNCTION trigger_function();
    /// ```
    ///
    /// Example of INSTEAD OF:
    ///
    /// ```sql
    /// CREATE TRIGGER trigger_name
    /// INSTEAD OF INSERT ON table_name
    /// FOR EACH ROW
    /// EXECUTE FUNCTION trigger_function();
    /// ```
    pub period: TriggerPeriod,
    /// Whether the trigger period was specified before the target table name.
    /// This does not refer to whether the period is BEFORE, AFTER, or INSTEAD OF,
    /// but rather the position of the period clause in relation to the table name.
    ///
    /// ```sql
    /// -- period_before_table == true: Postgres, MySQL, and standard SQL
    /// CREATE TRIGGER t BEFORE INSERT ON table_name ...;
    /// -- period_before_table == false: MSSQL
    /// CREATE TRIGGER t ON table_name BEFORE INSERT ...;
    /// ```
    pub period_before_table: bool,
    /// Multiple events can be specified using OR, such as `INSERT`, `UPDATE`, `DELETE`, or `TRUNCATE`.
    pub events: Vec<TriggerEvent>,
    /// The table on which the trigger is to be created.
    pub table_name: ObjectName,
    /// The optional referenced table name that can be referenced via
    /// the `FROM` keyword.
    pub referenced_table_name: Option<ObjectName>,
    /// This keyword immediately precedes the declaration of one or two relation names that provide access to the transition relations of the triggering statement.
    pub referencing: Vec<TriggerReferencing>,
    /// This specifies whether the trigger function should be fired once for
    /// every row affected by the trigger event, or just once per SQL statement.
    /// This is optional in some SQL dialects, such as SQLite, and if not specified, in
    /// those cases, the implied default is `FOR EACH ROW`.
    pub trigger_object: Option<TriggerObjectKind>,
    ///  Triggering conditions
    pub condition: Option<Expr>,
    /// Execute logic block
    pub exec_body: Option<TriggerExecBody>,
    /// For MSSQL and dialects where statements are preceded by `AS`
    pub statements_as: bool,
    /// For SQL dialects with statement(s) for a body
    pub statements: Option<ConditionalStatements>,
    /// The characteristic of the trigger, which include whether the trigger is `DEFERRABLE`, `INITIALLY DEFERRED`, or `INITIALLY IMMEDIATE`,
    pub characteristics: Option<ConstraintCharacteristics>,
}

impl Display for CreateTrigger {
    fn fmt(&self, f: &mut fmt::Formatter<'_>) -> fmt::Result {
        let CreateTrigger {
            or_alter,
            temporary,
            or_replace,
            is_constraint,
            name,
            period_before_table,
            period,
            events,
            table_name,
            referenced_table_name,
            referencing,
            trigger_object,
            condition,
            exec_body,
            statements_as,
            statements,
            characteristics,
        } = self;
        write!(
            f,
            "CREATE {temporary}{or_alter}{or_replace}{is_constraint}TRIGGER {name} ",
            temporary = if *temporary { "TEMPORARY " } else { "" },
            or_alter = if *or_alter { "OR ALTER " } else { "" },
            or_replace = if *or_replace { "OR REPLACE " } else { "" },
            is_constraint = if *is_constraint { "CONSTRAINT " } else { "" },
        )?;

        if *period_before_table {
            write!(f, "{period}")?;
            if !events.is_empty() {
                write!(f, " {}", display_separated(events, " OR "))?;
            }
            write!(f, " ON {table_name}")?;
        } else {
            write!(f, "ON {table_name}")?;
            write!(f, " {period}")?;
            if !events.is_empty() {
                write!(f, " {}", display_separated(events, ", "))?;
            }
        }

        if let Some(referenced_table_name) = referenced_table_name {
            write!(f, " FROM {referenced_table_name}")?;
        }

        if let Some(characteristics) = characteristics {
            write!(f, " {characteristics}")?;
        }

        if !referencing.is_empty() {
            write!(f, " REFERENCING {}", display_separated(referencing, " "))?;
        }

        if let Some(trigger_object) = trigger_object {
            write!(f, " {trigger_object}")?;
        }
        if let Some(condition) = condition {
            write!(f, " WHEN {condition}")?;
        }
        if let Some(exec_body) = exec_body {
            write!(f, " EXECUTE {exec_body}")?;
        }
        if let Some(statements) = statements {
            if *statements_as {
                write!(f, " AS")?;
            }
            write!(f, " {statements}")?;
        }
        Ok(())
    }
}

#[derive(Debug, Clone, PartialEq, PartialOrd, Eq, Ord, Hash)]
#[cfg_attr(feature = "serde", derive(Serialize, Deserialize))]
#[cfg_attr(feature = "visitor", derive(Visit, VisitMut))]
/// DROP TRIGGER
///
/// ```sql
/// DROP TRIGGER [ IF EXISTS ] name ON table_name [ CASCADE | RESTRICT ]
/// ```
///
pub struct DropTrigger {
    /// Whether to include the `IF EXISTS` clause.
    pub if_exists: bool,
    /// The name of the trigger to be dropped.
    pub trigger_name: ObjectName,
    /// The name of the table from which the trigger is to be dropped.
    pub table_name: Option<ObjectName>,
    /// `CASCADE` or `RESTRICT`
    pub option: Option<ReferentialAction>,
}

impl fmt::Display for DropTrigger {
    fn fmt(&self, f: &mut fmt::Formatter) -> fmt::Result {
        let DropTrigger {
            if_exists,
            trigger_name,
            table_name,
            option,
        } = self;
        write!(f, "DROP TRIGGER")?;
        if *if_exists {
            write!(f, " IF EXISTS")?;
        }
        match &table_name {
            Some(table_name) => write!(f, " {trigger_name} ON {table_name}")?,
            None => write!(f, " {trigger_name}")?,
        };
        if let Some(option) = option {
            write!(f, " {option}")?;
        }
        Ok(())
    }
}

/// A `TRUNCATE` statement.
///
/// ```sql
/// TRUNCATE TABLE table_names [PARTITION (partitions)] [RESTART IDENTITY | CONTINUE IDENTITY] [CASCADE | RESTRICT] [ON CLUSTER cluster_name]
/// ```
#[derive(Debug, Clone, PartialEq, PartialOrd, Eq, Ord, Hash)]
#[cfg_attr(feature = "serde", derive(Serialize, Deserialize))]
#[cfg_attr(feature = "visitor", derive(Visit, VisitMut))]
pub struct Truncate {
    /// Table names to truncate
    pub table_names: Vec<super::TruncateTableTarget>,
    /// Optional partition specification
    pub partitions: Option<Vec<Expr>>,
    /// TABLE - optional keyword
    pub table: bool,
    /// Postgres-specific option: [ RESTART IDENTITY | CONTINUE IDENTITY ]
    pub identity: Option<super::TruncateIdentityOption>,
    /// Postgres-specific option: [ CASCADE | RESTRICT ]
    pub cascade: Option<super::CascadeOption>,
    /// ClickHouse-specific option: [ ON CLUSTER cluster_name ]
    /// [ClickHouse](https://clickhouse.com/docs/en/sql-reference/statements/truncate/)
    pub on_cluster: Option<Ident>,
}

impl fmt::Display for Truncate {
    fn fmt(&self, f: &mut fmt::Formatter) -> fmt::Result {
        let table = if self.table { "TABLE " } else { "" };

        write!(
            f,
            "TRUNCATE {table}{table_names}",
            table_names = display_comma_separated(&self.table_names)
        )?;

        if let Some(identity) = &self.identity {
            match identity {
                super::TruncateIdentityOption::Restart => write!(f, " RESTART IDENTITY")?,
                super::TruncateIdentityOption::Continue => write!(f, " CONTINUE IDENTITY")?,
            }
        }
        if let Some(cascade) = &self.cascade {
            match cascade {
                super::CascadeOption::Cascade => write!(f, " CASCADE")?,
                super::CascadeOption::Restrict => write!(f, " RESTRICT")?,
            }
        }

        if let Some(ref parts) = &self.partitions {
            if !parts.is_empty() {
                write!(f, " PARTITION ({})", display_comma_separated(parts))?;
            }
        }
        if let Some(on_cluster) = &self.on_cluster {
            write!(f, " ON CLUSTER {on_cluster}")?;
        }
        Ok(())
    }
}

impl Spanned for Truncate {
    fn span(&self) -> Span {
        Span::union_iter(
            self.table_names.iter().map(|i| i.name.span()).chain(
                self.partitions
                    .iter()
                    .flat_map(|i| i.iter().map(|k| k.span())),
            ),
        )
    }
}

/// An `MSCK` statement.
///
/// ```sql
/// MSCK [REPAIR] TABLE table_name [ADD|DROP|SYNC PARTITIONS]
/// ```
/// MSCK (Hive) - MetaStore Check command
#[derive(Debug, Clone, PartialEq, PartialOrd, Eq, Ord, Hash)]
#[cfg_attr(feature = "serde", derive(Serialize, Deserialize))]
#[cfg_attr(feature = "visitor", derive(Visit, VisitMut))]
pub struct Msck {
    /// Table name to check
    #[cfg_attr(feature = "visitor", visit(with = "visit_relation"))]
    pub table_name: ObjectName,
    /// Whether to repair the table
    pub repair: bool,
    /// Partition action (ADD, DROP, or SYNC)
    pub partition_action: Option<super::AddDropSync>,
}

impl fmt::Display for Msck {
    fn fmt(&self, f: &mut fmt::Formatter) -> fmt::Result {
        write!(
            f,
            "MSCK {repair}TABLE {table}",
            repair = if self.repair { "REPAIR " } else { "" },
            table = self.table_name
        )?;
        if let Some(pa) = &self.partition_action {
            write!(f, " {pa}")?;
        }
        Ok(())
    }
}

impl Spanned for Msck {
    fn span(&self) -> Span {
        self.table_name.span()
    }
}

/// CREATE VIEW statement.
#[derive(Debug, Clone, PartialEq, PartialOrd, Eq, Ord, Hash)]
#[cfg_attr(feature = "serde", derive(Serialize, Deserialize))]
#[cfg_attr(feature = "visitor", derive(Visit, VisitMut))]
pub struct CreateView {
    /// True if this is a `CREATE OR ALTER VIEW` statement
    ///
    /// [MsSql](https://learn.microsoft.com/en-us/sql/t-sql/statements/create-view-transact-sql)
    pub or_alter: bool,
    pub or_replace: bool,
    pub materialized: bool,
    /// Snowflake: SECURE view modifier
    /// <https://docs.snowflake.com/en/sql-reference/sql/create-view#syntax>
    pub secure: bool,
    /// View name
    pub name: ObjectName,
    /// If `if_not_exists` is true, this flag is set to true if the view name comes before the `IF NOT EXISTS` clause.
    /// Example:
    /// ```sql
    /// CREATE VIEW myview IF NOT EXISTS AS SELECT 1`
    ///  ```
    /// Otherwise, the flag is set to false if the view name comes after the clause
    /// Example:
    /// ```sql
    /// CREATE VIEW IF NOT EXISTS myview AS SELECT 1`
    ///  ```
    pub name_before_not_exists: bool,
    pub columns: Vec<ViewColumnDef>,
    pub query: Box<Query>,
    pub options: CreateTableOptions,
    pub cluster_by: Vec<Ident>,
    /// Snowflake: Views can have comments in Snowflake.
    /// <https://docs.snowflake.com/en/sql-reference/sql/create-view#syntax>
    pub comment: Option<String>,
    /// if true, has RedShift [`WITH NO SCHEMA BINDING`] clause <https://docs.aws.amazon.com/redshift/latest/dg/r_CREATE_VIEW.html>
    pub with_no_schema_binding: bool,
    /// if true, has SQLite `IF NOT EXISTS` clause <https://www.sqlite.org/lang_createview.html>
    pub if_not_exists: bool,
    /// if true, has SQLite `TEMP` or `TEMPORARY` clause <https://www.sqlite.org/lang_createview.html>
    pub temporary: bool,
    /// if not None, has Clickhouse `TO` clause, specify the table into which to insert results
    /// <https://clickhouse.com/docs/en/sql-reference/statements/create/view#materialized-view>
    pub to: Option<ObjectName>,
    /// MySQL: Optional parameters for the view algorithm, definer, and security context
    pub params: Option<CreateViewParams>,
}

impl fmt::Display for CreateView {
    fn fmt(&self, f: &mut fmt::Formatter) -> fmt::Result {
        write!(
            f,
            "CREATE {or_alter}{or_replace}",
            or_alter = if self.or_alter { "OR ALTER " } else { "" },
            or_replace = if self.or_replace { "OR REPLACE " } else { "" },
        )?;
        if let Some(ref params) = self.params {
            params.fmt(f)?;
        }
        write!(
            f,
            "{secure}{materialized}{temporary}VIEW {if_not_and_name}{to}",
            if_not_and_name = if self.if_not_exists {
                if self.name_before_not_exists {
                    format!("{} IF NOT EXISTS", self.name)
                } else {
                    format!("IF NOT EXISTS {}", self.name)
                }
            } else {
                format!("{}", self.name)
            },
            secure = if self.secure { "SECURE " } else { "" },
            materialized = if self.materialized {
                "MATERIALIZED "
            } else {
                ""
            },
            temporary = if self.temporary { "TEMPORARY " } else { "" },
            to = self
                .to
                .as_ref()
                .map(|to| format!(" TO {to}"))
                .unwrap_or_default()
        )?;
        if !self.columns.is_empty() {
            write!(f, " ({})", display_comma_separated(&self.columns))?;
        }
        if matches!(self.options, CreateTableOptions::With(_)) {
            write!(f, " {}", self.options)?;
        }
        if let Some(ref comment) = self.comment {
            write!(f, " COMMENT = '{}'", escape_single_quote_string(comment))?;
        }
        if !self.cluster_by.is_empty() {
            write!(
                f,
                " CLUSTER BY ({})",
                display_comma_separated(&self.cluster_by)
            )?;
        }
        if matches!(self.options, CreateTableOptions::Options(_)) {
            write!(f, " {}", self.options)?;
        }
        f.write_str(" AS")?;
        SpaceOrNewline.fmt(f)?;
        self.query.fmt(f)?;
        if self.with_no_schema_binding {
            write!(f, " WITH NO SCHEMA BINDING")?;
        }
        Ok(())
    }
}

/// CREATE EXTENSION statement
/// Note: this is a PostgreSQL-specific statement
#[derive(Debug, Clone, PartialEq, PartialOrd, Eq, Ord, Hash)]
#[cfg_attr(feature = "serde", derive(Serialize, Deserialize))]
#[cfg_attr(feature = "visitor", derive(Visit, VisitMut))]
pub struct CreateExtension {
    pub name: Ident,
    pub if_not_exists: bool,
    pub cascade: bool,
    pub schema: Option<Ident>,
    pub version: Option<Ident>,
}

impl fmt::Display for CreateExtension {
    fn fmt(&self, f: &mut fmt::Formatter) -> fmt::Result {
        write!(
            f,
            "CREATE EXTENSION {if_not_exists}{name}",
            if_not_exists = if self.if_not_exists {
                "IF NOT EXISTS "
            } else {
                ""
            },
            name = self.name
        )?;
        if self.cascade || self.schema.is_some() || self.version.is_some() {
            write!(f, " WITH")?;

            if let Some(name) = &self.schema {
                write!(f, " SCHEMA {name}")?;
            }
            if let Some(version) = &self.version {
                write!(f, " VERSION {version}")?;
            }
            if self.cascade {
                write!(f, " CASCADE")?;
            }
        }

        Ok(())
    }
}

impl Spanned for CreateExtension {
    fn span(&self) -> Span {
        Span::empty()
    }
}

/// DROP EXTENSION statement  
/// Note: this is a PostgreSQL-specific statement
///
/// # References
///
/// PostgreSQL Documentation:
/// <https://www.postgresql.org/docs/current/sql-dropextension.html>
#[derive(Debug, Clone, PartialEq, PartialOrd, Eq, Ord, Hash)]
#[cfg_attr(feature = "serde", derive(Serialize, Deserialize))]
#[cfg_attr(feature = "visitor", derive(Visit, VisitMut))]
pub struct DropExtension {
    pub names: Vec<Ident>,
    pub if_exists: bool,
    /// `CASCADE` or `RESTRICT`
    pub cascade_or_restrict: Option<ReferentialAction>,
}

impl fmt::Display for DropExtension {
    fn fmt(&self, f: &mut fmt::Formatter) -> fmt::Result {
        write!(f, "DROP EXTENSION")?;
        if self.if_exists {
            write!(f, " IF EXISTS")?;
        }
        write!(f, " {}", display_comma_separated(&self.names))?;
        if let Some(cascade_or_restrict) = &self.cascade_or_restrict {
            write!(f, " {cascade_or_restrict}")?;
        }
        Ok(())
    }
}

impl Spanned for DropExtension {
    fn span(&self) -> Span {
        Span::empty()
    }
}

/// ALTER TABLE statement
#[derive(Debug, Clone, PartialEq, PartialOrd, Eq, Ord, Hash)]
#[cfg_attr(feature = "serde", derive(Serialize, Deserialize))]
#[cfg_attr(feature = "visitor", derive(Visit, VisitMut))]
pub struct AlterTable {
    /// Table name
    #[cfg_attr(feature = "visitor", visit(with = "visit_relation"))]
    pub name: ObjectName,
    pub if_exists: bool,
    pub only: bool,
    pub operations: Vec<AlterTableOperation>,
    pub location: Option<HiveSetLocation>,
    /// ClickHouse dialect supports `ON CLUSTER` clause for ALTER TABLE
    /// For example: `ALTER TABLE table_name ON CLUSTER cluster_name ADD COLUMN c UInt32`
    /// [ClickHouse](https://clickhouse.com/docs/en/sql-reference/statements/alter/update)
    pub on_cluster: Option<Ident>,
    /// Snowflake "ICEBERG" clause for Iceberg tables
    /// <https://docs.snowflake.com/en/sql-reference/sql/alter-iceberg-table>
    pub iceberg: bool,
    /// Token that represents the end of the statement (semicolon or EOF)
    pub end_token: AttachedToken,
}

impl fmt::Display for AlterTable {
    fn fmt(&self, f: &mut fmt::Formatter) -> fmt::Result {
        if self.iceberg {
            write!(f, "ALTER ICEBERG TABLE ")?;
        } else {
            write!(f, "ALTER TABLE ")?;
        }

        if self.if_exists {
            write!(f, "IF EXISTS ")?;
        }
        if self.only {
            write!(f, "ONLY ")?;
        }
        write!(f, "{} ", &self.name)?;
        if let Some(cluster) = &self.on_cluster {
            write!(f, "ON CLUSTER {cluster} ")?;
        }
        write!(f, "{}", display_comma_separated(&self.operations))?;
        if let Some(loc) = &self.location {
            write!(f, " {loc}")?
        }
        Ok(())
    }
}

/// DROP FUNCTION statement
#[derive(Debug, Clone, PartialEq, PartialOrd, Eq, Ord, Hash)]
#[cfg_attr(feature = "serde", derive(Serialize, Deserialize))]
#[cfg_attr(feature = "visitor", derive(Visit, VisitMut))]
pub struct DropFunction {
    pub if_exists: bool,
    /// One or more functions to drop
    pub func_desc: Vec<FunctionDesc>,
    /// `CASCADE` or `RESTRICT`
    pub drop_behavior: Option<DropBehavior>,
}

impl fmt::Display for DropFunction {
    fn fmt(&self, f: &mut fmt::Formatter) -> fmt::Result {
        write!(
            f,
            "DROP FUNCTION{} {}",
            if self.if_exists { " IF EXISTS" } else { "" },
            display_comma_separated(&self.func_desc),
        )?;
        if let Some(op) = &self.drop_behavior {
            write!(f, " {op}")?;
        }
        Ok(())
    }
}

impl Spanned for DropFunction {
    fn span(&self) -> Span {
        Span::empty()
    }
}<|MERGE_RESOLUTION|>--- conflicted
+++ resolved
@@ -31,13 +31,10 @@
 use crate::ast::value::escape_single_quote_string;
 use crate::ast::{
     display_comma_separated, display_separated,
-<<<<<<< HEAD
     table_constraints::{
-        ForeignKeyConstraint, PrimaryKeyConstraint, TableConstraint, UniqueConstraint,
-    },
-=======
-    table_constraints::{CheckConstraint, ForeignKeyConstraint, TableConstraint},
->>>>>>> f861566c
+        CheckConstraint, ForeignKeyConstraint, PrimaryKeyConstraint, TableConstraint,
+        UniqueConstraint,
+    },
     ArgMode, AttachedToken, CommentDef, ConditionalStatements, CreateFunctionBody,
     CreateFunctionUsing, CreateTableLikeKind, CreateTableOptions, CreateViewParams, DataType, Expr,
     FileFormat, FunctionBehavior, FunctionCalledOnNull, FunctionDesc, FunctionDeterminismSpecifier,
@@ -1659,7 +1656,6 @@
     Invisible,
 }
 
-<<<<<<< HEAD
 impl From<UniqueConstraint> for ColumnOption {
     fn from(c: UniqueConstraint) -> Self {
         ColumnOption::Unique(c)
@@ -1672,13 +1668,11 @@
     }
 }
 
-=======
 impl From<CheckConstraint> for ColumnOption {
     fn from(c: CheckConstraint) -> Self {
         ColumnOption::Check(c)
     }
 }
->>>>>>> f861566c
 impl From<ForeignKeyConstraint> for ColumnOption {
     fn from(fk: ForeignKeyConstraint) -> Self {
         ColumnOption::ForeignKey(fk)
