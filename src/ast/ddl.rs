--- conflicted
+++ resolved
@@ -31,11 +31,9 @@
 use crate::ast::value::escape_single_quote_string;
 use crate::ast::{
     display_comma_separated, display_separated,
-<<<<<<< HEAD
-    table_constraints::{PrimaryKeyConstraint, TableConstraint, UniqueConstraint},
-=======
-    table_constraints::{ForeignKeyConstraint, TableConstraint},
->>>>>>> c8531d41
+    table_constraints::{
+        ForeignKeyConstraint, PrimaryKeyConstraint, TableConstraint, UniqueConstraint,
+    },
     ArgMode, AttachedToken, CommentDef, ConditionalStatements, CreateFunctionBody,
     CreateFunctionUsing, CreateTableLikeKind, CreateTableOptions, CreateViewParams, DataType, Expr,
     FileFormat, FunctionBehavior, FunctionCalledOnNull, FunctionDesc, FunctionDeterminismSpecifier,
@@ -1575,22 +1573,12 @@
     /// [ClickHouse](https://clickhouse.com/docs/en/sql-reference/statements/create/table#default_values)
     Alias(Expr),
 
-<<<<<<< HEAD
     /// `PRIMARY KEY [<constraint_characteristics>]`
     PrimaryKey(PrimaryKeyConstraint),
     /// `UNIQUE [<constraint_characteristics>]`
     Unique(UniqueConstraint),
-    /// A referential integrity constraint (`[FOREIGN KEY REFERENCES
-    /// <foreign_table> (<referred_columns>)
-=======
-    /// `{ PRIMARY KEY | UNIQUE } [<constraint_characteristics>]`
-    Unique {
-        is_primary: bool,
-        characteristics: Option<ConstraintCharacteristics>,
-    },
     /// A referential integrity constraint (`REFERENCES <foreign_table> (<referred_columns>)
     /// [ MATCH { FULL | PARTIAL | SIMPLE } ]
->>>>>>> c8531d41
     /// { [ON DELETE <referential_action>] [ON UPDATE <referential_action>] |
     ///   [ON UPDATE <referential_action>] [ON DELETE <referential_action>]
     /// }         
@@ -1667,7 +1655,6 @@
     Invisible,
 }
 
-<<<<<<< HEAD
 impl From<UniqueConstraint> for ColumnOption {
     fn from(c: UniqueConstraint) -> Self {
         ColumnOption::Unique(c)
@@ -1677,11 +1664,12 @@
 impl From<PrimaryKeyConstraint> for ColumnOption {
     fn from(c: PrimaryKeyConstraint) -> Self {
         ColumnOption::PrimaryKey(c)
-=======
+    }
+}
+
 impl From<ForeignKeyConstraint> for ColumnOption {
     fn from(fk: ForeignKeyConstraint) -> Self {
         ColumnOption::ForeignKey(fk)
->>>>>>> c8531d41
     }
 }
 
