--- conflicted
+++ resolved
@@ -31,11 +31,7 @@
 use crate::ast::value::escape_single_quote_string;
 use crate::ast::{
     display_comma_separated, display_separated,
-<<<<<<< HEAD
-    table_constraints::{CheckConstraint, TableConstraint},
-=======
-    table_constraints::{ForeignKeyConstraint, TableConstraint},
->>>>>>> c8531d41
+    table_constraints::{CheckConstraint, ForeignKeyConstraint, TableConstraint},
     ArgMode, AttachedToken, CommentDef, ConditionalStatements, CreateFunctionBody,
     CreateFunctionUsing, CreateTableLikeKind, CreateTableOptions, CreateViewParams, DataType, Expr,
     FileFormat, FunctionBehavior, FunctionCalledOnNull, FunctionDesc, FunctionDeterminismSpecifier,
@@ -1642,15 +1638,14 @@
     Invisible,
 }
 
-<<<<<<< HEAD
 impl From<CheckConstraint> for ColumnOption {
     fn from(c: CheckConstraint) -> Self {
         ColumnOption::Check(c)
-=======
+    }
+}
 impl From<ForeignKeyConstraint> for ColumnOption {
     fn from(fk: ForeignKeyConstraint) -> Self {
         ColumnOption::ForeignKey(fk)
->>>>>>> c8531d41
     }
 }
 
