--- conflicted
+++ resolved
@@ -27,17 +27,11 @@
 use crate::display_utils::{indented_list, Indent, SpaceOrNewline};
 
 use super::{
-<<<<<<< HEAD
-    display_comma_separated, display_separated, query::InputFormatClause, Assignment,
-    CopyLegacyCsvOption, CopyLegacyOption, CopyOption, CopySource, CopyTarget, Expr, FromTable,
-    Ident, InsertAliases, MysqlInsertPriority, ObjectName, OnInsert, OrderByExpr, Query,
-    SelectItem, Setting, SqliteOnConflict, TableObject, TableWithJoins, UpdateTableFromKind,
-=======
-    display_comma_separated, helpers::attached_token::AttachedToken, query::InputFormatClause,
-    Assignment, Expr, FromTable, Ident, InsertAliases, MysqlInsertPriority, ObjectName, OnInsert,
-    OrderByExpr, Query, SelectItem, Setting, SqliteOnConflict, TableObject, TableWithJoins,
-    UpdateTableFromKind,
->>>>>>> 4f79997c
+    display_comma_separated, display_separated, helpers::attached_token::AttachedToken,
+    query::InputFormatClause, Assignment, CopyLegacyCsvOption, CopyLegacyOption, CopyOption,
+    CopySource, CopyTarget, Expr, FromTable, Ident, InsertAliases, MysqlInsertPriority, ObjectName,
+    OnInsert, OrderByExpr, Query, SelectItem, Setting, SqliteOnConflict, TableObject,
+    TableWithJoins, UpdateTableFromKind,
 };
 
 /// INSERT statement.
