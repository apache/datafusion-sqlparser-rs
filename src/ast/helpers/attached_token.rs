// Licensed to the Apache Software Foundation (ASF) under one
// or more contributor license agreements.  See the NOTICE file
// distributed with this work for additional information
// regarding copyright ownership.  The ASF licenses this file
// to you under the Apache License, Version 2.0 (the
// "License"); you may not use this file except in compliance
// with the License.  You may obtain a copy of the License at
//
//   http://www.apache.org/licenses/LICENSE-2.0
//
// Unless required by applicable law or agreed to in writing,
// software distributed under the License is distributed on an
// "AS IS" BASIS, WITHOUT WARRANTIES OR CONDITIONS OF ANY
// KIND, either express or implied.  See the License for the
// specific language governing permissions and limitations
// under the License.

use core::cmp::{Eq, Ord, Ordering, PartialEq, PartialOrd};
use core::fmt::{self, Debug, Formatter};
use core::hash::{Hash, Hasher};

<<<<<<< HEAD
use crate::tokenizer::TokenWithLocation;
=======
use crate::tokenizer::{Token, TokenWithSpan};
>>>>>>> 48b0e4db

#[cfg(feature = "serde")]
use serde::{Deserialize, Serialize};

#[cfg(feature = "visitor")]
use sqlparser_derive::{Visit, VisitMut};

/// A wrapper over [`TokenWithLocation`]s that ignores the token and source
/// location in comparisons and hashing.
///
/// This type is used when the token and location is not relevant for semantics,
/// but is still needed for accurate source location tracking, for example, in
/// the nodes in the [ast](crate::ast) module.
///
/// Note: **All** `AttachedTokens` are equal.
///
/// # Examples
///
/// Same token, different location are equal
/// ```
/// # use sqlparser::ast::helpers::attached_token::AttachedToken;
/// # use sqlparser::tokenizer::{Location, Span, Token, TokenWithLocation};
/// // commas @ line 1, column 10
/// let tok1 = TokenWithLocation::new(
///   Token::Comma,
///   Span::new(Location::new(1, 10), Location::new(1, 11)),
/// );
/// // commas @ line 2, column 20
/// let tok2 = TokenWithLocation::new(
///   Token::Comma,
///   Span::new(Location::new(2, 20), Location::new(2, 21)),
/// );
///
/// assert_ne!(tok1, tok2); // token with locations are *not* equal
/// assert_eq!(AttachedToken(tok1), AttachedToken(tok2)); // attached tokens are
/// ```
///
/// Different token, different location are equal 🤯
///
/// ```
/// # use sqlparser::ast::helpers::attached_token::AttachedToken;
/// # use sqlparser::tokenizer::{Location, Span, Token, TokenWithLocation};
/// // commas @ line 1, column 10
/// let tok1 = TokenWithLocation::new(
///   Token::Comma,
///   Span::new(Location::new(1, 10), Location::new(1, 11)),
/// );
/// // period @ line 2, column 20
/// let tok2 = TokenWithLocation::new(
///  Token::Period,
///   Span::new(Location::new(2, 10), Location::new(2, 21)),
/// );
///
/// assert_ne!(tok1, tok2); // token with locations are *not* equal
/// assert_eq!(AttachedToken(tok1), AttachedToken(tok2)); // attached tokens are
/// ```
/// // period @ line 2, column 20
#[derive(Clone)]
#[cfg_attr(feature = "serde", derive(Serialize, Deserialize))]
#[cfg_attr(feature = "visitor", derive(Visit, VisitMut))]
pub struct AttachedToken(pub TokenWithSpan);

impl AttachedToken {
    /// Return a new Empty AttachedToken
    pub fn empty() -> Self {
<<<<<<< HEAD
        AttachedToken(TokenWithLocation::new_eof())
=======
        AttachedToken(TokenWithSpan::wrap(Token::EOF))
>>>>>>> 48b0e4db
    }
}

// Conditional Implementations
impl Debug for AttachedToken {
    fn fmt(&self, f: &mut Formatter<'_>) -> fmt::Result {
        self.0.fmt(f)
    }
}

// Blanket Implementations
impl PartialEq for AttachedToken {
    fn eq(&self, _: &Self) -> bool {
        true
    }
}

impl Eq for AttachedToken {}

impl PartialOrd for AttachedToken {
    fn partial_cmp(&self, other: &Self) -> Option<Ordering> {
        Some(self.cmp(other))
    }
}

impl Ord for AttachedToken {
    fn cmp(&self, _: &Self) -> Ordering {
        Ordering::Equal
    }
}

impl Hash for AttachedToken {
    fn hash<H: Hasher>(&self, _state: &mut H) {
        // Do nothing
    }
}

impl From<TokenWithSpan> for AttachedToken {
    fn from(value: TokenWithSpan) -> Self {
        AttachedToken(value)
    }
}

impl From<AttachedToken> for TokenWithLocation {
    fn from(value: AttachedToken) -> Self {
        value.0
    }
}<|MERGE_RESOLUTION|>--- conflicted
+++ resolved
@@ -19,11 +19,7 @@
 use core::fmt::{self, Debug, Formatter};
 use core::hash::{Hash, Hasher};
 
-<<<<<<< HEAD
-use crate::tokenizer::TokenWithLocation;
-=======
-use crate::tokenizer::{Token, TokenWithSpan};
->>>>>>> 48b0e4db
+use crate::tokenizer::TokenWithSpan;
 
 #[cfg(feature = "serde")]
 use serde::{Deserialize, Serialize};
@@ -31,7 +27,7 @@
 #[cfg(feature = "visitor")]
 use sqlparser_derive::{Visit, VisitMut};
 
-/// A wrapper over [`TokenWithLocation`]s that ignores the token and source
+/// A wrapper over [`TokenWithSpan`]s that ignores the token and source
 /// location in comparisons and hashing.
 ///
 /// This type is used when the token and location is not relevant for semantics,
@@ -89,11 +85,7 @@
 impl AttachedToken {
     /// Return a new Empty AttachedToken
     pub fn empty() -> Self {
-<<<<<<< HEAD
-        AttachedToken(TokenWithLocation::new_eof())
-=======
-        AttachedToken(TokenWithSpan::wrap(Token::EOF))
->>>>>>> 48b0e4db
+        AttachedToken(TokenWithSpan::new_eof())
     }
 }
 
@@ -137,7 +129,7 @@
     }
 }
 
-impl From<AttachedToken> for TokenWithLocation {
+impl From<AttachedToken> for TokenWithSpan {
     fn from(value: AttachedToken) -> Self {
         value.0
     }
