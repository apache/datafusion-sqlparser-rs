#[cfg(not(feature = "std"))]
use alloc::{boxed::Box, format, string::String, vec, vec::Vec};

#[cfg(feature = "serde")]
use serde::{Deserialize, Serialize};

#[cfg(feature = "visitor")]
use sqlparser_derive::{Visit, VisitMut};

use super::super::dml::CreateTable;
use crate::ast::{
<<<<<<< HEAD
    ColumnDef, CommentDef, Expr, FileFormat, HiveDistributionStyle, HiveFormat, Ident, ObjectName,
    OnCommit, OneOrManyWithParens, OrderByExpr, Query, RowAccessPolicy, SqlOption, Statement,
=======
    ClusteredBy, ColumnDef, CommentDef, Expr, FileFormat, HiveDistributionStyle, HiveFormat, Ident,
    ObjectName, OnCommit, OneOrManyWithParens, Query, RowAccessPolicy, SqlOption, Statement,
>>>>>>> 4d52ee72
    TableConstraint, TableEngine, Tag, WrappedCollection,
};
use crate::parser::ParserError;

/// Builder for create table statement variant ([1]).
///
/// This structure helps building and accessing a create table with more ease, without needing to:
/// - Match the enum itself a lot of times; or
/// - Moving a lot of variables around the code.
///
/// # Example
/// ```rust
/// use sqlparser::ast::helpers::stmt_create_table::CreateTableBuilder;
/// use sqlparser::ast::{ColumnDef, DataType, Ident, ObjectName};
/// let builder = CreateTableBuilder::new(ObjectName(vec![Ident::new("table_name")]))
///    .if_not_exists(true)
///    .columns(vec![ColumnDef {
///        name: Ident::new("c1"),
///        data_type: DataType::Int(None),
///        collation: None,
///        options: vec![],
/// }]);
/// // You can access internal elements with ease
/// assert!(builder.if_not_exists);
/// // Convert to a statement
/// assert_eq!(
///    builder.build().to_string(),
///    "CREATE TABLE IF NOT EXISTS table_name (c1 INT)"
/// )
/// ```
///
/// [1]: crate::ast::Statement::CreateTable
#[derive(Debug, Clone, PartialEq, Eq, Hash)]
#[cfg_attr(feature = "serde", derive(Serialize, Deserialize))]
#[cfg_attr(feature = "visitor", derive(Visit, VisitMut))]
pub struct CreateTableBuilder {
    pub or_replace: bool,
    pub temporary: bool,
    pub external: bool,
    pub global: Option<bool>,
    pub if_not_exists: bool,
    pub transient: bool,
    pub volatile: bool,
    pub name: ObjectName,
    pub columns: Vec<ColumnDef>,
    pub constraints: Vec<TableConstraint>,
    pub hive_distribution: HiveDistributionStyle,
    pub hive_formats: Option<HiveFormat>,
    pub table_properties: Vec<SqlOption>,
    pub with_options: Vec<SqlOption>,
    pub file_format: Option<FileFormat>,
    pub location: Option<String>,
    pub query: Option<Box<Query>>,
    pub without_rowid: bool,
    pub like: Option<ObjectName>,
    pub clone: Option<ObjectName>,
    pub engine: Option<TableEngine>,
    pub comment: Option<CommentDef>,
    pub auto_increment_offset: Option<u32>,
    pub default_charset: Option<String>,
    pub collation: Option<String>,
    pub on_commit: Option<OnCommit>,
    pub on_cluster: Option<Ident>,
    pub primary_key: Option<Box<Expr>>,
    pub with_order: Vec<Vec<OrderByExpr>>,
    pub order_by: Option<OneOrManyWithParens<Expr>>,
    pub partition_by: Option<Box<Expr>>,
    pub cluster_by: Option<WrappedCollection<Vec<Ident>>>,
    pub clustered_by: Option<ClusteredBy>,
    pub options: Option<Vec<SqlOption>>,
    pub strict: bool,
    pub copy_grants: bool,
    pub enable_schema_evolution: Option<bool>,
    pub change_tracking: Option<bool>,
    pub data_retention_time_in_days: Option<u64>,
    pub max_data_extension_time_in_days: Option<u64>,
    pub default_ddl_collation: Option<String>,
    pub with_aggregation_policy: Option<ObjectName>,
    pub with_row_access_policy: Option<RowAccessPolicy>,
    pub with_tags: Option<Vec<Tag>>,
}

impl CreateTableBuilder {
    pub fn new(name: ObjectName) -> Self {
        Self {
            or_replace: false,
            temporary: false,
            external: false,
            global: None,
            if_not_exists: false,
            transient: false,
            volatile: false,
            name,
            columns: vec![],
            constraints: vec![],
            hive_distribution: HiveDistributionStyle::NONE,
            hive_formats: None,
            table_properties: vec![],
            with_options: vec![],
            file_format: None,
            location: None,
            query: None,
            without_rowid: false,
            like: None,
            clone: None,
            engine: None,
            comment: None,
            auto_increment_offset: None,
            default_charset: None,
            collation: None,
            on_commit: None,
            on_cluster: None,
            primary_key: None,
            order_by: None,
            partition_by: None,
            cluster_by: None,
            clustered_by: None,
            options: None,
            strict: false,
            copy_grants: false,
            enable_schema_evolution: None,
            change_tracking: None,
            data_retention_time_in_days: None,
            max_data_extension_time_in_days: None,
            default_ddl_collation: None,
            with_aggregation_policy: None,
            with_order: vec![],
            with_row_access_policy: None,
            with_tags: None,
        }
    }
    pub fn or_replace(mut self, or_replace: bool) -> Self {
        self.or_replace = or_replace;
        self
    }

    pub fn temporary(mut self, temporary: bool) -> Self {
        self.temporary = temporary;
        self
    }

    pub fn external(mut self, external: bool) -> Self {
        self.external = external;
        self
    }

    pub fn global(mut self, global: Option<bool>) -> Self {
        self.global = global;
        self
    }

    pub fn if_not_exists(mut self, if_not_exists: bool) -> Self {
        self.if_not_exists = if_not_exists;
        self
    }

    pub fn transient(mut self, transient: bool) -> Self {
        self.transient = transient;
        self
    }

    pub fn volatile(mut self, volatile: bool) -> Self {
        self.volatile = volatile;
        self
    }

    pub fn columns(mut self, columns: Vec<ColumnDef>) -> Self {
        self.columns = columns;
        self
    }

    pub fn constraints(mut self, constraints: Vec<TableConstraint>) -> Self {
        self.constraints = constraints;
        self
    }

    pub fn hive_distribution(mut self, hive_distribution: HiveDistributionStyle) -> Self {
        self.hive_distribution = hive_distribution;
        self
    }

    pub fn hive_formats(mut self, hive_formats: Option<HiveFormat>) -> Self {
        self.hive_formats = hive_formats;
        self
    }

    pub fn table_properties(mut self, table_properties: Vec<SqlOption>) -> Self {
        self.table_properties = table_properties;
        self
    }

    pub fn with_options(mut self, with_options: Vec<SqlOption>) -> Self {
        self.with_options = with_options;
        self
    }
    pub fn file_format(mut self, file_format: Option<FileFormat>) -> Self {
        self.file_format = file_format;
        self
    }
    pub fn location(mut self, location: Option<String>) -> Self {
        self.location = location;
        self
    }

    pub fn query(mut self, query: Option<Box<Query>>) -> Self {
        self.query = query;
        self
    }
    pub fn without_rowid(mut self, without_rowid: bool) -> Self {
        self.without_rowid = without_rowid;
        self
    }

    pub fn like(mut self, like: Option<ObjectName>) -> Self {
        self.like = like;
        self
    }

    // Different name to allow the object to be cloned
    pub fn clone_clause(mut self, clone: Option<ObjectName>) -> Self {
        self.clone = clone;
        self
    }

    pub fn engine(mut self, engine: Option<TableEngine>) -> Self {
        self.engine = engine;
        self
    }

    pub fn comment(mut self, comment: Option<CommentDef>) -> Self {
        self.comment = comment;
        self
    }

    pub fn auto_increment_offset(mut self, offset: Option<u32>) -> Self {
        self.auto_increment_offset = offset;
        self
    }

    pub fn default_charset(mut self, default_charset: Option<String>) -> Self {
        self.default_charset = default_charset;
        self
    }

    pub fn collation(mut self, collation: Option<String>) -> Self {
        self.collation = collation;
        self
    }

    pub fn on_commit(mut self, on_commit: Option<OnCommit>) -> Self {
        self.on_commit = on_commit;
        self
    }

    pub fn on_cluster(mut self, on_cluster: Option<Ident>) -> Self {
        self.on_cluster = on_cluster;
        self
    }

    pub fn primary_key(mut self, primary_key: Option<Box<Expr>>) -> Self {
        self.primary_key = primary_key;
        self
    }

    pub fn with_order(mut self, with_order: Vec<Vec<OrderByExpr>>) -> Self {
        self.with_order = with_order;
        self
    }

    pub fn order_by(mut self, order_by: Option<OneOrManyWithParens<Expr>>) -> Self {
        self.order_by = order_by;
        self
    }

    pub fn partition_by(mut self, partition_by: Option<Box<Expr>>) -> Self {
        self.partition_by = partition_by;
        self
    }

    pub fn cluster_by(mut self, cluster_by: Option<WrappedCollection<Vec<Ident>>>) -> Self {
        self.cluster_by = cluster_by;
        self
    }

    pub fn clustered_by(mut self, clustered_by: Option<ClusteredBy>) -> Self {
        self.clustered_by = clustered_by;
        self
    }

    pub fn options(mut self, options: Option<Vec<SqlOption>>) -> Self {
        self.options = options;
        self
    }

    pub fn strict(mut self, strict: bool) -> Self {
        self.strict = strict;
        self
    }

    pub fn copy_grants(mut self, copy_grants: bool) -> Self {
        self.copy_grants = copy_grants;
        self
    }

    pub fn enable_schema_evolution(mut self, enable_schema_evolution: Option<bool>) -> Self {
        self.enable_schema_evolution = enable_schema_evolution;
        self
    }

    pub fn change_tracking(mut self, change_tracking: Option<bool>) -> Self {
        self.change_tracking = change_tracking;
        self
    }

    pub fn data_retention_time_in_days(mut self, data_retention_time_in_days: Option<u64>) -> Self {
        self.data_retention_time_in_days = data_retention_time_in_days;
        self
    }

    pub fn max_data_extension_time_in_days(
        mut self,
        max_data_extension_time_in_days: Option<u64>,
    ) -> Self {
        self.max_data_extension_time_in_days = max_data_extension_time_in_days;
        self
    }

    pub fn default_ddl_collation(mut self, default_ddl_collation: Option<String>) -> Self {
        self.default_ddl_collation = default_ddl_collation;
        self
    }

    pub fn with_aggregation_policy(mut self, with_aggregation_policy: Option<ObjectName>) -> Self {
        self.with_aggregation_policy = with_aggregation_policy;
        self
    }

    pub fn with_row_access_policy(
        mut self,
        with_row_access_policy: Option<RowAccessPolicy>,
    ) -> Self {
        self.with_row_access_policy = with_row_access_policy;
        self
    }

    pub fn with_tags(mut self, with_tags: Option<Vec<Tag>>) -> Self {
        self.with_tags = with_tags;
        self
    }

    pub fn build(self) -> Statement {
        Statement::CreateTable(CreateTable {
            or_replace: self.or_replace,
            temporary: self.temporary,
            external: self.external,
            global: self.global,
            if_not_exists: self.if_not_exists,
            transient: self.transient,
            volatile: self.volatile,
            name: self.name,
            columns: self.columns,
            constraints: self.constraints,
            hive_distribution: self.hive_distribution,
            hive_formats: self.hive_formats,
            table_properties: self.table_properties,
            with_options: self.with_options,
            file_format: self.file_format,
            location: self.location,
            query: self.query,
            without_rowid: self.without_rowid,
            like: self.like,
            clone: self.clone,
            engine: self.engine,
            comment: self.comment,
            auto_increment_offset: self.auto_increment_offset,
            default_charset: self.default_charset,
            collation: self.collation,
            on_commit: self.on_commit,
            on_cluster: self.on_cluster,
            primary_key: self.primary_key,
            order_by: self.order_by,
            partition_by: self.partition_by,
            cluster_by: self.cluster_by,
            clustered_by: self.clustered_by,
            options: self.options,
            strict: self.strict,
            copy_grants: self.copy_grants,
            enable_schema_evolution: self.enable_schema_evolution,
            change_tracking: self.change_tracking,
            data_retention_time_in_days: self.data_retention_time_in_days,
            max_data_extension_time_in_days: self.max_data_extension_time_in_days,
            default_ddl_collation: self.default_ddl_collation,
            with_aggregation_policy: self.with_aggregation_policy,
            with_order: self.with_order,
            with_row_access_policy: self.with_row_access_policy,
            with_tags: self.with_tags,
        })
    }
}

impl TryFrom<Statement> for CreateTableBuilder {
    type Error = ParserError;

    // As the builder can be transformed back to a statement, it shouldn't be a problem to take the
    // ownership.
    fn try_from(stmt: Statement) -> Result<Self, Self::Error> {
        match stmt {
            Statement::CreateTable(CreateTable {
                or_replace,
                temporary,
                external,
                global,
                if_not_exists,
                transient,
                volatile,
                name,
                columns,
                constraints,
                hive_distribution,
                hive_formats,
                table_properties,
                with_options,
                file_format,
                location,
                query,
                without_rowid,
                like,
                clone,
                engine,
                comment,
                auto_increment_offset,
                default_charset,
                collation,
                on_commit,
                on_cluster,
                primary_key,
                order_by,
                partition_by,
                cluster_by,
                clustered_by,
                options,
                strict,
                copy_grants,
                enable_schema_evolution,
                change_tracking,
                data_retention_time_in_days,
                max_data_extension_time_in_days,
                default_ddl_collation,
                with_aggregation_policy,
                with_order,
                with_row_access_policy,
                with_tags,
            }) => Ok(Self {
                or_replace,
                temporary,
                external,
                global,
                if_not_exists,
                transient,
                name,
                columns,
                constraints,
                hive_distribution,
                hive_formats,
                table_properties,
                with_options,
                file_format,
                location,
                query,
                without_rowid,
                like,
                clone,
                engine,
                comment,
                auto_increment_offset,
                default_charset,
                collation,
                on_commit,
                on_cluster,
                primary_key,
                order_by,
                partition_by,
                cluster_by,
                clustered_by,
                options,
                strict,
                copy_grants,
                enable_schema_evolution,
                change_tracking,
                data_retention_time_in_days,
                max_data_extension_time_in_days,
                default_ddl_collation,
                with_aggregation_policy,
                with_row_access_policy,
                with_order,
                with_tags,
                volatile,
            }),
            _ => Err(ParserError::ParserError(format!(
                "Expected create table statement, but received: {stmt}"
            ))),
        }
    }
}

/// Helper return type when parsing configuration for a `CREATE TABLE` statement.
#[derive(Default)]
pub(crate) struct CreateTableConfiguration {
    pub partition_by: Option<Box<Expr>>,
    pub cluster_by: Option<WrappedCollection<Vec<Ident>>>,
    pub options: Option<Vec<SqlOption>>,
}

#[cfg(test)]
mod tests {
    use crate::ast::helpers::stmt_create_table::CreateTableBuilder;
    use crate::ast::{Ident, ObjectName, Statement};
    use crate::parser::ParserError;

    #[test]
    pub fn test_from_valid_statement() {
        let builder = CreateTableBuilder::new(ObjectName(vec![Ident::new("table_name")]));

        let stmt = builder.clone().build();

        assert_eq!(builder, CreateTableBuilder::try_from(stmt).unwrap());
    }

    #[test]
    pub fn test_from_invalid_statement() {
        let stmt = Statement::Commit { chain: false };

        assert_eq!(
            CreateTableBuilder::try_from(stmt).unwrap_err(),
            ParserError::ParserError(
                "Expected create table statement, but received: COMMIT".to_owned()
            )
        );
    }
}<|MERGE_RESOLUTION|>--- conflicted
+++ resolved
@@ -9,13 +9,8 @@
 
 use super::super::dml::CreateTable;
 use crate::ast::{
-<<<<<<< HEAD
-    ColumnDef, CommentDef, Expr, FileFormat, HiveDistributionStyle, HiveFormat, Ident, ObjectName,
-    OnCommit, OneOrManyWithParens, OrderByExpr, Query, RowAccessPolicy, SqlOption, Statement,
-=======
     ClusteredBy, ColumnDef, CommentDef, Expr, FileFormat, HiveDistributionStyle, HiveFormat, Ident,
     ObjectName, OnCommit, OneOrManyWithParens, Query, RowAccessPolicy, SqlOption, Statement,
->>>>>>> 4d52ee72
     TableConstraint, TableEngine, Tag, WrappedCollection,
 };
 use crate::parser::ParserError;
