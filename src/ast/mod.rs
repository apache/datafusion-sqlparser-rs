--- conflicted
+++ resolved
@@ -26,14 +26,11 @@
 use helpers::attached_token::AttachedToken;
 
 use core::ops::Deref;
-<<<<<<< HEAD
-=======
 use core::{
     fmt::{self, Display},
     hash,
 };
 
->>>>>>> 3c8fd748
 #[cfg(feature = "serde")]
 use serde::{Deserialize, Serialize};
 
