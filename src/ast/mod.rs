--- conflicted
+++ resolved
@@ -851,9 +851,7 @@
     /// SHOW <variable>
     ///
     /// Note: this is a PostgreSQL-specific statement.
-    ShowVariable {
-        variable: Vec<Ident>,
-    },
+    ShowVariable { variable: Vec<Ident> },
     /// SHOW CREATE TABLE
     ///
     /// Note: this is a MySQL-specific statement.
@@ -871,9 +869,7 @@
         filter: Option<ShowStatementFilter>,
     },
     /// `{ BEGIN [ TRANSACTION | WORK ] | START TRANSACTION } ...`
-    StartTransaction {
-        modes: Vec<TransactionMode>,
-    },
+    StartTransaction { modes: Vec<TransactionMode> },
     /// `SET TRANSACTION ...`
     SetTransaction {
         modes: Vec<TransactionMode>,
@@ -889,13 +885,9 @@
         comment: Option<String>,
     },
     /// `COMMIT [ TRANSACTION | WORK ] [ AND [ NO ] CHAIN ]`
-    Commit {
-        chain: bool,
-    },
+    Commit { chain: bool },
     /// `ROLLBACK [ TRANSACTION | WORK ] [ AND [ NO ] CHAIN ]`
-    Rollback {
-        chain: bool,
-    },
+    Rollback { chain: bool },
     /// CREATE SCHEMA
     CreateSchema {
         schema_name: ObjectName,
@@ -932,17 +924,11 @@
     /// `DEALLOCATE [ PREPARE ] { name | ALL }`
     ///
     /// Note: this is a PostgreSQL-specific statement.
-    Deallocate {
-        name: Ident,
-        prepare: bool,
-    },
+    Deallocate { name: Ident, prepare: bool },
     /// `EXECUTE name [ ( parameter [, ...] ) ]`
     ///
     /// Note: this is a PostgreSQL-specific statement.
-    Execute {
-        name: Ident,
-        parameters: Vec<Expr>,
-    },
+    Execute { name: Ident, parameters: Vec<Expr> },
     /// `PREPARE name [ ( data_type [, ...] ) ] AS statement`
     ///
     /// Note: this is a PostgreSQL-specific statement.
@@ -970,11 +956,8 @@
         /// A SQL query that specifies what to explain
         statement: Box<Statement>,
     },
-<<<<<<< HEAD
     /// SAVEPOINT -- define a new savepoint within the current transaction
-    Savepoint {
-        name: Ident,
-=======
+    Savepoint { name: Ident },
     // MERGE INTO statement, based on Snowflake. See <https://docs.snowflake.com/en/sql-reference/sql/merge.html>
     Merge {
         // Specifies the table to merge
@@ -987,7 +970,6 @@
         on: Box<Expr>,
         // Specifies the actions to perform when values match or do not match.
         clauses: Vec<MergeClause>,
->>>>>>> 497a3b0e
     },
 }
 
@@ -1639,11 +1621,10 @@
                     write!(f, "NULL")
                 }
             }
-<<<<<<< HEAD
             Statement::Savepoint { name } => {
                 write!(f, "SAVEPOINT ")?;
                 write!(f, "{}", name)
-=======
+            }
             Statement::Merge {
                 table,
                 source,
@@ -1657,7 +1638,6 @@
                 };
                 write!(f, "ON {} ", on)?;
                 write!(f, "{}", display_separated(clauses, " "))
->>>>>>> 497a3b0e
             }
         }
     }
