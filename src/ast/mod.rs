--- conflicted
+++ resolved
@@ -1773,18 +1773,11 @@
                 on,
                 clauses,
             } => {
-<<<<<<< HEAD
-                write!(f, "MERGE INTO {} USING {} ", table, source)?;
-=======
                 write!(
                     f,
                     "MERGE{int} {table} USING {source} ",
                     int = if *into { " INTO" } else { "" }
                 )?;
-                if let Some(a) = alias {
-                    write!(f, "as {} ", a)?;
-                };
->>>>>>> ed86c6d5
                 write!(f, "ON {} ", on)?;
                 write!(f, "{}", display_separated(clauses, " "))
             }
