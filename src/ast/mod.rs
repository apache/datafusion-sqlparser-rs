// Licensed to the Apache Software Foundation (ASF) under one
// or more contributor license agreements.  See the NOTICE file
// distributed with this work for additional information
// regarding copyright ownership.  The ASF licenses this file
// to you under the Apache License, Version 2.0 (the
// "License"); you may not use this file except in compliance
// with the License.  You may obtain a copy of the License at
//
//   http://www.apache.org/licenses/LICENSE-2.0
//
// Unless required by applicable law or agreed to in writing,
// software distributed under the License is distributed on an
// "AS IS" BASIS, WITHOUT WARRANTIES OR CONDITIONS OF ANY
// KIND, either express or implied.  See the License for the
// specific language governing permissions and limitations
// under the License.

//! SQL Abstract Syntax Tree (AST) types
#[cfg(not(feature = "std"))]
use alloc::{
    boxed::Box,
    format,
    string::{String, ToString},
    vec::Vec,
};
use helpers::{attached_token::AttachedToken, stmt_data_loading::FileStagingCommand};

use core::ops::Deref;
use core::{
    fmt::{self, Display},
    hash,
};

#[cfg(feature = "serde")]
use serde::{Deserialize, Serialize};

#[cfg(feature = "visitor")]
use sqlparser_derive::{Visit, VisitMut};

use crate::tokenizer::Span;

pub use self::data_type::{
    ArrayElemTypeDef, CharLengthUnits, CharacterLength, DataType, EnumMember, ExactNumberInfo,
    StructBracketKind, TimezoneInfo,
};
pub use self::dcl::{
    AlterRoleOperation, ResetConfig, RoleOption, SecondaryRoles, SetConfigValue, Use,
};
pub use self::ddl::{
    AlterColumnOperation, AlterIndexOperation, AlterPolicyOperation, AlterTableOperation,
    ClusteredBy, ColumnDef, ColumnOption, ColumnOptionDef, ColumnPolicy, ColumnPolicyProperty,
    ConstraintCharacteristics, CreateFunction, Deduplicate, DeferrableInitial, DropBehavior,
    GeneratedAs, GeneratedExpressionMode, IdentityParameters, IdentityProperty,
    IdentityPropertyFormatKind, IdentityPropertyKind, IdentityPropertyOrder, IndexOption,
    IndexType, KeyOrIndexDisplay, NullsDistinctOption, Owner, Partition, ProcedureParam,
    ReferentialAction, TableConstraint, TagsColumnOption, UserDefinedTypeCompositeAttributeDef,
    UserDefinedTypeRepresentation, ViewColumnDef,
};
pub use self::dml::{CreateIndex, CreateTable, Delete, Insert};
pub use self::operator::{BinaryOperator, UnaryOperator};
pub use self::query::{
    AfterMatchSkip, ConnectBy, Cte, CteAsMaterialized, Distinct, EmptyMatchesMode,
    ExceptSelectItem, ExcludeSelectItem, ExprWithAlias, Fetch, ForClause, ForJson, ForXml,
    FormatClause, GroupByExpr, GroupByWithModifier, IdentWithAlias, IlikeSelectItem,
    InputFormatClause, Interpolate, InterpolateExpr, Join, JoinConstraint, JoinOperator,
    JsonTableColumn, JsonTableColumnErrorHandling, JsonTableNamedColumn, JsonTableNestedColumn,
    LateralView, LockClause, LockType, MatchRecognizePattern, MatchRecognizeSymbol, Measure,
    NamedWindowDefinition, NamedWindowExpr, NonBlock, Offset, OffsetRows, OpenJsonTableColumn,
    OrderBy, OrderByExpr, PivotValueSource, ProjectionSelect, Query, RenameSelectItem,
    RepetitionQuantifier, ReplaceSelectElement, ReplaceSelectItem, RowsPerMatch, Select,
    SelectInto, SelectItem, SetExpr, SetOperator, SetQuantifier, Setting, SymbolDefinition, Table,
    TableAlias, TableAliasColumnDef, TableFactor, TableFunctionArgs, TableSample,
    TableSampleBucket, TableSampleKind, TableSampleMethod, TableSampleModifier,
    TableSampleQuantity, TableSampleSeed, TableSampleSeedModifier, TableSampleUnit, TableVersion,
    TableWithJoins, Top, TopQuantity, UpdateTableFromKind, ValueTableMode, Values,
    WildcardAdditionalOptions, With, WithFill,
};

pub use self::trigger::{
    TriggerEvent, TriggerExecBody, TriggerExecBodyType, TriggerObject, TriggerPeriod,
    TriggerReferencing, TriggerReferencingType,
};

pub use self::value::{
    escape_double_quote_string, escape_quoted_string, DateTimeField, DollarQuotedString,
    TrimWhereField, Value,
};

use crate::ast::helpers::stmt_data_loading::{
    DataLoadingOptions, StageLoadSelectItem, StageParamsObject,
};
#[cfg(feature = "visitor")]
pub use visitor::*;

mod data_type;
mod dcl;
mod ddl;
mod dml;
pub mod helpers;
mod operator;
mod query;
mod spans;
pub use spans::Spanned;

mod trigger;
mod value;

#[cfg(feature = "visitor")]
mod visitor;

pub struct DisplaySeparated<'a, T>
where
    T: fmt::Display,
{
    slice: &'a [T],
    sep: &'static str,
}

impl<T> fmt::Display for DisplaySeparated<'_, T>
where
    T: fmt::Display,
{
    fn fmt(&self, f: &mut fmt::Formatter) -> fmt::Result {
        let mut delim = "";
        for t in self.slice {
            write!(f, "{delim}")?;
            delim = self.sep;
            write!(f, "{t}")?;
        }
        Ok(())
    }
}

pub fn display_separated<'a, T>(slice: &'a [T], sep: &'static str) -> DisplaySeparated<'a, T>
where
    T: fmt::Display,
{
    DisplaySeparated { slice, sep }
}

pub fn display_comma_separated<T>(slice: &[T]) -> DisplaySeparated<'_, T>
where
    T: fmt::Display,
{
    DisplaySeparated { slice, sep: ", " }
}

/// An identifier, decomposed into its value or character data and the quote style.
#[derive(Debug, Clone, PartialOrd, Ord)]
#[cfg_attr(feature = "serde", derive(Serialize, Deserialize))]
#[cfg_attr(feature = "visitor", derive(Visit, VisitMut))]
pub struct Ident {
    /// The value of the identifier without quotes.
    pub value: String,
    /// The starting quote if any. Valid quote characters are the single quote,
    /// double quote, backtick, and opening square bracket.
    pub quote_style: Option<char>,
    /// The span of the identifier in the original SQL string.
    pub span: Span,
}

impl PartialEq for Ident {
    fn eq(&self, other: &Self) -> bool {
        let Ident {
            value,
            quote_style,
            // exhaustiveness check; we ignore spans in comparisons
            span: _,
        } = self;

        value == &other.value && quote_style == &other.quote_style
    }
}

impl core::hash::Hash for Ident {
    fn hash<H: hash::Hasher>(&self, state: &mut H) {
        let Ident {
            value,
            quote_style,
            // exhaustiveness check; we ignore spans in hashes
            span: _,
        } = self;

        value.hash(state);
        quote_style.hash(state);
    }
}

impl Eq for Ident {}

impl Ident {
    /// Create a new identifier with the given value and no quotes and an empty span.
    pub fn new<S>(value: S) -> Self
    where
        S: Into<String>,
    {
        Ident {
            value: value.into(),
            quote_style: None,
            span: Span::empty(),
        }
    }

    /// Create a new quoted identifier with the given quote and value. This function
    /// panics if the given quote is not a valid quote character.
    pub fn with_quote<S>(quote: char, value: S) -> Self
    where
        S: Into<String>,
    {
        assert!(quote == '\'' || quote == '"' || quote == '`' || quote == '[');
        Ident {
            value: value.into(),
            quote_style: Some(quote),
            span: Span::empty(),
        }
    }

    pub fn with_span<S>(span: Span, value: S) -> Self
    where
        S: Into<String>,
    {
        Ident {
            value: value.into(),
            quote_style: None,
            span,
        }
    }

    pub fn with_quote_and_span<S>(quote: char, span: Span, value: S) -> Self
    where
        S: Into<String>,
    {
        assert!(quote == '\'' || quote == '"' || quote == '`' || quote == '[');
        Ident {
            value: value.into(),
            quote_style: Some(quote),
            span,
        }
    }
}

impl From<&str> for Ident {
    fn from(value: &str) -> Self {
        Ident {
            value: value.to_string(),
            quote_style: None,
            span: Span::empty(),
        }
    }
}

impl fmt::Display for Ident {
    fn fmt(&self, f: &mut fmt::Formatter) -> fmt::Result {
        match self.quote_style {
            Some(q) if q == '"' || q == '\'' || q == '`' => {
                let escaped = value::escape_quoted_string(&self.value, q);
                write!(f, "{q}{escaped}{q}")
            }
            Some('[') => write!(f, "[{}]", self.value),
            None => f.write_str(&self.value),
            _ => panic!("unexpected quote style"),
        }
    }
}

/// A name of a table, view, custom type, etc., possibly multi-part, i.e. db.schema.obj
#[derive(Debug, Clone, PartialEq, PartialOrd, Eq, Ord, Hash)]
#[cfg_attr(feature = "serde", derive(Serialize, Deserialize))]
#[cfg_attr(feature = "visitor", derive(Visit, VisitMut))]
pub struct ObjectName(pub Vec<Ident>);

impl fmt::Display for ObjectName {
    fn fmt(&self, f: &mut fmt::Formatter) -> fmt::Result {
        write!(f, "{}", display_separated(&self.0, "."))
    }
}

/// Represents an Array Expression, either
/// `ARRAY[..]`, or `[..]`
#[derive(Debug, Clone, PartialEq, PartialOrd, Eq, Ord, Hash)]
#[cfg_attr(feature = "serde", derive(Serialize, Deserialize))]
#[cfg_attr(feature = "visitor", derive(Visit, VisitMut))]
pub struct Array {
    /// The list of expressions between brackets
    pub elem: Vec<Expr>,

    /// `true` for  `ARRAY[..]`, `false` for `[..]`
    pub named: bool,
}

impl fmt::Display for Array {
    fn fmt(&self, f: &mut fmt::Formatter) -> fmt::Result {
        write!(
            f,
            "{}[{}]",
            if self.named { "ARRAY" } else { "" },
            display_comma_separated(&self.elem)
        )
    }
}

/// Represents an INTERVAL expression, roughly in the following format:
/// `INTERVAL '<value>' [ <leading_field> [ (<leading_precision>) ] ]
/// [ TO <last_field> [ (<fractional_seconds_precision>) ] ]`,
/// e.g. `INTERVAL '123:45.67' MINUTE(3) TO SECOND(2)`.
///
/// The parser does not validate the `<value>`, nor does it ensure
/// that the `<leading_field>` units >= the units in `<last_field>`,
/// so the user will have to reject intervals like `HOUR TO YEAR`.
#[derive(Debug, Clone, PartialEq, PartialOrd, Eq, Ord, Hash)]
#[cfg_attr(feature = "serde", derive(Serialize, Deserialize))]
#[cfg_attr(feature = "visitor", derive(Visit, VisitMut))]
pub struct Interval {
    pub value: Box<Expr>,
    pub leading_field: Option<DateTimeField>,
    pub leading_precision: Option<u64>,
    pub last_field: Option<DateTimeField>,
    /// The seconds precision can be specified in SQL source as
    /// `INTERVAL '__' SECOND(_, x)` (in which case the `leading_field`
    /// will be `Second` and the `last_field` will be `None`),
    /// or as `__ TO SECOND(x)`.
    pub fractional_seconds_precision: Option<u64>,
}

impl fmt::Display for Interval {
    fn fmt(&self, f: &mut fmt::Formatter) -> fmt::Result {
        let value = self.value.as_ref();
        match (
            &self.leading_field,
            self.leading_precision,
            self.fractional_seconds_precision,
        ) {
            (
                Some(DateTimeField::Second),
                Some(leading_precision),
                Some(fractional_seconds_precision),
            ) => {
                // When the leading field is SECOND, the parser guarantees that
                // the last field is None.
                assert!(self.last_field.is_none());
                write!(
                    f,
                    "INTERVAL {value} SECOND ({leading_precision}, {fractional_seconds_precision})"
                )
            }
            _ => {
                write!(f, "INTERVAL {value}")?;
                if let Some(leading_field) = &self.leading_field {
                    write!(f, " {leading_field}")?;
                }
                if let Some(leading_precision) = self.leading_precision {
                    write!(f, " ({leading_precision})")?;
                }
                if let Some(last_field) = &self.last_field {
                    write!(f, " TO {last_field}")?;
                }
                if let Some(fractional_seconds_precision) = self.fractional_seconds_precision {
                    write!(f, " ({fractional_seconds_precision})")?;
                }
                Ok(())
            }
        }
    }
}

/// A field definition within a struct
///
/// [bigquery]: https://cloud.google.com/bigquery/docs/reference/standard-sql/data-types#struct_type
#[derive(Debug, Clone, PartialEq, PartialOrd, Eq, Ord, Hash)]
#[cfg_attr(feature = "serde", derive(Serialize, Deserialize))]
#[cfg_attr(feature = "visitor", derive(Visit, VisitMut))]
pub struct StructField {
    pub field_name: Option<Ident>,
    pub field_type: DataType,
}

impl fmt::Display for StructField {
    fn fmt(&self, f: &mut fmt::Formatter<'_>) -> fmt::Result {
        if let Some(name) = &self.field_name {
            write!(f, "{name} {}", self.field_type)
        } else {
            write!(f, "{}", self.field_type)
        }
    }
}

/// A field definition within a union
///
/// [duckdb]: https://duckdb.org/docs/sql/data_types/union.html
#[derive(Debug, Clone, PartialEq, PartialOrd, Eq, Ord, Hash)]
#[cfg_attr(feature = "serde", derive(Serialize, Deserialize))]
#[cfg_attr(feature = "visitor", derive(Visit, VisitMut))]
pub struct UnionField {
    pub field_name: Ident,
    pub field_type: DataType,
}

impl fmt::Display for UnionField {
    fn fmt(&self, f: &mut fmt::Formatter<'_>) -> fmt::Result {
        write!(f, "{} {}", self.field_name, self.field_type)
    }
}

/// A dictionary field within a dictionary.
///
/// [duckdb]: https://duckdb.org/docs/sql/data_types/struct#creating-structs
#[derive(Debug, Clone, PartialEq, PartialOrd, Eq, Ord, Hash)]
#[cfg_attr(feature = "serde", derive(Serialize, Deserialize))]
#[cfg_attr(feature = "visitor", derive(Visit, VisitMut))]
pub struct DictionaryField {
    pub key: Ident,
    pub value: Box<Expr>,
}

impl fmt::Display for DictionaryField {
    fn fmt(&self, f: &mut fmt::Formatter<'_>) -> fmt::Result {
        write!(f, "{}: {}", self.key, self.value)
    }
}

/// Represents a Map expression.
#[derive(Debug, Clone, PartialEq, PartialOrd, Eq, Ord, Hash)]
#[cfg_attr(feature = "serde", derive(Serialize, Deserialize))]
#[cfg_attr(feature = "visitor", derive(Visit, VisitMut))]
pub struct Map {
    pub entries: Vec<MapEntry>,
}

impl Display for Map {
    fn fmt(&self, f: &mut fmt::Formatter) -> fmt::Result {
        write!(f, "MAP {{{}}}", display_comma_separated(&self.entries))
    }
}

/// A map field within a map.
///
/// [duckdb]: https://duckdb.org/docs/sql/data_types/map.html#creating-maps
#[derive(Debug, Clone, PartialEq, PartialOrd, Eq, Ord, Hash)]
#[cfg_attr(feature = "serde", derive(Serialize, Deserialize))]
#[cfg_attr(feature = "visitor", derive(Visit, VisitMut))]
pub struct MapEntry {
    pub key: Box<Expr>,
    pub value: Box<Expr>,
}

impl fmt::Display for MapEntry {
    fn fmt(&self, f: &mut fmt::Formatter<'_>) -> fmt::Result {
        write!(f, "{}: {}", self.key, self.value)
    }
}

/// Options for `CAST` / `TRY_CAST`
/// BigQuery: <https://cloud.google.com/bigquery/docs/reference/standard-sql/format-elements#formatting_syntax>
#[derive(Debug, Clone, PartialEq, PartialOrd, Eq, Ord, Hash)]
#[cfg_attr(feature = "serde", derive(Serialize, Deserialize))]
#[cfg_attr(feature = "visitor", derive(Visit, VisitMut))]
pub enum CastFormat {
    Value(Value),
    ValueAtTimeZone(Value, Value),
}

/// An element of a JSON path.
#[derive(Debug, Clone, PartialEq, PartialOrd, Eq, Ord, Hash)]
#[cfg_attr(feature = "serde", derive(Serialize, Deserialize))]
#[cfg_attr(feature = "visitor", derive(Visit, VisitMut))]
pub enum JsonPathElem {
    /// Accesses an object field using dot notation, e.g. `obj:foo.bar.baz`.
    ///
    /// See <https://docs.snowflake.com/en/user-guide/querying-semistructured#dot-notation>.
    Dot { key: String, quoted: bool },
    /// Accesses an object field or array element using bracket notation,
    /// e.g. `obj['foo']`.
    ///
    /// See <https://docs.snowflake.com/en/user-guide/querying-semistructured#bracket-notation>.
    Bracket { key: Expr },
}

/// A JSON path.
///
/// See <https://docs.snowflake.com/en/user-guide/querying-semistructured>.
/// See <https://docs.databricks.com/en/sql/language-manual/sql-ref-json-path-expression.html>.
#[derive(Debug, Clone, PartialEq, PartialOrd, Eq, Ord, Hash)]
#[cfg_attr(feature = "serde", derive(Serialize, Deserialize))]
#[cfg_attr(feature = "visitor", derive(Visit, VisitMut))]
pub struct JsonPath {
    pub path: Vec<JsonPathElem>,
}

impl fmt::Display for JsonPath {
    fn fmt(&self, f: &mut fmt::Formatter<'_>) -> fmt::Result {
        for (i, elem) in self.path.iter().enumerate() {
            match elem {
                JsonPathElem::Dot { key, quoted } => {
                    if i == 0 {
                        write!(f, ":")?;
                    } else {
                        write!(f, ".")?;
                    }

                    if *quoted {
                        write!(f, "\"{}\"", escape_double_quote_string(key))?;
                    } else {
                        write!(f, "{key}")?;
                    }
                }
                JsonPathElem::Bracket { key } => {
                    write!(f, "[{key}]")?;
                }
            }
        }
        Ok(())
    }
}

/// The syntax used for in a cast expression.
#[derive(Debug, Clone, PartialEq, PartialOrd, Eq, Ord, Hash)]
#[cfg_attr(feature = "serde", derive(Serialize, Deserialize))]
#[cfg_attr(feature = "visitor", derive(Visit, VisitMut))]
pub enum CastKind {
    /// The standard SQL cast syntax, e.g. `CAST(<expr> as <datatype>)`
    Cast,
    /// A cast that returns `NULL` on failure, e.g. `TRY_CAST(<expr> as <datatype>)`.
    ///
    /// See <https://docs.snowflake.com/en/sql-reference/functions/try_cast>.
    /// See <https://learn.microsoft.com/en-us/sql/t-sql/functions/try-cast-transact-sql>.
    TryCast,
    /// A cast that returns `NULL` on failure, bigQuery-specific ,  e.g. `SAFE_CAST(<expr> as <datatype>)`.
    ///
    /// See <https://cloud.google.com/bigquery/docs/reference/standard-sql/functions-and-operators#safe_casting>.
    SafeCast,
    /// `<expr> :: <datatype>`
    DoubleColon,
}

/// `EXTRACT` syntax variants.
///
/// In Snowflake dialect, the `EXTRACT` expression can support either the `from` syntax
/// or the comma syntax.
///
/// See <https://docs.snowflake.com/en/sql-reference/functions/extract>
#[derive(Debug, Clone, PartialEq, PartialOrd, Eq, Ord, Hash)]
#[cfg_attr(feature = "serde", derive(Serialize, Deserialize))]
#[cfg_attr(feature = "visitor", derive(Visit, VisitMut))]
pub enum ExtractSyntax {
    /// `EXTRACT( <date_or_time_part> FROM <date_or_time_expr> )`
    From,
    /// `EXTRACT( <date_or_time_part> , <date_or_timestamp_expr> )`
    Comma,
}

/// The syntax used in a CEIL or FLOOR expression.
///
/// The `CEIL/FLOOR(<datetime value expression> TO <time unit>)` is an Amazon Kinesis Data Analytics extension.
/// See <https://docs.aws.amazon.com/kinesisanalytics/latest/sqlref/sql-reference-ceil.html> for
/// details.
///
/// Other dialects either support `CEIL/FLOOR( <expr> [, <scale>])` format or just
/// `CEIL/FLOOR(<expr>)`.
#[derive(Debug, Clone, PartialEq, PartialOrd, Eq, Ord, Hash)]
#[cfg_attr(feature = "serde", derive(Serialize, Deserialize))]
#[cfg_attr(feature = "visitor", derive(Visit, VisitMut))]
pub enum CeilFloorKind {
    /// `CEIL( <expr> TO <DateTimeField>)`
    DateTimeField(DateTimeField),
    /// `CEIL( <expr> [, <scale>])`
    Scale(Value),
}

/// An SQL expression of any type.
///
/// # Semantics / Type Checking
///
/// The parser does not distinguish between expressions of different types
/// (e.g. boolean vs string). The caller is responsible for detecting and
/// validating types as necessary (for example  `WHERE 1` vs `SELECT 1=1`)
/// See the [README.md] for more details.
///
/// [README.md]: https://github.com/apache/datafusion-sqlparser-rs/blob/main/README.md#syntax-vs-semantics
///
/// # Equality and Hashing Does not Include Source Locations
///
/// The `Expr` type implements `PartialEq` and `Eq` based on the semantic value
/// of the expression (not bitwise comparison). This means that `Expr` instances
/// that are semantically equivalent but have different spans (locations in the
/// source tree) will compare as equal.
#[derive(Debug, Clone, PartialEq, PartialOrd, Eq, Ord, Hash)]
#[cfg_attr(feature = "serde", derive(Serialize, Deserialize))]
#[cfg_attr(
    feature = "visitor",
    derive(Visit, VisitMut),
    visit(with = "visit_expr")
)]
pub enum Expr {
    /// Identifier e.g. table name or column name
    Identifier(Ident),
    /// Multi-part identifier, e.g. `table_alias.column` or `schema.table.col`
    CompoundIdentifier(Vec<Ident>),
    /// Multi-part expression access.
    ///
    /// This structure represents an access chain in structured / nested types
    /// such as maps, arrays, and lists:
    /// - Array
    ///     - A 1-dim array `a[1]` will be represented like:
    ///         `CompoundFieldAccess(Ident('a'), vec![Subscript(1)]`
    ///     - A 2-dim array `a[1][2]` will be represented like:
    ///         `CompoundFieldAccess(Ident('a'), vec![Subscript(1), Subscript(2)]`
    /// - Map or Struct (Bracket-style)
    ///     - A map `a['field1']` will be represented like:
    ///         `CompoundFieldAccess(Ident('a'), vec![Subscript('field')]`
    ///     - A 2-dim map `a['field1']['field2']` will be represented like:
    ///         `CompoundFieldAccess(Ident('a'), vec![Subscript('field1'), Subscript('field2')]`
    /// - Struct (Dot-style) (only effect when the chain contains both subscript and expr)
    ///     - A struct access `a[field1].field2` will be represented like:
    ///         `CompoundFieldAccess(Ident('a'), vec![Subscript('field1'), Ident('field2')]`
    /// - If a struct access likes `a.field1.field2`, it will be represented by CompoundIdentifier([a, field1, field2])
    CompoundFieldAccess {
        root: Box<Expr>,
        access_chain: Vec<AccessExpr>,
    },
    /// Access data nested in a value containing semi-structured data, such as
    /// the `VARIANT` type on Snowflake. for example `src:customer[0].name`.
    ///
    /// See <https://docs.snowflake.com/en/user-guide/querying-semistructured>.
    /// See <https://docs.databricks.com/en/sql/language-manual/functions/colonsign.html>.
    JsonAccess {
        /// The value being queried.
        value: Box<Expr>,
        /// The path to the data to extract.
        path: JsonPath,
    },
    /// CompositeAccess eg: SELECT foo(bar).z, (information_schema._pg_expandarray(array['i','i'])).n
    CompositeAccess {
        expr: Box<Expr>,
        key: Ident,
    },
    /// `IS FALSE` operator
    IsFalse(Box<Expr>),
    /// `IS NOT FALSE` operator
    IsNotFalse(Box<Expr>),
    /// `IS TRUE` operator
    IsTrue(Box<Expr>),
    /// `IS NOT TRUE` operator
    IsNotTrue(Box<Expr>),
    /// `IS NULL` operator
    IsNull(Box<Expr>),
    /// `IS NOT NULL` operator
    IsNotNull(Box<Expr>),
    /// `IS UNKNOWN` operator
    IsUnknown(Box<Expr>),
    /// `IS NOT UNKNOWN` operator
    IsNotUnknown(Box<Expr>),
    /// `IS DISTINCT FROM` operator
    IsDistinctFrom(Box<Expr>, Box<Expr>),
    /// `IS NOT DISTINCT FROM` operator
    IsNotDistinctFrom(Box<Expr>, Box<Expr>),
    /// `[ NOT ] IN (val1, val2, ...)`
    InList {
        expr: Box<Expr>,
        list: Vec<Expr>,
        negated: bool,
    },
    /// `[ NOT ] IN (SELECT ...)`
    InSubquery {
        expr: Box<Expr>,
        subquery: Box<Query>,
        negated: bool,
    },
    /// `[ NOT ] IN UNNEST(array_expression)`
    InUnnest {
        expr: Box<Expr>,
        array_expr: Box<Expr>,
        negated: bool,
    },
    /// `<expr> [ NOT ] BETWEEN <low> AND <high>`
    Between {
        expr: Box<Expr>,
        negated: bool,
        low: Box<Expr>,
        high: Box<Expr>,
    },
    /// Binary operation e.g. `1 + 1` or `foo > bar`
    BinaryOp {
        left: Box<Expr>,
        op: BinaryOperator,
        right: Box<Expr>,
    },
    /// `[NOT] LIKE <pattern> [ESCAPE <escape_character>]`
    Like {
        negated: bool,
        // Snowflake supports the ANY keyword to match against a list of patterns
        // https://docs.snowflake.com/en/sql-reference/functions/like_any
        any: bool,
        expr: Box<Expr>,
        pattern: Box<Expr>,
        escape_char: Option<String>,
    },
    /// `ILIKE` (case-insensitive `LIKE`)
    ILike {
        negated: bool,
        // Snowflake supports the ANY keyword to match against a list of patterns
        // https://docs.snowflake.com/en/sql-reference/functions/like_any
        any: bool,
        expr: Box<Expr>,
        pattern: Box<Expr>,
        escape_char: Option<String>,
    },
    /// SIMILAR TO regex
    SimilarTo {
        negated: bool,
        expr: Box<Expr>,
        pattern: Box<Expr>,
        escape_char: Option<String>,
    },
    /// MySQL: RLIKE regex or REGEXP regex
    RLike {
        negated: bool,
        expr: Box<Expr>,
        pattern: Box<Expr>,
        // true for REGEXP, false for RLIKE (no difference in semantics)
        regexp: bool,
    },
    /// `ANY` operation e.g. `foo > ANY(bar)`, comparison operator is one of `[=, >, <, =>, =<, !=]`
    /// <https://docs.snowflake.com/en/sql-reference/operators-subquery#all-any>
    AnyOp {
        left: Box<Expr>,
        compare_op: BinaryOperator,
        right: Box<Expr>,
        // ANY and SOME are synonymous: https://docs.cloudera.com/cdw-runtime/cloud/using-hiveql/topics/hive_comparison_predicates.html
        is_some: bool,
    },
    /// `ALL` operation e.g. `foo > ALL(bar)`, comparison operator is one of `[=, >, <, =>, =<, !=]`
    /// <https://docs.snowflake.com/en/sql-reference/operators-subquery#all-any>
    AllOp {
        left: Box<Expr>,
        compare_op: BinaryOperator,
        right: Box<Expr>,
    },
    /// Unary operation e.g. `NOT foo`
    UnaryOp {
        op: UnaryOperator,
        expr: Box<Expr>,
    },
    /// CONVERT a value to a different data type or character encoding. e.g. `CONVERT(foo USING utf8mb4)`
    Convert {
        /// CONVERT (false) or TRY_CONVERT (true)
        /// <https://learn.microsoft.com/en-us/sql/t-sql/functions/try-convert-transact-sql?view=sql-server-ver16>
        is_try: bool,
        /// The expression to convert
        expr: Box<Expr>,
        /// The target data type
        data_type: Option<DataType>,
        /// The target character encoding
        charset: Option<ObjectName>,
        /// whether the target comes before the expr (MSSQL syntax)
        target_before_value: bool,
        /// How to translate the expression.
        ///
        /// [MSSQL]: https://learn.microsoft.com/en-us/sql/t-sql/functions/cast-and-convert-transact-sql?view=sql-server-ver16#style
        styles: Vec<Expr>,
    },
    /// `CAST` an expression to a different data type e.g. `CAST(foo AS VARCHAR(123))`
    Cast {
        kind: CastKind,
        expr: Box<Expr>,
        data_type: DataType,
        // Optional CAST(string_expression AS type FORMAT format_string_expression) as used by BigQuery
        // https://cloud.google.com/bigquery/docs/reference/standard-sql/format-elements#formatting_syntax
        format: Option<CastFormat>,
    },
    /// AT a timestamp to a different timezone e.g. `FROM_UNIXTIME(0) AT TIME ZONE 'UTC-06:00'`
    AtTimeZone {
        timestamp: Box<Expr>,
        time_zone: Box<Expr>,
    },
    /// Extract a field from a timestamp e.g. `EXTRACT(MONTH FROM foo)`
    /// Or `EXTRACT(MONTH, foo)`
    ///
    /// Syntax:
    /// ```sql
    /// EXTRACT(DateTimeField FROM <expr>) | EXTRACT(DateTimeField, <expr>)
    /// ```
    Extract {
        field: DateTimeField,
        syntax: ExtractSyntax,
        expr: Box<Expr>,
    },
    /// ```sql
    /// CEIL(<expr> [TO DateTimeField])
    /// ```
    /// ```sql
    /// CEIL( <input_expr> [, <scale_expr> ] )
    /// ```
    Ceil {
        expr: Box<Expr>,
        field: CeilFloorKind,
    },
    /// ```sql
    /// FLOOR(<expr> [TO DateTimeField])
    /// ```
    /// ```sql
    /// FLOOR( <input_expr> [, <scale_expr> ] )
    ///
    Floor {
        expr: Box<Expr>,
        field: CeilFloorKind,
    },
    /// ```sql
    /// POSITION(<expr> in <expr>)
    /// ```
    Position {
        expr: Box<Expr>,
        r#in: Box<Expr>,
    },
    /// ```sql
    /// SUBSTRING(<expr> [FROM <expr>] [FOR <expr>])
    /// ```
    /// or
    /// ```sql
    /// SUBSTRING(<expr>, <expr>, <expr>)
    /// ```
    Substring {
        expr: Box<Expr>,
        substring_from: Option<Box<Expr>>,
        substring_for: Option<Box<Expr>>,

        /// false if the expression is represented using the `SUBSTRING(expr [FROM start] [FOR len])` syntax
        /// true if the expression is represented using the `SUBSTRING(expr, start, len)` syntax
        /// This flag is used for formatting.
        special: bool,
    },
    /// ```sql
    /// TRIM([BOTH | LEADING | TRAILING] [<expr> FROM] <expr>)
    /// TRIM(<expr>)
    /// TRIM(<expr>, [, characters]) -- only Snowflake or Bigquery
    /// ```
    Trim {
        expr: Box<Expr>,
        // ([BOTH | LEADING | TRAILING]
        trim_where: Option<TrimWhereField>,
        trim_what: Option<Box<Expr>>,
        trim_characters: Option<Vec<Expr>>,
    },
    /// ```sql
    /// OVERLAY(<expr> PLACING <expr> FROM <expr>[ FOR <expr> ]
    /// ```
    Overlay {
        expr: Box<Expr>,
        overlay_what: Box<Expr>,
        overlay_from: Box<Expr>,
        overlay_for: Option<Box<Expr>>,
    },
    /// `expr COLLATE collation`
    Collate {
        expr: Box<Expr>,
        collation: ObjectName,
    },
    /// Nested expression e.g. `(foo > bar)` or `(1)`
    Nested(Box<Expr>),
    /// A literal value, such as string, number, date or NULL
    Value(Value),
    /// <https://dev.mysql.com/doc/refman/8.0/en/charset-introducer.html>
    IntroducedString {
        introducer: String,
        value: Value,
    },
    /// A constant of form `<data_type> 'value'`.
    /// This can represent ANSI SQL `DATE`, `TIME`, and `TIMESTAMP` literals (such as `DATE '2020-01-01'`),
    /// as well as constants of other types (a non-standard PostgreSQL extension).
    TypedString {
        data_type: DataType,
        value: String,
    },
    /// Scalar function call e.g. `LEFT(foo, 5)`
    Function(Function),
    /// Arbitrary expr method call
    ///
    /// Syntax:
    ///
    /// `<arbitrary-expr>.<function-call>.<function-call-expr>...`
    ///
    /// > `arbitrary-expr` can be any expression including a function call.
    ///
    /// Example:
    ///
    /// ```sql
    /// SELECT (SELECT ',' + name FROM sys.objects  FOR XML PATH(''), TYPE).value('.','NVARCHAR(MAX)')
    /// SELECT CONVERT(XML,'<Book>abc</Book>').value('.','NVARCHAR(MAX)').value('.','NVARCHAR(MAX)')
    /// ```
    ///
    /// (mssql): <https://learn.microsoft.com/en-us/sql/t-sql/xml/xml-data-type-methods?view=sql-server-ver16>
    Method(Method),
    /// `CASE [<operand>] WHEN <condition> THEN <result> ... [ELSE <result>] END`
    ///
    /// Note we only recognize a complete single expression as `<condition>`,
    /// not `< 0` nor `1, 2, 3` as allowed in a `<simple when clause>` per
    /// <https://jakewheat.github.io/sql-overview/sql-2011-foundation-grammar.html#simple-when-clause>
    Case {
        operand: Option<Box<Expr>>,
        conditions: Vec<Expr>,
        results: Vec<Expr>,
        else_result: Option<Box<Expr>>,
    },
    /// An exists expression `[ NOT ] EXISTS(SELECT ...)`, used in expressions like
    /// `WHERE [ NOT ] EXISTS (SELECT ...)`.
    Exists {
        subquery: Box<Query>,
        negated: bool,
    },
    /// A parenthesized subquery `(SELECT ...)`, used in expression like
    /// `SELECT (subquery) AS x` or `WHERE (subquery) = x`
    Subquery(Box<Query>),
    /// The `GROUPING SETS` expr.
    GroupingSets(Vec<Vec<Expr>>),
    /// The `CUBE` expr.
    Cube(Vec<Vec<Expr>>),
    /// The `ROLLUP` expr.
    Rollup(Vec<Vec<Expr>>),
    /// ROW / TUPLE a single value, such as `SELECT (1, 2)`
    Tuple(Vec<Expr>),
    /// `Struct` literal expression
    /// Syntax:
    /// ```sql
    /// STRUCT<[field_name] field_type, ...>( expr1 [, ... ])
    ///
    /// [BigQuery](https://cloud.google.com/bigquery/docs/reference/standard-sql/data-types#struct_type)
    /// [Databricks](https://docs.databricks.com/en/sql/language-manual/functions/struct.html)
    /// ```
    Struct {
        /// Struct values.
        values: Vec<Expr>,
        /// Struct field definitions.
        fields: Vec<StructField>,
    },
    /// `BigQuery` specific: An named expression in a typeless struct [1]
    ///
    /// Syntax
    /// ```sql
    /// 1 AS A
    /// ```
    /// [1]: https://cloud.google.com/bigquery/docs/reference/standard-sql/data-types#struct_type
    Named {
        expr: Box<Expr>,
        name: Ident,
    },
    /// `DuckDB` specific `Struct` literal expression [1]
    ///
    /// Syntax:
    /// ```sql
    /// syntax: {'field_name': expr1[, ... ]}
    /// ```
    /// [1]: https://duckdb.org/docs/sql/data_types/struct#creating-structs
    Dictionary(Vec<DictionaryField>),
    /// `DuckDB` specific `Map` literal expression [1]
    ///
    /// Syntax:
    /// ```sql
    /// syntax: Map {key1: value1[, ... ]}
    /// ```
    /// [1]: https://duckdb.org/docs/sql/data_types/map#creating-maps
    Map(Map),
    /// An array expression e.g. `ARRAY[1, 2]`
    Array(Array),
    /// An interval expression e.g. `INTERVAL '1' YEAR`
    Interval(Interval),
    /// `MySQL` specific text search function [(1)].
    ///
    /// Syntax:
    /// ```sql
    /// MATCH (<col>, <col>, ...) AGAINST (<expr> [<search modifier>])
    ///
    /// <col> = CompoundIdentifier
    /// <expr> = String literal
    /// ```
    /// [(1)]: https://dev.mysql.com/doc/refman/8.0/en/fulltext-search.html#function_match
    MatchAgainst {
        /// `(<col>, <col>, ...)`.
        columns: Vec<Ident>,
        /// `<expr>`.
        match_value: Value,
        /// `<search modifier>`
        opt_search_modifier: Option<SearchModifier>,
    },
    Wildcard(AttachedToken),
    /// Qualified wildcard, e.g. `alias.*` or `schema.table.*`.
    /// (Same caveats apply to `QualifiedWildcard` as to `Wildcard`.)
    QualifiedWildcard(ObjectName, AttachedToken),
    /// Some dialects support an older syntax for outer joins where columns are
    /// marked with the `(+)` operator in the WHERE clause, for example:
    ///
    /// ```sql
    /// SELECT t1.c1, t2.c2 FROM t1, t2 WHERE t1.c1 = t2.c2 (+)
    /// ```
    ///
    /// which is equivalent to
    ///
    /// ```sql
    /// SELECT t1.c1, t2.c2 FROM t1 LEFT OUTER JOIN t2 ON t1.c1 = t2.c2
    /// ```
    ///
    /// See <https://docs.snowflake.com/en/sql-reference/constructs/where#joins-in-the-where-clause>.
    OuterJoin(Box<Expr>),
    /// A reference to the prior level in a CONNECT BY clause.
    Prior(Box<Expr>),
    /// A lambda function.
    ///
    /// Syntax:
    /// ```plaintext
    /// param -> expr | (param1, ...) -> expr
    /// ```
    ///
    /// See <https://docs.databricks.com/en/sql/language-manual/sql-ref-lambda-functions.html>.
    Lambda(LambdaFunction),
}

/// The contents inside the `[` and `]` in a subscript expression.
#[derive(Debug, Clone, PartialEq, PartialOrd, Eq, Ord, Hash)]
#[cfg_attr(feature = "serde", derive(Serialize, Deserialize))]
#[cfg_attr(feature = "visitor", derive(Visit, VisitMut))]
pub enum Subscript {
    /// Accesses the element of the array at the given index.
    Index { index: Expr },

    /// Accesses a slice of an array on PostgreSQL, e.g.
    ///
    /// ```plaintext
    /// => select (array[1,2,3,4,5,6])[2:5];
    /// -----------
    /// {2,3,4,5}
    /// ```
    ///
    /// The lower and/or upper bound can be omitted to slice from the start or
    /// end of the array respectively.
    ///
    /// See <https://www.postgresql.org/docs/current/arrays.html#ARRAYS-ACCESSING>.
    ///
    /// Also supports an optional "stride" as the last element (this is not
    /// supported by postgres), e.g.
    ///
    /// ```plaintext
    /// => select (array[1,2,3,4,5,6])[1:6:2];
    /// -----------
    /// {1,3,5}
    /// ```
    Slice {
        lower_bound: Option<Expr>,
        upper_bound: Option<Expr>,
        stride: Option<Expr>,
    },
}

impl fmt::Display for Subscript {
    fn fmt(&self, f: &mut fmt::Formatter<'_>) -> fmt::Result {
        match self {
            Subscript::Index { index } => write!(f, "{index}"),
            Subscript::Slice {
                lower_bound,
                upper_bound,
                stride,
            } => {
                if let Some(lower) = lower_bound {
                    write!(f, "{lower}")?;
                }
                write!(f, ":")?;
                if let Some(upper) = upper_bound {
                    write!(f, "{upper}")?;
                }
                if let Some(stride) = stride {
                    write!(f, ":")?;
                    write!(f, "{stride}")?;
                }
                Ok(())
            }
        }
    }
}

/// An element of a [`Expr::CompoundFieldAccess`].
/// It can be an expression or a subscript.
#[derive(Debug, Clone, PartialEq, PartialOrd, Eq, Ord, Hash)]
#[cfg_attr(feature = "serde", derive(Serialize, Deserialize))]
#[cfg_attr(feature = "visitor", derive(Visit, VisitMut))]
pub enum AccessExpr {
    /// Accesses a field using dot notation, e.g. `foo.bar.baz`.
    Dot(Expr),
    /// Accesses a field or array element using bracket notation, e.g. `foo['bar']`.
    Subscript(Subscript),
}

impl fmt::Display for AccessExpr {
    fn fmt(&self, f: &mut fmt::Formatter<'_>) -> fmt::Result {
        match self {
            AccessExpr::Dot(expr) => write!(f, ".{}", expr),
            AccessExpr::Subscript(subscript) => write!(f, "[{}]", subscript),
        }
    }
}

/// A lambda function.
#[derive(Debug, Clone, PartialEq, PartialOrd, Eq, Ord, Hash)]
#[cfg_attr(feature = "serde", derive(Serialize, Deserialize))]
#[cfg_attr(feature = "visitor", derive(Visit, VisitMut))]
pub struct LambdaFunction {
    /// The parameters to the lambda function.
    pub params: OneOrManyWithParens<Ident>,
    /// The body of the lambda function.
    pub body: Box<Expr>,
}

impl fmt::Display for LambdaFunction {
    fn fmt(&self, f: &mut fmt::Formatter<'_>) -> fmt::Result {
        write!(f, "{} -> {}", self.params, self.body)
    }
}

/// Encapsulates the common pattern in SQL where either one unparenthesized item
/// such as an identifier or expression is permitted, or multiple of the same
/// item in a parenthesized list. For accessing items regardless of the form,
/// `OneOrManyWithParens` implements `Deref<Target = [T]>` and `IntoIterator`,
/// so you can call slice methods on it and iterate over items
/// # Examples
/// Acessing as a slice:
/// ```
/// # use sqlparser::ast::OneOrManyWithParens;
/// let one = OneOrManyWithParens::One("a");
///
/// assert_eq!(one[0], "a");
/// assert_eq!(one.len(), 1);
/// ```
/// Iterating:
/// ```
/// # use sqlparser::ast::OneOrManyWithParens;
/// let one = OneOrManyWithParens::One("a");
/// let many = OneOrManyWithParens::Many(vec!["a", "b"]);
///
/// assert_eq!(one.into_iter().chain(many).collect::<Vec<_>>(), vec!["a", "a", "b"] );
/// ```
#[derive(Debug, Clone, PartialEq, PartialOrd, Eq, Ord, Hash)]
#[cfg_attr(feature = "serde", derive(Serialize, Deserialize))]
#[cfg_attr(feature = "visitor", derive(Visit, VisitMut))]
pub enum OneOrManyWithParens<T> {
    /// A single `T`, unparenthesized.
    One(T),
    /// One or more `T`s, parenthesized.
    Many(Vec<T>),
}

impl<T> Deref for OneOrManyWithParens<T> {
    type Target = [T];

    fn deref(&self) -> &[T] {
        match self {
            OneOrManyWithParens::One(one) => core::slice::from_ref(one),
            OneOrManyWithParens::Many(many) => many,
        }
    }
}

impl<T> AsRef<[T]> for OneOrManyWithParens<T> {
    fn as_ref(&self) -> &[T] {
        self
    }
}

impl<'a, T> IntoIterator for &'a OneOrManyWithParens<T> {
    type Item = &'a T;
    type IntoIter = core::slice::Iter<'a, T>;

    fn into_iter(self) -> Self::IntoIter {
        self.iter()
    }
}

/// Owned iterator implementation of `OneOrManyWithParens`
#[derive(Debug, Clone)]
pub struct OneOrManyWithParensIntoIter<T> {
    inner: OneOrManyWithParensIntoIterInner<T>,
}

#[derive(Debug, Clone)]
enum OneOrManyWithParensIntoIterInner<T> {
    One(core::iter::Once<T>),
    Many(<Vec<T> as IntoIterator>::IntoIter),
}

impl<T> core::iter::FusedIterator for OneOrManyWithParensIntoIter<T>
where
    core::iter::Once<T>: core::iter::FusedIterator,
    <Vec<T> as IntoIterator>::IntoIter: core::iter::FusedIterator,
{
}

impl<T> core::iter::ExactSizeIterator for OneOrManyWithParensIntoIter<T>
where
    core::iter::Once<T>: core::iter::ExactSizeIterator,
    <Vec<T> as IntoIterator>::IntoIter: core::iter::ExactSizeIterator,
{
}

impl<T> core::iter::Iterator for OneOrManyWithParensIntoIter<T> {
    type Item = T;

    fn next(&mut self) -> Option<Self::Item> {
        match &mut self.inner {
            OneOrManyWithParensIntoIterInner::One(one) => one.next(),
            OneOrManyWithParensIntoIterInner::Many(many) => many.next(),
        }
    }

    fn size_hint(&self) -> (usize, Option<usize>) {
        match &self.inner {
            OneOrManyWithParensIntoIterInner::One(one) => one.size_hint(),
            OneOrManyWithParensIntoIterInner::Many(many) => many.size_hint(),
        }
    }

    fn count(self) -> usize
    where
        Self: Sized,
    {
        match self.inner {
            OneOrManyWithParensIntoIterInner::One(one) => one.count(),
            OneOrManyWithParensIntoIterInner::Many(many) => many.count(),
        }
    }

    fn fold<B, F>(mut self, init: B, f: F) -> B
    where
        Self: Sized,
        F: FnMut(B, Self::Item) -> B,
    {
        match &mut self.inner {
            OneOrManyWithParensIntoIterInner::One(one) => one.fold(init, f),
            OneOrManyWithParensIntoIterInner::Many(many) => many.fold(init, f),
        }
    }
}

impl<T> core::iter::DoubleEndedIterator for OneOrManyWithParensIntoIter<T> {
    fn next_back(&mut self) -> Option<Self::Item> {
        match &mut self.inner {
            OneOrManyWithParensIntoIterInner::One(one) => one.next_back(),
            OneOrManyWithParensIntoIterInner::Many(many) => many.next_back(),
        }
    }
}

impl<T> IntoIterator for OneOrManyWithParens<T> {
    type Item = T;

    type IntoIter = OneOrManyWithParensIntoIter<T>;

    fn into_iter(self) -> Self::IntoIter {
        let inner = match self {
            OneOrManyWithParens::One(one) => {
                OneOrManyWithParensIntoIterInner::One(core::iter::once(one))
            }
            OneOrManyWithParens::Many(many) => {
                OneOrManyWithParensIntoIterInner::Many(many.into_iter())
            }
        };

        OneOrManyWithParensIntoIter { inner }
    }
}

impl<T> fmt::Display for OneOrManyWithParens<T>
where
    T: fmt::Display,
{
    fn fmt(&self, f: &mut fmt::Formatter<'_>) -> fmt::Result {
        match self {
            OneOrManyWithParens::One(value) => write!(f, "{value}"),
            OneOrManyWithParens::Many(values) => {
                write!(f, "({})", display_comma_separated(values))
            }
        }
    }
}

impl fmt::Display for CastFormat {
    fn fmt(&self, f: &mut fmt::Formatter) -> fmt::Result {
        match self {
            CastFormat::Value(v) => write!(f, "{v}"),
            CastFormat::ValueAtTimeZone(v, tz) => write!(f, "{v} AT TIME ZONE {tz}"),
        }
    }
}

impl fmt::Display for Expr {
    #[cfg_attr(feature = "recursive-protection", recursive::recursive)]
    fn fmt(&self, f: &mut fmt::Formatter) -> fmt::Result {
        match self {
            Expr::Identifier(s) => write!(f, "{s}"),
            Expr::Wildcard(_) => f.write_str("*"),
            Expr::QualifiedWildcard(prefix, _) => write!(f, "{}.*", prefix),
            Expr::CompoundIdentifier(s) => write!(f, "{}", display_separated(s, ".")),
            Expr::CompoundFieldAccess { root, access_chain } => {
                write!(f, "{}", root)?;
                for field in access_chain {
                    write!(f, "{}", field)?;
                }
                Ok(())
            }
            Expr::IsTrue(ast) => write!(f, "{ast} IS TRUE"),
            Expr::IsNotTrue(ast) => write!(f, "{ast} IS NOT TRUE"),
            Expr::IsFalse(ast) => write!(f, "{ast} IS FALSE"),
            Expr::IsNotFalse(ast) => write!(f, "{ast} IS NOT FALSE"),
            Expr::IsNull(ast) => write!(f, "{ast} IS NULL"),
            Expr::IsNotNull(ast) => write!(f, "{ast} IS NOT NULL"),
            Expr::IsUnknown(ast) => write!(f, "{ast} IS UNKNOWN"),
            Expr::IsNotUnknown(ast) => write!(f, "{ast} IS NOT UNKNOWN"),
            Expr::InList {
                expr,
                list,
                negated,
            } => write!(
                f,
                "{} {}IN ({})",
                expr,
                if *negated { "NOT " } else { "" },
                display_comma_separated(list)
            ),
            Expr::InSubquery {
                expr,
                subquery,
                negated,
            } => write!(
                f,
                "{} {}IN ({})",
                expr,
                if *negated { "NOT " } else { "" },
                subquery
            ),
            Expr::InUnnest {
                expr,
                array_expr,
                negated,
            } => write!(
                f,
                "{} {}IN UNNEST({})",
                expr,
                if *negated { "NOT " } else { "" },
                array_expr
            ),
            Expr::Between {
                expr,
                negated,
                low,
                high,
            } => write!(
                f,
                "{} {}BETWEEN {} AND {}",
                expr,
                if *negated { "NOT " } else { "" },
                low,
                high
            ),
            Expr::BinaryOp { left, op, right } => write!(f, "{left} {op} {right}"),
            Expr::Like {
                negated,
                expr,
                pattern,
                escape_char,
                any,
            } => match escape_char {
                Some(ch) => write!(
                    f,
                    "{} {}LIKE {}{} ESCAPE '{}'",
                    expr,
                    if *negated { "NOT " } else { "" },
                    if *any { "ANY " } else { "" },
                    pattern,
                    ch
                ),
                _ => write!(
                    f,
                    "{} {}LIKE {}{}",
                    expr,
                    if *negated { "NOT " } else { "" },
                    if *any { "ANY " } else { "" },
                    pattern
                ),
            },
            Expr::ILike {
                negated,
                expr,
                pattern,
                escape_char,
                any,
            } => match escape_char {
                Some(ch) => write!(
                    f,
                    "{} {}ILIKE {}{} ESCAPE '{}'",
                    expr,
                    if *negated { "NOT " } else { "" },
                    if *any { "ANY" } else { "" },
                    pattern,
                    ch
                ),
                _ => write!(
                    f,
                    "{} {}ILIKE {}{}",
                    expr,
                    if *negated { "NOT " } else { "" },
                    if *any { "ANY " } else { "" },
                    pattern
                ),
            },
            Expr::RLike {
                negated,
                expr,
                pattern,
                regexp,
            } => write!(
                f,
                "{} {}{} {}",
                expr,
                if *negated { "NOT " } else { "" },
                if *regexp { "REGEXP" } else { "RLIKE" },
                pattern
            ),
            Expr::SimilarTo {
                negated,
                expr,
                pattern,
                escape_char,
            } => match escape_char {
                Some(ch) => write!(
                    f,
                    "{} {}SIMILAR TO {} ESCAPE '{}'",
                    expr,
                    if *negated { "NOT " } else { "" },
                    pattern,
                    ch
                ),
                _ => write!(
                    f,
                    "{} {}SIMILAR TO {}",
                    expr,
                    if *negated { "NOT " } else { "" },
                    pattern
                ),
            },
            Expr::AnyOp {
                left,
                compare_op,
                right,
                is_some,
            } => {
                let add_parens = !matches!(right.as_ref(), Expr::Subquery(_));
                write!(
                    f,
                    "{left} {compare_op} {}{}{right}{}",
                    if *is_some { "SOME" } else { "ANY" },
                    if add_parens { "(" } else { "" },
                    if add_parens { ")" } else { "" },
                )
            }
            Expr::AllOp {
                left,
                compare_op,
                right,
            } => {
                let add_parens = !matches!(right.as_ref(), Expr::Subquery(_));
                write!(
                    f,
                    "{left} {compare_op} ALL{}{right}{}",
                    if add_parens { "(" } else { "" },
                    if add_parens { ")" } else { "" },
                )
            }
            Expr::UnaryOp { op, expr } => {
                if op == &UnaryOperator::PGPostfixFactorial {
                    write!(f, "{expr}{op}")
                } else if op == &UnaryOperator::Not {
                    write!(f, "{op} {expr}")
                } else {
                    write!(f, "{op}{expr}")
                }
            }
            Expr::Convert {
                is_try,
                expr,
                target_before_value,
                data_type,
                charset,
                styles,
            } => {
                write!(f, "{}CONVERT(", if *is_try { "TRY_" } else { "" })?;
                if let Some(data_type) = data_type {
                    if let Some(charset) = charset {
                        write!(f, "{expr}, {data_type} CHARACTER SET {charset}")
                    } else if *target_before_value {
                        write!(f, "{data_type}, {expr}")
                    } else {
                        write!(f, "{expr}, {data_type}")
                    }
                } else if let Some(charset) = charset {
                    write!(f, "{expr} USING {charset}")
                } else {
                    write!(f, "{expr}") // This should never happen
                }?;
                if !styles.is_empty() {
                    write!(f, ", {}", display_comma_separated(styles))?;
                }
                write!(f, ")")
            }
            Expr::Cast {
                kind,
                expr,
                data_type,
                format,
            } => match kind {
                CastKind::Cast => {
                    if let Some(format) = format {
                        write!(f, "CAST({expr} AS {data_type} FORMAT {format})")
                    } else {
                        write!(f, "CAST({expr} AS {data_type})")
                    }
                }
                CastKind::TryCast => {
                    if let Some(format) = format {
                        write!(f, "TRY_CAST({expr} AS {data_type} FORMAT {format})")
                    } else {
                        write!(f, "TRY_CAST({expr} AS {data_type})")
                    }
                }
                CastKind::SafeCast => {
                    if let Some(format) = format {
                        write!(f, "SAFE_CAST({expr} AS {data_type} FORMAT {format})")
                    } else {
                        write!(f, "SAFE_CAST({expr} AS {data_type})")
                    }
                }
                CastKind::DoubleColon => {
                    write!(f, "{expr}::{data_type}")
                }
            },
            Expr::Extract {
                field,
                syntax,
                expr,
            } => match syntax {
                ExtractSyntax::From => write!(f, "EXTRACT({field} FROM {expr})"),
                ExtractSyntax::Comma => write!(f, "EXTRACT({field}, {expr})"),
            },
            Expr::Ceil { expr, field } => match field {
                CeilFloorKind::DateTimeField(DateTimeField::NoDateTime) => {
                    write!(f, "CEIL({expr})")
                }
                CeilFloorKind::DateTimeField(dt_field) => write!(f, "CEIL({expr} TO {dt_field})"),
                CeilFloorKind::Scale(s) => write!(f, "CEIL({expr}, {s})"),
            },
            Expr::Floor { expr, field } => match field {
                CeilFloorKind::DateTimeField(DateTimeField::NoDateTime) => {
                    write!(f, "FLOOR({expr})")
                }
                CeilFloorKind::DateTimeField(dt_field) => write!(f, "FLOOR({expr} TO {dt_field})"),
                CeilFloorKind::Scale(s) => write!(f, "FLOOR({expr}, {s})"),
            },
            Expr::Position { expr, r#in } => write!(f, "POSITION({expr} IN {in})"),
            Expr::Collate { expr, collation } => write!(f, "{expr} COLLATE {collation}"),
            Expr::Nested(ast) => write!(f, "({ast})"),
            Expr::Value(v) => write!(f, "{v}"),
            Expr::IntroducedString { introducer, value } => write!(f, "{introducer} {value}"),
            Expr::TypedString { data_type, value } => {
                write!(f, "{data_type}")?;
                write!(f, " '{}'", &value::escape_single_quote_string(value))
            }
            Expr::Function(fun) => write!(f, "{fun}"),
            Expr::Method(method) => write!(f, "{method}"),
            Expr::Case {
                operand,
                conditions,
                results,
                else_result,
            } => {
                write!(f, "CASE")?;
                if let Some(operand) = operand {
                    write!(f, " {operand}")?;
                }
                for (c, r) in conditions.iter().zip(results) {
                    write!(f, " WHEN {c} THEN {r}")?;
                }

                if let Some(else_result) = else_result {
                    write!(f, " ELSE {else_result}")?;
                }
                write!(f, " END")
            }
            Expr::Exists { subquery, negated } => write!(
                f,
                "{}EXISTS ({})",
                if *negated { "NOT " } else { "" },
                subquery
            ),
            Expr::Subquery(s) => write!(f, "({s})"),
            Expr::GroupingSets(sets) => {
                write!(f, "GROUPING SETS (")?;
                let mut sep = "";
                for set in sets {
                    write!(f, "{sep}")?;
                    sep = ", ";
                    write!(f, "({})", display_comma_separated(set))?;
                }
                write!(f, ")")
            }
            Expr::Cube(sets) => {
                write!(f, "CUBE (")?;
                let mut sep = "";
                for set in sets {
                    write!(f, "{sep}")?;
                    sep = ", ";
                    if set.len() == 1 {
                        write!(f, "{}", set[0])?;
                    } else {
                        write!(f, "({})", display_comma_separated(set))?;
                    }
                }
                write!(f, ")")
            }
            Expr::Rollup(sets) => {
                write!(f, "ROLLUP (")?;
                let mut sep = "";
                for set in sets {
                    write!(f, "{sep}")?;
                    sep = ", ";
                    if set.len() == 1 {
                        write!(f, "{}", set[0])?;
                    } else {
                        write!(f, "({})", display_comma_separated(set))?;
                    }
                }
                write!(f, ")")
            }
            Expr::Substring {
                expr,
                substring_from,
                substring_for,
                special,
            } => {
                write!(f, "SUBSTRING({expr}")?;
                if let Some(from_part) = substring_from {
                    if *special {
                        write!(f, ", {from_part}")?;
                    } else {
                        write!(f, " FROM {from_part}")?;
                    }
                }
                if let Some(for_part) = substring_for {
                    if *special {
                        write!(f, ", {for_part}")?;
                    } else {
                        write!(f, " FOR {for_part}")?;
                    }
                }

                write!(f, ")")
            }
            Expr::Overlay {
                expr,
                overlay_what,
                overlay_from,
                overlay_for,
            } => {
                write!(
                    f,
                    "OVERLAY({expr} PLACING {overlay_what} FROM {overlay_from}"
                )?;
                if let Some(for_part) = overlay_for {
                    write!(f, " FOR {for_part}")?;
                }

                write!(f, ")")
            }
            Expr::IsDistinctFrom(a, b) => write!(f, "{a} IS DISTINCT FROM {b}"),
            Expr::IsNotDistinctFrom(a, b) => write!(f, "{a} IS NOT DISTINCT FROM {b}"),
            Expr::Trim {
                expr,
                trim_where,
                trim_what,
                trim_characters,
            } => {
                write!(f, "TRIM(")?;
                if let Some(ident) = trim_where {
                    write!(f, "{ident} ")?;
                }
                if let Some(trim_char) = trim_what {
                    write!(f, "{trim_char} FROM {expr}")?;
                } else {
                    write!(f, "{expr}")?;
                }
                if let Some(characters) = trim_characters {
                    write!(f, ", {}", display_comma_separated(characters))?;
                }

                write!(f, ")")
            }
            Expr::Tuple(exprs) => {
                write!(f, "({})", display_comma_separated(exprs))
            }
            Expr::Struct { values, fields } => {
                if !fields.is_empty() {
                    write!(
                        f,
                        "STRUCT<{}>({})",
                        display_comma_separated(fields),
                        display_comma_separated(values)
                    )
                } else {
                    write!(f, "STRUCT({})", display_comma_separated(values))
                }
            }
            Expr::Named { expr, name } => {
                write!(f, "{} AS {}", expr, name)
            }
            Expr::Dictionary(fields) => {
                write!(f, "{{{}}}", display_comma_separated(fields))
            }
            Expr::Map(map) => {
                write!(f, "{map}")
            }
            Expr::Array(set) => {
                write!(f, "{set}")
            }
            Expr::JsonAccess { value, path } => {
                write!(f, "{value}{path}")
            }
            Expr::CompositeAccess { expr, key } => {
                write!(f, "{expr}.{key}")
            }
            Expr::AtTimeZone {
                timestamp,
                time_zone,
            } => {
                write!(f, "{timestamp} AT TIME ZONE {time_zone}")
            }
            Expr::Interval(interval) => {
                write!(f, "{interval}")
            }
            Expr::MatchAgainst {
                columns,
                match_value: match_expr,
                opt_search_modifier,
            } => {
                write!(f, "MATCH ({}) AGAINST ", display_comma_separated(columns),)?;

                if let Some(search_modifier) = opt_search_modifier {
                    write!(f, "({match_expr} {search_modifier})")?;
                } else {
                    write!(f, "({match_expr})")?;
                }

                Ok(())
            }
            Expr::OuterJoin(expr) => {
                write!(f, "{expr} (+)")
            }
            Expr::Prior(expr) => write!(f, "PRIOR {expr}"),
            Expr::Lambda(lambda) => write!(f, "{lambda}"),
        }
    }
}

#[derive(Debug, Clone, PartialEq, PartialOrd, Eq, Ord, Hash)]
#[cfg_attr(feature = "serde", derive(Serialize, Deserialize))]
#[cfg_attr(feature = "visitor", derive(Visit, VisitMut))]
pub enum WindowType {
    WindowSpec(WindowSpec),
    NamedWindow(Ident),
}

impl Display for WindowType {
    fn fmt(&self, f: &mut fmt::Formatter<'_>) -> fmt::Result {
        match self {
            WindowType::WindowSpec(spec) => write!(f, "({})", spec),
            WindowType::NamedWindow(name) => write!(f, "{}", name),
        }
    }
}

/// A window specification (i.e. `OVER ([window_name] PARTITION BY .. ORDER BY .. etc.)`)
#[derive(Debug, Clone, PartialEq, PartialOrd, Eq, Ord, Hash)]
#[cfg_attr(feature = "serde", derive(Serialize, Deserialize))]
#[cfg_attr(feature = "visitor", derive(Visit, VisitMut))]
pub struct WindowSpec {
    /// Optional window name.
    ///
    /// You can find it at least in [MySQL][1], [BigQuery][2], [PostgreSQL][3]
    ///
    /// [1]: https://dev.mysql.com/doc/refman/8.0/en/window-functions-named-windows.html
    /// [2]: https://cloud.google.com/bigquery/docs/reference/standard-sql/window-function-calls
    /// [3]: https://www.postgresql.org/docs/current/sql-expressions.html#SYNTAX-WINDOW-FUNCTIONS
    pub window_name: Option<Ident>,
    /// `OVER (PARTITION BY ...)`
    pub partition_by: Vec<Expr>,
    /// `OVER (ORDER BY ...)`
    pub order_by: Vec<OrderByExpr>,
    /// `OVER (window frame)`
    pub window_frame: Option<WindowFrame>,
}

impl fmt::Display for WindowSpec {
    fn fmt(&self, f: &mut fmt::Formatter) -> fmt::Result {
        let mut delim = "";
        if let Some(window_name) = &self.window_name {
            delim = " ";
            write!(f, "{window_name}")?;
        }
        if !self.partition_by.is_empty() {
            f.write_str(delim)?;
            delim = " ";
            write!(
                f,
                "PARTITION BY {}",
                display_comma_separated(&self.partition_by)
            )?;
        }
        if !self.order_by.is_empty() {
            f.write_str(delim)?;
            delim = " ";
            write!(f, "ORDER BY {}", display_comma_separated(&self.order_by))?;
        }
        if let Some(window_frame) = &self.window_frame {
            f.write_str(delim)?;
            if let Some(end_bound) = &window_frame.end_bound {
                write!(
                    f,
                    "{} BETWEEN {} AND {}",
                    window_frame.units, window_frame.start_bound, end_bound
                )?;
            } else {
                write!(f, "{} {}", window_frame.units, window_frame.start_bound)?;
            }
        }
        Ok(())
    }
}

/// Specifies the data processed by a window function, e.g.
/// `RANGE UNBOUNDED PRECEDING` or `ROWS BETWEEN 5 PRECEDING AND CURRENT ROW`.
///
/// Note: The parser does not validate the specified bounds; the caller should
/// reject invalid bounds like `ROWS UNBOUNDED FOLLOWING` before execution.
#[derive(Debug, Clone, PartialEq, PartialOrd, Eq, Ord, Hash)]
#[cfg_attr(feature = "serde", derive(Serialize, Deserialize))]
#[cfg_attr(feature = "visitor", derive(Visit, VisitMut))]
pub struct WindowFrame {
    pub units: WindowFrameUnits,
    pub start_bound: WindowFrameBound,
    /// The right bound of the `BETWEEN .. AND` clause. The end bound of `None`
    /// indicates the shorthand form (e.g. `ROWS 1 PRECEDING`), which must
    /// behave the same as `end_bound = WindowFrameBound::CurrentRow`.
    pub end_bound: Option<WindowFrameBound>,
    // TBD: EXCLUDE
}

impl Default for WindowFrame {
    /// Returns default value for window frame
    ///
    /// See [this page](https://www.sqlite.org/windowfunctions.html#frame_specifications) for more details.
    fn default() -> Self {
        Self {
            units: WindowFrameUnits::Range,
            start_bound: WindowFrameBound::Preceding(None),
            end_bound: None,
        }
    }
}

#[derive(Debug, Copy, Clone, PartialEq, PartialOrd, Eq, Ord, Hash)]
#[cfg_attr(feature = "serde", derive(Serialize, Deserialize))]
#[cfg_attr(feature = "visitor", derive(Visit, VisitMut))]
pub enum WindowFrameUnits {
    Rows,
    Range,
    Groups,
}

impl fmt::Display for WindowFrameUnits {
    fn fmt(&self, f: &mut fmt::Formatter) -> fmt::Result {
        f.write_str(match self {
            WindowFrameUnits::Rows => "ROWS",
            WindowFrameUnits::Range => "RANGE",
            WindowFrameUnits::Groups => "GROUPS",
        })
    }
}

/// Specifies Ignore / Respect NULL within window functions.
/// For example
/// `FIRST_VALUE(column2) IGNORE NULLS OVER (PARTITION BY column1)`
#[derive(Debug, Copy, Clone, PartialEq, PartialOrd, Eq, Ord, Hash)]
#[cfg_attr(feature = "serde", derive(Serialize, Deserialize))]
#[cfg_attr(feature = "visitor", derive(Visit, VisitMut))]
pub enum NullTreatment {
    IgnoreNulls,
    RespectNulls,
}

impl fmt::Display for NullTreatment {
    fn fmt(&self, f: &mut fmt::Formatter) -> fmt::Result {
        f.write_str(match self {
            NullTreatment::IgnoreNulls => "IGNORE NULLS",
            NullTreatment::RespectNulls => "RESPECT NULLS",
        })
    }
}

/// Specifies [WindowFrame]'s `start_bound` and `end_bound`
#[derive(Debug, Clone, PartialEq, PartialOrd, Eq, Ord, Hash)]
#[cfg_attr(feature = "serde", derive(Serialize, Deserialize))]
#[cfg_attr(feature = "visitor", derive(Visit, VisitMut))]
pub enum WindowFrameBound {
    /// `CURRENT ROW`
    CurrentRow,
    /// `<N> PRECEDING` or `UNBOUNDED PRECEDING`
    Preceding(Option<Box<Expr>>),
    /// `<N> FOLLOWING` or `UNBOUNDED FOLLOWING`.
    Following(Option<Box<Expr>>),
}

impl fmt::Display for WindowFrameBound {
    fn fmt(&self, f: &mut fmt::Formatter) -> fmt::Result {
        match self {
            WindowFrameBound::CurrentRow => f.write_str("CURRENT ROW"),
            WindowFrameBound::Preceding(None) => f.write_str("UNBOUNDED PRECEDING"),
            WindowFrameBound::Following(None) => f.write_str("UNBOUNDED FOLLOWING"),
            WindowFrameBound::Preceding(Some(n)) => write!(f, "{n} PRECEDING"),
            WindowFrameBound::Following(Some(n)) => write!(f, "{n} FOLLOWING"),
        }
    }
}

#[derive(Debug, Copy, Clone, PartialEq, PartialOrd, Eq, Ord, Hash)]
#[cfg_attr(feature = "serde", derive(Serialize, Deserialize))]
#[cfg_attr(feature = "visitor", derive(Visit, VisitMut))]
pub enum AddDropSync {
    ADD,
    DROP,
    SYNC,
}

impl fmt::Display for AddDropSync {
    fn fmt(&self, f: &mut fmt::Formatter) -> fmt::Result {
        match self {
            AddDropSync::SYNC => f.write_str("SYNC PARTITIONS"),
            AddDropSync::DROP => f.write_str("DROP PARTITIONS"),
            AddDropSync::ADD => f.write_str("ADD PARTITIONS"),
        }
    }
}

#[derive(Debug, Copy, Clone, PartialEq, PartialOrd, Eq, Ord, Hash)]
#[cfg_attr(feature = "serde", derive(Serialize, Deserialize))]
#[cfg_attr(feature = "visitor", derive(Visit, VisitMut))]
pub enum ShowCreateObject {
    Event,
    Function,
    Procedure,
    Table,
    Trigger,
    View,
}

impl fmt::Display for ShowCreateObject {
    fn fmt(&self, f: &mut fmt::Formatter) -> fmt::Result {
        match self {
            ShowCreateObject::Event => f.write_str("EVENT"),
            ShowCreateObject::Function => f.write_str("FUNCTION"),
            ShowCreateObject::Procedure => f.write_str("PROCEDURE"),
            ShowCreateObject::Table => f.write_str("TABLE"),
            ShowCreateObject::Trigger => f.write_str("TRIGGER"),
            ShowCreateObject::View => f.write_str("VIEW"),
        }
    }
}

#[derive(Debug, Copy, Clone, PartialEq, PartialOrd, Eq, Ord, Hash)]
#[cfg_attr(feature = "serde", derive(Serialize, Deserialize))]
#[cfg_attr(feature = "visitor", derive(Visit, VisitMut))]
pub enum CommentObject {
    Column,
    Table,
    Extension,
    Schema,
    Database,
    User,
    Role,
}

impl fmt::Display for CommentObject {
    fn fmt(&self, f: &mut fmt::Formatter) -> fmt::Result {
        match self {
            CommentObject::Column => f.write_str("COLUMN"),
            CommentObject::Table => f.write_str("TABLE"),
            CommentObject::Extension => f.write_str("EXTENSION"),
            CommentObject::Schema => f.write_str("SCHEMA"),
            CommentObject::Database => f.write_str("DATABASE"),
            CommentObject::User => f.write_str("USER"),
            CommentObject::Role => f.write_str("ROLE"),
        }
    }
}

#[derive(Debug, Clone, PartialEq, PartialOrd, Eq, Ord, Hash)]
#[cfg_attr(feature = "serde", derive(Serialize, Deserialize))]
#[cfg_attr(feature = "visitor", derive(Visit, VisitMut))]
pub enum Password {
    Password(Expr),
    NullPassword,
}

/// Represents an expression assignment within a variable `DECLARE` statement.
///
/// Examples:
/// ```sql
/// DECLARE variable_name := 42
/// DECLARE variable_name DEFAULT 42
/// ```
#[derive(Debug, Clone, PartialEq, PartialOrd, Eq, Ord, Hash)]
#[cfg_attr(feature = "serde", derive(Serialize, Deserialize))]
#[cfg_attr(feature = "visitor", derive(Visit, VisitMut))]
pub enum DeclareAssignment {
    /// Plain expression specified.
    Expr(Box<Expr>),

    /// Expression assigned via the `DEFAULT` keyword
    Default(Box<Expr>),

    /// Expression assigned via the `:=` syntax
    ///
    /// Example:
    /// ```sql
    /// DECLARE variable_name := 42;
    /// ```
    DuckAssignment(Box<Expr>),

    /// Expression via the `FOR` keyword
    ///
    /// Example:
    /// ```sql
    /// DECLARE c1 CURSOR FOR res
    /// ```
    For(Box<Expr>),

    /// Expression via the `=` syntax.
    ///
    /// Example:
    /// ```sql
    /// DECLARE @variable AS INT = 100
    /// ```
    MsSqlAssignment(Box<Expr>),
}

impl fmt::Display for DeclareAssignment {
    fn fmt(&self, f: &mut fmt::Formatter) -> fmt::Result {
        match self {
            DeclareAssignment::Expr(expr) => {
                write!(f, "{expr}")
            }
            DeclareAssignment::Default(expr) => {
                write!(f, "DEFAULT {expr}")
            }
            DeclareAssignment::DuckAssignment(expr) => {
                write!(f, ":= {expr}")
            }
            DeclareAssignment::MsSqlAssignment(expr) => {
                write!(f, "= {expr}")
            }
            DeclareAssignment::For(expr) => {
                write!(f, "FOR {expr}")
            }
        }
    }
}

/// Represents the type of a `DECLARE` statement.
#[derive(Debug, Clone, PartialEq, PartialOrd, Eq, Ord, Hash)]
#[cfg_attr(feature = "serde", derive(Serialize, Deserialize))]
#[cfg_attr(feature = "visitor", derive(Visit, VisitMut))]
pub enum DeclareType {
    /// Cursor variable type. e.g. [Snowflake] [Postgres]
    ///
    /// [Snowflake]: https://docs.snowflake.com/en/developer-guide/snowflake-scripting/cursors#declaring-a-cursor
    /// [Postgres]: https://www.postgresql.org/docs/current/plpgsql-cursors.html
    Cursor,

    /// Result set variable type. [Snowflake]
    ///
    /// Syntax:
    /// ```text
    /// <resultset_name> RESULTSET [ { DEFAULT | := } ( <query> ) ] ;
    /// ```
    /// [Snowflake]: https://docs.snowflake.com/en/sql-reference/snowflake-scripting/declare#resultset-declaration-syntax
    ResultSet,

    /// Exception declaration syntax. [Snowflake]
    ///
    /// Syntax:
    /// ```text
    /// <exception_name> EXCEPTION [ ( <exception_number> , '<exception_message>' ) ] ;
    /// ```
    /// [Snowflake]: https://docs.snowflake.com/en/sql-reference/snowflake-scripting/declare#exception-declaration-syntax
    Exception,
}

impl fmt::Display for DeclareType {
    fn fmt(&self, f: &mut fmt::Formatter) -> fmt::Result {
        match self {
            DeclareType::Cursor => {
                write!(f, "CURSOR")
            }
            DeclareType::ResultSet => {
                write!(f, "RESULTSET")
            }
            DeclareType::Exception => {
                write!(f, "EXCEPTION")
            }
        }
    }
}

/// A `DECLARE` statement.
/// [Postgres] [Snowflake] [BigQuery]
///
/// Examples:
/// ```sql
/// DECLARE variable_name := 42
/// DECLARE liahona CURSOR FOR SELECT * FROM films;
/// ```
///
/// [Postgres]: https://www.postgresql.org/docs/current/sql-declare.html
/// [Snowflake]: https://docs.snowflake.com/en/sql-reference/snowflake-scripting/declare
/// [BigQuery]: https://cloud.google.com/bigquery/docs/reference/standard-sql/procedural-language#declare
#[derive(Debug, Clone, PartialEq, PartialOrd, Eq, Ord, Hash)]
#[cfg_attr(feature = "serde", derive(Serialize, Deserialize))]
#[cfg_attr(feature = "visitor", derive(Visit, VisitMut))]
pub struct Declare {
    /// The name(s) being declared.
    /// Example: `DECLARE a, b, c DEFAULT 42;
    pub names: Vec<Ident>,
    /// Data-type assigned to the declared variable.
    /// Example: `DECLARE x INT64 DEFAULT 42;
    pub data_type: Option<DataType>,
    /// Expression being assigned to the declared variable.
    pub assignment: Option<DeclareAssignment>,
    /// Represents the type of the declared variable.
    pub declare_type: Option<DeclareType>,
    /// Causes the cursor to return data in binary rather than in text format.
    pub binary: Option<bool>,
    /// None = Not specified
    /// Some(true) = INSENSITIVE
    /// Some(false) = ASENSITIVE
    pub sensitive: Option<bool>,
    /// None = Not specified
    /// Some(true) = SCROLL
    /// Some(false) = NO SCROLL
    pub scroll: Option<bool>,
    /// None = Not specified
    /// Some(true) = WITH HOLD, specifies that the cursor can continue to be used after the transaction that created it successfully commits
    /// Some(false) = WITHOUT HOLD, specifies that the cursor cannot be used outside of the transaction that created it
    pub hold: Option<bool>,
    /// `FOR <query>` clause in a CURSOR declaration.
    pub for_query: Option<Box<Query>>,
}

impl fmt::Display for Declare {
    fn fmt(&self, f: &mut fmt::Formatter) -> fmt::Result {
        let Declare {
            names,
            data_type,
            assignment,
            declare_type,
            binary,
            sensitive,
            scroll,
            hold,
            for_query,
        } = self;
        write!(f, "{}", display_comma_separated(names))?;

        if let Some(true) = binary {
            write!(f, " BINARY")?;
        }

        if let Some(sensitive) = sensitive {
            if *sensitive {
                write!(f, " INSENSITIVE")?;
            } else {
                write!(f, " ASENSITIVE")?;
            }
        }

        if let Some(scroll) = scroll {
            if *scroll {
                write!(f, " SCROLL")?;
            } else {
                write!(f, " NO SCROLL")?;
            }
        }

        if let Some(declare_type) = declare_type {
            write!(f, " {declare_type}")?;
        }

        if let Some(hold) = hold {
            if *hold {
                write!(f, " WITH HOLD")?;
            } else {
                write!(f, " WITHOUT HOLD")?;
            }
        }

        if let Some(query) = for_query {
            write!(f, " FOR {query}")?;
        }

        if let Some(data_type) = data_type {
            write!(f, " {data_type}")?;
        }

        if let Some(expr) = assignment {
            write!(f, " {expr}")?;
        }
        Ok(())
    }
}

/// Sql options of a `CREATE TABLE` statement.
#[derive(Debug, Clone, PartialEq, PartialOrd, Eq, Ord, Hash)]
#[cfg_attr(feature = "serde", derive(Serialize, Deserialize))]
#[cfg_attr(feature = "visitor", derive(Visit, VisitMut))]
pub enum CreateTableOptions {
    None,
    /// Options specified using the `WITH` keyword.
    /// e.g. `WITH (description = "123")`
    ///
    /// <https://www.postgresql.org/docs/current/sql-createtable.html>
    ///
    /// MSSQL supports more specific options that's not only key-value pairs.
    ///
    /// WITH (
    ///     DISTRIBUTION = ROUND_ROBIN,
    ///     CLUSTERED INDEX (column_a DESC, column_b)
    /// )
    ///
    /// <https://learn.microsoft.com/en-us/sql/t-sql/statements/create-table-azure-sql-data-warehouse?view=aps-pdw-2016-au7#syntax>
    With(Vec<SqlOption>),
    /// Options specified using the `OPTIONS` keyword.
    /// e.g. `OPTIONS(description = "123")`
    ///
    /// <https://cloud.google.com/bigquery/docs/reference/standard-sql/data-definition-language#table_option_list>
    Options(Vec<SqlOption>),
}

impl fmt::Display for CreateTableOptions {
    fn fmt(&self, f: &mut fmt::Formatter) -> fmt::Result {
        match self {
            CreateTableOptions::With(with_options) => {
                write!(f, "WITH ({})", display_comma_separated(with_options))
            }
            CreateTableOptions::Options(options) => {
                write!(f, "OPTIONS({})", display_comma_separated(options))
            }
            CreateTableOptions::None => Ok(()),
        }
    }
}

/// A `FROM` clause within a `DELETE` statement.
///
/// Syntax
/// ```sql
/// [FROM] table
/// ```
#[derive(Debug, Clone, PartialEq, PartialOrd, Eq, Ord, Hash)]
#[cfg_attr(feature = "serde", derive(Serialize, Deserialize))]
#[cfg_attr(feature = "visitor", derive(Visit, VisitMut))]
pub enum FromTable {
    /// An explicit `FROM` keyword was specified.
    WithFromKeyword(Vec<TableWithJoins>),
    /// BigQuery: `FROM` keyword was omitted.
    /// <https://cloud.google.com/bigquery/docs/reference/standard-sql/dml-syntax#delete_statement>
    WithoutKeyword(Vec<TableWithJoins>),
}
impl Display for FromTable {
    fn fmt(&self, f: &mut fmt::Formatter<'_>) -> fmt::Result {
        match self {
            FromTable::WithFromKeyword(tables) => {
                write!(f, "FROM {}", display_comma_separated(tables))
            }
            FromTable::WithoutKeyword(tables) => {
                write!(f, "{}", display_comma_separated(tables))
            }
        }
    }
}

/// Policy type for a `CREATE POLICY` statement.
/// ```sql
/// AS [ PERMISSIVE | RESTRICTIVE ]
/// ```
/// [PostgreSQL](https://www.postgresql.org/docs/current/sql-createpolicy.html)
#[derive(Debug, Clone, PartialEq, PartialOrd, Eq, Ord, Hash)]
#[cfg_attr(feature = "serde", derive(Serialize, Deserialize))]
#[cfg_attr(feature = "visitor", derive(Visit, VisitMut))]
pub enum CreatePolicyType {
    Permissive,
    Restrictive,
}

/// Policy command for a `CREATE POLICY` statement.
/// ```sql
/// FOR [ALL | SELECT | INSERT | UPDATE | DELETE]
/// ```
/// [PostgreSQL](https://www.postgresql.org/docs/current/sql-createpolicy.html)
#[derive(Debug, Clone, PartialEq, PartialOrd, Eq, Ord, Hash)]
#[cfg_attr(feature = "serde", derive(Serialize, Deserialize))]
#[cfg_attr(feature = "visitor", derive(Visit, VisitMut))]
pub enum CreatePolicyCommand {
    All,
    Select,
    Insert,
    Update,
    Delete,
}

/// A top-level statement (SELECT, INSERT, CREATE, etc.)
#[allow(clippy::large_enum_variant)]
#[derive(Debug, Clone, PartialEq, PartialOrd, Eq, Ord, Hash)]
#[cfg_attr(feature = "serde", derive(Serialize, Deserialize))]
#[cfg_attr(
    feature = "visitor",
    derive(Visit, VisitMut),
    visit(with = "visit_statement")
)]
pub enum Statement {
    /// ```sql
    /// ANALYZE
    /// ```
    /// Analyze (Hive)
    Analyze {
        #[cfg_attr(feature = "visitor", visit(with = "visit_relation"))]
        table_name: ObjectName,
        partitions: Option<Vec<Expr>>,
        for_columns: bool,
        columns: Vec<Ident>,
        cache_metadata: bool,
        noscan: bool,
        compute_statistics: bool,
        has_table_keyword: bool,
    },
    /// ```sql
    /// TRUNCATE
    /// ```
    /// Truncate (Hive)
    Truncate {
        table_names: Vec<TruncateTableTarget>,
        partitions: Option<Vec<Expr>>,
        /// TABLE - optional keyword;
        table: bool,
        /// Postgres-specific option
        /// [ TRUNCATE TABLE ONLY ]
        only: bool,
        /// Postgres-specific option
        /// [ RESTART IDENTITY | CONTINUE IDENTITY ]
        identity: Option<TruncateIdentityOption>,
        /// Postgres-specific option
        /// [ CASCADE | RESTRICT ]
        cascade: Option<CascadeOption>,
        /// ClickHouse-specific option
        /// [ ON CLUSTER cluster_name ]
        ///
        /// [ClickHouse](https://clickhouse.com/docs/en/sql-reference/statements/truncate/)
        on_cluster: Option<Ident>,
    },
    /// ```sql
    /// MSCK
    /// ```
    /// Msck (Hive)
    Msck {
        #[cfg_attr(feature = "visitor", visit(with = "visit_relation"))]
        table_name: ObjectName,
        repair: bool,
        partition_action: Option<AddDropSync>,
    },
    /// ```sql
    /// SELECT
    /// ```
    Query(Box<Query>),
    /// ```sql
    /// INSERT
    /// ```
    Insert(Insert),
    /// ```sql
    /// INSTALL
    /// ```
    Install {
        /// Only for DuckDB
        extension_name: Ident,
    },
    /// ```sql
    /// LOAD
    /// ```
    Load {
        /// Only for DuckDB
        extension_name: Ident,
    },
    // TODO: Support ROW FORMAT
    Directory {
        overwrite: bool,
        local: bool,
        path: String,
        file_format: Option<FileFormat>,
        source: Box<Query>,
    },
    /// ```sql
    /// CALL <function>
    /// ```
    Call(Function),
    /// ```sql
    /// COPY [TO | FROM] ...
    /// ```
    Copy {
        /// The source of 'COPY TO', or the target of 'COPY FROM'
        source: CopySource,
        /// If true, is a 'COPY TO' statement. If false is a 'COPY FROM'
        to: bool,
        /// The target of 'COPY TO', or the source of 'COPY FROM'
        target: CopyTarget,
        /// WITH options (from PostgreSQL version 9.0)
        options: Vec<CopyOption>,
        /// WITH options (before PostgreSQL version 9.0)
        legacy_options: Vec<CopyLegacyOption>,
        /// VALUES a vector of values to be copied
        values: Vec<Option<String>>,
    },
    /// ```sql
    /// COPY INTO
    /// ```
    /// See <https://docs.snowflake.com/en/sql-reference/sql/copy-into-table>
    /// Copy Into syntax available for Snowflake is different than the one implemented in
    /// Postgres. Although they share common prefix, it is reasonable to implement them
    /// in different enums. This can be refactored later once custom dialects
    /// are allowed to have custom Statements.
    CopyIntoSnowflake {
        into: ObjectName,
        from_stage: ObjectName,
        from_stage_alias: Option<Ident>,
        stage_params: StageParamsObject,
        from_transformations: Option<Vec<StageLoadSelectItem>>,
        files: Option<Vec<String>>,
        pattern: Option<String>,
        file_format: DataLoadingOptions,
        copy_options: DataLoadingOptions,
        validation_mode: Option<String>,
    },
    /// ```sql
    /// CLOSE
    /// ```
    /// Closes the portal underlying an open cursor.
    Close {
        /// Cursor name
        cursor: CloseCursor,
    },
    /// ```sql
    /// UPDATE
    /// ```
    Update {
        /// TABLE
        table: TableWithJoins,
        /// Column assignments
        assignments: Vec<Assignment>,
        /// Table which provide value to be set
        from: Option<UpdateTableFromKind>,
        /// WHERE
        selection: Option<Expr>,
        /// RETURNING
        returning: Option<Vec<SelectItem>>,
        /// SQLite-specific conflict resolution clause
        or: Option<SqliteOnConflict>,
    },
    /// ```sql
    /// DELETE
    /// ```
    Delete(Delete),
    /// ```sql
    /// CREATE VIEW
    /// ```
    CreateView {
        or_replace: bool,
        materialized: bool,
        /// View name
        name: ObjectName,
        columns: Vec<ViewColumnDef>,
        query: Box<Query>,
        options: CreateTableOptions,
        cluster_by: Vec<Ident>,
        /// Snowflake: Views can have comments in Snowflake.
        /// <https://docs.snowflake.com/en/sql-reference/sql/create-view#syntax>
        comment: Option<String>,
        /// if true, has RedShift [`WITH NO SCHEMA BINDING`] clause <https://docs.aws.amazon.com/redshift/latest/dg/r_CREATE_VIEW.html>
        with_no_schema_binding: bool,
        /// if true, has SQLite `IF NOT EXISTS` clause <https://www.sqlite.org/lang_createview.html>
        if_not_exists: bool,
        /// if true, has SQLite `TEMP` or `TEMPORARY` clause <https://www.sqlite.org/lang_createview.html>
        temporary: bool,
        /// if not None, has Clickhouse `TO` clause, specify the table into which to insert results
        /// <https://clickhouse.com/docs/en/sql-reference/statements/create/view#materialized-view>
        to: Option<ObjectName>,
        /// MySQL: Optional parameters for the view algorithm, definer, and security context
        params: Option<CreateViewParams>,
    },
    /// ```sql
    /// CREATE TABLE
    /// ```
    CreateTable(CreateTable),
    /// ```sql
    /// CREATE VIRTUAL TABLE .. USING <module_name> (<module_args>)`
    /// ```
    /// Sqlite specific statement
    CreateVirtualTable {
        #[cfg_attr(feature = "visitor", visit(with = "visit_relation"))]
        name: ObjectName,
        if_not_exists: bool,
        module_name: Ident,
        module_args: Vec<Ident>,
    },
    /// ```sql
    /// `CREATE INDEX`
    /// ```
    CreateIndex(CreateIndex),
    /// ```sql
    /// CREATE ROLE
    /// ```
    /// See [postgres](https://www.postgresql.org/docs/current/sql-createrole.html)
    CreateRole {
        names: Vec<ObjectName>,
        if_not_exists: bool,
        // Postgres
        login: Option<bool>,
        inherit: Option<bool>,
        bypassrls: Option<bool>,
        password: Option<Password>,
        superuser: Option<bool>,
        create_db: Option<bool>,
        create_role: Option<bool>,
        replication: Option<bool>,
        connection_limit: Option<Expr>,
        valid_until: Option<Expr>,
        in_role: Vec<Ident>,
        in_group: Vec<Ident>,
        role: Vec<Ident>,
        user: Vec<Ident>,
        admin: Vec<Ident>,
        // MSSQL
        authorization_owner: Option<ObjectName>,
    },
    /// ```sql
    /// CREATE SECRET
    /// ```
    /// See [duckdb](https://duckdb.org/docs/sql/statements/create_secret.html)
    CreateSecret {
        or_replace: bool,
        temporary: Option<bool>,
        if_not_exists: bool,
        name: Option<Ident>,
        storage_specifier: Option<Ident>,
        secret_type: Ident,
        options: Vec<SecretOption>,
    },
    /// ```sql
    /// CREATE POLICY
    /// ```
    /// See [PostgreSQL](https://www.postgresql.org/docs/current/sql-createpolicy.html)
    CreatePolicy {
        name: Ident,
        #[cfg_attr(feature = "visitor", visit(with = "visit_relation"))]
        table_name: ObjectName,
        policy_type: Option<CreatePolicyType>,
        command: Option<CreatePolicyCommand>,
        to: Option<Vec<Owner>>,
        using: Option<Expr>,
        with_check: Option<Expr>,
    },
    /// ```sql
    /// ALTER TABLE
    /// ```
    AlterTable {
        /// Table name
        #[cfg_attr(feature = "visitor", visit(with = "visit_relation"))]
        name: ObjectName,
        if_exists: bool,
        only: bool,
        operations: Vec<AlterTableOperation>,
        location: Option<HiveSetLocation>,
        /// ClickHouse dialect supports `ON CLUSTER` clause for ALTER TABLE
        /// For example: `ALTER TABLE table_name ON CLUSTER cluster_name ADD COLUMN c UInt32`
        /// [ClickHouse](https://clickhouse.com/docs/en/sql-reference/statements/alter/update)
        on_cluster: Option<Ident>,
    },
    /// ```sql
    /// ALTER INDEX
    /// ```
    AlterIndex {
        name: ObjectName,
        operation: AlterIndexOperation,
    },
    /// ```sql
    /// ALTER VIEW
    /// ```
    AlterView {
        /// View name
        #[cfg_attr(feature = "visitor", visit(with = "visit_relation"))]
        name: ObjectName,
        columns: Vec<Ident>,
        query: Box<Query>,
        with_options: Vec<SqlOption>,
    },
    /// ```sql
    /// ALTER ROLE
    /// ```
    AlterRole {
        name: Ident,
        operation: AlterRoleOperation,
    },
    /// ```sql
    /// ALTER POLICY <NAME> ON <TABLE NAME> [<OPERATION>]
    /// ```
    /// (Postgresql-specific)
    AlterPolicy {
        name: Ident,
        #[cfg_attr(feature = "visitor", visit(with = "visit_relation"))]
        table_name: ObjectName,
        operation: AlterPolicyOperation,
    },
    /// ```sql
    /// ATTACH DATABASE 'path/to/file' AS alias
    /// ```
    /// (SQLite-specific)
    AttachDatabase {
        /// The name to bind to the newly attached database
        schema_name: Ident,
        /// An expression that indicates the path to the database file
        database_file_name: Expr,
        /// true if the syntax is 'ATTACH DATABASE', false if it's just 'ATTACH'
        database: bool,
    },
    /// (DuckDB-specific)
    /// ```sql
    /// ATTACH 'sqlite_file.db' AS sqlite_db (READ_ONLY, TYPE SQLITE);
    /// ```
    /// See <https://duckdb.org/docs/sql/statements/attach.html>
    AttachDuckDBDatabase {
        if_not_exists: bool,
        /// true if the syntax is 'ATTACH DATABASE', false if it's just 'ATTACH'
        database: bool,
        /// An expression that indicates the path to the database file
        database_path: Ident,
        database_alias: Option<Ident>,
        attach_options: Vec<AttachDuckDBDatabaseOption>,
    },
    /// (DuckDB-specific)
    /// ```sql
    /// DETACH db_alias;
    /// ```
    /// See <https://duckdb.org/docs/sql/statements/attach.html>
    DetachDuckDBDatabase {
        if_exists: bool,
        /// true if the syntax is 'DETACH DATABASE', false if it's just 'DETACH'
        database: bool,
        database_alias: Ident,
    },
    /// ```sql
    /// DROP [TABLE, VIEW, ...]
    /// ```
    Drop {
        /// The type of the object to drop: TABLE, VIEW, etc.
        object_type: ObjectType,
        /// An optional `IF EXISTS` clause. (Non-standard.)
        if_exists: bool,
        /// One or more objects to drop. (ANSI SQL requires exactly one.)
        names: Vec<ObjectName>,
        /// Whether `CASCADE` was specified. This will be `false` when
        /// `RESTRICT` or no drop behavior at all was specified.
        cascade: bool,
        /// Whether `RESTRICT` was specified. This will be `false` when
        /// `CASCADE` or no drop behavior at all was specified.
        restrict: bool,
        /// Hive allows you specify whether the table's stored data will be
        /// deleted along with the dropped table
        purge: bool,
        /// MySQL-specific "TEMPORARY" keyword
        temporary: bool,
    },
    /// ```sql
    /// DROP FUNCTION
    /// ```
    DropFunction {
        if_exists: bool,
        /// One or more function to drop
        func_desc: Vec<FunctionDesc>,
        /// `CASCADE` or `RESTRICT`
        drop_behavior: Option<DropBehavior>,
    },
    /// ```sql
    /// DROP PROCEDURE
    /// ```
    DropProcedure {
        if_exists: bool,
        /// One or more function to drop
        proc_desc: Vec<FunctionDesc>,
        /// `CASCADE` or `RESTRICT`
        drop_behavior: Option<DropBehavior>,
    },
    /// ```sql
    /// DROP SECRET
    /// ```
    DropSecret {
        if_exists: bool,
        temporary: Option<bool>,
        name: Ident,
        storage_specifier: Option<Ident>,
    },
    ///```sql
    /// DROP POLICY
    /// ```
    /// See [PostgreSQL](https://www.postgresql.org/docs/current/sql-droppolicy.html)
    DropPolicy {
        if_exists: bool,
        name: Ident,
        table_name: ObjectName,
        drop_behavior: Option<DropBehavior>,
    },
    /// ```sql
    /// DECLARE
    /// ```
    /// Declare Cursor Variables
    ///
    /// Note: this is a PostgreSQL-specific statement,
    /// but may also compatible with other SQL.
    Declare { stmts: Vec<Declare> },
    /// ```sql
    /// CREATE EXTENSION [ IF NOT EXISTS ] extension_name
    ///     [ WITH ] [ SCHEMA schema_name ]
    ///              [ VERSION version ]
    ///              [ CASCADE ]
    /// ```
    ///
    /// Note: this is a PostgreSQL-specific statement,
    CreateExtension {
        name: Ident,
        if_not_exists: bool,
        cascade: bool,
        schema: Option<Ident>,
        version: Option<Ident>,
    },
    /// ```sql
    /// DROP EXTENSION [ IF EXISTS ] name [, ...] [ CASCADE | RESTRICT ]
    ///
    /// Note: this is a PostgreSQL-specific statement.
    /// https://www.postgresql.org/docs/current/sql-dropextension.html
    /// ```
    DropExtension {
        names: Vec<Ident>,
        if_exists: bool,
        /// `CASCADE` or `RESTRICT`
        cascade_or_restrict: Option<ReferentialAction>,
    },
    /// ```sql
    /// FETCH
    /// ```
    /// Retrieve rows from a query using a cursor
    ///
    /// Note: this is a PostgreSQL-specific statement,
    /// but may also compatible with other SQL.
    Fetch {
        /// Cursor name
        name: Ident,
        direction: FetchDirection,
        /// Optional, It's possible to fetch rows form cursor to the table
        into: Option<ObjectName>,
    },
    /// ```sql
    /// FLUSH [NO_WRITE_TO_BINLOG | LOCAL] flush_option [, flush_option] ... | tables_option
    /// ```
    ///
    /// Note: this is a Mysql-specific statement,
    /// but may also compatible with other SQL.
    Flush {
        object_type: FlushType,
        location: Option<FlushLocation>,
        channel: Option<String>,
        read_lock: bool,
        export: bool,
        tables: Vec<ObjectName>,
    },
    /// ```sql
    /// DISCARD [ ALL | PLANS | SEQUENCES | TEMPORARY | TEMP ]
    /// ```
    ///
    /// Note: this is a PostgreSQL-specific statement,
    /// but may also compatible with other SQL.
    Discard { object_type: DiscardObject },
    /// ```sql
    /// SET [ SESSION | LOCAL ] ROLE role_name
    /// ```
    ///
    /// Sets session state. Examples: [ANSI][1], [Postgresql][2], [MySQL][3], and [Oracle][4]
    ///
    /// [1]: https://jakewheat.github.io/sql-overview/sql-2016-foundation-grammar.html#set-role-statement
    /// [2]: https://www.postgresql.org/docs/14/sql-set-role.html
    /// [3]: https://dev.mysql.com/doc/refman/8.0/en/set-role.html
    /// [4]: https://docs.oracle.com/cd/B19306_01/server.102/b14200/statements_10004.htm
    SetRole {
        /// Non-ANSI optional identifier to inform if the role is defined inside the current session (`SESSION`) or transaction (`LOCAL`).
        context_modifier: ContextModifier,
        /// Role name. If NONE is specified, then the current role name is removed.
        role_name: Option<Ident>,
    },
    /// ```sql
    /// SET <variable> = expression;
    /// SET (variable[, ...]) = (expression[, ...]);
    /// ```
    ///
    /// Note: this is not a standard SQL statement, but it is supported by at
    /// least MySQL and PostgreSQL. Not all MySQL-specific syntactic forms are
    /// supported yet.
    SetVariable {
        local: bool,
        hivevar: bool,
        variables: OneOrManyWithParens<ObjectName>,
        value: Vec<Expr>,
    },
    /// ```sql
    /// SET TIME ZONE <value>
    /// ```
    ///
    /// Note: this is a PostgreSQL-specific statements
    /// `SET TIME ZONE <value>` is an alias for `SET timezone TO <value>` in PostgreSQL
    SetTimeZone { local: bool, value: Expr },
    /// ```sql
    /// SET NAMES 'charset_name' [COLLATE 'collation_name']
    /// ```
    ///
    /// Note: this is a MySQL-specific statement.
    SetNames {
        charset_name: String,
        collation_name: Option<String>,
    },
    /// ```sql
    /// SET NAMES DEFAULT
    /// ```
    ///
    /// Note: this is a MySQL-specific statement.
    SetNamesDefault {},
    /// `SHOW FUNCTIONS`
    ///
    /// Note: this is a Presto-specific statement.
    ShowFunctions { filter: Option<ShowStatementFilter> },
    /// ```sql
    /// SHOW <variable>
    /// ```
    ///
    /// Note: this is a PostgreSQL-specific statement.
    ShowVariable { variable: Vec<Ident> },
    /// ```sql
    /// SHOW [GLOBAL | SESSION] STATUS [LIKE 'pattern' | WHERE expr]
    /// ```
    ///
    /// Note: this is a MySQL-specific statement.
    ShowStatus {
        filter: Option<ShowStatementFilter>,
        global: bool,
        session: bool,
    },
    /// ```sql
    /// SHOW VARIABLES
    /// ```
    ///
    /// Note: this is a MySQL-specific statement.
    ShowVariables {
        filter: Option<ShowStatementFilter>,
        global: bool,
        session: bool,
    },
    /// ```sql
    /// SHOW CREATE TABLE
    /// ```
    ///
    /// Note: this is a MySQL-specific statement.
    ShowCreate {
        obj_type: ShowCreateObject,
        obj_name: ObjectName,
    },
    /// ```sql
    /// SHOW COLUMNS
    /// ```
    ShowColumns {
        extended: bool,
        full: bool,
        show_options: ShowStatementOptions,
    },
    /// ```sql
    /// SHOW DATABASES
    /// ```
    ShowDatabases {
        terse: bool,
        history: bool,
        show_options: ShowStatementOptions,
    },
    /// ```sql
    /// SHOW SCHEMAS
    /// ```
    ShowSchemas {
        terse: bool,
        history: bool,
        show_options: ShowStatementOptions,
    },
    /// ```sql
    /// SHOW TABLES
    /// ```
    ShowTables {
        terse: bool,
        history: bool,
        extended: bool,
        full: bool,
        external: bool,
        show_options: ShowStatementOptions,
    },
    /// ```sql
    /// SHOW VIEWS
    /// ```
    ShowViews {
        terse: bool,
        materialized: bool,
        show_options: ShowStatementOptions,
    },
    /// ```sql
    /// SHOW COLLATION
    /// ```
    ///
    /// Note: this is a MySQL-specific statement.
    ShowCollation { filter: Option<ShowStatementFilter> },
    /// ```sql
    /// `USE ...`
    /// ```
    Use(Use),
    /// ```sql
    /// START  [ TRANSACTION | WORK ] | START TRANSACTION } ...
    /// ```
    /// If `begin` is false.
    ///
    /// ```sql
    /// `BEGIN  [ TRANSACTION | WORK ] | START TRANSACTION } ...`
    /// ```
    /// If `begin` is true
    StartTransaction {
        modes: Vec<TransactionMode>,
        begin: bool,
        transaction: Option<BeginTransactionKind>,
        modifier: Option<TransactionModifier>,
    },
    /// ```sql
    /// SET TRANSACTION ...
    /// ```
    SetTransaction {
        modes: Vec<TransactionMode>,
        snapshot: Option<Value>,
        session: bool,
    },
    /// ```sql
    /// COMMENT ON ...
    /// ```
    ///
    /// Note: this is a PostgreSQL-specific statement.
    Comment {
        object_type: CommentObject,
        object_name: ObjectName,
        comment: Option<String>,
        /// An optional `IF EXISTS` clause. (Non-standard.)
        /// See <https://docs.snowflake.com/en/sql-reference/sql/comment>
        if_exists: bool,
    },
    /// ```sql
    /// COMMIT [ TRANSACTION | WORK ] [ AND [ NO ] CHAIN ]
    /// ```
    /// If `end` is false
    ///
    /// ```sql
    /// END [ TRY | CATCH ]
    /// ```
    /// If `end` is true
    Commit {
        chain: bool,
        end: bool,
        modifier: Option<TransactionModifier>,
    },
    /// ```sql
    /// ROLLBACK [ TRANSACTION | WORK ] [ AND [ NO ] CHAIN ] [ TO [ SAVEPOINT ] savepoint_name ]
    /// ```
    Rollback {
        chain: bool,
        savepoint: Option<Ident>,
    },
    /// ```sql
    /// CREATE SCHEMA
    /// ```
    CreateSchema {
        /// `<schema name> | AUTHORIZATION <schema authorization identifier>  | <schema name>  AUTHORIZATION <schema authorization identifier>`
        schema_name: SchemaName,
        if_not_exists: bool,
    },
    /// ```sql
    /// CREATE DATABASE
    /// ```
    CreateDatabase {
        db_name: ObjectName,
        if_not_exists: bool,
        location: Option<String>,
        managed_location: Option<String>,
    },
    /// ```sql
    /// CREATE FUNCTION
    /// ```
    ///
    /// Supported variants:
    /// 1. [Hive](https://cwiki.apache.org/confluence/display/hive/languagemanual+ddl#LanguageManualDDL-Create/Drop/ReloadFunction)
    /// 2. [Postgres](https://www.postgresql.org/docs/15/sql-createfunction.html)
    /// 3. [BigQuery](https://cloud.google.com/bigquery/docs/reference/standard-sql/data-definition-language#create_function_statement)
    CreateFunction(CreateFunction),
    /// CREATE TRIGGER
    ///
    /// Examples:
    ///
    /// ```sql
    /// CREATE TRIGGER trigger_name
    /// BEFORE INSERT ON table_name
    /// FOR EACH ROW
    /// EXECUTE FUNCTION trigger_function();
    /// ```
    ///
    /// Postgres: <https://www.postgresql.org/docs/current/sql-createtrigger.html>
    CreateTrigger {
        /// The `OR REPLACE` clause is used to re-create the trigger if it already exists.
        ///
        /// Example:
        /// ```sql
        /// CREATE OR REPLACE TRIGGER trigger_name
        /// AFTER INSERT ON table_name
        /// FOR EACH ROW
        /// EXECUTE FUNCTION trigger_function();
        /// ```
        or_replace: bool,
        /// The `CONSTRAINT` keyword is used to create a trigger as a constraint.
        is_constraint: bool,
        /// The name of the trigger to be created.
        name: ObjectName,
        /// Determines whether the function is called before, after, or instead of the event.
        ///
        /// Example of BEFORE:
        ///
        /// ```sql
        /// CREATE TRIGGER trigger_name
        /// BEFORE INSERT ON table_name
        /// FOR EACH ROW
        /// EXECUTE FUNCTION trigger_function();
        /// ```
        ///
        /// Example of AFTER:
        ///
        /// ```sql
        /// CREATE TRIGGER trigger_name
        /// AFTER INSERT ON table_name
        /// FOR EACH ROW
        /// EXECUTE FUNCTION trigger_function();
        /// ```
        ///
        /// Example of INSTEAD OF:
        ///
        /// ```sql
        /// CREATE TRIGGER trigger_name
        /// INSTEAD OF INSERT ON table_name
        /// FOR EACH ROW
        /// EXECUTE FUNCTION trigger_function();
        /// ```
        period: TriggerPeriod,
        /// Multiple events can be specified using OR, such as `INSERT`, `UPDATE`, `DELETE`, or `TRUNCATE`.
        events: Vec<TriggerEvent>,
        /// The table on which the trigger is to be created.
        table_name: ObjectName,
        /// The optional referenced table name that can be referenced via
        /// the `FROM` keyword.
        referenced_table_name: Option<ObjectName>,
        /// This keyword immediately precedes the declaration of one or two relation names that provide access to the transition relations of the triggering statement.
        referencing: Vec<TriggerReferencing>,
        /// This specifies whether the trigger function should be fired once for
        /// every row affected by the trigger event, or just once per SQL statement.
        trigger_object: TriggerObject,
        /// Whether to include the `EACH` term of the `FOR EACH`, as it is optional syntax.
        include_each: bool,
        ///  Triggering conditions
        condition: Option<Expr>,
        /// Execute logic block
        exec_body: TriggerExecBody,
        /// The characteristic of the trigger, which include whether the trigger is `DEFERRABLE`, `INITIALLY DEFERRED`, or `INITIALLY IMMEDIATE`,
        characteristics: Option<ConstraintCharacteristics>,
    },
    /// DROP TRIGGER
    ///
    /// ```sql
    /// DROP TRIGGER [ IF EXISTS ] name ON table_name [ CASCADE | RESTRICT ]
    /// ```
    ///
    DropTrigger {
        if_exists: bool,
        trigger_name: ObjectName,
        table_name: ObjectName,
        /// `CASCADE` or `RESTRICT`
        option: Option<ReferentialAction>,
    },
    /// ```sql
    /// CREATE PROCEDURE
    /// ```
    CreateProcedure {
        or_alter: bool,
        name: ObjectName,
        params: Option<Vec<ProcedureParam>>,
        body: Vec<Statement>,
    },
    /// ```sql
    /// CREATE MACRO
    /// ```
    ///
    /// Supported variants:
    /// 1. [DuckDB](https://duckdb.org/docs/sql/statements/create_macro)
    CreateMacro {
        or_replace: bool,
        temporary: bool,
        name: ObjectName,
        args: Option<Vec<MacroArg>>,
        definition: MacroDefinition,
    },
    /// ```sql
    /// CREATE STAGE
    /// ```
    /// See <https://docs.snowflake.com/en/sql-reference/sql/create-stage>
    CreateStage {
        or_replace: bool,
        temporary: bool,
        if_not_exists: bool,
        name: ObjectName,
        stage_params: StageParamsObject,
        directory_table_params: DataLoadingOptions,
        file_format: DataLoadingOptions,
        copy_options: DataLoadingOptions,
        comment: Option<String>,
    },
    /// ```sql
    /// ASSERT <condition> [AS <message>]
    /// ```
    Assert {
        condition: Expr,
        message: Option<Expr>,
    },
    /// ```sql
    /// GRANT privileges ON objects TO grantees
    /// ```
    Grant {
        privileges: Privileges,
        objects: GrantObjects,
        grantees: Vec<Grantee>,
        with_grant_option: bool,
        granted_by: Option<Ident>,
    },
    /// ```sql
    /// REVOKE privileges ON objects FROM grantees
    /// ```
    Revoke {
        privileges: Privileges,
        objects: GrantObjects,
        grantees: Vec<Grantee>,
        granted_by: Option<Ident>,
        cascade: Option<CascadeOption>,
    },
    /// ```sql
    /// DEALLOCATE [ PREPARE ] { name | ALL }
    /// ```
    ///
    /// Note: this is a PostgreSQL-specific statement.
    Deallocate { name: Ident, prepare: bool },
    /// ```sql
    /// EXECUTE name [ ( parameter [, ...] ) ] [USING <expr>]
    /// ```
    ///
    /// Note: this statement is supported by Postgres and MSSQL, with slight differences in syntax.
    ///
    /// Postgres: <https://www.postgresql.org/docs/current/sql-execute.html>
    /// MSSQL: <https://learn.microsoft.com/en-us/sql/relational-databases/stored-procedures/execute-a-stored-procedure>
    Execute {
        name: ObjectName,
        parameters: Vec<Expr>,
        has_parentheses: bool,
        using: Vec<Expr>,
    },
    /// ```sql
    /// PREPARE name [ ( data_type [, ...] ) ] AS statement
    /// ```
    ///
    /// Note: this is a PostgreSQL-specific statement.
    Prepare {
        name: Ident,
        data_types: Vec<DataType>,
        statement: Box<Statement>,
    },
    /// ```sql
    /// KILL [CONNECTION | QUERY | MUTATION]
    /// ```
    ///
    /// See <https://clickhouse.com/docs/en/sql-reference/statements/kill/>
    /// See <https://dev.mysql.com/doc/refman/8.0/en/kill.html>
    Kill {
        modifier: Option<KillType>,
        // processlist_id
        id: u64,
    },
    /// ```sql
    /// [EXPLAIN | DESC | DESCRIBE] TABLE
    /// ```
    /// Note: this is a MySQL-specific statement. See <https://dev.mysql.com/doc/refman/8.0/en/explain.html>
    ExplainTable {
        /// `EXPLAIN | DESC | DESCRIBE`
        describe_alias: DescribeAlias,
        /// Hive style `FORMATTED | EXTENDED`
        hive_format: Option<HiveDescribeFormat>,
        /// Snowflake and ClickHouse support `DESC|DESCRIBE TABLE <table_name>` syntax
        ///
        /// [Snowflake](https://docs.snowflake.com/en/sql-reference/sql/desc-table.html)
        /// [ClickHouse](https://clickhouse.com/docs/en/sql-reference/statements/describe-table)
        has_table_keyword: bool,
        /// Table name
        #[cfg_attr(feature = "visitor", visit(with = "visit_relation"))]
        table_name: ObjectName,
    },
    /// ```sql
    /// [EXPLAIN | DESC | DESCRIBE]  <statement>
    /// ```
    Explain {
        /// `EXPLAIN | DESC | DESCRIBE`
        describe_alias: DescribeAlias,
        /// Carry out the command and show actual run times and other statistics.
        analyze: bool,
        // Display additional information regarding the plan.
        verbose: bool,
        /// `EXPLAIN QUERY PLAN`
        /// Display the query plan without running the query.
        ///
        /// [SQLite](https://sqlite.org/lang_explain.html)
        query_plan: bool,
        /// `EXPLAIN ESTIMATE`
        /// [Clickhouse](https://clickhouse.com/docs/en/sql-reference/statements/explain#explain-estimate)
        estimate: bool,
        /// A SQL query that specifies what to explain
        statement: Box<Statement>,
        /// Optional output format of explain
        format: Option<AnalyzeFormat>,
        /// Postgres style utility options, `(analyze, verbose true)`
        options: Option<Vec<UtilityOption>>,
    },
    /// ```sql
    /// SAVEPOINT
    /// ```
    /// Define a new savepoint within the current transaction
    Savepoint { name: Ident },
    /// ```sql
    /// RELEASE [ SAVEPOINT ] savepoint_name
    /// ```
    ReleaseSavepoint { name: Ident },
    /// A `MERGE` statement.
    ///
    /// ```sql
    /// MERGE INTO <target_table> USING <source> ON <join_expr> { matchedClause | notMatchedClause } [ ... ]
    /// ```
    /// [Snowflake](https://docs.snowflake.com/en/sql-reference/sql/merge)
    /// [BigQuery](https://cloud.google.com/bigquery/docs/reference/standard-sql/dml-syntax#merge_statement)
    Merge {
        /// optional INTO keyword
        into: bool,
        /// Specifies the table to merge
        table: TableFactor,
        /// Specifies the table or subquery to join with the target table
        source: TableFactor,
        /// Specifies the expression on which to join the target table and source
        on: Box<Expr>,
        /// Specifies the actions to perform when values match or do not match.
        clauses: Vec<MergeClause>,
    },
    /// ```sql
    /// CACHE [ FLAG ] TABLE <table_name> [ OPTIONS('K1' = 'V1', 'K2' = V2) ] [ AS ] [ <query> ]
    /// ```
    ///
    /// See [Spark SQL docs] for more details.
    ///
    /// [Spark SQL docs]: https://docs.databricks.com/spark/latest/spark-sql/language-manual/sql-ref-syntax-aux-cache-cache-table.html
    Cache {
        /// Table flag
        table_flag: Option<ObjectName>,
        /// Table name

        #[cfg_attr(feature = "visitor", visit(with = "visit_relation"))]
        table_name: ObjectName,
        has_as: bool,
        /// Table confs
        options: Vec<SqlOption>,
        /// Cache table as a Query
        query: Option<Box<Query>>,
    },
    /// ```sql
    /// UNCACHE TABLE [ IF EXISTS ]  <table_name>
    /// ```
    UNCache {
        /// Table name
        #[cfg_attr(feature = "visitor", visit(with = "visit_relation"))]
        table_name: ObjectName,
        if_exists: bool,
    },
    /// ```sql
    /// CREATE [ { TEMPORARY | TEMP } ] SEQUENCE [ IF NOT EXISTS ] <sequence_name>
    /// ```
    /// Define a new sequence:
    CreateSequence {
        temporary: bool,
        if_not_exists: bool,
        name: ObjectName,
        data_type: Option<DataType>,
        sequence_options: Vec<SequenceOptions>,
        owned_by: Option<ObjectName>,
    },
    /// ```sql
    /// CREATE TYPE <name>
    /// ```
    CreateType {
        name: ObjectName,
        representation: UserDefinedTypeRepresentation,
    },
    /// ```sql
    /// PRAGMA <schema-name>.<pragma-name> = <pragma-value>
    /// ```
    Pragma {
        name: ObjectName,
        value: Option<Value>,
        is_eq: bool,
    },
    /// ```sql
    /// LOCK TABLES <table_name> [READ [LOCAL] | [LOW_PRIORITY] WRITE]
    /// ```
    /// Note: this is a MySQL-specific statement. See <https://dev.mysql.com/doc/refman/8.0/en/lock-tables.html>
    LockTables { tables: Vec<LockTable> },
    /// ```sql
    /// UNLOCK TABLES
    /// ```
    /// Note: this is a MySQL-specific statement. See <https://dev.mysql.com/doc/refman/8.0/en/lock-tables.html>
    UnlockTables,
    /// ```sql
    /// UNLOAD(statement) TO <destination> [ WITH options ]
    /// ```
    /// See Redshift <https://docs.aws.amazon.com/redshift/latest/dg/r_UNLOAD.html> and
    // Athena <https://docs.aws.amazon.com/athena/latest/ug/unload.html>
    Unload {
        query: Box<Query>,
        to: Ident,
        with: Vec<SqlOption>,
    },
    /// ```sql
    /// OPTIMIZE TABLE [db.]name [ON CLUSTER cluster] [PARTITION partition | PARTITION ID 'partition_id'] [FINAL] [DEDUPLICATE [BY expression]]
    /// ```
    ///
    /// See ClickHouse <https://clickhouse.com/docs/en/sql-reference/statements/optimize>
    OptimizeTable {
        name: ObjectName,
        on_cluster: Option<Ident>,
        partition: Option<Partition>,
        include_final: bool,
        deduplicate: Option<Deduplicate>,
    },
    /// ```sql
    /// LISTEN
    /// ```
    /// listen for a notification channel
    ///
    /// See Postgres <https://www.postgresql.org/docs/current/sql-listen.html>
    LISTEN { channel: Ident },
    /// ```sql
    /// UNLISTEN
    /// ```
    /// stop listening for a notification
    ///
    /// See Postgres <https://www.postgresql.org/docs/current/sql-unlisten.html>
    UNLISTEN { channel: Ident },
    /// ```sql
    /// NOTIFY channel [ , payload ]
    /// ```
    /// send a notification event together with an optional “payload” string to channel
    ///
    /// See Postgres <https://www.postgresql.org/docs/current/sql-notify.html>
    NOTIFY {
        channel: Ident,
        payload: Option<String>,
    },
    /// ```sql
    /// LOAD DATA [LOCAL] INPATH 'filepath' [OVERWRITE] INTO TABLE tablename
    /// [PARTITION (partcol1=val1, partcol2=val2 ...)]
    /// [INPUTFORMAT 'inputformat' SERDE 'serde']
    /// ```
    /// Loading files into tables
    ///
    /// See Hive <https://cwiki.apache.org/confluence/pages/viewpage.action?pageId=27362036#LanguageManualDML-Loadingfilesintotables>
    LoadData {
        local: bool,
        inpath: String,
        overwrite: bool,
        table_name: ObjectName,
        partitioned: Option<Vec<Expr>>,
        table_format: Option<HiveLoadDataFormat>,
    },
    /// ```sql
    /// Rename TABLE tbl_name TO new_tbl_name[, tbl_name2 TO new_tbl_name2] ...
    /// ```
    /// Renames one or more tables
    ///
    /// See Mysql <https://dev.mysql.com/doc/refman/9.1/en/rename-table.html>
    RenameTable(Vec<RenameTable>),
<<<<<<< HEAD
    /// RaiseError (MSSQL)
    /// RAISERROR ( { msg_id | msg_str | @local_variable }
    /// { , severity , state }
    /// [ , argument [ , ...n ] ] )
    /// [ WITH option [ , ...n ] ]
    RaisError {
        message: Box<Expr>,
        severity: Box<Expr>,
        state: Box<Expr>,
        arguments: Vec<Expr>,
        options: Vec<RaisErrorOption>,
    },
}

#[derive(Debug, Clone, PartialEq, PartialOrd, Eq, Ord, Hash)]
#[cfg_attr(feature = "serde", derive(Serialize, Deserialize))]
#[cfg_attr(feature = "visitor", derive(Visit, VisitMut))]
pub enum RaisErrorOption {
    Log,
    NoWait,
    SetError,
}

impl fmt::Display for RaisErrorOption {
    fn fmt(&self, f: &mut fmt::Formatter) -> fmt::Result {
        match self {
            RaisErrorOption::Log => write!(f, "LOG"),
            RaisErrorOption::NoWait => write!(f, "NOWAIT"),
            RaisErrorOption::SetError => write!(f, "SETERROR"),
        }
    }
=======
    /// Snowflake `LIST`
    /// See: <https://docs.snowflake.com/en/sql-reference/sql/list>
    List(FileStagingCommand),
    /// Snowflake `REMOVE`
    /// See: <https://docs.snowflake.com/en/sql-reference/sql/remove>
    Remove(FileStagingCommand),
    /// MS-SQL session
    ///
    /// See <https://learn.microsoft.com/en-us/sql/t-sql/statements/set-statements-transact-sql>
    SetSessionParam(SetSessionParamKind),
>>>>>>> 36db1766
}

impl fmt::Display for Statement {
    // Clippy thinks this function is too complicated, but it is painful to
    // split up without extracting structs for each `Statement` variant.
    #[allow(clippy::cognitive_complexity)]
    fn fmt(&self, f: &mut fmt::Formatter) -> fmt::Result {
        match self {
            Statement::Flush {
                object_type,
                location,
                channel,
                read_lock,
                export,
                tables,
            } => {
                write!(f, "FLUSH")?;
                if let Some(location) = location {
                    write!(f, " {location}")?;
                }
                write!(f, " {object_type}")?;

                if let Some(channel) = channel {
                    write!(f, " FOR CHANNEL {channel}")?;
                }

                write!(
                    f,
                    "{tables}{read}{export}",
                    tables = if !tables.is_empty() {
                        " ".to_string() + &display_comma_separated(tables).to_string()
                    } else {
                        "".to_string()
                    },
                    export = if *export { " FOR EXPORT" } else { "" },
                    read = if *read_lock { " WITH READ LOCK" } else { "" }
                )
            }
            Statement::Kill { modifier, id } => {
                write!(f, "KILL ")?;

                if let Some(m) = modifier {
                    write!(f, "{m} ")?;
                }

                write!(f, "{id}")
            }
            Statement::ExplainTable {
                describe_alias,
                hive_format,
                has_table_keyword,
                table_name,
            } => {
                write!(f, "{describe_alias} ")?;

                if let Some(format) = hive_format {
                    write!(f, "{} ", format)?;
                }
                if *has_table_keyword {
                    write!(f, "TABLE ")?;
                }

                write!(f, "{table_name}")
            }
            Statement::Explain {
                describe_alias,
                verbose,
                analyze,
                query_plan,
                estimate,
                statement,
                format,
                options,
            } => {
                write!(f, "{describe_alias} ")?;

                if *query_plan {
                    write!(f, "QUERY PLAN ")?;
                }
                if *analyze {
                    write!(f, "ANALYZE ")?;
                }
                if *estimate {
                    write!(f, "ESTIMATE ")?;
                }

                if *verbose {
                    write!(f, "VERBOSE ")?;
                }

                if let Some(format) = format {
                    write!(f, "FORMAT {format} ")?;
                }

                if let Some(options) = options {
                    write!(f, "({}) ", display_comma_separated(options))?;
                }

                write!(f, "{statement}")
            }
            Statement::Query(s) => write!(f, "{s}"),
            Statement::Declare { stmts } => {
                write!(f, "DECLARE ")?;
                write!(f, "{}", display_separated(stmts, "; "))
            }
            Statement::Fetch {
                name,
                direction,
                into,
            } => {
                write!(f, "FETCH {direction} ")?;

                write!(f, "IN {name}")?;

                if let Some(into) = into {
                    write!(f, " INTO {into}")?;
                }

                Ok(())
            }
            Statement::Directory {
                overwrite,
                local,
                path,
                file_format,
                source,
            } => {
                write!(
                    f,
                    "INSERT{overwrite}{local} DIRECTORY '{path}'",
                    overwrite = if *overwrite { " OVERWRITE" } else { "" },
                    local = if *local { " LOCAL" } else { "" },
                    path = path
                )?;
                if let Some(ref ff) = file_format {
                    write!(f, " STORED AS {ff}")?
                }
                write!(f, " {source}")
            }
            Statement::Msck {
                table_name,
                repair,
                partition_action,
            } => {
                write!(
                    f,
                    "MSCK {repair}TABLE {table}",
                    repair = if *repair { "REPAIR " } else { "" },
                    table = table_name
                )?;
                if let Some(pa) = partition_action {
                    write!(f, " {pa}")?;
                }
                Ok(())
            }
            Statement::Truncate {
                table_names,
                partitions,
                table,
                only,
                identity,
                cascade,
                on_cluster,
            } => {
                let table = if *table { "TABLE " } else { "" };
                let only = if *only { "ONLY " } else { "" };

                write!(
                    f,
                    "TRUNCATE {table}{only}{table_names}",
                    table_names = display_comma_separated(table_names)
                )?;

                if let Some(identity) = identity {
                    match identity {
                        TruncateIdentityOption::Restart => write!(f, " RESTART IDENTITY")?,
                        TruncateIdentityOption::Continue => write!(f, " CONTINUE IDENTITY")?,
                    }
                }
                if let Some(cascade) = cascade {
                    match cascade {
                        CascadeOption::Cascade => write!(f, " CASCADE")?,
                        CascadeOption::Restrict => write!(f, " RESTRICT")?,
                    }
                }

                if let Some(ref parts) = partitions {
                    if !parts.is_empty() {
                        write!(f, " PARTITION ({})", display_comma_separated(parts))?;
                    }
                }
                if let Some(on_cluster) = on_cluster {
                    write!(f, " ON CLUSTER {on_cluster}")?;
                }
                Ok(())
            }
            Statement::AttachDatabase {
                schema_name,
                database_file_name,
                database,
            } => {
                let keyword = if *database { "DATABASE " } else { "" };
                write!(f, "ATTACH {keyword}{database_file_name} AS {schema_name}")
            }
            Statement::AttachDuckDBDatabase {
                if_not_exists,
                database,
                database_path,
                database_alias,
                attach_options,
            } => {
                write!(
                    f,
                    "ATTACH{database}{if_not_exists} {database_path}",
                    database = if *database { " DATABASE" } else { "" },
                    if_not_exists = if *if_not_exists { " IF NOT EXISTS" } else { "" },
                )?;
                if let Some(alias) = database_alias {
                    write!(f, " AS {alias}")?;
                }
                if !attach_options.is_empty() {
                    write!(f, " ({})", display_comma_separated(attach_options))?;
                }
                Ok(())
            }
            Statement::DetachDuckDBDatabase {
                if_exists,
                database,
                database_alias,
            } => {
                write!(
                    f,
                    "DETACH{database}{if_exists} {database_alias}",
                    database = if *database { " DATABASE" } else { "" },
                    if_exists = if *if_exists { " IF EXISTS" } else { "" },
                )?;
                Ok(())
            }
            Statement::Analyze {
                table_name,
                partitions,
                for_columns,
                columns,
                cache_metadata,
                noscan,
                compute_statistics,
                has_table_keyword,
            } => {
                write!(
                    f,
                    "ANALYZE{}{table_name}",
                    if *has_table_keyword { " TABLE " } else { " " }
                )?;
                if let Some(ref parts) = partitions {
                    if !parts.is_empty() {
                        write!(f, " PARTITION ({})", display_comma_separated(parts))?;
                    }
                }

                if *compute_statistics {
                    write!(f, " COMPUTE STATISTICS")?;
                }
                if *noscan {
                    write!(f, " NOSCAN")?;
                }
                if *cache_metadata {
                    write!(f, " CACHE METADATA")?;
                }
                if *for_columns {
                    write!(f, " FOR COLUMNS")?;
                    if !columns.is_empty() {
                        write!(f, " {}", display_comma_separated(columns))?;
                    }
                }
                Ok(())
            }
            Statement::Insert(insert) => write!(f, "{insert}"),
            Statement::Install {
                extension_name: name,
            } => write!(f, "INSTALL {name}"),

            Statement::Load {
                extension_name: name,
            } => write!(f, "LOAD {name}"),

            Statement::Call(function) => write!(f, "CALL {function}"),

            Statement::Copy {
                source,
                to,
                target,
                options,
                legacy_options,
                values,
            } => {
                write!(f, "COPY")?;
                match source {
                    CopySource::Query(query) => write!(f, " ({query})")?,
                    CopySource::Table {
                        table_name,
                        columns,
                    } => {
                        write!(f, " {table_name}")?;
                        if !columns.is_empty() {
                            write!(f, " ({})", display_comma_separated(columns))?;
                        }
                    }
                }
                write!(f, " {} {}", if *to { "TO" } else { "FROM" }, target)?;
                if !options.is_empty() {
                    write!(f, " ({})", display_comma_separated(options))?;
                }
                if !legacy_options.is_empty() {
                    write!(f, " {}", display_separated(legacy_options, " "))?;
                }
                if !values.is_empty() {
                    writeln!(f, ";")?;
                    let mut delim = "";
                    for v in values {
                        write!(f, "{delim}")?;
                        delim = "\t";
                        if let Some(v) = v {
                            write!(f, "{v}")?;
                        } else {
                            write!(f, "\\N")?;
                        }
                    }
                    write!(f, "\n\\.")?;
                }
                Ok(())
            }
            Statement::Update {
                table,
                assignments,
                from,
                selection,
                returning,
                or,
            } => {
                write!(f, "UPDATE ")?;
                if let Some(or) = or {
                    write!(f, "{or} ")?;
                }
                write!(f, "{table}")?;
                if let Some(UpdateTableFromKind::BeforeSet(from)) = from {
                    write!(f, " FROM {from}")?;
                }
                if !assignments.is_empty() {
                    write!(f, " SET {}", display_comma_separated(assignments))?;
                }
                if let Some(UpdateTableFromKind::AfterSet(from)) = from {
                    write!(f, " FROM {from}")?;
                }
                if let Some(selection) = selection {
                    write!(f, " WHERE {selection}")?;
                }
                if let Some(returning) = returning {
                    write!(f, " RETURNING {}", display_comma_separated(returning))?;
                }
                Ok(())
            }
            Statement::Delete(delete) => write!(f, "{delete}"),
            Statement::Close { cursor } => {
                write!(f, "CLOSE {cursor}")?;

                Ok(())
            }
            Statement::CreateDatabase {
                db_name,
                if_not_exists,
                location,
                managed_location,
            } => {
                write!(f, "CREATE DATABASE")?;
                if *if_not_exists {
                    write!(f, " IF NOT EXISTS")?;
                }
                write!(f, " {db_name}")?;
                if let Some(l) = location {
                    write!(f, " LOCATION '{l}'")?;
                }
                if let Some(ml) = managed_location {
                    write!(f, " MANAGEDLOCATION '{ml}'")?;
                }
                Ok(())
            }
            Statement::CreateFunction(create_function) => create_function.fmt(f),
            Statement::CreateTrigger {
                or_replace,
                is_constraint,
                name,
                period,
                events,
                table_name,
                referenced_table_name,
                referencing,
                trigger_object,
                condition,
                include_each,
                exec_body,
                characteristics,
            } => {
                write!(
                    f,
                    "CREATE {or_replace}{is_constraint}TRIGGER {name} {period}",
                    or_replace = if *or_replace { "OR REPLACE " } else { "" },
                    is_constraint = if *is_constraint { "CONSTRAINT " } else { "" },
                )?;

                if !events.is_empty() {
                    write!(f, " {}", display_separated(events, " OR "))?;
                }
                write!(f, " ON {table_name}")?;

                if let Some(referenced_table_name) = referenced_table_name {
                    write!(f, " FROM {referenced_table_name}")?;
                }

                if let Some(characteristics) = characteristics {
                    write!(f, " {characteristics}")?;
                }

                if !referencing.is_empty() {
                    write!(f, " REFERENCING {}", display_separated(referencing, " "))?;
                }

                if *include_each {
                    write!(f, " FOR EACH {trigger_object}")?;
                } else {
                    write!(f, " FOR {trigger_object}")?;
                }
                if let Some(condition) = condition {
                    write!(f, " WHEN {condition}")?;
                }
                write!(f, " EXECUTE {exec_body}")
            }
            Statement::DropTrigger {
                if_exists,
                trigger_name,
                table_name,
                option,
            } => {
                write!(f, "DROP TRIGGER")?;
                if *if_exists {
                    write!(f, " IF EXISTS")?;
                }
                write!(f, " {trigger_name} ON {table_name}")?;
                if let Some(option) = option {
                    write!(f, " {option}")?;
                }
                Ok(())
            }
            Statement::CreateProcedure {
                name,
                or_alter,
                params,
                body,
            } => {
                write!(
                    f,
                    "CREATE {or_alter}PROCEDURE {name}",
                    or_alter = if *or_alter { "OR ALTER " } else { "" },
                    name = name
                )?;

                if let Some(p) = params {
                    if !p.is_empty() {
                        write!(f, " ({})", display_comma_separated(p))?;
                    }
                }
                write!(
                    f,
                    " AS BEGIN {body} END",
                    body = display_separated(body, "; ")
                )
            }
            Statement::CreateMacro {
                or_replace,
                temporary,
                name,
                args,
                definition,
            } => {
                write!(
                    f,
                    "CREATE {or_replace}{temp}MACRO {name}",
                    temp = if *temporary { "TEMPORARY " } else { "" },
                    or_replace = if *or_replace { "OR REPLACE " } else { "" },
                )?;
                if let Some(args) = args {
                    write!(f, "({})", display_comma_separated(args))?;
                }
                match definition {
                    MacroDefinition::Expr(expr) => write!(f, " AS {expr}")?,
                    MacroDefinition::Table(query) => write!(f, " AS TABLE {query}")?,
                }
                Ok(())
            }
            Statement::CreateView {
                name,
                or_replace,
                columns,
                query,
                materialized,
                options,
                cluster_by,
                comment,
                with_no_schema_binding,
                if_not_exists,
                temporary,
                to,
                params,
            } => {
                write!(
                    f,
                    "CREATE {or_replace}",
                    or_replace = if *or_replace { "OR REPLACE " } else { "" },
                )?;
                if let Some(params) = params {
                    params.fmt(f)?;
                }
                write!(
                    f,
                    "{materialized}{temporary}VIEW {if_not_exists}{name}{to}",
                    materialized = if *materialized { "MATERIALIZED " } else { "" },
                    name = name,
                    temporary = if *temporary { "TEMPORARY " } else { "" },
                    if_not_exists = if *if_not_exists { "IF NOT EXISTS " } else { "" },
                    to = to
                        .as_ref()
                        .map(|to| format!(" TO {to}"))
                        .unwrap_or_default()
                )?;
                if !columns.is_empty() {
                    write!(f, " ({})", display_comma_separated(columns))?;
                }
                if matches!(options, CreateTableOptions::With(_)) {
                    write!(f, " {options}")?;
                }
                if let Some(comment) = comment {
                    write!(
                        f,
                        " COMMENT = '{}'",
                        value::escape_single_quote_string(comment)
                    )?;
                }
                if !cluster_by.is_empty() {
                    write!(f, " CLUSTER BY ({})", display_comma_separated(cluster_by))?;
                }
                if matches!(options, CreateTableOptions::Options(_)) {
                    write!(f, " {options}")?;
                }
                write!(f, " AS {query}")?;
                if *with_no_schema_binding {
                    write!(f, " WITH NO SCHEMA BINDING")?;
                }
                Ok(())
            }
            Statement::CreateTable(create_table) => create_table.fmt(f),
            Statement::LoadData {
                local,
                inpath,
                overwrite,
                table_name,
                partitioned,
                table_format,
            } => {
                write!(
                    f,
                    "LOAD DATA {local}INPATH '{inpath}' {overwrite}INTO TABLE {table_name}",
                    local = if *local { "LOCAL " } else { "" },
                    inpath = inpath,
                    overwrite = if *overwrite { "OVERWRITE " } else { "" },
                    table_name = table_name,
                )?;
                if let Some(ref parts) = &partitioned {
                    if !parts.is_empty() {
                        write!(f, " PARTITION ({})", display_comma_separated(parts))?;
                    }
                }
                if let Some(HiveLoadDataFormat {
                    serde,
                    input_format,
                }) = &table_format
                {
                    write!(f, " INPUTFORMAT {input_format} SERDE {serde}")?;
                }
                Ok(())
            }
            Statement::CreateVirtualTable {
                name,
                if_not_exists,
                module_name,
                module_args,
            } => {
                write!(
                    f,
                    "CREATE VIRTUAL TABLE {if_not_exists}{name} USING {module_name}",
                    if_not_exists = if *if_not_exists { "IF NOT EXISTS " } else { "" },
                    name = name,
                    module_name = module_name
                )?;
                if !module_args.is_empty() {
                    write!(f, " ({})", display_comma_separated(module_args))?;
                }
                Ok(())
            }
            Statement::CreateIndex(create_index) => create_index.fmt(f),
            Statement::CreateExtension {
                name,
                if_not_exists,
                cascade,
                schema,
                version,
            } => {
                write!(
                    f,
                    "CREATE EXTENSION {if_not_exists}{name}",
                    if_not_exists = if *if_not_exists { "IF NOT EXISTS " } else { "" }
                )?;
                if *cascade || schema.is_some() || version.is_some() {
                    write!(f, " WITH")?;

                    if let Some(name) = schema {
                        write!(f, " SCHEMA {name}")?;
                    }
                    if let Some(version) = version {
                        write!(f, " VERSION {version}")?;
                    }
                    if *cascade {
                        write!(f, " CASCADE")?;
                    }
                }

                Ok(())
            }
            Statement::DropExtension {
                names,
                if_exists,
                cascade_or_restrict,
            } => {
                write!(f, "DROP EXTENSION")?;
                if *if_exists {
                    write!(f, " IF EXISTS")?;
                }
                write!(f, " {}", display_comma_separated(names))?;
                if let Some(cascade_or_restrict) = cascade_or_restrict {
                    write!(f, " {cascade_or_restrict}")?;
                }
                Ok(())
            }
            Statement::CreateRole {
                names,
                if_not_exists,
                inherit,
                login,
                bypassrls,
                password,
                create_db,
                create_role,
                superuser,
                replication,
                connection_limit,
                valid_until,
                in_role,
                in_group,
                role,
                user,
                admin,
                authorization_owner,
            } => {
                write!(
                    f,
                    "CREATE ROLE {if_not_exists}{names}{superuser}{create_db}{create_role}{inherit}{login}{replication}{bypassrls}",
                    if_not_exists = if *if_not_exists { "IF NOT EXISTS " } else { "" },
                    names = display_separated(names, ", "),
                    superuser = match *superuser {
                        Some(true) => " SUPERUSER",
                        Some(false) => " NOSUPERUSER",
                        None => ""
                    },
                    create_db = match *create_db {
                        Some(true) => " CREATEDB",
                        Some(false) => " NOCREATEDB",
                        None => ""
                    },
                    create_role = match *create_role {
                        Some(true) => " CREATEROLE",
                        Some(false) => " NOCREATEROLE",
                        None => ""
                    },
                    inherit = match *inherit {
                        Some(true) => " INHERIT",
                        Some(false) => " NOINHERIT",
                        None => ""
                    },
                    login = match *login {
                        Some(true) => " LOGIN",
                        Some(false) => " NOLOGIN",
                        None => ""
                    },
                    replication = match *replication {
                        Some(true) => " REPLICATION",
                        Some(false) => " NOREPLICATION",
                        None => ""
                    },
                    bypassrls = match *bypassrls {
                        Some(true) => " BYPASSRLS",
                        Some(false) => " NOBYPASSRLS",
                        None => ""
                    }
                )?;
                if let Some(limit) = connection_limit {
                    write!(f, " CONNECTION LIMIT {limit}")?;
                }
                match password {
                    Some(Password::Password(pass)) => write!(f, " PASSWORD {pass}"),
                    Some(Password::NullPassword) => write!(f, " PASSWORD NULL"),
                    None => Ok(()),
                }?;
                if let Some(until) = valid_until {
                    write!(f, " VALID UNTIL {until}")?;
                }
                if !in_role.is_empty() {
                    write!(f, " IN ROLE {}", display_comma_separated(in_role))?;
                }
                if !in_group.is_empty() {
                    write!(f, " IN GROUP {}", display_comma_separated(in_group))?;
                }
                if !role.is_empty() {
                    write!(f, " ROLE {}", display_comma_separated(role))?;
                }
                if !user.is_empty() {
                    write!(f, " USER {}", display_comma_separated(user))?;
                }
                if !admin.is_empty() {
                    write!(f, " ADMIN {}", display_comma_separated(admin))?;
                }
                if let Some(owner) = authorization_owner {
                    write!(f, " AUTHORIZATION {owner}")?;
                }
                Ok(())
            }
            Statement::CreateSecret {
                or_replace,
                temporary,
                if_not_exists,
                name,
                storage_specifier,
                secret_type,
                options,
            } => {
                write!(
                    f,
                    "CREATE {or_replace}",
                    or_replace = if *or_replace { "OR REPLACE " } else { "" },
                )?;
                if let Some(t) = temporary {
                    write!(f, "{}", if *t { "TEMPORARY " } else { "PERSISTENT " })?;
                }
                write!(
                    f,
                    "SECRET {if_not_exists}",
                    if_not_exists = if *if_not_exists { "IF NOT EXISTS " } else { "" },
                )?;
                if let Some(n) = name {
                    write!(f, "{n} ")?;
                };
                if let Some(s) = storage_specifier {
                    write!(f, "IN {s} ")?;
                }
                write!(f, "( TYPE {secret_type}",)?;
                if !options.is_empty() {
                    write!(f, ", {o}", o = display_comma_separated(options))?;
                }
                write!(f, " )")?;
                Ok(())
            }
            Statement::CreatePolicy {
                name,
                table_name,
                policy_type,
                command,
                to,
                using,
                with_check,
            } => {
                write!(f, "CREATE POLICY {name} ON {table_name}")?;

                if let Some(policy_type) = policy_type {
                    match policy_type {
                        CreatePolicyType::Permissive => write!(f, " AS PERMISSIVE")?,
                        CreatePolicyType::Restrictive => write!(f, " AS RESTRICTIVE")?,
                    }
                }

                if let Some(command) = command {
                    match command {
                        CreatePolicyCommand::All => write!(f, " FOR ALL")?,
                        CreatePolicyCommand::Select => write!(f, " FOR SELECT")?,
                        CreatePolicyCommand::Insert => write!(f, " FOR INSERT")?,
                        CreatePolicyCommand::Update => write!(f, " FOR UPDATE")?,
                        CreatePolicyCommand::Delete => write!(f, " FOR DELETE")?,
                    }
                }

                if let Some(to) = to {
                    write!(f, " TO {}", display_comma_separated(to))?;
                }

                if let Some(using) = using {
                    write!(f, " USING ({using})")?;
                }

                if let Some(with_check) = with_check {
                    write!(f, " WITH CHECK ({with_check})")?;
                }

                Ok(())
            }
            Statement::AlterTable {
                name,
                if_exists,
                only,
                operations,
                location,
                on_cluster,
            } => {
                write!(f, "ALTER TABLE ")?;
                if *if_exists {
                    write!(f, "IF EXISTS ")?;
                }
                if *only {
                    write!(f, "ONLY ")?;
                }
                write!(f, "{name} ", name = name)?;
                if let Some(cluster) = on_cluster {
                    write!(f, "ON CLUSTER {cluster} ")?;
                }
                write!(
                    f,
                    "{operations}",
                    operations = display_comma_separated(operations)
                )?;
                if let Some(loc) = location {
                    write!(f, " {loc}")?
                }
                Ok(())
            }
            Statement::AlterIndex { name, operation } => {
                write!(f, "ALTER INDEX {name} {operation}")
            }
            Statement::AlterView {
                name,
                columns,
                query,
                with_options,
            } => {
                write!(f, "ALTER VIEW {name}")?;
                if !with_options.is_empty() {
                    write!(f, " WITH ({})", display_comma_separated(with_options))?;
                }
                if !columns.is_empty() {
                    write!(f, " ({})", display_comma_separated(columns))?;
                }
                write!(f, " AS {query}")
            }
            Statement::AlterRole { name, operation } => {
                write!(f, "ALTER ROLE {name} {operation}")
            }
            Statement::AlterPolicy {
                name,
                table_name,
                operation,
            } => {
                write!(f, "ALTER POLICY {name} ON {table_name}{operation}")
            }
            Statement::Drop {
                object_type,
                if_exists,
                names,
                cascade,
                restrict,
                purge,
                temporary,
            } => write!(
                f,
                "DROP {}{}{} {}{}{}{}",
                if *temporary { "TEMPORARY " } else { "" },
                object_type,
                if *if_exists { " IF EXISTS" } else { "" },
                display_comma_separated(names),
                if *cascade { " CASCADE" } else { "" },
                if *restrict { " RESTRICT" } else { "" },
                if *purge { " PURGE" } else { "" }
            ),
            Statement::DropFunction {
                if_exists,
                func_desc,
                drop_behavior,
            } => {
                write!(
                    f,
                    "DROP FUNCTION{} {}",
                    if *if_exists { " IF EXISTS" } else { "" },
                    display_comma_separated(func_desc),
                )?;
                if let Some(op) = drop_behavior {
                    write!(f, " {op}")?;
                }
                Ok(())
            }
            Statement::DropProcedure {
                if_exists,
                proc_desc,
                drop_behavior,
            } => {
                write!(
                    f,
                    "DROP PROCEDURE{} {}",
                    if *if_exists { " IF EXISTS" } else { "" },
                    display_comma_separated(proc_desc),
                )?;
                if let Some(op) = drop_behavior {
                    write!(f, " {op}")?;
                }
                Ok(())
            }
            Statement::DropSecret {
                if_exists,
                temporary,
                name,
                storage_specifier,
            } => {
                write!(f, "DROP ")?;
                if let Some(t) = temporary {
                    write!(f, "{}", if *t { "TEMPORARY " } else { "PERSISTENT " })?;
                }
                write!(
                    f,
                    "SECRET {if_exists}{name}",
                    if_exists = if *if_exists { "IF EXISTS " } else { "" },
                )?;
                if let Some(s) = storage_specifier {
                    write!(f, " FROM {s}")?;
                }
                Ok(())
            }
            Statement::DropPolicy {
                if_exists,
                name,
                table_name,
                drop_behavior,
            } => {
                write!(f, "DROP POLICY")?;
                if *if_exists {
                    write!(f, " IF EXISTS")?;
                }
                write!(f, " {name} ON {table_name}")?;
                if let Some(drop_behavior) = drop_behavior {
                    write!(f, " {drop_behavior}")?;
                }
                Ok(())
            }
            Statement::Discard { object_type } => {
                write!(f, "DISCARD {object_type}")?;
                Ok(())
            }
            Self::SetRole {
                context_modifier,
                role_name,
            } => {
                let role_name = role_name.clone().unwrap_or_else(|| Ident::new("NONE"));
                write!(f, "SET{context_modifier} ROLE {role_name}")
            }
            Statement::SetVariable {
                local,
                variables,
                hivevar,
                value,
            } => {
                f.write_str("SET ")?;
                if *local {
                    f.write_str("LOCAL ")?;
                }
                let parenthesized = matches!(variables, OneOrManyWithParens::Many(_));
                write!(
                    f,
                    "{hivevar}{name} = {l_paren}{value}{r_paren}",
                    hivevar = if *hivevar { "HIVEVAR:" } else { "" },
                    name = variables,
                    l_paren = parenthesized.then_some("(").unwrap_or_default(),
                    value = display_comma_separated(value),
                    r_paren = parenthesized.then_some(")").unwrap_or_default(),
                )
            }
            Statement::SetTimeZone { local, value } => {
                f.write_str("SET ")?;
                if *local {
                    f.write_str("LOCAL ")?;
                }
                write!(f, "TIME ZONE {value}")
            }
            Statement::SetNames {
                charset_name,
                collation_name,
            } => {
                f.write_str("SET NAMES ")?;
                f.write_str(charset_name)?;

                if let Some(collation) = collation_name {
                    f.write_str(" COLLATE ")?;
                    f.write_str(collation)?;
                };

                Ok(())
            }
            Statement::SetNamesDefault {} => {
                f.write_str("SET NAMES DEFAULT")?;

                Ok(())
            }
            Statement::ShowVariable { variable } => {
                write!(f, "SHOW")?;
                if !variable.is_empty() {
                    write!(f, " {}", display_separated(variable, " "))?;
                }
                Ok(())
            }
            Statement::ShowStatus {
                filter,
                global,
                session,
            } => {
                write!(f, "SHOW")?;
                if *global {
                    write!(f, " GLOBAL")?;
                }
                if *session {
                    write!(f, " SESSION")?;
                }
                write!(f, " STATUS")?;
                if filter.is_some() {
                    write!(f, " {}", filter.as_ref().unwrap())?;
                }
                Ok(())
            }
            Statement::ShowVariables {
                filter,
                global,
                session,
            } => {
                write!(f, "SHOW")?;
                if *global {
                    write!(f, " GLOBAL")?;
                }
                if *session {
                    write!(f, " SESSION")?;
                }
                write!(f, " VARIABLES")?;
                if filter.is_some() {
                    write!(f, " {}", filter.as_ref().unwrap())?;
                }
                Ok(())
            }
            Statement::ShowCreate { obj_type, obj_name } => {
                write!(f, "SHOW CREATE {obj_type} {obj_name}",)?;
                Ok(())
            }
            Statement::ShowColumns {
                extended,
                full,
                show_options,
            } => {
                write!(
                    f,
                    "SHOW {extended}{full}COLUMNS{show_options}",
                    extended = if *extended { "EXTENDED " } else { "" },
                    full = if *full { "FULL " } else { "" },
                )?;
                Ok(())
            }
            Statement::ShowDatabases {
                terse,
                history,
                show_options,
            } => {
                write!(
                    f,
                    "SHOW {terse}DATABASES{history}{show_options}",
                    terse = if *terse { "TERSE " } else { "" },
                    history = if *history { " HISTORY" } else { "" },
                )?;
                Ok(())
            }
            Statement::ShowSchemas {
                terse,
                history,
                show_options,
            } => {
                write!(
                    f,
                    "SHOW {terse}SCHEMAS{history}{show_options}",
                    terse = if *terse { "TERSE " } else { "" },
                    history = if *history { " HISTORY" } else { "" },
                )?;
                Ok(())
            }
            Statement::ShowTables {
                terse,
                history,
                extended,
                full,
                external,
                show_options,
            } => {
                write!(
                    f,
                    "SHOW {terse}{extended}{full}{external}TABLES{history}{show_options}",
                    terse = if *terse { "TERSE " } else { "" },
                    extended = if *extended { "EXTENDED " } else { "" },
                    full = if *full { "FULL " } else { "" },
                    external = if *external { "EXTERNAL " } else { "" },
                    history = if *history { " HISTORY" } else { "" },
                )?;
                Ok(())
            }
            Statement::ShowViews {
                terse,
                materialized,
                show_options,
            } => {
                write!(
                    f,
                    "SHOW {terse}{materialized}VIEWS{show_options}",
                    terse = if *terse { "TERSE " } else { "" },
                    materialized = if *materialized { "MATERIALIZED " } else { "" }
                )?;
                Ok(())
            }
            Statement::ShowFunctions { filter } => {
                write!(f, "SHOW FUNCTIONS")?;
                if let Some(filter) = filter {
                    write!(f, " {filter}")?;
                }
                Ok(())
            }
            Statement::Use(use_expr) => use_expr.fmt(f),
            Statement::ShowCollation { filter } => {
                write!(f, "SHOW COLLATION")?;
                if let Some(filter) = filter {
                    write!(f, " {filter}")?;
                }
                Ok(())
            }
            Statement::StartTransaction {
                modes,
                begin: syntax_begin,
                transaction,
                modifier,
            } => {
                if *syntax_begin {
                    if let Some(modifier) = *modifier {
                        write!(f, "BEGIN {}", modifier)?;
                    } else {
                        write!(f, "BEGIN")?;
                    }
                } else {
                    write!(f, "START")?;
                }
                if let Some(transaction) = transaction {
                    write!(f, " {transaction}")?;
                }
                if !modes.is_empty() {
                    write!(f, " {}", display_comma_separated(modes))?;
                }
                Ok(())
            }
            Statement::SetTransaction {
                modes,
                snapshot,
                session,
            } => {
                if *session {
                    write!(f, "SET SESSION CHARACTERISTICS AS TRANSACTION")?;
                } else {
                    write!(f, "SET TRANSACTION")?;
                }
                if !modes.is_empty() {
                    write!(f, " {}", display_comma_separated(modes))?;
                }
                if let Some(snapshot_id) = snapshot {
                    write!(f, " SNAPSHOT {snapshot_id}")?;
                }
                Ok(())
            }
            Statement::Commit {
                chain,
                end: end_syntax,
                modifier,
            } => {
                if *end_syntax {
                    write!(f, "END")?;
                    if let Some(modifier) = *modifier {
                        write!(f, " {}", modifier)?;
                    }
                    if *chain {
                        write!(f, " AND CHAIN")?;
                    }
                } else {
                    write!(f, "COMMIT{}", if *chain { " AND CHAIN" } else { "" })?;
                }
                Ok(())
            }
            Statement::Rollback { chain, savepoint } => {
                write!(f, "ROLLBACK")?;

                if *chain {
                    write!(f, " AND CHAIN")?;
                }

                if let Some(savepoint) = savepoint {
                    write!(f, " TO SAVEPOINT {savepoint}")?;
                }

                Ok(())
            }
            Statement::CreateSchema {
                schema_name,
                if_not_exists,
            } => write!(
                f,
                "CREATE SCHEMA {if_not_exists}{name}",
                if_not_exists = if *if_not_exists { "IF NOT EXISTS " } else { "" },
                name = schema_name
            ),
            Statement::Assert { condition, message } => {
                write!(f, "ASSERT {condition}")?;
                if let Some(m) = message {
                    write!(f, " AS {m}")?;
                }
                Ok(())
            }
            Statement::Grant {
                privileges,
                objects,
                grantees,
                with_grant_option,
                granted_by,
            } => {
                write!(f, "GRANT {privileges} ")?;
                write!(f, "ON {objects} ")?;
                write!(f, "TO {}", display_comma_separated(grantees))?;
                if *with_grant_option {
                    write!(f, " WITH GRANT OPTION")?;
                }
                if let Some(grantor) = granted_by {
                    write!(f, " GRANTED BY {grantor}")?;
                }
                Ok(())
            }
            Statement::Revoke {
                privileges,
                objects,
                grantees,
                granted_by,
                cascade,
            } => {
                write!(f, "REVOKE {privileges} ")?;
                write!(f, "ON {objects} ")?;
                write!(f, "FROM {}", display_comma_separated(grantees))?;
                if let Some(grantor) = granted_by {
                    write!(f, " GRANTED BY {grantor}")?;
                }
                if let Some(cascade) = cascade {
                    write!(f, " {}", cascade)?;
                }
                Ok(())
            }
            Statement::Deallocate { name, prepare } => write!(
                f,
                "DEALLOCATE {prepare}{name}",
                prepare = if *prepare { "PREPARE " } else { "" },
                name = name,
            ),
            Statement::Execute {
                name,
                parameters,
                has_parentheses,
                using,
            } => {
                let (open, close) = if *has_parentheses {
                    ("(", ")")
                } else {
                    (if parameters.is_empty() { "" } else { " " }, "")
                };
                write!(
                    f,
                    "EXECUTE {name}{open}{}{close}",
                    display_comma_separated(parameters),
                )?;
                if !using.is_empty() {
                    write!(f, " USING {}", display_comma_separated(using))?;
                };
                Ok(())
            }
            Statement::Prepare {
                name,
                data_types,
                statement,
            } => {
                write!(f, "PREPARE {name} ")?;
                if !data_types.is_empty() {
                    write!(f, "({}) ", display_comma_separated(data_types))?;
                }
                write!(f, "AS {statement}")
            }
            Statement::Comment {
                object_type,
                object_name,
                comment,
                if_exists,
            } => {
                write!(f, "COMMENT ")?;
                if *if_exists {
                    write!(f, "IF EXISTS ")?
                };
                write!(f, "ON {object_type} {object_name} IS ")?;
                if let Some(c) = comment {
                    write!(f, "'{c}'")
                } else {
                    write!(f, "NULL")
                }
            }
            Statement::Savepoint { name } => {
                write!(f, "SAVEPOINT ")?;
                write!(f, "{name}")
            }
            Statement::ReleaseSavepoint { name } => {
                write!(f, "RELEASE SAVEPOINT {name}")
            }
            Statement::Merge {
                into,
                table,
                source,
                on,
                clauses,
            } => {
                write!(
                    f,
                    "MERGE{int} {table} USING {source} ",
                    int = if *into { " INTO" } else { "" }
                )?;
                write!(f, "ON {on} ")?;
                write!(f, "{}", display_separated(clauses, " "))
            }
            Statement::Cache {
                table_name,
                table_flag,
                has_as,
                options,
                query,
            } => {
                if let Some(table_flag) = table_flag {
                    write!(f, "CACHE {table_flag} TABLE {table_name}")?;
                } else {
                    write!(f, "CACHE TABLE {table_name}")?;
                }

                if !options.is_empty() {
                    write!(f, " OPTIONS({})", display_comma_separated(options))?;
                }

                match (*has_as, query) {
                    (true, Some(query)) => write!(f, " AS {query}"),
                    (true, None) => f.write_str(" AS"),
                    (false, Some(query)) => write!(f, " {query}"),
                    (false, None) => Ok(()),
                }
            }
            Statement::UNCache {
                table_name,
                if_exists,
            } => {
                if *if_exists {
                    write!(f, "UNCACHE TABLE IF EXISTS {table_name}")
                } else {
                    write!(f, "UNCACHE TABLE {table_name}")
                }
            }
            Statement::CreateSequence {
                temporary,
                if_not_exists,
                name,
                data_type,
                sequence_options,
                owned_by,
            } => {
                let as_type: String = if let Some(dt) = data_type.as_ref() {
                    //Cannot use format!(" AS {}", dt), due to format! is not available in --target thumbv6m-none-eabi
                    // " AS ".to_owned() + &dt.to_string()
                    [" AS ", &dt.to_string()].concat()
                } else {
                    "".to_string()
                };
                write!(
                    f,
                    "CREATE {temporary}SEQUENCE {if_not_exists}{name}{as_type}",
                    if_not_exists = if *if_not_exists { "IF NOT EXISTS " } else { "" },
                    temporary = if *temporary { "TEMPORARY " } else { "" },
                    name = name,
                    as_type = as_type
                )?;
                for sequence_option in sequence_options {
                    write!(f, "{sequence_option}")?;
                }
                if let Some(ob) = owned_by.as_ref() {
                    write!(f, " OWNED BY {ob}")?;
                }
                write!(f, "")
            }
            Statement::CreateStage {
                or_replace,
                temporary,
                if_not_exists,
                name,
                stage_params,
                directory_table_params,
                file_format,
                copy_options,
                comment,
                ..
            } => {
                write!(
                    f,
                    "CREATE {or_replace}{temp}STAGE {if_not_exists}{name}{stage_params}",
                    temp = if *temporary { "TEMPORARY " } else { "" },
                    or_replace = if *or_replace { "OR REPLACE " } else { "" },
                    if_not_exists = if *if_not_exists { "IF NOT EXISTS " } else { "" },
                )?;
                if !directory_table_params.options.is_empty() {
                    write!(f, " DIRECTORY=({})", directory_table_params)?;
                }
                if !file_format.options.is_empty() {
                    write!(f, " FILE_FORMAT=({})", file_format)?;
                }
                if !copy_options.options.is_empty() {
                    write!(f, " COPY_OPTIONS=({})", copy_options)?;
                }
                if comment.is_some() {
                    write!(f, " COMMENT='{}'", comment.as_ref().unwrap())?;
                }
                Ok(())
            }
            Statement::CopyIntoSnowflake {
                into,
                from_stage,
                from_stage_alias,
                stage_params,
                from_transformations,
                files,
                pattern,
                file_format,
                copy_options,
                validation_mode,
            } => {
                write!(f, "COPY INTO {}", into)?;
                if from_transformations.is_none() {
                    // Standard data load
                    write!(f, " FROM {}{}", from_stage, stage_params)?;
                    if from_stage_alias.as_ref().is_some() {
                        write!(f, " AS {}", from_stage_alias.as_ref().unwrap())?;
                    }
                } else {
                    // Data load with transformation
                    write!(
                        f,
                        " FROM (SELECT {} FROM {}{}",
                        display_separated(from_transformations.as_ref().unwrap(), ", "),
                        from_stage,
                        stage_params,
                    )?;
                    if from_stage_alias.as_ref().is_some() {
                        write!(f, " AS {}", from_stage_alias.as_ref().unwrap())?;
                    }
                    write!(f, ")")?;
                }
                if files.is_some() {
                    write!(
                        f,
                        " FILES = ('{}')",
                        display_separated(files.as_ref().unwrap(), "', '")
                    )?;
                }
                if pattern.is_some() {
                    write!(f, " PATTERN = '{}'", pattern.as_ref().unwrap())?;
                }
                if !file_format.options.is_empty() {
                    write!(f, " FILE_FORMAT=({})", file_format)?;
                }
                if !copy_options.options.is_empty() {
                    write!(f, " COPY_OPTIONS=({})", copy_options)?;
                }
                if validation_mode.is_some() {
                    write!(
                        f,
                        " VALIDATION_MODE = {}",
                        validation_mode.as_ref().unwrap()
                    )?;
                }
                Ok(())
            }
            Statement::CreateType {
                name,
                representation,
            } => {
                write!(f, "CREATE TYPE {name} AS {representation}")
            }
            Statement::Pragma { name, value, is_eq } => {
                write!(f, "PRAGMA {name}")?;
                if value.is_some() {
                    let val = value.as_ref().unwrap();
                    if *is_eq {
                        write!(f, " = {val}")?;
                    } else {
                        write!(f, "({val})")?;
                    }
                }
                Ok(())
            }
            Statement::LockTables { tables } => {
                write!(f, "LOCK TABLES {}", display_comma_separated(tables))
            }
            Statement::UnlockTables => {
                write!(f, "UNLOCK TABLES")
            }
            Statement::Unload { query, to, with } => {
                write!(f, "UNLOAD({query}) TO {to}")?;

                if !with.is_empty() {
                    write!(f, " WITH ({})", display_comma_separated(with))?;
                }

                Ok(())
            }
            Statement::OptimizeTable {
                name,
                on_cluster,
                partition,
                include_final,
                deduplicate,
            } => {
                write!(f, "OPTIMIZE TABLE {name}")?;
                if let Some(on_cluster) = on_cluster {
                    write!(f, " ON CLUSTER {on_cluster}", on_cluster = on_cluster)?;
                }
                if let Some(partition) = partition {
                    write!(f, " {partition}", partition = partition)?;
                }
                if *include_final {
                    write!(f, " FINAL")?;
                }
                if let Some(deduplicate) = deduplicate {
                    write!(f, " {deduplicate}")?;
                }
                Ok(())
            }
            Statement::LISTEN { channel } => {
                write!(f, "LISTEN {channel}")?;
                Ok(())
            }
            Statement::UNLISTEN { channel } => {
                write!(f, "UNLISTEN {channel}")?;
                Ok(())
            }
            Statement::NOTIFY { channel, payload } => {
                write!(f, "NOTIFY {channel}")?;
                if let Some(payload) = payload {
                    write!(f, ", '{payload}'")?;
                }
                Ok(())
            }
            Statement::RenameTable(rename_tables) => {
                write!(f, "RENAME TABLE {}", display_comma_separated(rename_tables))
            }
<<<<<<< HEAD
            Statement::RaisError {
                message,
                severity,
                state,
                arguments,
                options,
            } => {
                write!(f, "RAISERROR({message}, {severity}, {state}")?;
                if !arguments.is_empty() {
                    write!(f, ", {}", display_comma_separated(arguments))?;
                }
                write!(f, ")")?;
                if !options.is_empty() {
                    write!(f, " WITH {}", display_comma_separated(options))?;
                }
                Ok(())
            }
=======
            Statement::List(command) => write!(f, "LIST {command}"),
            Statement::Remove(command) => write!(f, "REMOVE {command}"),
            Statement::SetSessionParam(kind) => write!(f, "SET {kind}"),
>>>>>>> 36db1766
        }
    }
}

/// Can use to describe options in create sequence or table column type identity
/// ```sql
/// [ INCREMENT [ BY ] increment ]
///     [ MINVALUE minvalue | NO MINVALUE ] [ MAXVALUE maxvalue | NO MAXVALUE ]
///     [ START [ WITH ] start ] [ CACHE cache ] [ [ NO ] CYCLE ]
/// ```
#[derive(Debug, Clone, PartialEq, PartialOrd, Eq, Ord, Hash)]
#[cfg_attr(feature = "serde", derive(Serialize, Deserialize))]
#[cfg_attr(feature = "visitor", derive(Visit, VisitMut))]
pub enum SequenceOptions {
    IncrementBy(Expr, bool),
    MinValue(Option<Expr>),
    MaxValue(Option<Expr>),
    StartWith(Expr, bool),
    Cache(Expr),
    Cycle(bool),
}

impl fmt::Display for SequenceOptions {
    fn fmt(&self, f: &mut fmt::Formatter) -> fmt::Result {
        match self {
            SequenceOptions::IncrementBy(increment, by) => {
                write!(
                    f,
                    " INCREMENT{by} {increment}",
                    by = if *by { " BY" } else { "" },
                    increment = increment
                )
            }
            SequenceOptions::MinValue(Some(expr)) => {
                write!(f, " MINVALUE {expr}")
            }
            SequenceOptions::MinValue(None) => {
                write!(f, " NO MINVALUE")
            }
            SequenceOptions::MaxValue(Some(expr)) => {
                write!(f, " MAXVALUE {expr}")
            }
            SequenceOptions::MaxValue(None) => {
                write!(f, " NO MAXVALUE")
            }
            SequenceOptions::StartWith(start, with) => {
                write!(
                    f,
                    " START{with} {start}",
                    with = if *with { " WITH" } else { "" },
                    start = start
                )
            }
            SequenceOptions::Cache(cache) => {
                write!(f, " CACHE {}", *cache)
            }
            SequenceOptions::Cycle(no) => {
                write!(f, " {}CYCLE", if *no { "NO " } else { "" })
            }
        }
    }
}

/// Target of a `TRUNCATE TABLE` command
///
/// Note this is its own struct because `visit_relation` requires an `ObjectName` (not a `Vec<ObjectName>`)
#[derive(Debug, Clone, PartialEq, PartialOrd, Eq, Ord, Hash)]
#[cfg_attr(feature = "visitor", derive(Visit, VisitMut))]
#[cfg_attr(feature = "serde", derive(Serialize, Deserialize))]
pub struct TruncateTableTarget {
    /// name of the table being truncated
    #[cfg_attr(feature = "visitor", visit(with = "visit_relation"))]
    pub name: ObjectName,
}

impl fmt::Display for TruncateTableTarget {
    fn fmt(&self, f: &mut fmt::Formatter) -> fmt::Result {
        write!(f, "{}", self.name)
    }
}

/// PostgreSQL identity option for TRUNCATE table
/// [ RESTART IDENTITY | CONTINUE IDENTITY ]
#[derive(Debug, Clone, PartialEq, PartialOrd, Eq, Ord, Hash)]
#[cfg_attr(feature = "serde", derive(Serialize, Deserialize))]
#[cfg_attr(feature = "visitor", derive(Visit, VisitMut))]
pub enum TruncateIdentityOption {
    Restart,
    Continue,
}

/// Cascade/restrict option for Postgres TRUNCATE table, MySQL GRANT/REVOKE, etc.
/// [ CASCADE | RESTRICT ]
#[derive(Debug, Clone, PartialEq, PartialOrd, Eq, Ord, Hash)]
#[cfg_attr(feature = "serde", derive(Serialize, Deserialize))]
#[cfg_attr(feature = "visitor", derive(Visit, VisitMut))]
pub enum CascadeOption {
    Cascade,
    Restrict,
}

impl Display for CascadeOption {
    fn fmt(&self, f: &mut fmt::Formatter) -> fmt::Result {
        match self {
            CascadeOption::Cascade => write!(f, "CASCADE"),
            CascadeOption::Restrict => write!(f, "RESTRICT"),
        }
    }
}

/// Transaction started with [ TRANSACTION | WORK ]
#[derive(Debug, Clone, PartialEq, PartialOrd, Eq, Ord, Hash)]
#[cfg_attr(feature = "serde", derive(Serialize, Deserialize))]
#[cfg_attr(feature = "visitor", derive(Visit, VisitMut))]
pub enum BeginTransactionKind {
    Transaction,
    Work,
}

impl Display for BeginTransactionKind {
    fn fmt(&self, f: &mut fmt::Formatter) -> fmt::Result {
        match self {
            BeginTransactionKind::Transaction => write!(f, "TRANSACTION"),
            BeginTransactionKind::Work => write!(f, "WORK"),
        }
    }
}

/// Can use to describe options in  create sequence or table column type identity
/// [ MINVALUE minvalue | NO MINVALUE ] [ MAXVALUE maxvalue | NO MAXVALUE ]
#[derive(Debug, Clone, PartialEq, PartialOrd, Eq, Ord, Hash)]
#[cfg_attr(feature = "serde", derive(Serialize, Deserialize))]
#[cfg_attr(feature = "visitor", derive(Visit, VisitMut))]
pub enum MinMaxValue {
    // clause is not specified
    Empty,
    // NO MINVALUE/NO MAXVALUE
    None,
    // MINVALUE <expr> / MAXVALUE <expr>
    Some(Expr),
}

#[derive(Debug, Clone, PartialEq, PartialOrd, Eq, Ord, Hash)]
#[cfg_attr(feature = "serde", derive(Serialize, Deserialize))]
#[cfg_attr(feature = "visitor", derive(Visit, VisitMut))]
#[non_exhaustive]
pub enum OnInsert {
    /// ON DUPLICATE KEY UPDATE (MySQL when the key already exists, then execute an update instead)
    DuplicateKeyUpdate(Vec<Assignment>),
    /// ON CONFLICT is a PostgreSQL and Sqlite extension
    OnConflict(OnConflict),
}

#[derive(Debug, Clone, PartialEq, PartialOrd, Eq, Ord, Hash)]
#[cfg_attr(feature = "serde", derive(Serialize, Deserialize))]
#[cfg_attr(feature = "visitor", derive(Visit, VisitMut))]
pub struct InsertAliases {
    pub row_alias: ObjectName,
    pub col_aliases: Option<Vec<Ident>>,
}

#[derive(Debug, Clone, PartialEq, PartialOrd, Eq, Ord, Hash)]
#[cfg_attr(feature = "serde", derive(Serialize, Deserialize))]
#[cfg_attr(feature = "visitor", derive(Visit, VisitMut))]
pub struct OnConflict {
    pub conflict_target: Option<ConflictTarget>,
    pub action: OnConflictAction,
}
#[derive(Debug, Clone, PartialEq, PartialOrd, Eq, Ord, Hash)]
#[cfg_attr(feature = "serde", derive(Serialize, Deserialize))]
#[cfg_attr(feature = "visitor", derive(Visit, VisitMut))]
pub enum ConflictTarget {
    Columns(Vec<Ident>),
    OnConstraint(ObjectName),
}
#[derive(Debug, Clone, PartialEq, PartialOrd, Eq, Ord, Hash)]
#[cfg_attr(feature = "serde", derive(Serialize, Deserialize))]
#[cfg_attr(feature = "visitor", derive(Visit, VisitMut))]
pub enum OnConflictAction {
    DoNothing,
    DoUpdate(DoUpdate),
}

#[derive(Debug, Clone, PartialEq, PartialOrd, Eq, Ord, Hash)]
#[cfg_attr(feature = "serde", derive(Serialize, Deserialize))]
#[cfg_attr(feature = "visitor", derive(Visit, VisitMut))]
pub struct DoUpdate {
    /// Column assignments
    pub assignments: Vec<Assignment>,
    /// WHERE
    pub selection: Option<Expr>,
}

impl fmt::Display for OnInsert {
    fn fmt(&self, f: &mut fmt::Formatter) -> fmt::Result {
        match self {
            Self::DuplicateKeyUpdate(expr) => write!(
                f,
                " ON DUPLICATE KEY UPDATE {}",
                display_comma_separated(expr)
            ),
            Self::OnConflict(o) => write!(f, "{o}"),
        }
    }
}
impl fmt::Display for OnConflict {
    fn fmt(&self, f: &mut fmt::Formatter) -> fmt::Result {
        write!(f, " ON CONFLICT")?;
        if let Some(target) = &self.conflict_target {
            write!(f, "{target}")?;
        }
        write!(f, " {}", self.action)
    }
}
impl fmt::Display for ConflictTarget {
    fn fmt(&self, f: &mut fmt::Formatter) -> fmt::Result {
        match self {
            ConflictTarget::Columns(cols) => write!(f, "({})", display_comma_separated(cols)),
            ConflictTarget::OnConstraint(name) => write!(f, " ON CONSTRAINT {name}"),
        }
    }
}
impl fmt::Display for OnConflictAction {
    fn fmt(&self, f: &mut fmt::Formatter) -> fmt::Result {
        match self {
            Self::DoNothing => write!(f, "DO NOTHING"),
            Self::DoUpdate(do_update) => {
                write!(f, "DO UPDATE")?;
                if !do_update.assignments.is_empty() {
                    write!(
                        f,
                        " SET {}",
                        display_comma_separated(&do_update.assignments)
                    )?;
                }
                if let Some(selection) = &do_update.selection {
                    write!(f, " WHERE {selection}")?;
                }
                Ok(())
            }
        }
    }
}

/// Privileges granted in a GRANT statement or revoked in a REVOKE statement.
#[derive(Debug, Clone, PartialEq, PartialOrd, Eq, Ord, Hash)]
#[cfg_attr(feature = "serde", derive(Serialize, Deserialize))]
#[cfg_attr(feature = "visitor", derive(Visit, VisitMut))]
pub enum Privileges {
    /// All privileges applicable to the object type
    All {
        /// Optional keyword from the spec, ignored in practice
        with_privileges_keyword: bool,
    },
    /// Specific privileges (e.g. `SELECT`, `INSERT`)
    Actions(Vec<Action>),
}

impl fmt::Display for Privileges {
    fn fmt(&self, f: &mut fmt::Formatter) -> fmt::Result {
        match self {
            Privileges::All {
                with_privileges_keyword,
            } => {
                write!(
                    f,
                    "ALL{}",
                    if *with_privileges_keyword {
                        " PRIVILEGES"
                    } else {
                        ""
                    }
                )
            }
            Privileges::Actions(actions) => {
                write!(f, "{}", display_comma_separated(actions))
            }
        }
    }
}

/// Specific direction for FETCH statement
#[derive(Debug, Clone, PartialEq, PartialOrd, Eq, Ord, Hash)]
#[cfg_attr(feature = "serde", derive(Serialize, Deserialize))]
#[cfg_attr(feature = "visitor", derive(Visit, VisitMut))]
pub enum FetchDirection {
    Count { limit: Value },
    Next,
    Prior,
    First,
    Last,
    Absolute { limit: Value },
    Relative { limit: Value },
    All,
    // FORWARD
    // FORWARD count
    Forward { limit: Option<Value> },
    ForwardAll,
    // BACKWARD
    // BACKWARD count
    Backward { limit: Option<Value> },
    BackwardAll,
}

impl fmt::Display for FetchDirection {
    fn fmt(&self, f: &mut fmt::Formatter) -> fmt::Result {
        match self {
            FetchDirection::Count { limit } => f.write_str(&limit.to_string())?,
            FetchDirection::Next => f.write_str("NEXT")?,
            FetchDirection::Prior => f.write_str("PRIOR")?,
            FetchDirection::First => f.write_str("FIRST")?,
            FetchDirection::Last => f.write_str("LAST")?,
            FetchDirection::Absolute { limit } => {
                f.write_str("ABSOLUTE ")?;
                f.write_str(&limit.to_string())?;
            }
            FetchDirection::Relative { limit } => {
                f.write_str("RELATIVE ")?;
                f.write_str(&limit.to_string())?;
            }
            FetchDirection::All => f.write_str("ALL")?,
            FetchDirection::Forward { limit } => {
                f.write_str("FORWARD")?;

                if let Some(l) = limit {
                    f.write_str(" ")?;
                    f.write_str(&l.to_string())?;
                }
            }
            FetchDirection::ForwardAll => f.write_str("FORWARD ALL")?,
            FetchDirection::Backward { limit } => {
                f.write_str("BACKWARD")?;

                if let Some(l) = limit {
                    f.write_str(" ")?;
                    f.write_str(&l.to_string())?;
                }
            }
            FetchDirection::BackwardAll => f.write_str("BACKWARD ALL")?,
        };

        Ok(())
    }
}

/// A privilege on a database object (table, sequence, etc.).
#[derive(Debug, Clone, PartialEq, PartialOrd, Eq, Ord, Hash)]
#[cfg_attr(feature = "serde", derive(Serialize, Deserialize))]
#[cfg_attr(feature = "visitor", derive(Visit, VisitMut))]
pub enum Action {
    Connect,
    Create,
    Delete,
    Execute,
    Insert { columns: Option<Vec<Ident>> },
    References { columns: Option<Vec<Ident>> },
    Select { columns: Option<Vec<Ident>> },
    Temporary,
    Trigger,
    Truncate,
    Update { columns: Option<Vec<Ident>> },
    Usage,
}

impl fmt::Display for Action {
    fn fmt(&self, f: &mut fmt::Formatter) -> fmt::Result {
        match self {
            Action::Connect => f.write_str("CONNECT")?,
            Action::Create => f.write_str("CREATE")?,
            Action::Delete => f.write_str("DELETE")?,
            Action::Execute => f.write_str("EXECUTE")?,
            Action::Insert { .. } => f.write_str("INSERT")?,
            Action::References { .. } => f.write_str("REFERENCES")?,
            Action::Select { .. } => f.write_str("SELECT")?,
            Action::Temporary => f.write_str("TEMPORARY")?,
            Action::Trigger => f.write_str("TRIGGER")?,
            Action::Truncate => f.write_str("TRUNCATE")?,
            Action::Update { .. } => f.write_str("UPDATE")?,
            Action::Usage => f.write_str("USAGE")?,
        };
        match self {
            Action::Insert { columns }
            | Action::References { columns }
            | Action::Select { columns }
            | Action::Update { columns } => {
                if let Some(columns) = columns {
                    write!(f, " ({})", display_comma_separated(columns))?;
                }
            }
            _ => (),
        };
        Ok(())
    }
}

/// The principal that receives the privileges
#[derive(Debug, Clone, PartialEq, PartialOrd, Eq, Ord, Hash)]
#[cfg_attr(feature = "serde", derive(Serialize, Deserialize))]
#[cfg_attr(feature = "visitor", derive(Visit, VisitMut))]
pub struct Grantee {
    pub grantee_type: GranteesType,
    pub name: Option<GranteeName>,
}

impl fmt::Display for Grantee {
    fn fmt(&self, f: &mut fmt::Formatter) -> fmt::Result {
        match self.grantee_type {
            GranteesType::Role => {
                write!(f, "ROLE ")?;
            }
            GranteesType::Share => {
                write!(f, "SHARE ")?;
            }
            GranteesType::User => {
                write!(f, "USER ")?;
            }
            GranteesType::Group => {
                write!(f, "GROUP ")?;
            }
            GranteesType::Public => {
                write!(f, "PUBLIC ")?;
            }
            GranteesType::DatabaseRole => {
                write!(f, "DATABASE ROLE ")?;
            }
            GranteesType::Application => {
                write!(f, "APPLICATION ")?;
            }
            GranteesType::ApplicationRole => {
                write!(f, "APPLICATION ROLE ")?;
            }
            GranteesType::None => (),
        }
        if let Some(ref name) = self.name {
            name.fmt(f)?;
        }
        Ok(())
    }
}

#[derive(Debug, Clone, PartialEq, PartialOrd, Eq, Ord, Hash)]
#[cfg_attr(feature = "serde", derive(Serialize, Deserialize))]
#[cfg_attr(feature = "visitor", derive(Visit, VisitMut))]
pub enum GranteesType {
    Role,
    Share,
    User,
    Group,
    Public,
    DatabaseRole,
    Application,
    ApplicationRole,
    None,
}

/// Users/roles designated in a GRANT/REVOKE
#[derive(Debug, Clone, PartialEq, PartialOrd, Eq, Ord, Hash)]
#[cfg_attr(feature = "serde", derive(Serialize, Deserialize))]
#[cfg_attr(feature = "visitor", derive(Visit, VisitMut))]
pub enum GranteeName {
    /// A bare identifier
    ObjectName(ObjectName),
    /// A MySQL user/host pair such as 'root'@'%'
    UserHost { user: Ident, host: Ident },
}

impl fmt::Display for GranteeName {
    fn fmt(&self, f: &mut fmt::Formatter) -> fmt::Result {
        match self {
            GranteeName::ObjectName(name) => name.fmt(f),
            GranteeName::UserHost { user, host } => {
                write!(f, "{}@{}", user, host)
            }
        }
    }
}

/// Objects on which privileges are granted in a GRANT statement.
#[derive(Debug, Clone, PartialEq, PartialOrd, Eq, Ord, Hash)]
#[cfg_attr(feature = "serde", derive(Serialize, Deserialize))]
#[cfg_attr(feature = "visitor", derive(Visit, VisitMut))]
pub enum GrantObjects {
    /// Grant privileges on `ALL SEQUENCES IN SCHEMA <schema_name> [, ...]`
    AllSequencesInSchema { schemas: Vec<ObjectName> },
    /// Grant privileges on `ALL TABLES IN SCHEMA <schema_name> [, ...]`
    AllTablesInSchema { schemas: Vec<ObjectName> },
    /// Grant privileges on specific schemas
    Schemas(Vec<ObjectName>),
    /// Grant privileges on specific sequences
    Sequences(Vec<ObjectName>),
    /// Grant privileges on specific tables
    Tables(Vec<ObjectName>),
}

impl fmt::Display for GrantObjects {
    fn fmt(&self, f: &mut fmt::Formatter) -> fmt::Result {
        match self {
            GrantObjects::Sequences(sequences) => {
                write!(f, "SEQUENCE {}", display_comma_separated(sequences))
            }
            GrantObjects::Schemas(schemas) => {
                write!(f, "SCHEMA {}", display_comma_separated(schemas))
            }
            GrantObjects::Tables(tables) => {
                write!(f, "{}", display_comma_separated(tables))
            }
            GrantObjects::AllSequencesInSchema { schemas } => {
                write!(
                    f,
                    "ALL SEQUENCES IN SCHEMA {}",
                    display_comma_separated(schemas)
                )
            }
            GrantObjects::AllTablesInSchema { schemas } => {
                write!(
                    f,
                    "ALL TABLES IN SCHEMA {}",
                    display_comma_separated(schemas)
                )
            }
        }
    }
}

/// SQL assignment `foo = expr` as used in SQLUpdate
#[derive(Debug, Clone, PartialEq, PartialOrd, Eq, Ord, Hash)]
#[cfg_attr(feature = "serde", derive(Serialize, Deserialize))]
#[cfg_attr(feature = "visitor", derive(Visit, VisitMut))]
pub struct Assignment {
    pub target: AssignmentTarget,
    pub value: Expr,
}

impl fmt::Display for Assignment {
    fn fmt(&self, f: &mut fmt::Formatter) -> fmt::Result {
        write!(f, "{} = {}", self.target, self.value)
    }
}

/// Left-hand side of an assignment in an UPDATE statement,
/// e.g. `foo` in `foo = 5` (ColumnName assignment) or
/// `(a, b)` in `(a, b) = (1, 2)` (Tuple assignment).
#[derive(Debug, Clone, PartialEq, PartialOrd, Eq, Ord, Hash)]
#[cfg_attr(feature = "serde", derive(Serialize, Deserialize))]
#[cfg_attr(feature = "visitor", derive(Visit, VisitMut))]
pub enum AssignmentTarget {
    /// A single column
    ColumnName(ObjectName),
    /// A tuple of columns
    Tuple(Vec<ObjectName>),
}

impl fmt::Display for AssignmentTarget {
    fn fmt(&self, f: &mut fmt::Formatter) -> fmt::Result {
        match self {
            AssignmentTarget::ColumnName(column) => write!(f, "{}", column),
            AssignmentTarget::Tuple(columns) => write!(f, "({})", display_comma_separated(columns)),
        }
    }
}

#[derive(Debug, Clone, PartialEq, PartialOrd, Eq, Ord, Hash)]
#[cfg_attr(feature = "serde", derive(Serialize, Deserialize))]
#[cfg_attr(feature = "visitor", derive(Visit, VisitMut))]
pub enum FunctionArgExpr {
    Expr(Expr),
    /// Qualified wildcard, e.g. `alias.*` or `schema.table.*`.
    QualifiedWildcard(ObjectName),
    /// An unqualified `*`
    Wildcard,
}

impl From<Expr> for FunctionArgExpr {
    fn from(wildcard_expr: Expr) -> Self {
        match wildcard_expr {
            Expr::QualifiedWildcard(prefix, _) => Self::QualifiedWildcard(prefix),
            Expr::Wildcard(_) => Self::Wildcard,
            expr => Self::Expr(expr),
        }
    }
}

impl fmt::Display for FunctionArgExpr {
    fn fmt(&self, f: &mut fmt::Formatter) -> fmt::Result {
        match self {
            FunctionArgExpr::Expr(expr) => write!(f, "{expr}"),
            FunctionArgExpr::QualifiedWildcard(prefix) => write!(f, "{prefix}.*"),
            FunctionArgExpr::Wildcard => f.write_str("*"),
        }
    }
}

#[derive(Debug, Clone, PartialEq, PartialOrd, Eq, Ord, Hash)]
#[cfg_attr(feature = "serde", derive(Serialize, Deserialize))]
#[cfg_attr(feature = "visitor", derive(Visit, VisitMut))]
/// Operator used to separate function arguments
pub enum FunctionArgOperator {
    /// function(arg1 = value1)
    Equals,
    /// function(arg1 => value1)
    RightArrow,
    /// function(arg1 := value1)
    Assignment,
    /// function(arg1 : value1)
    Colon,
    /// function(arg1 VALUE value1)
    Value,
}

impl fmt::Display for FunctionArgOperator {
    fn fmt(&self, f: &mut fmt::Formatter) -> fmt::Result {
        match self {
            FunctionArgOperator::Equals => f.write_str("="),
            FunctionArgOperator::RightArrow => f.write_str("=>"),
            FunctionArgOperator::Assignment => f.write_str(":="),
            FunctionArgOperator::Colon => f.write_str(":"),
            FunctionArgOperator::Value => f.write_str("VALUE"),
        }
    }
}

#[derive(Debug, Clone, PartialEq, PartialOrd, Eq, Ord, Hash)]
#[cfg_attr(feature = "serde", derive(Serialize, Deserialize))]
#[cfg_attr(feature = "visitor", derive(Visit, VisitMut))]
pub enum FunctionArg {
    /// `name` is identifier
    ///
    /// Enabled when `Dialect::supports_named_fn_args_with_expr_name` returns 'false'
    Named {
        name: Ident,
        arg: FunctionArgExpr,
        operator: FunctionArgOperator,
    },
    /// `name` is arbitrary expression
    ///
    /// Enabled when `Dialect::supports_named_fn_args_with_expr_name` returns 'true'
    ExprNamed {
        name: Expr,
        arg: FunctionArgExpr,
        operator: FunctionArgOperator,
    },
    Unnamed(FunctionArgExpr),
}

impl fmt::Display for FunctionArg {
    fn fmt(&self, f: &mut fmt::Formatter) -> fmt::Result {
        match self {
            FunctionArg::Named {
                name,
                arg,
                operator,
            } => write!(f, "{name} {operator} {arg}"),
            FunctionArg::ExprNamed {
                name,
                arg,
                operator,
            } => write!(f, "{name} {operator} {arg}"),
            FunctionArg::Unnamed(unnamed_arg) => write!(f, "{unnamed_arg}"),
        }
    }
}

#[derive(Debug, Clone, PartialEq, PartialOrd, Eq, Ord, Hash)]
#[cfg_attr(feature = "serde", derive(Serialize, Deserialize))]
#[cfg_attr(feature = "visitor", derive(Visit, VisitMut))]
pub enum CloseCursor {
    All,
    Specific { name: Ident },
}

impl fmt::Display for CloseCursor {
    fn fmt(&self, f: &mut fmt::Formatter) -> fmt::Result {
        match self {
            CloseCursor::All => write!(f, "ALL"),
            CloseCursor::Specific { name } => write!(f, "{name}"),
        }
    }
}

/// A function call
#[derive(Debug, Clone, PartialEq, PartialOrd, Eq, Ord, Hash)]
#[cfg_attr(feature = "serde", derive(Serialize, Deserialize))]
#[cfg_attr(feature = "visitor", derive(Visit, VisitMut))]
pub struct Function {
    pub name: ObjectName,
    /// Flags whether this function call uses the [ODBC syntax].
    ///
    /// Example:
    /// ```sql
    /// SELECT {fn CONCAT('foo', 'bar')}
    /// ```
    ///
    /// [ODBC syntax]: https://learn.microsoft.com/en-us/sql/odbc/reference/develop-app/scalar-function-calls?view=sql-server-2017
    pub uses_odbc_syntax: bool,
    /// The parameters to the function, including any options specified within the
    /// delimiting parentheses.
    ///
    /// Example:
    /// ```plaintext
    /// HISTOGRAM(0.5, 0.6)(x, y)
    /// ```
    ///
    /// [ClickHouse](https://clickhouse.com/docs/en/sql-reference/aggregate-functions/parametric-functions)
    pub parameters: FunctionArguments,
    /// The arguments to the function, including any options specified within the
    /// delimiting parentheses.
    pub args: FunctionArguments,
    /// e.g. `x > 5` in `COUNT(x) FILTER (WHERE x > 5)`
    pub filter: Option<Box<Expr>>,
    /// Indicates how `NULL`s should be handled in the calculation.
    ///
    /// Example:
    /// ```plaintext
    /// FIRST_VALUE( <expr> ) [ { IGNORE | RESPECT } NULLS ] OVER ...
    /// ```
    ///
    /// [Snowflake](https://docs.snowflake.com/en/sql-reference/functions/first_value)
    pub null_treatment: Option<NullTreatment>,
    /// The `OVER` clause, indicating a window function call.
    pub over: Option<WindowType>,
    /// A clause used with certain aggregate functions to control the ordering
    /// within grouped sets before the function is applied.
    ///
    /// Syntax:
    /// ```plaintext
    /// <aggregate_function>(expression) WITHIN GROUP (ORDER BY key [ASC | DESC], ...)
    /// ```
    pub within_group: Vec<OrderByExpr>,
}

impl fmt::Display for Function {
    fn fmt(&self, f: &mut fmt::Formatter) -> fmt::Result {
        if self.uses_odbc_syntax {
            write!(f, "{{fn ")?;
        }

        write!(f, "{}{}{}", self.name, self.parameters, self.args)?;

        if !self.within_group.is_empty() {
            write!(
                f,
                " WITHIN GROUP (ORDER BY {})",
                display_comma_separated(&self.within_group)
            )?;
        }

        if let Some(filter_cond) = &self.filter {
            write!(f, " FILTER (WHERE {filter_cond})")?;
        }

        if let Some(null_treatment) = &self.null_treatment {
            write!(f, " {null_treatment}")?;
        }

        if let Some(o) = &self.over {
            write!(f, " OVER {o}")?;
        }

        if self.uses_odbc_syntax {
            write!(f, "}}")?;
        }

        Ok(())
    }
}

/// The arguments passed to a function call.
#[derive(Debug, Clone, PartialEq, PartialOrd, Eq, Ord, Hash)]
#[cfg_attr(feature = "serde", derive(Serialize, Deserialize))]
#[cfg_attr(feature = "visitor", derive(Visit, VisitMut))]
pub enum FunctionArguments {
    /// Used for special functions like `CURRENT_TIMESTAMP` that are invoked
    /// without parentheses.
    None,
    /// On some dialects, a subquery can be passed without surrounding
    /// parentheses if it's the sole argument to the function.
    Subquery(Box<Query>),
    /// A normal function argument list, including any clauses within it such as
    /// `DISTINCT` or `ORDER BY`.
    List(FunctionArgumentList),
}

impl fmt::Display for FunctionArguments {
    fn fmt(&self, f: &mut fmt::Formatter<'_>) -> fmt::Result {
        match self {
            FunctionArguments::None => Ok(()),
            FunctionArguments::Subquery(query) => write!(f, "({})", query),
            FunctionArguments::List(args) => write!(f, "({})", args),
        }
    }
}

/// This represents everything inside the parentheses when calling a function.
#[derive(Debug, Clone, PartialEq, PartialOrd, Eq, Ord, Hash)]
#[cfg_attr(feature = "serde", derive(Serialize, Deserialize))]
#[cfg_attr(feature = "visitor", derive(Visit, VisitMut))]
pub struct FunctionArgumentList {
    /// `[ ALL | DISTINCT ]`
    pub duplicate_treatment: Option<DuplicateTreatment>,
    /// The function arguments.
    pub args: Vec<FunctionArg>,
    /// Additional clauses specified within the argument list.
    pub clauses: Vec<FunctionArgumentClause>,
}

impl fmt::Display for FunctionArgumentList {
    fn fmt(&self, f: &mut fmt::Formatter) -> fmt::Result {
        if let Some(duplicate_treatment) = self.duplicate_treatment {
            write!(f, "{} ", duplicate_treatment)?;
        }
        write!(f, "{}", display_comma_separated(&self.args))?;
        if !self.clauses.is_empty() {
            if !self.args.is_empty() {
                write!(f, " ")?;
            }
            write!(f, "{}", display_separated(&self.clauses, " "))?;
        }
        Ok(())
    }
}

#[derive(Debug, Clone, PartialEq, PartialOrd, Eq, Ord, Hash)]
#[cfg_attr(feature = "serde", derive(Serialize, Deserialize))]
#[cfg_attr(feature = "visitor", derive(Visit, VisitMut))]
pub enum FunctionArgumentClause {
    /// Indicates how `NULL`s should be handled in the calculation, e.g. in `FIRST_VALUE` on [BigQuery].
    ///
    /// Syntax:
    /// ```plaintext
    /// { IGNORE | RESPECT } NULLS ]
    /// ```
    ///
    /// [BigQuery]: https://cloud.google.com/bigquery/docs/reference/standard-sql/navigation_functions#first_value
    IgnoreOrRespectNulls(NullTreatment),
    /// Specifies the the ordering for some ordered set aggregates, e.g. `ARRAY_AGG` on [BigQuery].
    ///
    /// [BigQuery]: https://cloud.google.com/bigquery/docs/reference/standard-sql/aggregate_functions#array_agg
    OrderBy(Vec<OrderByExpr>),
    /// Specifies a limit for the `ARRAY_AGG` and `ARRAY_CONCAT_AGG` functions on BigQuery.
    Limit(Expr),
    /// Specifies the behavior on overflow of the `LISTAGG` function.
    ///
    /// See <https://trino.io/docs/current/functions/aggregate.html>.
    OnOverflow(ListAggOnOverflow),
    /// Specifies a minimum or maximum bound on the input to [`ANY_VALUE`] on BigQuery.
    ///
    /// Syntax:
    /// ```plaintext
    /// HAVING { MAX | MIN } expression
    /// ```
    ///
    /// [`ANY_VALUE`]: https://cloud.google.com/bigquery/docs/reference/standard-sql/aggregate_functions#any_value
    Having(HavingBound),
    /// The `SEPARATOR` clause to the [`GROUP_CONCAT`] function in MySQL.
    ///
    /// [`GROUP_CONCAT`]: https://dev.mysql.com/doc/refman/8.0/en/aggregate-functions.html#function_group-concat
    Separator(Value),
    /// The json-null-clause to the [`JSON_ARRAY`]/[`JSON_OBJECT`] function in MSSQL.
    ///
    /// [`JSON_ARRAY`]: <https://learn.microsoft.com/en-us/sql/t-sql/functions/json-array-transact-sql?view=sql-server-ver16>
    /// [`JSON_OBJECT`]: <https://learn.microsoft.com/en-us/sql/t-sql/functions/json-object-transact-sql?view=sql-server-ver16>
    JsonNullClause(JsonNullClause),
}

impl fmt::Display for FunctionArgumentClause {
    fn fmt(&self, f: &mut fmt::Formatter<'_>) -> fmt::Result {
        match self {
            FunctionArgumentClause::IgnoreOrRespectNulls(null_treatment) => {
                write!(f, "{}", null_treatment)
            }
            FunctionArgumentClause::OrderBy(order_by) => {
                write!(f, "ORDER BY {}", display_comma_separated(order_by))
            }
            FunctionArgumentClause::Limit(limit) => write!(f, "LIMIT {limit}"),
            FunctionArgumentClause::OnOverflow(on_overflow) => write!(f, "{on_overflow}"),
            FunctionArgumentClause::Having(bound) => write!(f, "{bound}"),
            FunctionArgumentClause::Separator(sep) => write!(f, "SEPARATOR {sep}"),
            FunctionArgumentClause::JsonNullClause(null_clause) => write!(f, "{null_clause}"),
        }
    }
}

/// A method call
#[derive(Debug, Clone, PartialEq, PartialOrd, Eq, Ord, Hash)]
#[cfg_attr(feature = "serde", derive(Serialize, Deserialize))]
#[cfg_attr(feature = "visitor", derive(Visit, VisitMut))]
pub struct Method {
    pub expr: Box<Expr>,
    // always non-empty
    pub method_chain: Vec<Function>,
}

impl fmt::Display for Method {
    fn fmt(&self, f: &mut fmt::Formatter) -> fmt::Result {
        write!(
            f,
            "{}.{}",
            self.expr,
            display_separated(&self.method_chain, ".")
        )
    }
}

#[derive(Debug, Copy, Clone, PartialEq, PartialOrd, Eq, Ord, Hash)]
#[cfg_attr(feature = "serde", derive(Serialize, Deserialize))]
#[cfg_attr(feature = "visitor", derive(Visit, VisitMut))]
pub enum DuplicateTreatment {
    /// Perform the calculation only unique values.
    Distinct,
    /// Retain all duplicate values (the default).
    All,
}

impl fmt::Display for DuplicateTreatment {
    fn fmt(&self, f: &mut fmt::Formatter<'_>) -> fmt::Result {
        match self {
            DuplicateTreatment::Distinct => write!(f, "DISTINCT"),
            DuplicateTreatment::All => write!(f, "ALL"),
        }
    }
}

#[derive(Debug, Copy, Clone, PartialEq, PartialOrd, Eq, Ord, Hash)]
#[cfg_attr(feature = "serde", derive(Serialize, Deserialize))]
#[cfg_attr(feature = "visitor", derive(Visit, VisitMut))]
pub enum AnalyzeFormat {
    TEXT,
    GRAPHVIZ,
    JSON,
}

impl fmt::Display for AnalyzeFormat {
    fn fmt(&self, f: &mut core::fmt::Formatter<'_>) -> core::fmt::Result {
        f.write_str(match self {
            AnalyzeFormat::TEXT => "TEXT",
            AnalyzeFormat::GRAPHVIZ => "GRAPHVIZ",
            AnalyzeFormat::JSON => "JSON",
        })
    }
}

/// External table's available file format
#[derive(Debug, Copy, Clone, PartialEq, PartialOrd, Eq, Ord, Hash)]
#[cfg_attr(feature = "serde", derive(Serialize, Deserialize))]
#[cfg_attr(feature = "visitor", derive(Visit, VisitMut))]
pub enum FileFormat {
    TEXTFILE,
    SEQUENCEFILE,
    ORC,
    PARQUET,
    AVRO,
    RCFILE,
    JSONFILE,
}

impl fmt::Display for FileFormat {
    fn fmt(&self, f: &mut fmt::Formatter) -> fmt::Result {
        use self::FileFormat::*;
        f.write_str(match self {
            TEXTFILE => "TEXTFILE",
            SEQUENCEFILE => "SEQUENCEFILE",
            ORC => "ORC",
            PARQUET => "PARQUET",
            AVRO => "AVRO",
            RCFILE => "RCFILE",
            JSONFILE => "JSONFILE",
        })
    }
}

/// The `ON OVERFLOW` clause of a LISTAGG invocation
#[derive(Debug, Clone, PartialEq, PartialOrd, Eq, Ord, Hash)]
#[cfg_attr(feature = "serde", derive(Serialize, Deserialize))]
#[cfg_attr(feature = "visitor", derive(Visit, VisitMut))]
pub enum ListAggOnOverflow {
    /// `ON OVERFLOW ERROR`
    Error,

    /// `ON OVERFLOW TRUNCATE [ <filler> ] WITH[OUT] COUNT`
    Truncate {
        filler: Option<Box<Expr>>,
        with_count: bool,
    },
}

impl fmt::Display for ListAggOnOverflow {
    fn fmt(&self, f: &mut fmt::Formatter) -> fmt::Result {
        write!(f, "ON OVERFLOW")?;
        match self {
            ListAggOnOverflow::Error => write!(f, " ERROR"),
            ListAggOnOverflow::Truncate { filler, with_count } => {
                write!(f, " TRUNCATE")?;
                if let Some(filler) = filler {
                    write!(f, " {filler}")?;
                }
                if *with_count {
                    write!(f, " WITH")?;
                } else {
                    write!(f, " WITHOUT")?;
                }
                write!(f, " COUNT")
            }
        }
    }
}

/// The `HAVING` clause in a call to `ANY_VALUE` on BigQuery.
#[derive(Debug, Clone, PartialEq, PartialOrd, Eq, Ord, Hash)]
#[cfg_attr(feature = "serde", derive(Serialize, Deserialize))]
#[cfg_attr(feature = "visitor", derive(Visit, VisitMut))]
pub struct HavingBound(pub HavingBoundKind, pub Expr);

impl fmt::Display for HavingBound {
    fn fmt(&self, f: &mut fmt::Formatter<'_>) -> fmt::Result {
        write!(f, "HAVING {} {}", self.0, self.1)
    }
}

#[derive(Debug, Copy, Clone, PartialEq, PartialOrd, Eq, Ord, Hash)]
#[cfg_attr(feature = "serde", derive(Serialize, Deserialize))]
#[cfg_attr(feature = "visitor", derive(Visit, VisitMut))]
pub enum HavingBoundKind {
    Min,
    Max,
}

impl fmt::Display for HavingBoundKind {
    fn fmt(&self, f: &mut fmt::Formatter<'_>) -> fmt::Result {
        match self {
            HavingBoundKind::Min => write!(f, "MIN"),
            HavingBoundKind::Max => write!(f, "MAX"),
        }
    }
}

#[derive(Debug, Copy, Clone, PartialEq, PartialOrd, Eq, Ord, Hash)]
#[cfg_attr(feature = "serde", derive(Serialize, Deserialize))]
#[cfg_attr(feature = "visitor", derive(Visit, VisitMut))]
pub enum ObjectType {
    Table,
    View,
    Index,
    Schema,
    Database,
    Role,
    Sequence,
    Stage,
    Type,
}

impl fmt::Display for ObjectType {
    fn fmt(&self, f: &mut fmt::Formatter) -> fmt::Result {
        f.write_str(match self {
            ObjectType::Table => "TABLE",
            ObjectType::View => "VIEW",
            ObjectType::Index => "INDEX",
            ObjectType::Schema => "SCHEMA",
            ObjectType::Database => "DATABASE",
            ObjectType::Role => "ROLE",
            ObjectType::Sequence => "SEQUENCE",
            ObjectType::Stage => "STAGE",
            ObjectType::Type => "TYPE",
        })
    }
}

#[derive(Debug, Copy, Clone, PartialEq, PartialOrd, Eq, Ord, Hash)]
#[cfg_attr(feature = "serde", derive(Serialize, Deserialize))]
#[cfg_attr(feature = "visitor", derive(Visit, VisitMut))]
pub enum KillType {
    Connection,
    Query,
    Mutation,
}

impl fmt::Display for KillType {
    fn fmt(&self, f: &mut fmt::Formatter) -> fmt::Result {
        f.write_str(match self {
            // MySQL
            KillType::Connection => "CONNECTION",
            KillType::Query => "QUERY",
            // Clickhouse supports Mutation
            KillType::Mutation => "MUTATION",
        })
    }
}

#[derive(Debug, Clone, PartialEq, PartialOrd, Eq, Ord, Hash)]
#[cfg_attr(feature = "serde", derive(Serialize, Deserialize))]
#[cfg_attr(feature = "visitor", derive(Visit, VisitMut))]
pub enum HiveDistributionStyle {
    PARTITIONED {
        columns: Vec<ColumnDef>,
    },
    SKEWED {
        columns: Vec<ColumnDef>,
        on: Vec<ColumnDef>,
        stored_as_directories: bool,
    },
    NONE,
}

#[derive(Debug, Clone, PartialEq, PartialOrd, Eq, Ord, Hash)]
#[cfg_attr(feature = "serde", derive(Serialize, Deserialize))]
#[cfg_attr(feature = "visitor", derive(Visit, VisitMut))]
pub enum HiveRowFormat {
    SERDE { class: String },
    DELIMITED { delimiters: Vec<HiveRowDelimiter> },
}

#[derive(Debug, Clone, PartialEq, PartialOrd, Eq, Ord, Hash)]
#[cfg_attr(feature = "serde", derive(Serialize, Deserialize))]
#[cfg_attr(feature = "visitor", derive(Visit, VisitMut))]
pub struct HiveLoadDataFormat {
    pub serde: Expr,
    pub input_format: Expr,
}

#[derive(Debug, Clone, PartialEq, PartialOrd, Eq, Ord, Hash)]
#[cfg_attr(feature = "serde", derive(Serialize, Deserialize))]
#[cfg_attr(feature = "visitor", derive(Visit, VisitMut))]
pub struct HiveRowDelimiter {
    pub delimiter: HiveDelimiter,
    pub char: Ident,
}

impl fmt::Display for HiveRowDelimiter {
    fn fmt(&self, f: &mut fmt::Formatter<'_>) -> fmt::Result {
        write!(f, "{} ", self.delimiter)?;
        write!(f, "{}", self.char)
    }
}

#[derive(Debug, Copy, Clone, PartialEq, PartialOrd, Eq, Ord, Hash)]
#[cfg_attr(feature = "serde", derive(Serialize, Deserialize))]
#[cfg_attr(feature = "visitor", derive(Visit, VisitMut))]
pub enum HiveDelimiter {
    FieldsTerminatedBy,
    FieldsEscapedBy,
    CollectionItemsTerminatedBy,
    MapKeysTerminatedBy,
    LinesTerminatedBy,
    NullDefinedAs,
}

impl fmt::Display for HiveDelimiter {
    fn fmt(&self, f: &mut fmt::Formatter<'_>) -> fmt::Result {
        use HiveDelimiter::*;
        f.write_str(match self {
            FieldsTerminatedBy => "FIELDS TERMINATED BY",
            FieldsEscapedBy => "ESCAPED BY",
            CollectionItemsTerminatedBy => "COLLECTION ITEMS TERMINATED BY",
            MapKeysTerminatedBy => "MAP KEYS TERMINATED BY",
            LinesTerminatedBy => "LINES TERMINATED BY",
            NullDefinedAs => "NULL DEFINED AS",
        })
    }
}

#[derive(Debug, Copy, Clone, PartialEq, PartialOrd, Eq, Ord, Hash)]
#[cfg_attr(feature = "serde", derive(Serialize, Deserialize))]
#[cfg_attr(feature = "visitor", derive(Visit, VisitMut))]
pub enum HiveDescribeFormat {
    Extended,
    Formatted,
}

impl fmt::Display for HiveDescribeFormat {
    fn fmt(&self, f: &mut fmt::Formatter<'_>) -> fmt::Result {
        use HiveDescribeFormat::*;
        f.write_str(match self {
            Extended => "EXTENDED",
            Formatted => "FORMATTED",
        })
    }
}

#[derive(Debug, Copy, Clone, PartialEq, PartialOrd, Eq, Ord, Hash)]
#[cfg_attr(feature = "serde", derive(Serialize, Deserialize))]
#[cfg_attr(feature = "visitor", derive(Visit, VisitMut))]
pub enum DescribeAlias {
    Describe,
    Explain,
    Desc,
}

impl fmt::Display for DescribeAlias {
    fn fmt(&self, f: &mut fmt::Formatter<'_>) -> fmt::Result {
        use DescribeAlias::*;
        f.write_str(match self {
            Describe => "DESCRIBE",
            Explain => "EXPLAIN",
            Desc => "DESC",
        })
    }
}

#[derive(Debug, Clone, PartialEq, PartialOrd, Eq, Ord, Hash)]
#[cfg_attr(feature = "serde", derive(Serialize, Deserialize))]
#[cfg_attr(feature = "visitor", derive(Visit, VisitMut))]
#[allow(clippy::large_enum_variant)]
pub enum HiveIOFormat {
    IOF {
        input_format: Expr,
        output_format: Expr,
    },
    FileFormat {
        format: FileFormat,
    },
}

#[derive(Debug, Clone, PartialEq, PartialOrd, Eq, Ord, Hash, Default)]
#[cfg_attr(feature = "serde", derive(Serialize, Deserialize))]
#[cfg_attr(feature = "visitor", derive(Visit, VisitMut))]
pub struct HiveFormat {
    pub row_format: Option<HiveRowFormat>,
    pub serde_properties: Option<Vec<SqlOption>>,
    pub storage: Option<HiveIOFormat>,
    pub location: Option<String>,
}

#[derive(Debug, Clone, PartialEq, PartialOrd, Eq, Ord, Hash)]
#[cfg_attr(feature = "serde", derive(Serialize, Deserialize))]
#[cfg_attr(feature = "visitor", derive(Visit, VisitMut))]
pub struct ClusteredIndex {
    pub name: Ident,
    pub asc: Option<bool>,
}

impl fmt::Display for ClusteredIndex {
    fn fmt(&self, f: &mut fmt::Formatter) -> fmt::Result {
        write!(f, "{}", self.name)?;
        match self.asc {
            Some(true) => write!(f, " ASC"),
            Some(false) => write!(f, " DESC"),
            _ => Ok(()),
        }
    }
}

#[derive(Debug, Clone, PartialEq, PartialOrd, Eq, Ord, Hash)]
#[cfg_attr(feature = "serde", derive(Serialize, Deserialize))]
#[cfg_attr(feature = "visitor", derive(Visit, VisitMut))]
pub enum TableOptionsClustered {
    ColumnstoreIndex,
    ColumnstoreIndexOrder(Vec<Ident>),
    Index(Vec<ClusteredIndex>),
}

impl fmt::Display for TableOptionsClustered {
    fn fmt(&self, f: &mut fmt::Formatter) -> fmt::Result {
        match self {
            TableOptionsClustered::ColumnstoreIndex => {
                write!(f, "CLUSTERED COLUMNSTORE INDEX")
            }
            TableOptionsClustered::ColumnstoreIndexOrder(values) => {
                write!(
                    f,
                    "CLUSTERED COLUMNSTORE INDEX ORDER ({})",
                    display_comma_separated(values)
                )
            }
            TableOptionsClustered::Index(values) => {
                write!(f, "CLUSTERED INDEX ({})", display_comma_separated(values))
            }
        }
    }
}

/// Specifies which partition the boundary values on table partitioning belongs to.
#[derive(Debug, Clone, PartialEq, PartialOrd, Eq, Ord, Hash)]
#[cfg_attr(feature = "serde", derive(Serialize, Deserialize))]
#[cfg_attr(feature = "visitor", derive(Visit, VisitMut))]
pub enum PartitionRangeDirection {
    Left,
    Right,
}

#[derive(Debug, Clone, PartialEq, PartialOrd, Eq, Ord, Hash)]
#[cfg_attr(feature = "serde", derive(Serialize, Deserialize))]
#[cfg_attr(feature = "visitor", derive(Visit, VisitMut))]
pub enum SqlOption {
    /// Clustered represents the clustered version of table storage for MSSQL.
    ///
    /// <https://learn.microsoft.com/en-us/sql/t-sql/statements/create-table-azure-sql-data-warehouse?view=aps-pdw-2016-au7#TableOptions>
    Clustered(TableOptionsClustered),
    /// Single identifier options, e.g. `HEAP` for MSSQL.
    ///
    /// <https://learn.microsoft.com/en-us/sql/t-sql/statements/create-table-azure-sql-data-warehouse?view=aps-pdw-2016-au7#TableOptions>
    Ident(Ident),
    /// Any option that consists of a key value pair where the value is an expression. e.g.
    ///
    ///   WITH(DISTRIBUTION = ROUND_ROBIN)
    KeyValue { key: Ident, value: Expr },
    /// One or more table partitions and represents which partition the boundary values belong to,
    /// e.g.
    ///
    ///   PARTITION (id RANGE LEFT FOR VALUES (10, 20, 30, 40))
    ///
    /// <https://learn.microsoft.com/en-us/sql/t-sql/statements/create-table-azure-sql-data-warehouse?view=aps-pdw-2016-au7#TablePartitionOptions>
    Partition {
        column_name: Ident,
        range_direction: Option<PartitionRangeDirection>,
        for_values: Vec<Expr>,
    },
}

impl fmt::Display for SqlOption {
    fn fmt(&self, f: &mut fmt::Formatter) -> fmt::Result {
        match self {
            SqlOption::Clustered(c) => write!(f, "{}", c),
            SqlOption::Ident(ident) => {
                write!(f, "{}", ident)
            }
            SqlOption::KeyValue { key: name, value } => {
                write!(f, "{} = {}", name, value)
            }
            SqlOption::Partition {
                column_name,
                range_direction,
                for_values,
            } => {
                let direction = match range_direction {
                    Some(PartitionRangeDirection::Left) => " LEFT",
                    Some(PartitionRangeDirection::Right) => " RIGHT",
                    None => "",
                };

                write!(
                    f,
                    "PARTITION ({} RANGE{} FOR VALUES ({}))",
                    column_name,
                    direction,
                    display_comma_separated(for_values)
                )
            }
        }
    }
}

#[derive(Debug, Clone, PartialEq, PartialOrd, Eq, Ord, Hash)]
#[cfg_attr(feature = "serde", derive(Serialize, Deserialize))]
#[cfg_attr(feature = "visitor", derive(Visit, VisitMut))]
pub struct SecretOption {
    pub key: Ident,
    pub value: Ident,
}

impl fmt::Display for SecretOption {
    fn fmt(&self, f: &mut fmt::Formatter) -> fmt::Result {
        write!(f, "{} {}", self.key, self.value)
    }
}

#[derive(Debug, Clone, PartialEq, PartialOrd, Eq, Ord, Hash)]
#[cfg_attr(feature = "serde", derive(Serialize, Deserialize))]
#[cfg_attr(feature = "visitor", derive(Visit, VisitMut))]
pub enum AttachDuckDBDatabaseOption {
    ReadOnly(Option<bool>),
    Type(Ident),
}

impl fmt::Display for AttachDuckDBDatabaseOption {
    fn fmt(&self, f: &mut fmt::Formatter) -> fmt::Result {
        match self {
            AttachDuckDBDatabaseOption::ReadOnly(Some(true)) => write!(f, "READ_ONLY true"),
            AttachDuckDBDatabaseOption::ReadOnly(Some(false)) => write!(f, "READ_ONLY false"),
            AttachDuckDBDatabaseOption::ReadOnly(None) => write!(f, "READ_ONLY"),
            AttachDuckDBDatabaseOption::Type(t) => write!(f, "TYPE {}", t),
        }
    }
}

#[derive(Debug, Copy, Clone, PartialEq, PartialOrd, Eq, Ord, Hash)]
#[cfg_attr(feature = "serde", derive(Serialize, Deserialize))]
#[cfg_attr(feature = "visitor", derive(Visit, VisitMut))]
pub enum TransactionMode {
    AccessMode(TransactionAccessMode),
    IsolationLevel(TransactionIsolationLevel),
}

impl fmt::Display for TransactionMode {
    fn fmt(&self, f: &mut fmt::Formatter) -> fmt::Result {
        use TransactionMode::*;
        match self {
            AccessMode(access_mode) => write!(f, "{access_mode}"),
            IsolationLevel(iso_level) => write!(f, "ISOLATION LEVEL {iso_level}"),
        }
    }
}

#[derive(Debug, Copy, Clone, PartialEq, PartialOrd, Eq, Ord, Hash)]
#[cfg_attr(feature = "serde", derive(Serialize, Deserialize))]
#[cfg_attr(feature = "visitor", derive(Visit, VisitMut))]
pub enum TransactionAccessMode {
    ReadOnly,
    ReadWrite,
}

impl fmt::Display for TransactionAccessMode {
    fn fmt(&self, f: &mut fmt::Formatter) -> fmt::Result {
        use TransactionAccessMode::*;
        f.write_str(match self {
            ReadOnly => "READ ONLY",
            ReadWrite => "READ WRITE",
        })
    }
}

#[derive(Debug, Copy, Clone, PartialEq, PartialOrd, Eq, Ord, Hash)]
#[cfg_attr(feature = "serde", derive(Serialize, Deserialize))]
#[cfg_attr(feature = "visitor", derive(Visit, VisitMut))]
pub enum TransactionIsolationLevel {
    ReadUncommitted,
    ReadCommitted,
    RepeatableRead,
    Serializable,
    Snapshot,
}

impl fmt::Display for TransactionIsolationLevel {
    fn fmt(&self, f: &mut fmt::Formatter) -> fmt::Result {
        use TransactionIsolationLevel::*;
        f.write_str(match self {
            ReadUncommitted => "READ UNCOMMITTED",
            ReadCommitted => "READ COMMITTED",
            RepeatableRead => "REPEATABLE READ",
            Serializable => "SERIALIZABLE",
            Snapshot => "SNAPSHOT",
        })
    }
}

/// Modifier for the transaction in the `BEGIN` syntax
///
/// SQLite: <https://sqlite.org/lang_transaction.html>
/// MS-SQL: <https://learn.microsoft.com/en-us/sql/t-sql/language-elements/try-catch-transact-sql>
#[derive(Debug, Copy, Clone, PartialEq, PartialOrd, Eq, Ord, Hash)]
#[cfg_attr(feature = "serde", derive(Serialize, Deserialize))]
#[cfg_attr(feature = "visitor", derive(Visit, VisitMut))]
pub enum TransactionModifier {
    Deferred,
    Immediate,
    Exclusive,
    Try,
    Catch,
}

impl fmt::Display for TransactionModifier {
    fn fmt(&self, f: &mut fmt::Formatter) -> fmt::Result {
        use TransactionModifier::*;
        f.write_str(match self {
            Deferred => "DEFERRED",
            Immediate => "IMMEDIATE",
            Exclusive => "EXCLUSIVE",
            Try => "TRY",
            Catch => "CATCH",
        })
    }
}

#[derive(Debug, Clone, PartialEq, PartialOrd, Eq, Ord, Hash)]
#[cfg_attr(feature = "serde", derive(Serialize, Deserialize))]
#[cfg_attr(feature = "visitor", derive(Visit, VisitMut))]
pub enum ShowStatementFilter {
    Like(String),
    ILike(String),
    Where(Expr),
    NoKeyword(String),
}

impl fmt::Display for ShowStatementFilter {
    fn fmt(&self, f: &mut fmt::Formatter) -> fmt::Result {
        use ShowStatementFilter::*;
        match self {
            Like(pattern) => write!(f, "LIKE '{}'", value::escape_single_quote_string(pattern)),
            ILike(pattern) => write!(f, "ILIKE {}", value::escape_single_quote_string(pattern)),
            Where(expr) => write!(f, "WHERE {expr}"),
            NoKeyword(pattern) => write!(f, "'{}'", value::escape_single_quote_string(pattern)),
        }
    }
}

#[derive(Debug, Clone, PartialEq, PartialOrd, Eq, Ord, Hash)]
#[cfg_attr(feature = "serde", derive(Serialize, Deserialize))]
#[cfg_attr(feature = "visitor", derive(Visit, VisitMut))]
pub enum ShowStatementInClause {
    IN,
    FROM,
}

impl fmt::Display for ShowStatementInClause {
    fn fmt(&self, f: &mut fmt::Formatter) -> fmt::Result {
        use ShowStatementInClause::*;
        match self {
            FROM => write!(f, "FROM"),
            IN => write!(f, "IN"),
        }
    }
}

/// Sqlite specific syntax
///
/// See [Sqlite documentation](https://sqlite.org/lang_conflict.html)
/// for more details.
#[derive(Debug, Copy, Clone, PartialEq, PartialOrd, Eq, Ord, Hash)]
#[cfg_attr(feature = "serde", derive(Serialize, Deserialize))]
#[cfg_attr(feature = "visitor", derive(Visit, VisitMut))]
pub enum SqliteOnConflict {
    Rollback,
    Abort,
    Fail,
    Ignore,
    Replace,
}

impl fmt::Display for SqliteOnConflict {
    fn fmt(&self, f: &mut fmt::Formatter) -> fmt::Result {
        use SqliteOnConflict::*;
        match self {
            Rollback => write!(f, "OR ROLLBACK"),
            Abort => write!(f, "OR ABORT"),
            Fail => write!(f, "OR FAIL"),
            Ignore => write!(f, "OR IGNORE"),
            Replace => write!(f, "OR REPLACE"),
        }
    }
}

/// Mysql specific syntax
///
/// See [Mysql documentation](https://dev.mysql.com/doc/refman/8.0/en/replace.html)
/// See [Mysql documentation](https://dev.mysql.com/doc/refman/8.0/en/insert.html)
/// for more details.
#[derive(Debug, Copy, Clone, PartialEq, PartialOrd, Eq, Ord, Hash)]
#[cfg_attr(feature = "serde", derive(Serialize, Deserialize))]
#[cfg_attr(feature = "visitor", derive(Visit, VisitMut))]
pub enum MysqlInsertPriority {
    LowPriority,
    Delayed,
    HighPriority,
}

impl fmt::Display for crate::ast::MysqlInsertPriority {
    fn fmt(&self, f: &mut fmt::Formatter) -> fmt::Result {
        use MysqlInsertPriority::*;
        match self {
            LowPriority => write!(f, "LOW_PRIORITY"),
            Delayed => write!(f, "DELAYED"),
            HighPriority => write!(f, "HIGH_PRIORITY"),
        }
    }
}

#[derive(Debug, Clone, PartialEq, PartialOrd, Eq, Ord, Hash)]
#[cfg_attr(feature = "serde", derive(Serialize, Deserialize))]
#[cfg_attr(feature = "visitor", derive(Visit, VisitMut))]
pub enum CopySource {
    Table {
        /// The name of the table to copy from.
        table_name: ObjectName,
        /// A list of column names to copy. Empty list means that all columns
        /// are copied.
        columns: Vec<Ident>,
    },
    Query(Box<Query>),
}

#[derive(Debug, Clone, PartialEq, PartialOrd, Eq, Ord, Hash)]
#[cfg_attr(feature = "serde", derive(Serialize, Deserialize))]
#[cfg_attr(feature = "visitor", derive(Visit, VisitMut))]
pub enum CopyTarget {
    Stdin,
    Stdout,
    File {
        /// The path name of the input or output file.
        filename: String,
    },
    Program {
        /// A command to execute
        command: String,
    },
}

impl fmt::Display for CopyTarget {
    fn fmt(&self, f: &mut fmt::Formatter) -> fmt::Result {
        use CopyTarget::*;
        match self {
            Stdin { .. } => write!(f, "STDIN"),
            Stdout => write!(f, "STDOUT"),
            File { filename } => write!(f, "'{}'", value::escape_single_quote_string(filename)),
            Program { command } => write!(
                f,
                "PROGRAM '{}'",
                value::escape_single_quote_string(command)
            ),
        }
    }
}

#[derive(Debug, Copy, Clone, PartialEq, PartialOrd, Eq, Ord, Hash)]
#[cfg_attr(feature = "serde", derive(Serialize, Deserialize))]
#[cfg_attr(feature = "visitor", derive(Visit, VisitMut))]
pub enum OnCommit {
    DeleteRows,
    PreserveRows,
    Drop,
}

/// An option in `COPY` statement.
///
/// <https://www.postgresql.org/docs/14/sql-copy.html>
#[derive(Debug, Clone, PartialEq, PartialOrd, Eq, Ord, Hash)]
#[cfg_attr(feature = "serde", derive(Serialize, Deserialize))]
#[cfg_attr(feature = "visitor", derive(Visit, VisitMut))]
pub enum CopyOption {
    /// FORMAT format_name
    Format(Ident),
    /// FREEZE \[ boolean \]
    Freeze(bool),
    /// DELIMITER 'delimiter_character'
    Delimiter(char),
    /// NULL 'null_string'
    Null(String),
    /// HEADER \[ boolean \]
    Header(bool),
    /// QUOTE 'quote_character'
    Quote(char),
    /// ESCAPE 'escape_character'
    Escape(char),
    /// FORCE_QUOTE { ( column_name [, ...] ) | * }
    ForceQuote(Vec<Ident>),
    /// FORCE_NOT_NULL ( column_name [, ...] )
    ForceNotNull(Vec<Ident>),
    /// FORCE_NULL ( column_name [, ...] )
    ForceNull(Vec<Ident>),
    /// ENCODING 'encoding_name'
    Encoding(String),
}

impl fmt::Display for CopyOption {
    fn fmt(&self, f: &mut fmt::Formatter) -> fmt::Result {
        use CopyOption::*;
        match self {
            Format(name) => write!(f, "FORMAT {name}"),
            Freeze(true) => write!(f, "FREEZE"),
            Freeze(false) => write!(f, "FREEZE FALSE"),
            Delimiter(char) => write!(f, "DELIMITER '{char}'"),
            Null(string) => write!(f, "NULL '{}'", value::escape_single_quote_string(string)),
            Header(true) => write!(f, "HEADER"),
            Header(false) => write!(f, "HEADER FALSE"),
            Quote(char) => write!(f, "QUOTE '{char}'"),
            Escape(char) => write!(f, "ESCAPE '{char}'"),
            ForceQuote(columns) => write!(f, "FORCE_QUOTE ({})", display_comma_separated(columns)),
            ForceNotNull(columns) => {
                write!(f, "FORCE_NOT_NULL ({})", display_comma_separated(columns))
            }
            ForceNull(columns) => write!(f, "FORCE_NULL ({})", display_comma_separated(columns)),
            Encoding(name) => write!(f, "ENCODING '{}'", value::escape_single_quote_string(name)),
        }
    }
}

/// An option in `COPY` statement before PostgreSQL version 9.0.
///
/// <https://www.postgresql.org/docs/8.4/sql-copy.html>
#[derive(Debug, Clone, PartialEq, PartialOrd, Eq, Ord, Hash)]
#[cfg_attr(feature = "serde", derive(Serialize, Deserialize))]
#[cfg_attr(feature = "visitor", derive(Visit, VisitMut))]
pub enum CopyLegacyOption {
    /// BINARY
    Binary,
    /// DELIMITER \[ AS \] 'delimiter_character'
    Delimiter(char),
    /// NULL \[ AS \] 'null_string'
    Null(String),
    /// CSV ...
    Csv(Vec<CopyLegacyCsvOption>),
}

impl fmt::Display for CopyLegacyOption {
    fn fmt(&self, f: &mut fmt::Formatter) -> fmt::Result {
        use CopyLegacyOption::*;
        match self {
            Binary => write!(f, "BINARY"),
            Delimiter(char) => write!(f, "DELIMITER '{char}'"),
            Null(string) => write!(f, "NULL '{}'", value::escape_single_quote_string(string)),
            Csv(opts) => write!(f, "CSV {}", display_separated(opts, " ")),
        }
    }
}

/// A `CSV` option in `COPY` statement before PostgreSQL version 9.0.
///
/// <https://www.postgresql.org/docs/8.4/sql-copy.html>
#[derive(Debug, Clone, PartialEq, PartialOrd, Eq, Ord, Hash)]
#[cfg_attr(feature = "serde", derive(Serialize, Deserialize))]
#[cfg_attr(feature = "visitor", derive(Visit, VisitMut))]
pub enum CopyLegacyCsvOption {
    /// HEADER
    Header,
    /// QUOTE \[ AS \] 'quote_character'
    Quote(char),
    /// ESCAPE \[ AS \] 'escape_character'
    Escape(char),
    /// FORCE QUOTE { column_name [, ...] | * }
    ForceQuote(Vec<Ident>),
    /// FORCE NOT NULL column_name [, ...]
    ForceNotNull(Vec<Ident>),
}

impl fmt::Display for CopyLegacyCsvOption {
    fn fmt(&self, f: &mut fmt::Formatter) -> fmt::Result {
        use CopyLegacyCsvOption::*;
        match self {
            Header => write!(f, "HEADER"),
            Quote(char) => write!(f, "QUOTE '{char}'"),
            Escape(char) => write!(f, "ESCAPE '{char}'"),
            ForceQuote(columns) => write!(f, "FORCE QUOTE {}", display_comma_separated(columns)),
            ForceNotNull(columns) => {
                write!(f, "FORCE NOT NULL {}", display_comma_separated(columns))
            }
        }
    }
}

/// Variant of `WHEN` clause used within a `MERGE` Statement.
///
/// Example:
/// ```sql
/// MERGE INTO T USING U ON FALSE WHEN MATCHED THEN DELETE
/// ```
/// [Snowflake](https://docs.snowflake.com/en/sql-reference/sql/merge)
/// [BigQuery](https://cloud.google.com/bigquery/docs/reference/standard-sql/dml-syntax#merge_statement)
#[derive(Debug, Clone, PartialEq, PartialOrd, Eq, Ord, Hash)]
#[cfg_attr(feature = "serde", derive(Serialize, Deserialize))]
#[cfg_attr(feature = "visitor", derive(Visit, VisitMut))]
pub enum MergeClauseKind {
    /// `WHEN MATCHED`
    Matched,
    /// `WHEN NOT MATCHED`
    NotMatched,
    /// `WHEN MATCHED BY TARGET`
    ///
    /// [BigQuery](https://cloud.google.com/bigquery/docs/reference/standard-sql/dml-syntax#merge_statement)
    NotMatchedByTarget,
    /// `WHEN MATCHED BY SOURCE`
    ///
    /// [BigQuery](https://cloud.google.com/bigquery/docs/reference/standard-sql/dml-syntax#merge_statement)
    NotMatchedBySource,
}

impl Display for MergeClauseKind {
    fn fmt(&self, f: &mut fmt::Formatter) -> fmt::Result {
        match self {
            MergeClauseKind::Matched => write!(f, "MATCHED"),
            MergeClauseKind::NotMatched => write!(f, "NOT MATCHED"),
            MergeClauseKind::NotMatchedByTarget => write!(f, "NOT MATCHED BY TARGET"),
            MergeClauseKind::NotMatchedBySource => write!(f, "NOT MATCHED BY SOURCE"),
        }
    }
}

/// The type of expression used to insert rows within a `MERGE` statement.
///
/// [Snowflake](https://docs.snowflake.com/en/sql-reference/sql/merge)
/// [BigQuery](https://cloud.google.com/bigquery/docs/reference/standard-sql/dml-syntax#merge_statement)
#[derive(Debug, Clone, PartialEq, PartialOrd, Eq, Ord, Hash)]
#[cfg_attr(feature = "serde", derive(Serialize, Deserialize))]
#[cfg_attr(feature = "visitor", derive(Visit, VisitMut))]
pub enum MergeInsertKind {
    /// The insert expression is defined from an explicit `VALUES` clause
    ///
    /// Example:
    /// ```sql
    /// INSERT VALUES(product, quantity)
    /// ```
    Values(Values),
    /// The insert expression is defined using only the `ROW` keyword.
    ///
    /// Example:
    /// ```sql
    /// INSERT ROW
    /// ```
    /// [BigQuery](https://cloud.google.com/bigquery/docs/reference/standard-sql/dml-syntax#merge_statement)
    Row,
}

impl Display for MergeInsertKind {
    fn fmt(&self, f: &mut fmt::Formatter) -> fmt::Result {
        match self {
            MergeInsertKind::Values(values) => {
                write!(f, "{values}")
            }
            MergeInsertKind::Row => {
                write!(f, "ROW")
            }
        }
    }
}

/// The expression used to insert rows within a `MERGE` statement.
///
/// Examples
/// ```sql
/// INSERT (product, quantity) VALUES(product, quantity)
/// INSERT ROW
/// ```
///
/// [Snowflake](https://docs.snowflake.com/en/sql-reference/sql/merge)
/// [BigQuery](https://cloud.google.com/bigquery/docs/reference/standard-sql/dml-syntax#merge_statement)
#[derive(Debug, Clone, PartialEq, PartialOrd, Eq, Ord, Hash)]
#[cfg_attr(feature = "serde", derive(Serialize, Deserialize))]
#[cfg_attr(feature = "visitor", derive(Visit, VisitMut))]
pub struct MergeInsertExpr {
    /// Columns (if any) specified by the insert.
    ///
    /// Example:
    /// ```sql
    /// INSERT (product, quantity) VALUES(product, quantity)
    /// INSERT (product, quantity) ROW
    /// ```
    pub columns: Vec<Ident>,
    /// The insert type used by the statement.
    pub kind: MergeInsertKind,
}

impl Display for MergeInsertExpr {
    fn fmt(&self, f: &mut fmt::Formatter) -> fmt::Result {
        if !self.columns.is_empty() {
            write!(f, "({}) ", display_comma_separated(self.columns.as_slice()))?;
        }
        write!(f, "{}", self.kind)
    }
}

/// Underlying statement of a when clause within a `MERGE` Statement
///
/// Example
/// ```sql
/// INSERT (product, quantity) VALUES(product, quantity)
/// ```
///
/// [Snowflake](https://docs.snowflake.com/en/sql-reference/sql/merge)
/// [BigQuery](https://cloud.google.com/bigquery/docs/reference/standard-sql/dml-syntax#merge_statement)
#[derive(Debug, Clone, PartialEq, PartialOrd, Eq, Ord, Hash)]
#[cfg_attr(feature = "serde", derive(Serialize, Deserialize))]
#[cfg_attr(feature = "visitor", derive(Visit, VisitMut))]
pub enum MergeAction {
    /// An `INSERT` clause
    ///
    /// Example:
    /// ```sql
    /// INSERT (product, quantity) VALUES(product, quantity)
    /// ```
    Insert(MergeInsertExpr),
    /// An `UPDATE` clause
    ///
    /// Example:
    /// ```sql
    /// UPDATE SET quantity = T.quantity + S.quantity
    /// ```
    Update { assignments: Vec<Assignment> },
    /// A plain `DELETE` clause
    Delete,
}

impl Display for MergeAction {
    fn fmt(&self, f: &mut fmt::Formatter) -> fmt::Result {
        match self {
            MergeAction::Insert(insert) => {
                write!(f, "INSERT {insert}")
            }
            MergeAction::Update { assignments } => {
                write!(f, "UPDATE SET {}", display_comma_separated(assignments))
            }
            MergeAction::Delete => {
                write!(f, "DELETE")
            }
        }
    }
}

/// A when clause within a `MERGE` Statement
///
/// Example:
/// ```sql
/// WHEN NOT MATCHED BY SOURCE AND product LIKE '%washer%' THEN DELETE
/// ```
/// [Snowflake](https://docs.snowflake.com/en/sql-reference/sql/merge)
/// [BigQuery](https://cloud.google.com/bigquery/docs/reference/standard-sql/dml-syntax#merge_statement)
#[derive(Debug, Clone, PartialEq, PartialOrd, Eq, Ord, Hash)]
#[cfg_attr(feature = "serde", derive(Serialize, Deserialize))]
#[cfg_attr(feature = "visitor", derive(Visit, VisitMut))]
pub struct MergeClause {
    pub clause_kind: MergeClauseKind,
    pub predicate: Option<Expr>,
    pub action: MergeAction,
}

impl Display for MergeClause {
    fn fmt(&self, f: &mut fmt::Formatter) -> fmt::Result {
        let MergeClause {
            clause_kind,
            predicate,
            action,
        } = self;

        write!(f, "WHEN {clause_kind}")?;
        if let Some(pred) = predicate {
            write!(f, " AND {pred}")?;
        }
        write!(f, " THEN {action}")
    }
}

#[derive(Debug, Copy, Clone, PartialEq, PartialOrd, Eq, Ord, Hash)]
#[cfg_attr(feature = "serde", derive(Serialize, Deserialize))]
#[cfg_attr(feature = "visitor", derive(Visit, VisitMut))]
pub enum DiscardObject {
    ALL,
    PLANS,
    SEQUENCES,
    TEMP,
}

impl fmt::Display for DiscardObject {
    fn fmt(&self, f: &mut fmt::Formatter) -> fmt::Result {
        match self {
            DiscardObject::ALL => f.write_str("ALL"),
            DiscardObject::PLANS => f.write_str("PLANS"),
            DiscardObject::SEQUENCES => f.write_str("SEQUENCES"),
            DiscardObject::TEMP => f.write_str("TEMP"),
        }
    }
}

#[derive(Debug, Copy, Clone, PartialEq, PartialOrd, Eq, Ord, Hash)]
#[cfg_attr(feature = "serde", derive(Serialize, Deserialize))]
#[cfg_attr(feature = "visitor", derive(Visit, VisitMut))]
pub enum FlushType {
    BinaryLogs,
    EngineLogs,
    ErrorLogs,
    GeneralLogs,
    Hosts,
    Logs,
    Privileges,
    OptimizerCosts,
    RelayLogs,
    SlowLogs,
    Status,
    UserResources,
    Tables,
}

impl fmt::Display for FlushType {
    fn fmt(&self, f: &mut fmt::Formatter) -> fmt::Result {
        match self {
            FlushType::BinaryLogs => f.write_str("BINARY LOGS"),
            FlushType::EngineLogs => f.write_str("ENGINE LOGS"),
            FlushType::ErrorLogs => f.write_str("ERROR LOGS"),
            FlushType::GeneralLogs => f.write_str("GENERAL LOGS"),
            FlushType::Hosts => f.write_str("HOSTS"),
            FlushType::Logs => f.write_str("LOGS"),
            FlushType::Privileges => f.write_str("PRIVILEGES"),
            FlushType::OptimizerCosts => f.write_str("OPTIMIZER_COSTS"),
            FlushType::RelayLogs => f.write_str("RELAY LOGS"),
            FlushType::SlowLogs => f.write_str("SLOW LOGS"),
            FlushType::Status => f.write_str("STATUS"),
            FlushType::UserResources => f.write_str("USER_RESOURCES"),
            FlushType::Tables => f.write_str("TABLES"),
        }
    }
}

#[derive(Debug, Copy, Clone, PartialEq, PartialOrd, Eq, Ord, Hash)]
#[cfg_attr(feature = "serde", derive(Serialize, Deserialize))]
#[cfg_attr(feature = "visitor", derive(Visit, VisitMut))]
pub enum FlushLocation {
    NoWriteToBinlog,
    Local,
}

impl fmt::Display for FlushLocation {
    fn fmt(&self, f: &mut fmt::Formatter) -> fmt::Result {
        match self {
            FlushLocation::NoWriteToBinlog => f.write_str("NO_WRITE_TO_BINLOG"),
            FlushLocation::Local => f.write_str("LOCAL"),
        }
    }
}

/// Optional context modifier for statements that can be or `LOCAL`, or `SESSION`.
#[derive(Debug, Copy, Clone, PartialEq, PartialOrd, Eq, Ord, Hash)]
#[cfg_attr(feature = "serde", derive(Serialize, Deserialize))]
#[cfg_attr(feature = "visitor", derive(Visit, VisitMut))]
pub enum ContextModifier {
    /// No context defined. Each dialect defines the default in this scenario.
    None,
    /// `LOCAL` identifier, usually related to transactional states.
    Local,
    /// `SESSION` identifier
    Session,
}

impl fmt::Display for ContextModifier {
    fn fmt(&self, f: &mut fmt::Formatter) -> fmt::Result {
        match self {
            Self::None => {
                write!(f, "")
            }
            Self::Local => {
                write!(f, " LOCAL")
            }
            Self::Session => {
                write!(f, " SESSION")
            }
        }
    }
}

/// Function describe in DROP FUNCTION.
#[derive(Debug, Clone, PartialEq, PartialOrd, Eq, Ord, Hash)]
#[cfg_attr(feature = "serde", derive(Serialize, Deserialize))]
pub enum DropFunctionOption {
    Restrict,
    Cascade,
}

impl fmt::Display for DropFunctionOption {
    fn fmt(&self, f: &mut fmt::Formatter) -> fmt::Result {
        match self {
            DropFunctionOption::Restrict => write!(f, "RESTRICT "),
            DropFunctionOption::Cascade => write!(f, "CASCADE  "),
        }
    }
}

/// Generic function description for DROP FUNCTION and CREATE TRIGGER.
#[derive(Debug, Clone, PartialEq, PartialOrd, Eq, Ord, Hash)]
#[cfg_attr(feature = "serde", derive(Serialize, Deserialize))]
#[cfg_attr(feature = "visitor", derive(Visit, VisitMut))]
pub struct FunctionDesc {
    pub name: ObjectName,
    pub args: Option<Vec<OperateFunctionArg>>,
}

impl fmt::Display for FunctionDesc {
    fn fmt(&self, f: &mut fmt::Formatter) -> fmt::Result {
        write!(f, "{}", self.name)?;
        if let Some(args) = &self.args {
            write!(f, "({})", display_comma_separated(args))?;
        }
        Ok(())
    }
}

/// Function argument in CREATE OR DROP FUNCTION.
#[derive(Debug, Clone, PartialEq, PartialOrd, Eq, Ord, Hash)]
#[cfg_attr(feature = "serde", derive(Serialize, Deserialize))]
#[cfg_attr(feature = "visitor", derive(Visit, VisitMut))]
pub struct OperateFunctionArg {
    pub mode: Option<ArgMode>,
    pub name: Option<Ident>,
    pub data_type: DataType,
    pub default_expr: Option<Expr>,
}

impl OperateFunctionArg {
    /// Returns an unnamed argument.
    pub fn unnamed(data_type: DataType) -> Self {
        Self {
            mode: None,
            name: None,
            data_type,
            default_expr: None,
        }
    }

    /// Returns an argument with name.
    pub fn with_name(name: &str, data_type: DataType) -> Self {
        Self {
            mode: None,
            name: Some(name.into()),
            data_type,
            default_expr: None,
        }
    }
}

impl fmt::Display for OperateFunctionArg {
    fn fmt(&self, f: &mut fmt::Formatter) -> fmt::Result {
        if let Some(mode) = &self.mode {
            write!(f, "{mode} ")?;
        }
        if let Some(name) = &self.name {
            write!(f, "{name} ")?;
        }
        write!(f, "{}", self.data_type)?;
        if let Some(default_expr) = &self.default_expr {
            write!(f, " = {default_expr}")?;
        }
        Ok(())
    }
}

/// The mode of an argument in CREATE FUNCTION.
#[derive(Debug, Clone, PartialEq, PartialOrd, Eq, Ord, Hash)]
#[cfg_attr(feature = "serde", derive(Serialize, Deserialize))]
#[cfg_attr(feature = "visitor", derive(Visit, VisitMut))]
pub enum ArgMode {
    In,
    Out,
    InOut,
}

impl fmt::Display for ArgMode {
    fn fmt(&self, f: &mut fmt::Formatter) -> fmt::Result {
        match self {
            ArgMode::In => write!(f, "IN"),
            ArgMode::Out => write!(f, "OUT"),
            ArgMode::InOut => write!(f, "INOUT"),
        }
    }
}

/// These attributes inform the query optimizer about the behavior of the function.
#[derive(Debug, Clone, PartialEq, PartialOrd, Eq, Ord, Hash)]
#[cfg_attr(feature = "serde", derive(Serialize, Deserialize))]
#[cfg_attr(feature = "visitor", derive(Visit, VisitMut))]
pub enum FunctionBehavior {
    Immutable,
    Stable,
    Volatile,
}

impl fmt::Display for FunctionBehavior {
    fn fmt(&self, f: &mut fmt::Formatter) -> fmt::Result {
        match self {
            FunctionBehavior::Immutable => write!(f, "IMMUTABLE"),
            FunctionBehavior::Stable => write!(f, "STABLE"),
            FunctionBehavior::Volatile => write!(f, "VOLATILE"),
        }
    }
}

/// These attributes describe the behavior of the function when called with a null argument.
#[derive(Debug, Clone, PartialEq, PartialOrd, Eq, Ord, Hash)]
#[cfg_attr(feature = "serde", derive(Serialize, Deserialize))]
#[cfg_attr(feature = "visitor", derive(Visit, VisitMut))]
pub enum FunctionCalledOnNull {
    CalledOnNullInput,
    ReturnsNullOnNullInput,
    Strict,
}

impl fmt::Display for FunctionCalledOnNull {
    fn fmt(&self, f: &mut fmt::Formatter) -> fmt::Result {
        match self {
            FunctionCalledOnNull::CalledOnNullInput => write!(f, "CALLED ON NULL INPUT"),
            FunctionCalledOnNull::ReturnsNullOnNullInput => write!(f, "RETURNS NULL ON NULL INPUT"),
            FunctionCalledOnNull::Strict => write!(f, "STRICT"),
        }
    }
}

/// If it is safe for PostgreSQL to call the function from multiple threads at once
#[derive(Debug, Clone, PartialEq, PartialOrd, Eq, Ord, Hash)]
#[cfg_attr(feature = "serde", derive(Serialize, Deserialize))]
#[cfg_attr(feature = "visitor", derive(Visit, VisitMut))]
pub enum FunctionParallel {
    Unsafe,
    Restricted,
    Safe,
}

impl fmt::Display for FunctionParallel {
    fn fmt(&self, f: &mut fmt::Formatter) -> fmt::Result {
        match self {
            FunctionParallel::Unsafe => write!(f, "PARALLEL UNSAFE"),
            FunctionParallel::Restricted => write!(f, "PARALLEL RESTRICTED"),
            FunctionParallel::Safe => write!(f, "PARALLEL SAFE"),
        }
    }
}

/// [BigQuery] Determinism specifier used in a UDF definition.
///
/// [BigQuery]: https://cloud.google.com/bigquery/docs/reference/standard-sql/data-definition-language#syntax_11
#[derive(Debug, Clone, PartialEq, PartialOrd, Eq, Ord, Hash)]
#[cfg_attr(feature = "serde", derive(Serialize, Deserialize))]
#[cfg_attr(feature = "visitor", derive(Visit, VisitMut))]
pub enum FunctionDeterminismSpecifier {
    Deterministic,
    NotDeterministic,
}

impl fmt::Display for FunctionDeterminismSpecifier {
    fn fmt(&self, f: &mut fmt::Formatter) -> fmt::Result {
        match self {
            FunctionDeterminismSpecifier::Deterministic => {
                write!(f, "DETERMINISTIC")
            }
            FunctionDeterminismSpecifier::NotDeterministic => {
                write!(f, "NOT DETERMINISTIC")
            }
        }
    }
}

/// Represent the expression body of a `CREATE FUNCTION` statement as well as
/// where within the statement, the body shows up.
///
/// [BigQuery]: https://cloud.google.com/bigquery/docs/reference/standard-sql/data-definition-language#syntax_11
/// [Postgres]: https://www.postgresql.org/docs/15/sql-createfunction.html
#[derive(Debug, Clone, PartialEq, PartialOrd, Eq, Ord, Hash)]
#[cfg_attr(feature = "serde", derive(Serialize, Deserialize))]
#[cfg_attr(feature = "visitor", derive(Visit, VisitMut))]
pub enum CreateFunctionBody {
    /// A function body expression using the 'AS' keyword and shows up
    /// before any `OPTIONS` clause.
    ///
    /// Example:
    /// ```sql
    /// CREATE FUNCTION myfunc(x FLOAT64, y FLOAT64) RETURNS FLOAT64
    /// AS (x * y)
    /// OPTIONS(description="desc");
    /// ```
    ///
    /// [BigQuery]: https://cloud.google.com/bigquery/docs/reference/standard-sql/data-definition-language#syntax_11
    AsBeforeOptions(Expr),
    /// A function body expression using the 'AS' keyword and shows up
    /// after any `OPTIONS` clause.
    ///
    /// Example:
    /// ```sql
    /// CREATE FUNCTION myfunc(x FLOAT64, y FLOAT64) RETURNS FLOAT64
    /// OPTIONS(description="desc")
    /// AS (x * y);
    /// ```
    ///
    /// [BigQuery]: https://cloud.google.com/bigquery/docs/reference/standard-sql/data-definition-language#syntax_11
    AsAfterOptions(Expr),
    /// Function body expression using the 'RETURN' keyword.
    ///
    /// Example:
    /// ```sql
    /// CREATE FUNCTION myfunc(a INTEGER, IN b INTEGER = 1) RETURNS INTEGER
    /// LANGUAGE SQL
    /// RETURN a + b;
    /// ```
    ///
    /// [Postgres]: https://www.postgresql.org/docs/current/sql-createfunction.html
    Return(Expr),
}

#[derive(Debug, Clone, PartialEq, PartialOrd, Eq, Ord, Hash)]
#[cfg_attr(feature = "serde", derive(Serialize, Deserialize))]
#[cfg_attr(feature = "visitor", derive(Visit, VisitMut))]
pub enum CreateFunctionUsing {
    Jar(String),
    File(String),
    Archive(String),
}

impl fmt::Display for CreateFunctionUsing {
    fn fmt(&self, f: &mut fmt::Formatter) -> fmt::Result {
        write!(f, "USING ")?;
        match self {
            CreateFunctionUsing::Jar(uri) => write!(f, "JAR '{uri}'"),
            CreateFunctionUsing::File(uri) => write!(f, "FILE '{uri}'"),
            CreateFunctionUsing::Archive(uri) => write!(f, "ARCHIVE '{uri}'"),
        }
    }
}

/// `NAME = <EXPR>` arguments for DuckDB macros
///
/// See [Create Macro - DuckDB](https://duckdb.org/docs/sql/statements/create_macro)
/// for more details
#[derive(Debug, Clone, PartialEq, PartialOrd, Eq, Ord, Hash)]
#[cfg_attr(feature = "serde", derive(Serialize, Deserialize))]
#[cfg_attr(feature = "visitor", derive(Visit, VisitMut))]
pub struct MacroArg {
    pub name: Ident,
    pub default_expr: Option<Expr>,
}

impl MacroArg {
    /// Returns an argument with name.
    pub fn new(name: &str) -> Self {
        Self {
            name: name.into(),
            default_expr: None,
        }
    }
}

impl fmt::Display for MacroArg {
    fn fmt(&self, f: &mut fmt::Formatter) -> fmt::Result {
        write!(f, "{}", self.name)?;
        if let Some(default_expr) = &self.default_expr {
            write!(f, " := {default_expr}")?;
        }
        Ok(())
    }
}

#[derive(Debug, Clone, PartialEq, PartialOrd, Eq, Ord, Hash)]
#[cfg_attr(feature = "serde", derive(Serialize, Deserialize))]
#[cfg_attr(feature = "visitor", derive(Visit, VisitMut))]
pub enum MacroDefinition {
    Expr(Expr),
    Table(Box<Query>),
}

impl fmt::Display for MacroDefinition {
    fn fmt(&self, f: &mut fmt::Formatter) -> fmt::Result {
        match self {
            MacroDefinition::Expr(expr) => write!(f, "{expr}")?,
            MacroDefinition::Table(query) => write!(f, "{query}")?,
        }
        Ok(())
    }
}

/// Schema possible naming variants ([1]).
///
/// [1]: https://jakewheat.github.io/sql-overview/sql-2016-foundation-grammar.html#schema-definition
#[derive(Debug, Clone, PartialEq, PartialOrd, Eq, Ord, Hash)]
#[cfg_attr(feature = "serde", derive(Serialize, Deserialize))]
#[cfg_attr(feature = "visitor", derive(Visit, VisitMut))]
pub enum SchemaName {
    /// Only schema name specified: `<schema name>`.
    Simple(ObjectName),
    /// Only authorization identifier specified: `AUTHORIZATION <schema authorization identifier>`.
    UnnamedAuthorization(Ident),
    /// Both schema name and authorization identifier specified: `<schema name>  AUTHORIZATION <schema authorization identifier>`.
    NamedAuthorization(ObjectName, Ident),
}

impl fmt::Display for SchemaName {
    fn fmt(&self, f: &mut fmt::Formatter<'_>) -> fmt::Result {
        match self {
            SchemaName::Simple(name) => {
                write!(f, "{name}")
            }
            SchemaName::UnnamedAuthorization(authorization) => {
                write!(f, "AUTHORIZATION {authorization}")
            }
            SchemaName::NamedAuthorization(name, authorization) => {
                write!(f, "{name} AUTHORIZATION {authorization}")
            }
        }
    }
}

/// Fulltext search modifiers ([1]).
///
/// [1]: https://dev.mysql.com/doc/refman/8.0/en/fulltext-search.html#function_match
#[derive(Debug, Clone, PartialEq, PartialOrd, Eq, Ord, Hash)]
#[cfg_attr(feature = "serde", derive(Serialize, Deserialize))]
#[cfg_attr(feature = "visitor", derive(Visit, VisitMut))]
pub enum SearchModifier {
    /// `IN NATURAL LANGUAGE MODE`.
    InNaturalLanguageMode,
    /// `IN NATURAL LANGUAGE MODE WITH QUERY EXPANSION`.
    InNaturalLanguageModeWithQueryExpansion,
    ///`IN BOOLEAN MODE`.
    InBooleanMode,
    ///`WITH QUERY EXPANSION`.
    WithQueryExpansion,
}

impl fmt::Display for SearchModifier {
    fn fmt(&self, f: &mut fmt::Formatter<'_>) -> fmt::Result {
        match self {
            Self::InNaturalLanguageMode => {
                write!(f, "IN NATURAL LANGUAGE MODE")?;
            }
            Self::InNaturalLanguageModeWithQueryExpansion => {
                write!(f, "IN NATURAL LANGUAGE MODE WITH QUERY EXPANSION")?;
            }
            Self::InBooleanMode => {
                write!(f, "IN BOOLEAN MODE")?;
            }
            Self::WithQueryExpansion => {
                write!(f, "WITH QUERY EXPANSION")?;
            }
        }

        Ok(())
    }
}

#[derive(Debug, Clone, PartialEq, PartialOrd, Eq, Ord, Hash)]
#[cfg_attr(feature = "serde", derive(Serialize, Deserialize))]
#[cfg_attr(feature = "visitor", derive(Visit, VisitMut))]
pub struct LockTable {
    pub table: Ident,
    pub alias: Option<Ident>,
    pub lock_type: LockTableType,
}

impl fmt::Display for LockTable {
    fn fmt(&self, f: &mut fmt::Formatter<'_>) -> fmt::Result {
        let Self {
            table: tbl_name,
            alias,
            lock_type,
        } = self;

        write!(f, "{tbl_name} ")?;
        if let Some(alias) = alias {
            write!(f, "AS {alias} ")?;
        }
        write!(f, "{lock_type}")?;
        Ok(())
    }
}

#[derive(Debug, Clone, PartialEq, PartialOrd, Eq, Ord, Hash)]
#[cfg_attr(feature = "serde", derive(Serialize, Deserialize))]
#[cfg_attr(feature = "visitor", derive(Visit, VisitMut))]
pub enum LockTableType {
    Read { local: bool },
    Write { low_priority: bool },
}

impl fmt::Display for LockTableType {
    fn fmt(&self, f: &mut fmt::Formatter<'_>) -> fmt::Result {
        match self {
            Self::Read { local } => {
                write!(f, "READ")?;
                if *local {
                    write!(f, " LOCAL")?;
                }
            }
            Self::Write { low_priority } => {
                if *low_priority {
                    write!(f, "LOW_PRIORITY ")?;
                }
                write!(f, "WRITE")?;
            }
        }

        Ok(())
    }
}

#[derive(Debug, Clone, PartialEq, PartialOrd, Eq, Ord, Hash)]
#[cfg_attr(feature = "serde", derive(Serialize, Deserialize))]
#[cfg_attr(feature = "visitor", derive(Visit, VisitMut))]
pub struct HiveSetLocation {
    pub has_set: bool,
    pub location: Ident,
}

impl fmt::Display for HiveSetLocation {
    fn fmt(&self, f: &mut fmt::Formatter<'_>) -> fmt::Result {
        if self.has_set {
            write!(f, "SET ")?;
        }
        write!(f, "LOCATION {}", self.location)
    }
}

/// MySQL `ALTER TABLE` only  [FIRST | AFTER column_name]
#[allow(clippy::large_enum_variant)]
#[derive(Debug, Clone, PartialEq, PartialOrd, Eq, Ord, Hash)]
#[cfg_attr(feature = "serde", derive(Serialize, Deserialize))]
#[cfg_attr(feature = "visitor", derive(Visit, VisitMut))]
pub enum MySQLColumnPosition {
    First,
    After(Ident),
}

impl Display for MySQLColumnPosition {
    fn fmt(&self, f: &mut fmt::Formatter) -> fmt::Result {
        match self {
            MySQLColumnPosition::First => write!(f, "FIRST"),
            MySQLColumnPosition::After(ident) => {
                let column_name = &ident.value;
                write!(f, "AFTER {column_name}")
            }
        }
    }
}

/// MySQL `CREATE VIEW` algorithm parameter: [ALGORITHM = {UNDEFINED | MERGE | TEMPTABLE}]
#[derive(Debug, Clone, PartialEq, PartialOrd, Eq, Ord, Hash)]
#[cfg_attr(feature = "serde", derive(Serialize, Deserialize))]
#[cfg_attr(feature = "visitor", derive(Visit, VisitMut))]
pub enum CreateViewAlgorithm {
    Undefined,
    Merge,
    TempTable,
}

impl Display for CreateViewAlgorithm {
    fn fmt(&self, f: &mut fmt::Formatter) -> fmt::Result {
        match self {
            CreateViewAlgorithm::Undefined => write!(f, "UNDEFINED"),
            CreateViewAlgorithm::Merge => write!(f, "MERGE"),
            CreateViewAlgorithm::TempTable => write!(f, "TEMPTABLE"),
        }
    }
}
/// MySQL `CREATE VIEW` security parameter: [SQL SECURITY { DEFINER | INVOKER }]
#[derive(Debug, Clone, PartialEq, PartialOrd, Eq, Ord, Hash)]
#[cfg_attr(feature = "serde", derive(Serialize, Deserialize))]
#[cfg_attr(feature = "visitor", derive(Visit, VisitMut))]
pub enum CreateViewSecurity {
    Definer,
    Invoker,
}

impl Display for CreateViewSecurity {
    fn fmt(&self, f: &mut fmt::Formatter) -> fmt::Result {
        match self {
            CreateViewSecurity::Definer => write!(f, "DEFINER"),
            CreateViewSecurity::Invoker => write!(f, "INVOKER"),
        }
    }
}

/// [MySQL] `CREATE VIEW` additional parameters
///
/// [MySQL]: https://dev.mysql.com/doc/refman/9.1/en/create-view.html
#[derive(Debug, Clone, PartialEq, PartialOrd, Eq, Ord, Hash)]
#[cfg_attr(feature = "serde", derive(Serialize, Deserialize))]
#[cfg_attr(feature = "visitor", derive(Visit, VisitMut))]
pub struct CreateViewParams {
    pub algorithm: Option<CreateViewAlgorithm>,
    pub definer: Option<GranteeName>,
    pub security: Option<CreateViewSecurity>,
}

impl Display for CreateViewParams {
    fn fmt(&self, f: &mut fmt::Formatter<'_>) -> fmt::Result {
        let CreateViewParams {
            algorithm,
            definer,
            security,
        } = self;
        if let Some(algorithm) = algorithm {
            write!(f, "ALGORITHM = {algorithm} ")?;
        }
        if let Some(definers) = definer {
            write!(f, "DEFINER = {definers} ")?;
        }
        if let Some(security) = security {
            write!(f, "SQL SECURITY {security} ")?;
        }
        Ok(())
    }
}

/// Engine of DB. Some warehouse has parameters of engine, e.g. [clickhouse]
///
/// [clickhouse]: https://clickhouse.com/docs/en/engines/table-engines
#[derive(Debug, Clone, PartialEq, PartialOrd, Eq, Ord, Hash)]
#[cfg_attr(feature = "serde", derive(Serialize, Deserialize))]
#[cfg_attr(feature = "visitor", derive(Visit, VisitMut))]
pub struct TableEngine {
    pub name: String,
    pub parameters: Option<Vec<Ident>>,
}

impl Display for TableEngine {
    fn fmt(&self, f: &mut fmt::Formatter) -> fmt::Result {
        write!(f, "{}", self.name)?;

        if let Some(parameters) = self.parameters.as_ref() {
            write!(f, "({})", display_comma_separated(parameters))?;
        }

        Ok(())
    }
}

/// Snowflake `WITH ROW ACCESS POLICY policy_name ON (identifier, ...)`
///
/// <https://docs.snowflake.com/en/sql-reference/sql/create-table>
/// <https://docs.snowflake.com/en/user-guide/security-row-intro>
#[derive(Debug, Clone, PartialEq, PartialOrd, Eq, Ord, Hash)]
#[cfg_attr(feature = "serde", derive(Serialize, Deserialize))]
#[cfg_attr(feature = "visitor", derive(Visit, VisitMut))]
pub struct RowAccessPolicy {
    pub policy: ObjectName,
    pub on: Vec<Ident>,
}

impl RowAccessPolicy {
    pub fn new(policy: ObjectName, on: Vec<Ident>) -> Self {
        Self { policy, on }
    }
}

impl Display for RowAccessPolicy {
    fn fmt(&self, f: &mut fmt::Formatter) -> fmt::Result {
        write!(
            f,
            "WITH ROW ACCESS POLICY {} ON ({})",
            self.policy,
            display_comma_separated(self.on.as_slice())
        )
    }
}

/// Snowflake `WITH TAG ( tag_name = '<tag_value>', ...)`
///
/// <https://docs.snowflake.com/en/sql-reference/sql/create-table>
#[derive(Debug, Clone, PartialEq, PartialOrd, Eq, Ord, Hash)]
#[cfg_attr(feature = "serde", derive(Serialize, Deserialize))]
#[cfg_attr(feature = "visitor", derive(Visit, VisitMut))]
pub struct Tag {
    pub key: Ident,
    pub value: String,
}

impl Tag {
    pub fn new(key: Ident, value: String) -> Self {
        Self { key, value }
    }
}

impl Display for Tag {
    fn fmt(&self, f: &mut fmt::Formatter<'_>) -> fmt::Result {
        write!(f, "{}='{}'", self.key, self.value)
    }
}

/// Helper to indicate if a comment includes the `=` in the display form
#[derive(Debug, Clone, PartialEq, PartialOrd, Eq, Ord, Hash)]
#[cfg_attr(feature = "serde", derive(Serialize, Deserialize))]
#[cfg_attr(feature = "visitor", derive(Visit, VisitMut))]
pub enum CommentDef {
    /// Includes `=` when printing the comment, as `COMMENT = 'comment'`
    /// Does not include `=` when printing the comment, as `COMMENT 'comment'`
    WithEq(String),
    WithoutEq(String),
    // For Hive dialect, the table comment is after the column definitions without `=`,
    // so we need to add an extra variant to allow to identify this case when displaying.
    // [Hive](https://cwiki.apache.org/confluence/display/Hive/LanguageManual+DDL#LanguageManualDDL-CreateTable)
    AfterColumnDefsWithoutEq(String),
}

impl Display for CommentDef {
    fn fmt(&self, f: &mut fmt::Formatter<'_>) -> fmt::Result {
        match self {
            CommentDef::WithEq(comment)
            | CommentDef::WithoutEq(comment)
            | CommentDef::AfterColumnDefsWithoutEq(comment) => write!(f, "{comment}"),
        }
    }
}

/// Helper to indicate if a collection should be wrapped by a symbol in the display form
///
/// [`Display`] is implemented for every [`Vec<T>`] where `T: Display`.
/// The string output is a comma separated list for the vec items
///
/// # Examples
/// ```
/// # use sqlparser::ast::WrappedCollection;
/// let items = WrappedCollection::Parentheses(vec!["one", "two", "three"]);
/// assert_eq!("(one, two, three)", items.to_string());
///
/// let items = WrappedCollection::NoWrapping(vec!["one", "two", "three"]);
/// assert_eq!("one, two, three", items.to_string());
/// ```
#[derive(Debug, Clone, PartialEq, PartialOrd, Eq, Ord, Hash)]
#[cfg_attr(feature = "serde", derive(Serialize, Deserialize))]
#[cfg_attr(feature = "visitor", derive(Visit, VisitMut))]
pub enum WrappedCollection<T> {
    /// Print the collection without wrapping symbols, as `item, item, item`
    NoWrapping(T),
    /// Wraps the collection in Parentheses, as `(item, item, item)`
    Parentheses(T),
}

impl<T> Display for WrappedCollection<Vec<T>>
where
    T: Display,
{
    fn fmt(&self, f: &mut fmt::Formatter<'_>) -> fmt::Result {
        match self {
            WrappedCollection::NoWrapping(inner) => {
                write!(f, "{}", display_comma_separated(inner.as_slice()))
            }
            WrappedCollection::Parentheses(inner) => {
                write!(f, "({})", display_comma_separated(inner.as_slice()))
            }
        }
    }
}

/// Represents a single PostgreSQL utility option.
///
/// A utility option is a key-value pair where the key is an identifier (IDENT) and the value
/// can be one of the following:
/// - A number with an optional sign (`+` or `-`). Example: `+10`, `-10.2`, `3`
/// - A non-keyword string. Example: `option1`, `'option2'`, `"option3"`
/// - keyword: `TRUE`, `FALSE`, `ON` (`off` is also accept).
/// - Empty. Example: `ANALYZE` (identifier only)
///
/// Utility options are used in various PostgreSQL DDL statements, including statements such as
/// `CLUSTER`, `EXPLAIN`, `VACUUM`, and `REINDEX`. These statements format options as `( option [, ...] )`.
///
/// [CLUSTER](https://www.postgresql.org/docs/current/sql-cluster.html)
/// [EXPLAIN](https://www.postgresql.org/docs/current/sql-explain.html)
/// [VACUUM](https://www.postgresql.org/docs/current/sql-vacuum.html)
/// [REINDEX](https://www.postgresql.org/docs/current/sql-reindex.html)
///
/// For example, the `EXPLAIN` AND `VACUUM` statements with options might look like this:
/// ```sql
/// EXPLAIN (ANALYZE, VERBOSE TRUE, FORMAT TEXT) SELECT * FROM my_table;
///
/// VACCUM (VERBOSE, ANALYZE ON, PARALLEL 10) my_table;
/// ```
#[derive(Debug, Clone, PartialEq, PartialOrd, Eq, Ord, Hash)]
#[cfg_attr(feature = "serde", derive(Serialize, Deserialize))]
#[cfg_attr(feature = "visitor", derive(Visit, VisitMut))]
pub struct UtilityOption {
    pub name: Ident,
    pub arg: Option<Expr>,
}

impl Display for UtilityOption {
    fn fmt(&self, f: &mut fmt::Formatter<'_>) -> fmt::Result {
        if let Some(ref arg) = self.arg {
            write!(f, "{} {}", self.name, arg)
        } else {
            write!(f, "{}", self.name)
        }
    }
}

/// Represents the different options available for `SHOW`
/// statements to filter the results. Example from Snowflake:
/// <https://docs.snowflake.com/en/sql-reference/sql/show-tables>
#[derive(Debug, Clone, PartialEq, PartialOrd, Eq, Ord, Hash)]
#[cfg_attr(feature = "serde", derive(Serialize, Deserialize))]
#[cfg_attr(feature = "visitor", derive(Visit, VisitMut))]
pub struct ShowStatementOptions {
    pub show_in: Option<ShowStatementIn>,
    pub starts_with: Option<Value>,
    pub limit: Option<Expr>,
    pub limit_from: Option<Value>,
    pub filter_position: Option<ShowStatementFilterPosition>,
}

impl Display for ShowStatementOptions {
    fn fmt(&self, f: &mut fmt::Formatter<'_>) -> fmt::Result {
        let (like_in_infix, like_in_suffix) = match &self.filter_position {
            Some(ShowStatementFilterPosition::Infix(filter)) => {
                (format!(" {filter}"), "".to_string())
            }
            Some(ShowStatementFilterPosition::Suffix(filter)) => {
                ("".to_string(), format!(" {filter}"))
            }
            None => ("".to_string(), "".to_string()),
        };
        write!(
            f,
            "{like_in_infix}{show_in}{starts_with}{limit}{from}{like_in_suffix}",
            show_in = match &self.show_in {
                Some(i) => format!(" {i}"),
                None => String::new(),
            },
            starts_with = match &self.starts_with {
                Some(s) => format!(" STARTS WITH {s}"),
                None => String::new(),
            },
            limit = match &self.limit {
                Some(l) => format!(" LIMIT {l}"),
                None => String::new(),
            },
            from = match &self.limit_from {
                Some(f) => format!(" FROM {f}"),
                None => String::new(),
            }
        )?;
        Ok(())
    }
}

#[derive(Debug, Clone, PartialEq, PartialOrd, Eq, Ord, Hash)]
#[cfg_attr(feature = "serde", derive(Serialize, Deserialize))]
#[cfg_attr(feature = "visitor", derive(Visit, VisitMut))]
pub enum ShowStatementFilterPosition {
    Infix(ShowStatementFilter), // For example: SHOW COLUMNS LIKE '%name%' IN TABLE tbl
    Suffix(ShowStatementFilter), // For example: SHOW COLUMNS IN tbl LIKE '%name%'
}

#[derive(Debug, Clone, PartialEq, PartialOrd, Eq, Ord, Hash)]
#[cfg_attr(feature = "serde", derive(Serialize, Deserialize))]
#[cfg_attr(feature = "visitor", derive(Visit, VisitMut))]
pub enum ShowStatementInParentType {
    Account,
    Database,
    Schema,
    Table,
    View,
}

impl fmt::Display for ShowStatementInParentType {
    fn fmt(&self, f: &mut fmt::Formatter) -> fmt::Result {
        match self {
            ShowStatementInParentType::Account => write!(f, "ACCOUNT"),
            ShowStatementInParentType::Database => write!(f, "DATABASE"),
            ShowStatementInParentType::Schema => write!(f, "SCHEMA"),
            ShowStatementInParentType::Table => write!(f, "TABLE"),
            ShowStatementInParentType::View => write!(f, "VIEW"),
        }
    }
}

#[derive(Debug, Clone, PartialEq, PartialOrd, Eq, Ord, Hash)]
#[cfg_attr(feature = "serde", derive(Serialize, Deserialize))]
#[cfg_attr(feature = "visitor", derive(Visit, VisitMut))]
pub struct ShowStatementIn {
    pub clause: ShowStatementInClause,
    pub parent_type: Option<ShowStatementInParentType>,
    #[cfg_attr(feature = "visitor", visit(with = "visit_relation"))]
    pub parent_name: Option<ObjectName>,
}

impl fmt::Display for ShowStatementIn {
    fn fmt(&self, f: &mut fmt::Formatter) -> fmt::Result {
        write!(f, "{}", self.clause)?;
        if let Some(parent_type) = &self.parent_type {
            write!(f, " {}", parent_type)?;
        }
        if let Some(parent_name) = &self.parent_name {
            write!(f, " {}", parent_name)?;
        }
        Ok(())
    }
}

/// MSSQL's json null clause
///
/// ```plaintext
/// <json_null_clause> ::=
///       NULL ON NULL
///     | ABSENT ON NULL
/// ```
///
/// <https://learn.microsoft.com/en-us/sql/t-sql/functions/json-object-transact-sql?view=sql-server-ver16#json_null_clause>
#[derive(Debug, Clone, PartialEq, PartialOrd, Eq, Ord, Hash)]
#[cfg_attr(feature = "serde", derive(Serialize, Deserialize))]
#[cfg_attr(feature = "visitor", derive(Visit, VisitMut))]
pub enum JsonNullClause {
    NullOnNull,
    AbsentOnNull,
}

impl Display for JsonNullClause {
    fn fmt(&self, f: &mut fmt::Formatter<'_>) -> fmt::Result {
        match self {
            JsonNullClause::NullOnNull => write!(f, "NULL ON NULL"),
            JsonNullClause::AbsentOnNull => write!(f, "ABSENT ON NULL"),
        }
    }
}

/// rename object definition
#[derive(Debug, Clone, PartialEq, PartialOrd, Eq, Ord, Hash)]
#[cfg_attr(feature = "serde", derive(Serialize, Deserialize))]
#[cfg_attr(feature = "visitor", derive(Visit, VisitMut))]
pub struct RenameTable {
    pub old_name: ObjectName,
    pub new_name: ObjectName,
}

impl fmt::Display for RenameTable {
    fn fmt(&self, f: &mut fmt::Formatter) -> fmt::Result {
        write!(f, "{} TO {}", self.old_name, self.new_name)?;
        Ok(())
    }
}

/// Represents the referenced table in an `INSERT INTO` statement
#[derive(Debug, Clone, PartialEq, PartialOrd, Eq, Ord, Hash)]
#[cfg_attr(feature = "serde", derive(Serialize, Deserialize))]
#[cfg_attr(feature = "visitor", derive(Visit, VisitMut))]
pub enum TableObject {
    /// Table specified by name.
    /// Example:
    /// ```sql
    /// INSERT INTO my_table
    /// ```
    TableName(#[cfg_attr(feature = "visitor", visit(with = "visit_relation"))] ObjectName),

    /// Table specified as a function.
    /// Example:
    /// ```sql
    /// INSERT INTO TABLE FUNCTION remote('localhost', default.simple_table)
    /// ```
    /// [Clickhouse](https://clickhouse.com/docs/en/sql-reference/table-functions)
    TableFunction(Function),
}

impl fmt::Display for TableObject {
    fn fmt(&self, f: &mut fmt::Formatter) -> fmt::Result {
        match self {
            Self::TableName(table_name) => write!(f, "{table_name}"),
            Self::TableFunction(func) => write!(f, "FUNCTION {}", func),
        }
    }
}

#[derive(Debug, Clone, PartialEq, PartialOrd, Eq, Ord, Hash)]
#[cfg_attr(feature = "serde", derive(Serialize, Deserialize))]
#[cfg_attr(feature = "visitor", derive(Visit, VisitMut))]
pub enum SetSessionParamKind {
    Generic(SetSessionParamGeneric),
    IdentityInsert(SetSessionParamIdentityInsert),
    Offsets(SetSessionParamOffsets),
    Statistics(SetSessionParamStatistics),
}

impl fmt::Display for SetSessionParamKind {
    fn fmt(&self, f: &mut fmt::Formatter) -> fmt::Result {
        match self {
            SetSessionParamKind::Generic(x) => write!(f, "{x}"),
            SetSessionParamKind::IdentityInsert(x) => write!(f, "{x}"),
            SetSessionParamKind::Offsets(x) => write!(f, "{x}"),
            SetSessionParamKind::Statistics(x) => write!(f, "{x}"),
        }
    }
}

#[derive(Debug, Clone, PartialEq, PartialOrd, Eq, Ord, Hash)]
#[cfg_attr(feature = "serde", derive(Serialize, Deserialize))]
#[cfg_attr(feature = "visitor", derive(Visit, VisitMut))]
pub struct SetSessionParamGeneric {
    pub names: Vec<String>,
    pub value: String,
}

impl fmt::Display for SetSessionParamGeneric {
    fn fmt(&self, f: &mut fmt::Formatter) -> fmt::Result {
        write!(f, "{} {}", display_comma_separated(&self.names), self.value)
    }
}

#[derive(Debug, Clone, PartialEq, PartialOrd, Eq, Ord, Hash)]
#[cfg_attr(feature = "serde", derive(Serialize, Deserialize))]
#[cfg_attr(feature = "visitor", derive(Visit, VisitMut))]
pub struct SetSessionParamIdentityInsert {
    pub obj: ObjectName,
    pub value: SessionParamValue,
}

impl fmt::Display for SetSessionParamIdentityInsert {
    fn fmt(&self, f: &mut fmt::Formatter) -> fmt::Result {
        write!(f, "IDENTITY_INSERT {} {}", self.obj, self.value)
    }
}

#[derive(Debug, Clone, PartialEq, PartialOrd, Eq, Ord, Hash)]
#[cfg_attr(feature = "serde", derive(Serialize, Deserialize))]
#[cfg_attr(feature = "visitor", derive(Visit, VisitMut))]
pub struct SetSessionParamOffsets {
    pub keywords: Vec<String>,
    pub value: SessionParamValue,
}

impl fmt::Display for SetSessionParamOffsets {
    fn fmt(&self, f: &mut fmt::Formatter) -> fmt::Result {
        write!(
            f,
            "OFFSETS {} {}",
            display_comma_separated(&self.keywords),
            self.value
        )
    }
}

#[derive(Debug, Clone, PartialEq, PartialOrd, Eq, Ord, Hash)]
#[cfg_attr(feature = "serde", derive(Serialize, Deserialize))]
#[cfg_attr(feature = "visitor", derive(Visit, VisitMut))]
pub struct SetSessionParamStatistics {
    pub topic: SessionParamStatsTopic,
    pub value: SessionParamValue,
}

impl fmt::Display for SetSessionParamStatistics {
    fn fmt(&self, f: &mut fmt::Formatter) -> fmt::Result {
        write!(f, "STATISTICS {} {}", self.topic, self.value)
    }
}

#[derive(Debug, Clone, PartialEq, PartialOrd, Eq, Ord, Hash)]
#[cfg_attr(feature = "serde", derive(Serialize, Deserialize))]
#[cfg_attr(feature = "visitor", derive(Visit, VisitMut))]
pub enum SessionParamStatsTopic {
    IO,
    Profile,
    Time,
    Xml,
}

impl fmt::Display for SessionParamStatsTopic {
    fn fmt(&self, f: &mut fmt::Formatter) -> fmt::Result {
        match self {
            SessionParamStatsTopic::IO => write!(f, "IO"),
            SessionParamStatsTopic::Profile => write!(f, "PROFILE"),
            SessionParamStatsTopic::Time => write!(f, "TIME"),
            SessionParamStatsTopic::Xml => write!(f, "XML"),
        }
    }
}

#[derive(Debug, Clone, PartialEq, PartialOrd, Eq, Ord, Hash)]
#[cfg_attr(feature = "serde", derive(Serialize, Deserialize))]
#[cfg_attr(feature = "visitor", derive(Visit, VisitMut))]
pub enum SessionParamValue {
    On,
    Off,
}

impl fmt::Display for SessionParamValue {
    fn fmt(&self, f: &mut fmt::Formatter) -> fmt::Result {
        match self {
            SessionParamValue::On => write!(f, "ON"),
            SessionParamValue::Off => write!(f, "OFF"),
        }
    }
}

#[cfg(test)]
mod tests {
    use super::*;

    #[test]
    fn test_window_frame_default() {
        let window_frame = WindowFrame::default();
        assert_eq!(WindowFrameBound::Preceding(None), window_frame.start_bound);
    }

    #[test]
    fn test_grouping_sets_display() {
        // a and b in different group
        let grouping_sets = Expr::GroupingSets(vec![
            vec![Expr::Identifier(Ident::new("a"))],
            vec![Expr::Identifier(Ident::new("b"))],
        ]);
        assert_eq!("GROUPING SETS ((a), (b))", format!("{grouping_sets}"));

        // a and b in the same group
        let grouping_sets = Expr::GroupingSets(vec![vec![
            Expr::Identifier(Ident::new("a")),
            Expr::Identifier(Ident::new("b")),
        ]]);
        assert_eq!("GROUPING SETS ((a, b))", format!("{grouping_sets}"));

        // (a, b) and (c, d) in different group
        let grouping_sets = Expr::GroupingSets(vec![
            vec![
                Expr::Identifier(Ident::new("a")),
                Expr::Identifier(Ident::new("b")),
            ],
            vec![
                Expr::Identifier(Ident::new("c")),
                Expr::Identifier(Ident::new("d")),
            ],
        ]);
        assert_eq!("GROUPING SETS ((a, b), (c, d))", format!("{grouping_sets}"));
    }

    #[test]
    fn test_rollup_display() {
        let rollup = Expr::Rollup(vec![vec![Expr::Identifier(Ident::new("a"))]]);
        assert_eq!("ROLLUP (a)", format!("{rollup}"));

        let rollup = Expr::Rollup(vec![vec![
            Expr::Identifier(Ident::new("a")),
            Expr::Identifier(Ident::new("b")),
        ]]);
        assert_eq!("ROLLUP ((a, b))", format!("{rollup}"));

        let rollup = Expr::Rollup(vec![
            vec![Expr::Identifier(Ident::new("a"))],
            vec![Expr::Identifier(Ident::new("b"))],
        ]);
        assert_eq!("ROLLUP (a, b)", format!("{rollup}"));

        let rollup = Expr::Rollup(vec![
            vec![Expr::Identifier(Ident::new("a"))],
            vec![
                Expr::Identifier(Ident::new("b")),
                Expr::Identifier(Ident::new("c")),
            ],
            vec![Expr::Identifier(Ident::new("d"))],
        ]);
        assert_eq!("ROLLUP (a, (b, c), d)", format!("{rollup}"));
    }

    #[test]
    fn test_cube_display() {
        let cube = Expr::Cube(vec![vec![Expr::Identifier(Ident::new("a"))]]);
        assert_eq!("CUBE (a)", format!("{cube}"));

        let cube = Expr::Cube(vec![vec![
            Expr::Identifier(Ident::new("a")),
            Expr::Identifier(Ident::new("b")),
        ]]);
        assert_eq!("CUBE ((a, b))", format!("{cube}"));

        let cube = Expr::Cube(vec![
            vec![Expr::Identifier(Ident::new("a"))],
            vec![Expr::Identifier(Ident::new("b"))],
        ]);
        assert_eq!("CUBE (a, b)", format!("{cube}"));

        let cube = Expr::Cube(vec![
            vec![Expr::Identifier(Ident::new("a"))],
            vec![
                Expr::Identifier(Ident::new("b")),
                Expr::Identifier(Ident::new("c")),
            ],
            vec![Expr::Identifier(Ident::new("d"))],
        ]);
        assert_eq!("CUBE (a, (b, c), d)", format!("{cube}"));
    }

    #[test]
    fn test_interval_display() {
        let interval = Expr::Interval(Interval {
            value: Box::new(Expr::Value(Value::SingleQuotedString(String::from(
                "123:45.67",
            )))),
            leading_field: Some(DateTimeField::Minute),
            leading_precision: Some(10),
            last_field: Some(DateTimeField::Second),
            fractional_seconds_precision: Some(9),
        });
        assert_eq!(
            "INTERVAL '123:45.67' MINUTE (10) TO SECOND (9)",
            format!("{interval}"),
        );

        let interval = Expr::Interval(Interval {
            value: Box::new(Expr::Value(Value::SingleQuotedString(String::from("5")))),
            leading_field: Some(DateTimeField::Second),
            leading_precision: Some(1),
            last_field: None,
            fractional_seconds_precision: Some(3),
        });
        assert_eq!("INTERVAL '5' SECOND (1, 3)", format!("{interval}"));
    }

    #[test]
    fn test_one_or_many_with_parens_deref() {
        use core::ops::Index;

        let one = OneOrManyWithParens::One("a");

        assert_eq!(one.deref(), &["a"]);
        assert_eq!(<OneOrManyWithParens<_> as Deref>::deref(&one), &["a"]);

        assert_eq!(one[0], "a");
        assert_eq!(one.index(0), &"a");
        assert_eq!(
            <<OneOrManyWithParens<_> as Deref>::Target as Index<usize>>::index(&one, 0),
            &"a"
        );

        assert_eq!(one.len(), 1);
        assert_eq!(<OneOrManyWithParens<_> as Deref>::Target::len(&one), 1);

        let many1 = OneOrManyWithParens::Many(vec!["b"]);

        assert_eq!(many1.deref(), &["b"]);
        assert_eq!(<OneOrManyWithParens<_> as Deref>::deref(&many1), &["b"]);

        assert_eq!(many1[0], "b");
        assert_eq!(many1.index(0), &"b");
        assert_eq!(
            <<OneOrManyWithParens<_> as Deref>::Target as Index<usize>>::index(&many1, 0),
            &"b"
        );

        assert_eq!(many1.len(), 1);
        assert_eq!(<OneOrManyWithParens<_> as Deref>::Target::len(&many1), 1);

        let many2 = OneOrManyWithParens::Many(vec!["c", "d"]);

        assert_eq!(many2.deref(), &["c", "d"]);
        assert_eq!(
            <OneOrManyWithParens<_> as Deref>::deref(&many2),
            &["c", "d"]
        );

        assert_eq!(many2[0], "c");
        assert_eq!(many2.index(0), &"c");
        assert_eq!(
            <<OneOrManyWithParens<_> as Deref>::Target as Index<usize>>::index(&many2, 0),
            &"c"
        );

        assert_eq!(many2[1], "d");
        assert_eq!(many2.index(1), &"d");
        assert_eq!(
            <<OneOrManyWithParens<_> as Deref>::Target as Index<usize>>::index(&many2, 1),
            &"d"
        );

        assert_eq!(many2.len(), 2);
        assert_eq!(<OneOrManyWithParens<_> as Deref>::Target::len(&many2), 2);
    }

    #[test]
    fn test_one_or_many_with_parens_as_ref() {
        let one = OneOrManyWithParens::One("a");

        assert_eq!(one.as_ref(), &["a"]);
        assert_eq!(<OneOrManyWithParens<_> as AsRef<_>>::as_ref(&one), &["a"]);

        let many1 = OneOrManyWithParens::Many(vec!["b"]);

        assert_eq!(many1.as_ref(), &["b"]);
        assert_eq!(<OneOrManyWithParens<_> as AsRef<_>>::as_ref(&many1), &["b"]);

        let many2 = OneOrManyWithParens::Many(vec!["c", "d"]);

        assert_eq!(many2.as_ref(), &["c", "d"]);
        assert_eq!(
            <OneOrManyWithParens<_> as AsRef<_>>::as_ref(&many2),
            &["c", "d"]
        );
    }

    #[test]
    fn test_one_or_many_with_parens_ref_into_iter() {
        let one = OneOrManyWithParens::One("a");

        assert_eq!(Vec::from_iter(&one), vec![&"a"]);

        let many1 = OneOrManyWithParens::Many(vec!["b"]);

        assert_eq!(Vec::from_iter(&many1), vec![&"b"]);

        let many2 = OneOrManyWithParens::Many(vec!["c", "d"]);

        assert_eq!(Vec::from_iter(&many2), vec![&"c", &"d"]);
    }

    #[test]
    fn test_one_or_many_with_parens_value_into_iter() {
        use core::iter::once;

        //tests that our iterator implemented methods behaves exactly as it's inner iterator, at every step up to n calls to next/next_back
        fn test_steps<I>(ours: OneOrManyWithParens<usize>, inner: I, n: usize)
        where
            I: IntoIterator<Item = usize, IntoIter: DoubleEndedIterator + Clone> + Clone,
        {
            fn checks<I>(ours: OneOrManyWithParensIntoIter<usize>, inner: I)
            where
                I: Iterator<Item = usize> + Clone + DoubleEndedIterator,
            {
                assert_eq!(ours.size_hint(), inner.size_hint());
                assert_eq!(ours.clone().count(), inner.clone().count());

                assert_eq!(
                    ours.clone().fold(1, |a, v| a + v),
                    inner.clone().fold(1, |a, v| a + v)
                );

                assert_eq!(Vec::from_iter(ours.clone()), Vec::from_iter(inner.clone()));
                assert_eq!(
                    Vec::from_iter(ours.clone().rev()),
                    Vec::from_iter(inner.clone().rev())
                );
            }

            let mut ours_next = ours.clone().into_iter();
            let mut inner_next = inner.clone().into_iter();

            for _ in 0..n {
                checks(ours_next.clone(), inner_next.clone());

                assert_eq!(ours_next.next(), inner_next.next());
            }

            let mut ours_next_back = ours.clone().into_iter();
            let mut inner_next_back = inner.clone().into_iter();

            for _ in 0..n {
                checks(ours_next_back.clone(), inner_next_back.clone());

                assert_eq!(ours_next_back.next_back(), inner_next_back.next_back());
            }

            let mut ours_mixed = ours.clone().into_iter();
            let mut inner_mixed = inner.clone().into_iter();

            for i in 0..n {
                checks(ours_mixed.clone(), inner_mixed.clone());

                if i % 2 == 0 {
                    assert_eq!(ours_mixed.next_back(), inner_mixed.next_back());
                } else {
                    assert_eq!(ours_mixed.next(), inner_mixed.next());
                }
            }

            let mut ours_mixed2 = ours.into_iter();
            let mut inner_mixed2 = inner.into_iter();

            for i in 0..n {
                checks(ours_mixed2.clone(), inner_mixed2.clone());

                if i % 2 == 0 {
                    assert_eq!(ours_mixed2.next(), inner_mixed2.next());
                } else {
                    assert_eq!(ours_mixed2.next_back(), inner_mixed2.next_back());
                }
            }
        }

        test_steps(OneOrManyWithParens::One(1), once(1), 3);
        test_steps(OneOrManyWithParens::Many(vec![2]), vec![2], 3);
        test_steps(OneOrManyWithParens::Many(vec![3, 4]), vec![3, 4], 4);
    }
}<|MERGE_RESOLUTION|>--- conflicted
+++ resolved
@@ -3431,39 +3431,6 @@
     ///
     /// See Mysql <https://dev.mysql.com/doc/refman/9.1/en/rename-table.html>
     RenameTable(Vec<RenameTable>),
-<<<<<<< HEAD
-    /// RaiseError (MSSQL)
-    /// RAISERROR ( { msg_id | msg_str | @local_variable }
-    /// { , severity , state }
-    /// [ , argument [ , ...n ] ] )
-    /// [ WITH option [ , ...n ] ]
-    RaisError {
-        message: Box<Expr>,
-        severity: Box<Expr>,
-        state: Box<Expr>,
-        arguments: Vec<Expr>,
-        options: Vec<RaisErrorOption>,
-    },
-}
-
-#[derive(Debug, Clone, PartialEq, PartialOrd, Eq, Ord, Hash)]
-#[cfg_attr(feature = "serde", derive(Serialize, Deserialize))]
-#[cfg_attr(feature = "visitor", derive(Visit, VisitMut))]
-pub enum RaisErrorOption {
-    Log,
-    NoWait,
-    SetError,
-}
-
-impl fmt::Display for RaisErrorOption {
-    fn fmt(&self, f: &mut fmt::Formatter) -> fmt::Result {
-        match self {
-            RaisErrorOption::Log => write!(f, "LOG"),
-            RaisErrorOption::NoWait => write!(f, "NOWAIT"),
-            RaisErrorOption::SetError => write!(f, "SETERROR"),
-        }
-    }
-=======
     /// Snowflake `LIST`
     /// See: <https://docs.snowflake.com/en/sql-reference/sql/list>
     List(FileStagingCommand),
@@ -3474,7 +3441,37 @@
     ///
     /// See <https://learn.microsoft.com/en-us/sql/t-sql/statements/set-statements-transact-sql>
     SetSessionParam(SetSessionParamKind),
->>>>>>> 36db1766
+    /// RaiseError (MSSQL)
+      /// RAISERROR ( { msg_id | msg_str | @local_variable }
+      /// { , severity , state }
+      /// [ , argument [ , ...n ] ] )
+      /// [ WITH option [ , ...n ] ]
+      RaisError {
+          message: Box<Expr>,
+          severity: Box<Expr>,
+          state: Box<Expr>,
+          arguments: Vec<Expr>,
+          options: Vec<RaisErrorOption>,
+      },
+  }
+
+  #[derive(Debug, Clone, PartialEq, PartialOrd, Eq, Ord, Hash)]
+  #[cfg_attr(feature = "serde", derive(Serialize, Deserialize))]
+  #[cfg_attr(feature = "visitor", derive(Visit, VisitMut))]
+  pub enum RaisErrorOption {
+      Log,
+      NoWait,
+      SetError,
+  }
+
+  impl fmt::Display for RaisErrorOption {
+      fn fmt(&self, f: &mut fmt::Formatter) -> fmt::Result {
+          match self {
+              RaisErrorOption::Log => write!(f, "LOG"),
+              RaisErrorOption::NoWait => write!(f, "NOWAIT"),
+              RaisErrorOption::SetError => write!(f, "SETERROR"),
+          }
+      }
 }
 
 impl fmt::Display for Statement {
@@ -5060,7 +5057,6 @@
             Statement::RenameTable(rename_tables) => {
                 write!(f, "RENAME TABLE {}", display_comma_separated(rename_tables))
             }
-<<<<<<< HEAD
             Statement::RaisError {
                 message,
                 severity,
@@ -5078,11 +5074,10 @@
                 }
                 Ok(())
             }
-=======
+
             Statement::List(command) => write!(f, "LIST {command}"),
             Statement::Remove(command) => write!(f, "REMOVE {command}"),
             Statement::SetSessionParam(kind) => write!(f, "SET {kind}"),
->>>>>>> 36db1766
         }
     }
 }
