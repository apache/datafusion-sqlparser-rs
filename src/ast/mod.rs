// Licensed under the Apache License, Version 2.0 (the "License");
// you may not use this file except in compliance with the License.
// You may obtain a copy of the License at
//
// http://www.apache.org/licenses/LICENSE-2.0
//
// Unless required by applicable law or agreed to in writing, software
// distributed under the License is distributed on an "AS IS" BASIS,
// WITHOUT WARRANTIES OR CONDITIONS OF ANY KIND, either express or implied.
// See the License for the specific language governing permissions and
// limitations under the License.

//! SQL Abstract Syntax Tree (AST) types
#[cfg(not(feature = "std"))]
use alloc::{
    boxed::Box,
    string::{String, ToString},
    vec::Vec,
};
use core::fmt;

#[cfg(feature = "serde")]
use serde::{Deserialize, Serialize};

pub use self::data_type::{
    CharLengthUnits, CharacterLength, DataType, ExactNumberInfo, TimezoneInfo,
};
pub use self::ddl::{
    AlterColumnOperation, AlterTableOperation, ColumnDef, ColumnOption, ColumnOptionDef, IndexType,
    KeyOrIndexDisplay, ReferentialAction, TableConstraint,
};
pub use self::operator::{BinaryOperator, UnaryOperator};
pub use self::query::{
    Cte, ExcludeSelectItem, Fetch, Join, JoinConstraint, JoinOperator, LateralView, LockType,
    Offset, OffsetRows, OrderByExpr, Query, Select, SelectInto, SelectItem, SetExpr, SetOperator,
    SetQuantifier, TableAlias, TableFactor, TableWithJoins, Top, Values, With,
};
pub use self::value::{escape_quoted_string, DateTimeField, TrimWhereField, Value};

mod data_type;
mod ddl;
pub mod helpers;
mod operator;
mod query;
mod value;

struct DisplaySeparated<'a, T>
where
    T: fmt::Display,
{
    slice: &'a [T],
    sep: &'static str,
}

impl<'a, T> fmt::Display for DisplaySeparated<'a, T>
where
    T: fmt::Display,
{
    fn fmt(&self, f: &mut fmt::Formatter) -> fmt::Result {
        let mut delim = "";
        for t in self.slice {
            write!(f, "{}", delim)?;
            delim = self.sep;
            write!(f, "{}", t)?;
        }
        Ok(())
    }
}

fn display_separated<'a, T>(slice: &'a [T], sep: &'static str) -> DisplaySeparated<'a, T>
where
    T: fmt::Display,
{
    DisplaySeparated { slice, sep }
}

fn display_comma_separated<T>(slice: &[T]) -> DisplaySeparated<'_, T>
where
    T: fmt::Display,
{
    DisplaySeparated { slice, sep: ", " }
}

/// An identifier, decomposed into its value or character data and the quote style.
#[derive(Debug, Clone, PartialEq, PartialOrd, Eq, Ord, Hash)]
#[cfg_attr(feature = "serde", derive(Serialize, Deserialize))]
pub struct Ident {
    /// The value of the identifier without quotes.
    pub value: String,
    /// The starting quote if any. Valid quote characters are the single quote,
    /// double quote, backtick, and opening square bracket.
    pub quote_style: Option<char>,
}

impl Ident {
    /// Create a new identifier with the given value and no quotes.
    pub fn new<S>(value: S) -> Self
    where
        S: Into<String>,
    {
        Ident {
            value: value.into(),
            quote_style: None,
        }
    }

    /// Create a new quoted identifier with the given quote and value. This function
    /// panics if the given quote is not a valid quote character.
    pub fn with_quote<S>(quote: char, value: S) -> Self
    where
        S: Into<String>,
    {
        assert!(quote == '\'' || quote == '"' || quote == '`' || quote == '[');
        Ident {
            value: value.into(),
            quote_style: Some(quote),
        }
    }
}

impl From<&str> for Ident {
    fn from(value: &str) -> Self {
        Ident {
            value: value.to_string(),
            quote_style: None,
        }
    }
}

impl fmt::Display for Ident {
    fn fmt(&self, f: &mut fmt::Formatter) -> fmt::Result {
        match self.quote_style {
            Some(q) if q == '"' || q == '\'' || q == '`' => {
                let escaped = value::escape_quoted_string(&self.value, q);
                write!(f, "{}{}{}", q, escaped, q)
            }
            Some(q) if q == '[' => write!(f, "[{}]", self.value),
            None => f.write_str(&self.value),
            _ => panic!("unexpected quote style"),
        }
    }
}

/// A name of a table, view, custom type, etc., possibly multi-part, i.e. db.schema.obj
#[derive(Debug, Clone, PartialEq, PartialOrd, Eq, Ord, Hash)]
#[cfg_attr(feature = "serde", derive(Serialize, Deserialize))]
pub struct ObjectName(pub Vec<Ident>);

impl fmt::Display for ObjectName {
    fn fmt(&self, f: &mut fmt::Formatter) -> fmt::Result {
        write!(f, "{}", display_separated(&self.0, "."))
    }
}

#[derive(Debug, Clone, PartialEq, PartialOrd, Eq, Ord, Hash)]
#[cfg_attr(feature = "serde", derive(Serialize, Deserialize))]
/// Represents an Array Expression, either
/// `ARRAY[..]`, or `[..]`
pub struct Array {
    /// The list of expressions between brackets
    pub elem: Vec<Expr>,

    /// `true` for  `ARRAY[..]`, `false` for `[..]`
    pub named: bool,
}

impl fmt::Display for Array {
    fn fmt(&self, f: &mut fmt::Formatter) -> fmt::Result {
        write!(
            f,
            "{}[{}]",
            if self.named { "ARRAY" } else { "" },
            display_comma_separated(&self.elem)
        )
    }
}

/// JsonOperator
#[derive(Debug, Copy, Clone, PartialEq, PartialOrd, Eq, Ord, Hash)]
#[cfg_attr(feature = "serde", derive(Serialize, Deserialize))]
pub enum JsonOperator {
    /// -> keeps the value as json
    Arrow,
    /// ->> keeps the value as text or int.
    LongArrow,
    /// #> Extracts JSON sub-object at the specified path
    HashArrow,
    /// #>> Extracts JSON sub-object at the specified path as text
    HashLongArrow,
    /// : Colon is used by Snowflake (Which is similar to LongArrow)
    Colon,
}

impl fmt::Display for JsonOperator {
    fn fmt(&self, f: &mut fmt::Formatter<'_>) -> fmt::Result {
        match self {
            JsonOperator::Arrow => {
                write!(f, "->")
            }
            JsonOperator::LongArrow => {
                write!(f, "->>")
            }
            JsonOperator::HashArrow => {
                write!(f, "#>")
            }
            JsonOperator::HashLongArrow => {
                write!(f, "#>>")
            }
            JsonOperator::Colon => {
                write!(f, ":")
            }
        }
    }
}

/// An SQL expression of any type.
///
/// The parser does not distinguish between expressions of different types
/// (e.g. boolean vs string), so the caller must handle expressions of
/// inappropriate type, like `WHERE 1` or `SELECT 1=1`, as necessary.
#[derive(Debug, Clone, PartialEq, PartialOrd, Eq, Ord, Hash)]
#[cfg_attr(feature = "serde", derive(Serialize, Deserialize))]
pub enum Expr {
    /// Identifier e.g. table name or column name
    Identifier(Ident),
    /// Multi-part identifier, e.g. `table_alias.column` or `schema.table.col`
    CompoundIdentifier(Vec<Ident>),
    /// JSON access (postgres)  eg: data->'tags'
    JsonAccess {
        left: Box<Expr>,
        operator: JsonOperator,
        right: Box<Expr>,
    },
    /// CompositeAccess (postgres) eg: SELECT (information_schema._pg_expandarray(array['i','i'])).n
    CompositeAccess { expr: Box<Expr>, key: Ident },
    /// `IS FALSE` operator
    IsFalse(Box<Expr>),
    /// `IS NOT FALSE` operator
    IsNotFalse(Box<Expr>),
    /// `IS TRUE` operator
    IsTrue(Box<Expr>),
    /// `IS NOT TRUE` operator
    IsNotTrue(Box<Expr>),
    /// `IS NULL` operator
    IsNull(Box<Expr>),
    /// `IS NOT NULL` operator
    IsNotNull(Box<Expr>),
    /// `IS UNKNOWN` operator
    IsUnknown(Box<Expr>),
    /// `IS NOT UNKNOWN` operator
    IsNotUnknown(Box<Expr>),
    /// `IS DISTINCT FROM` operator
    IsDistinctFrom(Box<Expr>, Box<Expr>),
    /// `IS NOT DISTINCT FROM` operator
    IsNotDistinctFrom(Box<Expr>, Box<Expr>),
    /// `[ NOT ] IN (val1, val2, ...)`
    InList {
        expr: Box<Expr>,
        list: Vec<Expr>,
        negated: bool,
    },
    /// `[ NOT ] IN (SELECT ...)`
    InSubquery {
        expr: Box<Expr>,
        subquery: Box<Query>,
        negated: bool,
    },
    /// `[ NOT ] IN UNNEST(array_expression)`
    InUnnest {
        expr: Box<Expr>,
        array_expr: Box<Expr>,
        negated: bool,
    },
    /// `<expr> [ NOT ] BETWEEN <low> AND <high>`
    Between {
        expr: Box<Expr>,
        negated: bool,
        low: Box<Expr>,
        high: Box<Expr>,
    },
    /// Binary operation e.g. `1 + 1` or `foo > bar`
    BinaryOp {
        left: Box<Expr>,
        op: BinaryOperator,
        right: Box<Expr>,
    },
    /// LIKE
    Like {
        negated: bool,
        expr: Box<Expr>,
        pattern: Box<Expr>,
        escape_char: Option<char>,
    },
    /// ILIKE (case-insensitive LIKE)
    ILike {
        negated: bool,
        expr: Box<Expr>,
        pattern: Box<Expr>,
        escape_char: Option<char>,
    },
    /// SIMILAR TO regex
    SimilarTo {
        negated: bool,
        expr: Box<Expr>,
        pattern: Box<Expr>,
        escape_char: Option<char>,
    },
    /// Any operation e.g. `1 ANY (1)` or `foo > ANY(bar)`, It will be wrapped in the right side of BinaryExpr
    AnyOp(Box<Expr>),
    /// ALL operation e.g. `1 ALL (1)` or `foo > ALL(bar)`, It will be wrapped in the right side of BinaryExpr
    AllOp(Box<Expr>),
    /// Unary operation e.g. `NOT foo`
    UnaryOp { op: UnaryOperator, expr: Box<Expr> },
    /// CAST an expression to a different data type e.g. `CAST(foo AS VARCHAR(123))`
    Cast {
        expr: Box<Expr>,
        data_type: DataType,
    },
    /// TRY_CAST an expression to a different data type e.g. `TRY_CAST(foo AS VARCHAR(123))`
    //  this differs from CAST in the choice of how to implement invalid conversions
    TryCast {
        expr: Box<Expr>,
        data_type: DataType,
    },
    /// SAFE_CAST an expression to a different data type e.g. `SAFE_CAST(foo AS FLOAT64)`
    //  only available for BigQuery: https://cloud.google.com/bigquery/docs/reference/standard-sql/functions-and-operators#safe_casting
    //  this works the same as `TRY_CAST`
    SafeCast {
        expr: Box<Expr>,
        data_type: DataType,
    },
    /// AT a timestamp to a different timezone e.g. `FROM_UNIXTIME(0) AT TIME ZONE 'UTC-06:00'`
    AtTimeZone {
        timestamp: Box<Expr>,
        time_zone: String,
    },
    /// EXTRACT(DateTimeField FROM <expr>)
    Extract {
        field: DateTimeField,
        expr: Box<Expr>,
    },
    /// CEIL(<expr> [TO DateTimeField])
    Ceil {
        expr: Box<Expr>,
        field: DateTimeField,
    },
    /// FLOOR(<expr> [TO DateTimeField])
    Floor {
        expr: Box<Expr>,
        field: DateTimeField,
    },
    /// POSITION(<expr> in <expr>)
    Position { expr: Box<Expr>, r#in: Box<Expr> },
    /// SUBSTRING(<expr> [FROM <expr>] [FOR <expr>])
    Substring {
        expr: Box<Expr>,
        substring_from: Option<Box<Expr>>,
        substring_for: Option<Box<Expr>>,
    },
    /// TRIM([BOTH | LEADING | TRAILING] [<expr> FROM] <expr>)\
    /// Or\
    /// TRIM(<expr>)
    Trim {
        expr: Box<Expr>,
        // ([BOTH | LEADING | TRAILING]
        trim_where: Option<TrimWhereField>,
        trim_what: Option<Box<Expr>>,
    },
    /// OVERLAY(<expr> PLACING <expr> FROM <expr>[ FOR <expr> ]
    Overlay {
        expr: Box<Expr>,
        overlay_what: Box<Expr>,
        overlay_from: Box<Expr>,
        overlay_for: Option<Box<Expr>>,
    },
    /// `expr COLLATE collation`
    Collate {
        expr: Box<Expr>,
        collation: ObjectName,
    },
    /// Nested expression e.g. `(foo > bar)` or `(1)`
    Nested(Box<Expr>),
    /// A literal value, such as string, number, date or NULL
    Value(Value),
    /// A constant of form `<data_type> 'value'`.
    /// This can represent ANSI SQL `DATE`, `TIME`, and `TIMESTAMP` literals (such as `DATE '2020-01-01'`),
    /// as well as constants of other types (a non-standard PostgreSQL extension).
    TypedString { data_type: DataType, value: String },
    /// Access a map-like object by field (e.g. `column['field']` or `column[4]`
    /// Note that depending on the dialect, struct like accesses may be
    /// parsed as [`ArrayIndex`] or [`MapAccess`]
    /// <https://clickhouse.com/docs/en/sql-reference/data-types/map/>
    MapAccess { column: Box<Expr>, keys: Vec<Expr> },
    /// Scalar function call e.g. `LEFT(foo, 5)`
    Function(Function),
    /// Aggregate function with filter
    AggregateExpressionWithFilter { expr: Box<Expr>, filter: Box<Expr> },
    /// `CASE [<operand>] WHEN <condition> THEN <result> ... [ELSE <result>] END`
    ///
    /// Note we only recognize a complete single expression as `<condition>`,
    /// not `< 0` nor `1, 2, 3` as allowed in a `<simple when clause>` per
    /// <https://jakewheat.github.io/sql-overview/sql-2011-foundation-grammar.html#simple-when-clause>
    Case {
        operand: Option<Box<Expr>>,
        conditions: Vec<Expr>,
        results: Vec<Expr>,
        else_result: Option<Box<Expr>>,
    },
    /// An exists expression `[ NOT ] EXISTS(SELECT ...)`, used in expressions like
    /// `WHERE [ NOT ] EXISTS (SELECT ...)`.
    Exists { subquery: Box<Query>, negated: bool },
    /// A parenthesized subquery `(SELECT ...)`, used in expression like
    /// `SELECT (subquery) AS x` or `WHERE (subquery) = x`
    Subquery(Box<Query>),
    /// An array subquery constructor, e.g. `SELECT ARRAY(SELECT 1 UNION SELECT 2)`
    ArraySubquery(Box<Query>),
    /// The `LISTAGG` function `SELECT LISTAGG(...) WITHIN GROUP (ORDER BY ...)`
    ListAgg(ListAgg),
    /// The `ARRAY_AGG` function `SELECT ARRAY_AGG(... ORDER BY ...)`
    ArrayAgg(ArrayAgg),
    /// The `GROUPING SETS` expr.
    GroupingSets(Vec<Vec<Expr>>),
    /// The `CUBE` expr.
    Cube(Vec<Vec<Expr>>),
    /// The `ROLLUP` expr.
    Rollup(Vec<Vec<Expr>>),
    /// ROW / TUPLE a single value, such as `SELECT (1, 2)`
    Tuple(Vec<Expr>),
    /// An array index expression e.g. `(ARRAY[1, 2])[1]` or `(current_schemas(FALSE))[1]`
    ArrayIndex { obj: Box<Expr>, indexes: Vec<Expr> },
    /// An array expression e.g. `ARRAY[1, 2]`
    Array(Array),
    /// INTERVAL literals, roughly in the following format:
    /// `INTERVAL '<value>' [ <leading_field> [ (<leading_precision>) ] ]
    /// [ TO <last_field> [ (<fractional_seconds_precision>) ] ]`,
    /// e.g. `INTERVAL '123:45.67' MINUTE(3) TO SECOND(2)`.
    ///
    /// The parser does not validate the `<value>`, nor does it ensure
    /// that the `<leading_field>` units >= the units in `<last_field>`,
    /// so the user will have to reject intervals like `HOUR TO YEAR`.
    Interval {
        value: Box<Expr>,
        leading_field: Option<DateTimeField>,
        leading_precision: Option<u64>,
        last_field: Option<DateTimeField>,
        /// The seconds precision can be specified in SQL source as
        /// `INTERVAL '__' SECOND(_, x)` (in which case the `leading_field`
        /// will be `Second` and the `last_field` will be `None`),
        /// or as `__ TO SECOND(x)`.
        fractional_seconds_precision: Option<u64>,
    },
    /// `MySQL` specific text search function [(1)].
    ///
    /// Syntax:
    /// ```text
    /// MARCH (<col>, <col>, ...) AGAINST (<expr> [<search modifier>])
    ///
    /// <col> = CompoundIdentifier
    /// <expr> = String literal
    /// ```
    ///
    ///
    /// [(1)]: https://dev.mysql.com/doc/refman/8.0/en/fulltext-search.html#function_match
    MatchAgainst {
        /// `(<col>, <col>, ...)`.
        columns: Vec<Ident>,
        /// `<expr>`.
        match_value: Value,
        /// `<search modifier>`
        opt_search_modifier: Option<SearchModifier>,
    },
}

impl fmt::Display for Expr {
    fn fmt(&self, f: &mut fmt::Formatter) -> fmt::Result {
        match self {
            Expr::Identifier(s) => write!(f, "{}", s),
            Expr::MapAccess { column, keys } => {
                write!(f, "{}", column)?;
                for k in keys {
                    match k {
                        k @ Expr::Value(Value::Number(_, _)) => write!(f, "[{}]", k)?,
                        Expr::Value(Value::SingleQuotedString(s)) => write!(f, "[\"{}\"]", s)?,
                        _ => write!(f, "[{}]", k)?,
                    }
                }
                Ok(())
            }
            Expr::CompoundIdentifier(s) => write!(f, "{}", display_separated(s, ".")),
            Expr::IsTrue(ast) => write!(f, "{} IS TRUE", ast),
            Expr::IsNotTrue(ast) => write!(f, "{} IS NOT TRUE", ast),
            Expr::IsFalse(ast) => write!(f, "{} IS FALSE", ast),
            Expr::IsNotFalse(ast) => write!(f, "{} IS NOT FALSE", ast),
            Expr::IsNull(ast) => write!(f, "{} IS NULL", ast),
            Expr::IsNotNull(ast) => write!(f, "{} IS NOT NULL", ast),
            Expr::IsUnknown(ast) => write!(f, "{} IS UNKNOWN", ast),
            Expr::IsNotUnknown(ast) => write!(f, "{} IS NOT UNKNOWN", ast),
            Expr::InList {
                expr,
                list,
                negated,
            } => write!(
                f,
                "{} {}IN ({})",
                expr,
                if *negated { "NOT " } else { "" },
                display_comma_separated(list)
            ),
            Expr::InSubquery {
                expr,
                subquery,
                negated,
            } => write!(
                f,
                "{} {}IN ({})",
                expr,
                if *negated { "NOT " } else { "" },
                subquery
            ),
            Expr::InUnnest {
                expr,
                array_expr,
                negated,
            } => write!(
                f,
                "{} {}IN UNNEST({})",
                expr,
                if *negated { "NOT " } else { "" },
                array_expr
            ),
            Expr::Between {
                expr,
                negated,
                low,
                high,
            } => write!(
                f,
                "{} {}BETWEEN {} AND {}",
                expr,
                if *negated { "NOT " } else { "" },
                low,
                high
            ),
            Expr::BinaryOp { left, op, right } => write!(f, "{} {} {}", left, op, right),
            Expr::Like {
                negated,
                expr,
                pattern,
                escape_char,
            } => match escape_char {
                Some(ch) => write!(
                    f,
                    "{} {}LIKE {} ESCAPE '{}'",
                    expr,
                    if *negated { "NOT " } else { "" },
                    pattern,
                    ch
                ),
                _ => write!(
                    f,
                    "{} {}LIKE {}",
                    expr,
                    if *negated { "NOT " } else { "" },
                    pattern
                ),
            },
            Expr::ILike {
                negated,
                expr,
                pattern,
                escape_char,
            } => match escape_char {
                Some(ch) => write!(
                    f,
                    "{} {}ILIKE {} ESCAPE '{}'",
                    expr,
                    if *negated { "NOT " } else { "" },
                    pattern,
                    ch
                ),
                _ => write!(
                    f,
                    "{} {}ILIKE {}",
                    expr,
                    if *negated { "NOT " } else { "" },
                    pattern
                ),
            },
            Expr::SimilarTo {
                negated,
                expr,
                pattern,
                escape_char,
            } => match escape_char {
                Some(ch) => write!(
                    f,
                    "{} {}SIMILAR TO {} ESCAPE '{}'",
                    expr,
                    if *negated { "NOT " } else { "" },
                    pattern,
                    ch
                ),
                _ => write!(
                    f,
                    "{} {}SIMILAR TO {}",
                    expr,
                    if *negated { "NOT " } else { "" },
                    pattern
                ),
            },
            Expr::AnyOp(expr) => write!(f, "ANY({})", expr),
            Expr::AllOp(expr) => write!(f, "ALL({})", expr),
            Expr::UnaryOp { op, expr } => {
                if op == &UnaryOperator::PGPostfixFactorial {
                    write!(f, "{}{}", expr, op)
                } else if op == &UnaryOperator::Not {
                    write!(f, "{} {}", op, expr)
                } else {
                    write!(f, "{}{}", op, expr)
                }
            }
            Expr::Cast { expr, data_type } => write!(f, "CAST({} AS {})", expr, data_type),
            Expr::TryCast { expr, data_type } => write!(f, "TRY_CAST({} AS {})", expr, data_type),
            Expr::SafeCast { expr, data_type } => write!(f, "SAFE_CAST({} AS {})", expr, data_type),
            Expr::Extract { field, expr } => write!(f, "EXTRACT({} FROM {})", field, expr),
            Expr::Ceil { expr, field } => {
                if field == &DateTimeField::NoDateTime {
                    write!(f, "CEIL({})", expr)
                } else {
                    write!(f, "CEIL({} TO {})", expr, field)
                }
            }
            Expr::Floor { expr, field } => {
                if field == &DateTimeField::NoDateTime {
                    write!(f, "FLOOR({})", expr)
                } else {
                    write!(f, "FLOOR({} TO {})", expr, field)
                }
            }
            Expr::Position { expr, r#in } => write!(f, "POSITION({} IN {})", expr, r#in),
            Expr::Collate { expr, collation } => write!(f, "{} COLLATE {}", expr, collation),
            Expr::Nested(ast) => write!(f, "({})", ast),
            Expr::Value(v) => write!(f, "{}", v),
            Expr::TypedString { data_type, value } => {
                write!(f, "{}", data_type)?;
                write!(f, " '{}'", &value::escape_single_quote_string(value))
            }
            Expr::Function(fun) => write!(f, "{}", fun),
            Expr::AggregateExpressionWithFilter { expr, filter } => {
                write!(f, "{} FILTER (WHERE {})", expr, filter)
            }
            Expr::Case {
                operand,
                conditions,
                results,
                else_result,
            } => {
                write!(f, "CASE")?;
                if let Some(operand) = operand {
                    write!(f, " {}", operand)?;
                }
                for (c, r) in conditions.iter().zip(results) {
                    write!(f, " WHEN {} THEN {}", c, r)?;
                }

                if let Some(else_result) = else_result {
                    write!(f, " ELSE {}", else_result)?;
                }
                write!(f, " END")
            }
            Expr::Exists { subquery, negated } => write!(
                f,
                "{}EXISTS ({})",
                if *negated { "NOT " } else { "" },
                subquery
            ),
            Expr::Subquery(s) => write!(f, "({})", s),
            Expr::ArraySubquery(s) => write!(f, "ARRAY({})", s),
            Expr::ListAgg(listagg) => write!(f, "{}", listagg),
            Expr::ArrayAgg(arrayagg) => write!(f, "{}", arrayagg),
            Expr::GroupingSets(sets) => {
                write!(f, "GROUPING SETS (")?;
                let mut sep = "";
                for set in sets {
                    write!(f, "{}", sep)?;
                    sep = ", ";
                    write!(f, "({})", display_comma_separated(set))?;
                }
                write!(f, ")")
            }
            Expr::Cube(sets) => {
                write!(f, "CUBE (")?;
                let mut sep = "";
                for set in sets {
                    write!(f, "{}", sep)?;
                    sep = ", ";
                    if set.len() == 1 {
                        write!(f, "{}", set[0])?;
                    } else {
                        write!(f, "({})", display_comma_separated(set))?;
                    }
                }
                write!(f, ")")
            }
            Expr::Rollup(sets) => {
                write!(f, "ROLLUP (")?;
                let mut sep = "";
                for set in sets {
                    write!(f, "{}", sep)?;
                    sep = ", ";
                    if set.len() == 1 {
                        write!(f, "{}", set[0])?;
                    } else {
                        write!(f, "({})", display_comma_separated(set))?;
                    }
                }
                write!(f, ")")
            }
            Expr::Substring {
                expr,
                substring_from,
                substring_for,
            } => {
                write!(f, "SUBSTRING({}", expr)?;
                if let Some(from_part) = substring_from {
                    write!(f, " FROM {}", from_part)?;
                }
                if let Some(for_part) = substring_for {
                    write!(f, " FOR {}", for_part)?;
                }

                write!(f, ")")
            }
            Expr::Overlay {
                expr,
                overlay_what,
                overlay_from,
                overlay_for,
            } => {
                write!(
                    f,
                    "OVERLAY({} PLACING {} FROM {}",
                    expr, overlay_what, overlay_from
                )?;
                if let Some(for_part) = overlay_for {
                    write!(f, " FOR {}", for_part)?;
                }

                write!(f, ")")
            }
            Expr::IsDistinctFrom(a, b) => write!(f, "{} IS DISTINCT FROM {}", a, b),
            Expr::IsNotDistinctFrom(a, b) => write!(f, "{} IS NOT DISTINCT FROM {}", a, b),
            Expr::Trim {
                expr,
                trim_where,
                trim_what,
            } => {
                write!(f, "TRIM(")?;
                if let Some(ident) = trim_where {
                    write!(f, "{} ", ident)?;
                }
                if let Some(trim_char) = trim_what {
                    write!(f, "{} FROM {}", trim_char, expr)?;
                } else {
                    write!(f, "{}", expr)?;
                }

                write!(f, ")")
            }
            Expr::Tuple(exprs) => {
                write!(f, "({})", display_comma_separated(exprs))
            }
            Expr::ArrayIndex { obj, indexes } => {
                write!(f, "{}", obj)?;
                for i in indexes {
                    write!(f, "[{}]", i)?;
                }
                Ok(())
            }
            Expr::Array(set) => {
                write!(f, "{}", set)
            }
            Expr::JsonAccess {
                left,
                operator,
                right,
            } => {
                if operator == &JsonOperator::Colon {
                    write!(f, "{}{}{}", left, operator, right)
                } else {
                    write!(f, "{} {} {}", left, operator, right)
                }
            }
            Expr::CompositeAccess { expr, key } => {
                write!(f, "{}.{}", expr, key)
            }
            Expr::AtTimeZone {
                timestamp,
                time_zone,
            } => {
                write!(f, "{} AT TIME ZONE '{}'", timestamp, time_zone)
            }
            Expr::Interval {
                value,
                leading_field: Some(DateTimeField::Second),
                leading_precision: Some(leading_precision),
                last_field,
                fractional_seconds_precision: Some(fractional_seconds_precision),
            } => {
                // When the leading field is SECOND, the parser guarantees that
                // the last field is None.
                assert!(last_field.is_none());
                write!(
                    f,
                    "INTERVAL {} SECOND ({}, {})",
                    value, leading_precision, fractional_seconds_precision
                )
            }
            Expr::Interval {
                value,
                leading_field,
                leading_precision,
                last_field,
                fractional_seconds_precision,
            } => {
                write!(f, "INTERVAL {}", value)?;
                if let Some(leading_field) = leading_field {
                    write!(f, " {}", leading_field)?;
                }
                if let Some(leading_precision) = leading_precision {
                    write!(f, " ({})", leading_precision)?;
                }
                if let Some(last_field) = last_field {
                    write!(f, " TO {}", last_field)?;
                }
                if let Some(fractional_seconds_precision) = fractional_seconds_precision {
                    write!(f, " ({})", fractional_seconds_precision)?;
                }
                Ok(())
            }
            Expr::MatchAgainst {
                columns,
                match_value: match_expr,
                opt_search_modifier,
            } => {
                write!(f, "MATCH ({}) AGAINST ", display_comma_separated(columns),)?;

                if let Some(search_modifier) = opt_search_modifier {
                    write!(f, "({match_expr} {search_modifier})")?;
                } else {
                    write!(f, "({match_expr})")?;
                }

                Ok(())
            }
        }
    }
}

/// A window specification (i.e. `OVER (PARTITION BY .. ORDER BY .. etc.)`)
#[derive(Debug, Clone, PartialEq, PartialOrd, Eq, Ord, Hash)]
#[cfg_attr(feature = "serde", derive(Serialize, Deserialize))]
pub struct WindowSpec {
    pub partition_by: Vec<Expr>,
    pub order_by: Vec<OrderByExpr>,
    pub window_frame: Option<WindowFrame>,
}

impl fmt::Display for WindowSpec {
    fn fmt(&self, f: &mut fmt::Formatter) -> fmt::Result {
        let mut delim = "";
        if !self.partition_by.is_empty() {
            delim = " ";
            write!(
                f,
                "PARTITION BY {}",
                display_comma_separated(&self.partition_by)
            )?;
        }
        if !self.order_by.is_empty() {
            f.write_str(delim)?;
            delim = " ";
            write!(f, "ORDER BY {}", display_comma_separated(&self.order_by))?;
        }
        if let Some(window_frame) = &self.window_frame {
            f.write_str(delim)?;
            if let Some(end_bound) = &window_frame.end_bound {
                write!(
                    f,
                    "{} BETWEEN {} AND {}",
                    window_frame.units, window_frame.start_bound, end_bound
                )?;
            } else {
                write!(f, "{} {}", window_frame.units, window_frame.start_bound)?;
            }
        }
        Ok(())
    }
}

/// Specifies the data processed by a window function, e.g.
/// `RANGE UNBOUNDED PRECEDING` or `ROWS BETWEEN 5 PRECEDING AND CURRENT ROW`.
///
/// Note: The parser does not validate the specified bounds; the caller should
/// reject invalid bounds like `ROWS UNBOUNDED FOLLOWING` before execution.
#[derive(Debug, Clone, PartialEq, PartialOrd, Eq, Ord, Hash)]
#[cfg_attr(feature = "serde", derive(Serialize, Deserialize))]
pub struct WindowFrame {
    pub units: WindowFrameUnits,
    pub start_bound: WindowFrameBound,
    /// The right bound of the `BETWEEN .. AND` clause. The end bound of `None`
    /// indicates the shorthand form (e.g. `ROWS 1 PRECEDING`), which must
    /// behave the same as `end_bound = WindowFrameBound::CurrentRow`.
    pub end_bound: Option<WindowFrameBound>,
    // TBD: EXCLUDE
}

impl Default for WindowFrame {
    /// returns default value for window frame
    ///
    /// see https://www.sqlite.org/windowfunctions.html#frame_specifications
    fn default() -> Self {
        Self {
            units: WindowFrameUnits::Range,
            start_bound: WindowFrameBound::Preceding(None),
            end_bound: None,
        }
    }
}

#[derive(Debug, Copy, Clone, PartialEq, PartialOrd, Eq, Ord, Hash)]
#[cfg_attr(feature = "serde", derive(Serialize, Deserialize))]
pub enum WindowFrameUnits {
    Rows,
    Range,
    Groups,
}

impl fmt::Display for WindowFrameUnits {
    fn fmt(&self, f: &mut fmt::Formatter) -> fmt::Result {
        f.write_str(match self {
            WindowFrameUnits::Rows => "ROWS",
            WindowFrameUnits::Range => "RANGE",
            WindowFrameUnits::Groups => "GROUPS",
        })
    }
}

/// Specifies [WindowFrame]'s `start_bound` and `end_bound`
#[derive(Debug, Clone, PartialEq, PartialOrd, Eq, Ord, Hash)]
#[cfg_attr(feature = "serde", derive(Serialize, Deserialize))]
pub enum WindowFrameBound {
    /// `CURRENT ROW`
    CurrentRow,
    /// `<N> PRECEDING` or `UNBOUNDED PRECEDING`
    Preceding(Option<Box<Expr>>),
    /// `<N> FOLLOWING` or `UNBOUNDED FOLLOWING`.
    Following(Option<Box<Expr>>),
}

impl fmt::Display for WindowFrameBound {
    fn fmt(&self, f: &mut fmt::Formatter) -> fmt::Result {
        match self {
            WindowFrameBound::CurrentRow => f.write_str("CURRENT ROW"),
            WindowFrameBound::Preceding(None) => f.write_str("UNBOUNDED PRECEDING"),
            WindowFrameBound::Following(None) => f.write_str("UNBOUNDED FOLLOWING"),
            WindowFrameBound::Preceding(Some(n)) => write!(f, "{} PRECEDING", n),
            WindowFrameBound::Following(Some(n)) => write!(f, "{} FOLLOWING", n),
        }
    }
}

#[derive(Debug, Copy, Clone, PartialEq, PartialOrd, Eq, Ord, Hash)]
#[cfg_attr(feature = "serde", derive(Serialize, Deserialize))]
pub enum AddDropSync {
    ADD,
    DROP,
    SYNC,
}

impl fmt::Display for AddDropSync {
    fn fmt(&self, f: &mut fmt::Formatter) -> fmt::Result {
        match self {
            AddDropSync::SYNC => f.write_str("SYNC PARTITIONS"),
            AddDropSync::DROP => f.write_str("DROP PARTITIONS"),
            AddDropSync::ADD => f.write_str("ADD PARTITIONS"),
        }
    }
}

#[derive(Debug, Copy, Clone, PartialEq, PartialOrd, Eq, Ord, Hash)]
#[cfg_attr(feature = "serde", derive(Serialize, Deserialize))]
pub enum ShowCreateObject {
    Event,
    Function,
    Procedure,
    Table,
    Trigger,
    View,
}

impl fmt::Display for ShowCreateObject {
    fn fmt(&self, f: &mut fmt::Formatter) -> fmt::Result {
        match self {
            ShowCreateObject::Event => f.write_str("EVENT"),
            ShowCreateObject::Function => f.write_str("FUNCTION"),
            ShowCreateObject::Procedure => f.write_str("PROCEDURE"),
            ShowCreateObject::Table => f.write_str("TABLE"),
            ShowCreateObject::Trigger => f.write_str("TRIGGER"),
            ShowCreateObject::View => f.write_str("VIEW"),
        }
    }
}

#[derive(Debug, Copy, Clone, PartialEq, PartialOrd, Eq, Ord, Hash)]
#[cfg_attr(feature = "serde", derive(Serialize, Deserialize))]
pub enum CommentObject {
    Column,
    Table,
}

impl fmt::Display for CommentObject {
    fn fmt(&self, f: &mut fmt::Formatter) -> fmt::Result {
        match self {
            CommentObject::Column => f.write_str("COLUMN"),
            CommentObject::Table => f.write_str("TABLE"),
        }
    }
}

#[derive(Debug, Clone, PartialEq, PartialOrd, Eq, Ord, Hash)]
#[cfg_attr(feature = "serde", derive(Serialize, Deserialize))]
pub enum Password {
    Password(Expr),
    NullPassword,
}

/// A top-level statement (SELECT, INSERT, CREATE, etc.)
#[allow(clippy::large_enum_variant)]
#[derive(Debug, Clone, PartialEq, PartialOrd, Eq, Ord, Hash)]
#[cfg_attr(feature = "serde", derive(Serialize, Deserialize))]
pub enum Statement {
    /// Analyze (Hive)
    Analyze {
        table_name: ObjectName,
        partitions: Option<Vec<Expr>>,
        for_columns: bool,
        columns: Vec<Ident>,
        cache_metadata: bool,
        noscan: bool,
        compute_statistics: bool,
    },
    /// Truncate (Hive)
    Truncate {
        table_name: ObjectName,
        partitions: Option<Vec<Expr>>,
    },
    /// Msck (Hive)
    Msck {
        table_name: ObjectName,
        repair: bool,
        partition_action: Option<AddDropSync>,
    },
    /// SELECT
    Query(Box<Query>),
    /// INSERT
    Insert {
        /// Only for Sqlite
        or: Option<SqliteOnConflict>,
        /// INTO - optional keyword
        into: bool,
        /// TABLE
        table_name: ObjectName,
        /// COLUMNS
        columns: Vec<Ident>,
        /// Overwrite (Hive)
        overwrite: bool,
        /// A SQL query that specifies what to insert
        source: Box<Query>,
        /// partitioned insert (Hive)
        partitioned: Option<Vec<Expr>>,
        /// Columns defined after PARTITION
        after_columns: Vec<Ident>,
        /// whether the insert has the table keyword (Hive)
        table: bool,
        on: Option<OnInsert>,
        /// RETURNING
        returning: Option<Vec<SelectItem>>,
    },
    // TODO: Support ROW FORMAT
    Directory {
        overwrite: bool,
        local: bool,
        path: String,
        file_format: Option<FileFormat>,
        source: Box<Query>,
    },
    Copy {
        /// TABLE
        table_name: ObjectName,
        /// COLUMNS
        columns: Vec<Ident>,
        /// If true, is a 'COPY TO' statement. If false is a 'COPY FROM'
        to: bool,
        /// The source of 'COPY FROM', or the target of 'COPY TO'
        target: CopyTarget,
        /// WITH options (from PostgreSQL version 9.0)
        options: Vec<CopyOption>,
        /// WITH options (before PostgreSQL version 9.0)
        legacy_options: Vec<CopyLegacyOption>,
        /// VALUES a vector of values to be copied
        values: Vec<Option<String>>,
    },
    /// Close - closes the portal underlying an open cursor.
    Close {
        /// Cursor name
        cursor: CloseCursor,
    },
    /// UPDATE
    Update {
        /// TABLE
        table: TableWithJoins,
        /// Column assignments
        assignments: Vec<Assignment>,
        /// Table which provide value to be set
        from: Option<TableWithJoins>,
        /// WHERE
        selection: Option<Expr>,
        /// RETURNING
        returning: Option<Vec<SelectItem>>,
    },
    /// DELETE
    Delete {
        /// FROM
        table_name: TableFactor,
        /// USING (Snowflake, Postgres)
        using: Option<TableFactor>,
        /// WHERE
        selection: Option<Expr>,
        /// RETURNING
        returning: Option<Vec<SelectItem>>,
    },
    /// CREATE VIEW
    CreateView {
        or_replace: bool,
        materialized: bool,
        /// View name
        name: ObjectName,
        columns: Vec<Ident>,
        query: Box<Query>,
        with_options: Vec<SqlOption>,
        cluster_by: Vec<Ident>,
    },
    /// CREATE TABLE
    CreateTable {
        or_replace: bool,
        temporary: bool,
        external: bool,
        global: Option<bool>,
        if_not_exists: bool,
        /// Table name
        name: ObjectName,
        /// Optional schema
        columns: Vec<ColumnDef>,
        constraints: Vec<TableConstraint>,
        hive_distribution: HiveDistributionStyle,
        hive_formats: Option<HiveFormat>,
        table_properties: Vec<SqlOption>,
        with_options: Vec<SqlOption>,
        file_format: Option<FileFormat>,
        location: Option<String>,
        query: Option<Box<Query>>,
        without_rowid: bool,
        like: Option<ObjectName>,
        clone: Option<ObjectName>,
        engine: Option<String>,
        default_charset: Option<String>,
        collation: Option<String>,
        on_commit: Option<OnCommit>,
        /// Click house "ON CLUSTER" clause:
        /// <https://clickhouse.com/docs/en/sql-reference/distributed-ddl/>
        on_cluster: Option<String>,
    },
    /// SQLite's `CREATE VIRTUAL TABLE .. USING <module_name> (<module_args>)`
    CreateVirtualTable {
        name: ObjectName,
        if_not_exists: bool,
        module_name: Ident,
        module_args: Vec<Ident>,
    },
    /// CREATE INDEX
    CreateIndex {
        /// index name
        name: ObjectName,
        table_name: ObjectName,
        using: Option<Ident>,
        columns: Vec<OrderByExpr>,
        unique: bool,
        if_not_exists: bool,
    },
    /// CREATE ROLE
    /// See [postgres](https://www.postgresql.org/docs/current/sql-createrole.html)
    CreateRole {
        names: Vec<ObjectName>,
        if_not_exists: bool,
        // Postgres
        login: Option<bool>,
        inherit: Option<bool>,
        bypassrls: Option<bool>,
        password: Option<Password>,
        superuser: Option<bool>,
        create_db: Option<bool>,
        create_role: Option<bool>,
        replication: Option<bool>,
        connection_limit: Option<Expr>,
        valid_until: Option<Expr>,
        in_role: Vec<Ident>,
        in_group: Vec<Ident>,
        role: Vec<Ident>,
        user: Vec<Ident>,
        admin: Vec<Ident>,
        // MSSQL
        authorization_owner: Option<ObjectName>,
    },
    /// ALTER TABLE
    AlterTable {
        /// Table name
        name: ObjectName,
        operation: AlterTableOperation,
    },
    /// DROP
    Drop {
        /// The type of the object to drop: TABLE, VIEW, etc.
        object_type: ObjectType,
        /// An optional `IF EXISTS` clause. (Non-standard.)
        if_exists: bool,
        /// One or more objects to drop. (ANSI SQL requires exactly one.)
        names: Vec<ObjectName>,
        /// Whether `CASCADE` was specified. This will be `false` when
        /// `RESTRICT` or no drop behavior at all was specified.
        cascade: bool,
        /// Whether `RESTRICT` was specified. This will be `false` when
        /// `CASCADE` or no drop behavior at all was specified.
        restrict: bool,
        /// Hive allows you specify whether the table's stored data will be
        /// deleted along with the dropped table
        purge: bool,
    },
    /// DECLARE - Declaring Cursor Variables
    ///
    /// Note: this is a PostgreSQL-specific statement,
    /// but may also compatible with other SQL.
    Declare {
        /// Cursor name
        name: Ident,
        /// Causes the cursor to return data in binary rather than in text format.
        binary: bool,
        /// None = Not specified
        /// Some(true) = INSENSITIVE
        /// Some(false) = ASENSITIVE
        sensitive: Option<bool>,
        /// None = Not specified
        /// Some(true) = SCROLL
        /// Some(false) = NO SCROLL
        scroll: Option<bool>,
        /// None = Not specified
        /// Some(true) = WITH HOLD, specifies that the cursor can continue to be used after the transaction that created it successfully commits
        /// Some(false) = WITHOUT HOLD, specifies that the cursor cannot be used outside of the transaction that created it
        hold: Option<bool>,
        query: Box<Query>,
    },
    /// FETCH - retrieve rows from a query using a cursor
    ///
    /// Note: this is a PostgreSQL-specific statement,
    /// but may also compatible with other SQL.
    Fetch {
        /// Cursor name
        name: Ident,
        direction: FetchDirection,
        /// Optional, It's possible to fetch rows form cursor to the table
        into: Option<ObjectName>,
    },
    /// DISCARD [ ALL | PLANS | SEQUENCES | TEMPORARY | TEMP ]
    ///
    /// Note: this is a PostgreSQL-specific statement,
    /// but may also compatible with other SQL.
    Discard { object_type: DiscardObject },
    /// SET `[ SESSION | LOCAL ]` ROLE role_name. Examples: [ANSI][1], [Postgresql][2], [MySQL][3], and [Oracle][4].
    ///
    /// [1]: https://jakewheat.github.io/sql-overview/sql-2016-foundation-grammar.html#set-role-statement
    /// [2]: https://www.postgresql.org/docs/14/sql-set-role.html
    /// [3]: https://dev.mysql.com/doc/refman/8.0/en/set-role.html
    /// [4]: https://docs.oracle.com/cd/B19306_01/server.102/b14200/statements_10004.htm
    SetRole {
        /// Non-ANSI optional identifier to inform if the role is defined inside the current session (`SESSION`) or transaction (`LOCAL`).
        context_modifier: ContextModifier,
        /// Role name. If NONE is specified, then the current role name is removed.
        role_name: Option<Ident>,
    },
    /// SET <variable>
    ///
    /// Note: this is not a standard SQL statement, but it is supported by at
    /// least MySQL and PostgreSQL. Not all MySQL-specific syntatic forms are
    /// supported yet.
    SetVariable {
        local: bool,
        hivevar: bool,
        variable: ObjectName,
        value: Vec<Expr>,
    },
    /// SET TIME ZONE <value>
    ///
    /// Note: this is a PostgreSQL-specific statements
    /// SET TIME ZONE <value> is an alias for SET timezone TO <value> in PostgreSQL
    SetTimeZone { local: bool, value: Expr },
    /// SET NAMES 'charset_name' [COLLATE 'collation_name']
    ///
    /// Note: this is a MySQL-specific statement.
    SetNames {
        charset_name: String,
        collation_name: Option<String>,
    },
    /// SET NAMES DEFAULT
    ///
    /// Note: this is a MySQL-specific statement.
    SetNamesDefault {},
    /// SHOW FUNCTIONS
    ///
    /// Note: this is a Presto-specific statement.
    ShowFunctions { filter: Option<ShowStatementFilter> },
    /// SHOW <variable>
    ///
    /// Note: this is a PostgreSQL-specific statement.
    ShowVariable { variable: Vec<Ident> },
    /// SHOW VARIABLES
    ///
    /// Note: this is a MySQL-specific statement.
    ShowVariables { filter: Option<ShowStatementFilter> },
    /// SHOW CREATE TABLE
    ///
    /// Note: this is a MySQL-specific statement.
    ShowCreate {
        obj_type: ShowCreateObject,
        obj_name: ObjectName,
    },
    /// SHOW COLUMNS
    ///
    /// Note: this is a MySQL-specific statement.
    ShowColumns {
        extended: bool,
        full: bool,
        table_name: ObjectName,
        filter: Option<ShowStatementFilter>,
    },
    /// SHOW TABLES
    ///
    /// Note: this is a MySQL-specific statement.
    ShowTables {
        extended: bool,
        full: bool,
        db_name: Option<Ident>,
        filter: Option<ShowStatementFilter>,
    },
    /// SHOW COLLATION
    ///
    /// Note: this is a MySQL-specific statement.
    ShowCollation { filter: Option<ShowStatementFilter> },
    /// USE
    ///
    /// Note: This is a MySQL-specific statement.
    Use { db_name: Ident },
    /// `{ BEGIN [ TRANSACTION | WORK ] | START TRANSACTION } ...`
    StartTransaction { modes: Vec<TransactionMode> },
    /// `SET TRANSACTION ...`
    SetTransaction {
        modes: Vec<TransactionMode>,
        snapshot: Option<Value>,
        session: bool,
    },
    /// `COMMENT ON ...`
    ///
    /// Note: this is a PostgreSQL-specific statement.
    Comment {
        object_type: CommentObject,
        object_name: ObjectName,
        comment: Option<String>,
    },
    /// `COMMIT [ TRANSACTION | WORK ] [ AND [ NO ] CHAIN ]`
    Commit { chain: bool },
    /// `ROLLBACK [ TRANSACTION | WORK ] [ AND [ NO ] CHAIN ]`
    Rollback { chain: bool },
    /// CREATE SCHEMA
    CreateSchema {
        /// `<schema name> | AUTHORIZATION <schema authorization identifier>  | <schema name>  AUTHORIZATION <schema authorization identifier>`
        schema_name: SchemaName,
        if_not_exists: bool,
    },
    /// CREATE DATABASE
    CreateDatabase {
        db_name: ObjectName,
        if_not_exists: bool,
        location: Option<String>,
        managed_location: Option<String>,
    },
    /// CREATE FUNCTION
    ///
    /// Hive: https://cwiki.apache.org/confluence/display/hive/languagemanual+ddl#LanguageManualDDL-Create/Drop/ReloadFunction
    /// Postgres: https://www.postgresql.org/docs/15/sql-createfunction.html
    CreateFunction {
        or_replace: bool,
        temporary: bool,
        name: ObjectName,
        args: Option<Vec<CreateFunctionArg>>,
        return_type: Option<DataType>,
        bodies: Vec<CreateFunctionBody>,
    },
    /// `ASSERT <condition> [AS <message>]`
    Assert {
        condition: Expr,
        message: Option<Expr>,
    },
    /// GRANT privileges ON objects TO grantees
    Grant {
        privileges: Privileges,
        objects: GrantObjects,
        grantees: Vec<Ident>,
        with_grant_option: bool,
        granted_by: Option<Ident>,
    },
    /// REVOKE privileges ON objects FROM grantees
    Revoke {
        privileges: Privileges,
        objects: GrantObjects,
        grantees: Vec<Ident>,
        granted_by: Option<Ident>,
        cascade: bool,
    },
    /// `DEALLOCATE [ PREPARE ] { name | ALL }`
    ///
    /// Note: this is a PostgreSQL-specific statement.
    Deallocate { name: Ident, prepare: bool },
    /// `EXECUTE name [ ( parameter [, ...] ) ]`
    ///
    /// Note: this is a PostgreSQL-specific statement.
    Execute { name: Ident, parameters: Vec<Expr> },
    /// `PREPARE name [ ( data_type [, ...] ) ] AS statement`
    ///
    /// Note: this is a PostgreSQL-specific statement.
    Prepare {
        name: Ident,
        data_types: Vec<DataType>,
        statement: Box<Statement>,
    },
    /// KILL [CONNECTION | QUERY | MUTATION]
    ///
    /// See <https://clickhouse.com/docs/ru/sql-reference/statements/kill/>
    /// See <https://dev.mysql.com/doc/refman/8.0/en/kill.html>
    Kill {
        modifier: Option<KillType>,
        // processlist_id
        id: u64,
    },
    /// EXPLAIN TABLE
    /// Note: this is a MySQL-specific statement. See <https://dev.mysql.com/doc/refman/8.0/en/explain.html>
    ExplainTable {
        // If true, query used the MySQL `DESCRIBE` alias for explain
        describe_alias: bool,
        // Table name
        table_name: ObjectName,
    },
    /// EXPLAIN / DESCRIBE for select_statement
    Explain {
        // If true, query used the MySQL `DESCRIBE` alias for explain
        describe_alias: bool,
        /// Carry out the command and show actual run times and other statistics.
        analyze: bool,
        // Display additional information regarding the plan.
        verbose: bool,
        /// A SQL query that specifies what to explain
        statement: Box<Statement>,
        /// Optional output format of explain
        format: Option<AnalyzeFormat>,
    },
    /// SAVEPOINT -- define a new savepoint within the current transaction
    Savepoint { name: Ident },
    // MERGE INTO statement, based on Snowflake. See <https://docs.snowflake.com/en/sql-reference/sql/merge.html>
    Merge {
        // optional INTO keyword
        into: bool,
        // Specifies the table to merge
        table: TableFactor,
        // Specifies the table or subquery to join with the target table
        source: TableFactor,
        // Specifies the expression on which to join the target table and source
        on: Box<Expr>,
        // Specifies the actions to perform when values match or do not match.
        clauses: Vec<MergeClause>,
    },
    /// CACHE [ FLAG ] TABLE <table_name> [ OPTIONS('K1' = 'V1', 'K2' = V2) ] [ AS ] [ <query> ]
    /// Based on Spark SQL,see <https://docs.databricks.com/spark/latest/spark-sql/language-manual/sql-ref-syntax-aux-cache-cache-table.html>
    Cache {
        // Table flag
        table_flag: Option<ObjectName>,
        // Table name
        table_name: ObjectName,
        has_as: bool,
        // Table confs
        options: Vec<SqlOption>,
        // Cache table as a Query
        query: Option<Query>,
    },
    /// UNCACHE TABLE [ IF EXISTS ]  <table_name>
    UNCache {
        // Table name
        table_name: ObjectName,
        if_exists: bool,
    },
    ///CreateSequence -- define a new sequence
    /// CREATE [ { TEMPORARY | TEMP } ] SEQUENCE [ IF NOT EXISTS ] <sequence_name>
    CreateSequence {
        temporary: bool,
        if_not_exists: bool,
        name: ObjectName,
        data_type: Option<DataType>,
        sequence_options: Vec<SequenceOptions>,
        owned_by: Option<ObjectName>,
    },
}

impl fmt::Display for Statement {
    // Clippy thinks this function is too complicated, but it is painful to
    // split up without extracting structs for each `Statement` variant.
    #[allow(clippy::cognitive_complexity)]
    fn fmt(&self, f: &mut fmt::Formatter) -> fmt::Result {
        match self {
            Statement::Kill { modifier, id } => {
                write!(f, "KILL ")?;

                if let Some(m) = modifier {
                    write!(f, "{} ", m)?;
                }

                write!(f, "{}", id)
            }
            Statement::ExplainTable {
                describe_alias,
                table_name,
            } => {
                if *describe_alias {
                    write!(f, "DESCRIBE ")?;
                } else {
                    write!(f, "EXPLAIN ")?;
                }

                write!(f, "{}", table_name)
            }
            Statement::Explain {
                describe_alias,
                verbose,
                analyze,
                statement,
                format,
            } => {
                if *describe_alias {
                    write!(f, "DESCRIBE ")?;
                } else {
                    write!(f, "EXPLAIN ")?;
                }

                if *analyze {
                    write!(f, "ANALYZE ")?;
                }

                if *verbose {
                    write!(f, "VERBOSE ")?;
                }

                if let Some(format) = format {
                    write!(f, "FORMAT {} ", format)?;
                }

                write!(f, "{}", statement)
            }
            Statement::Query(s) => write!(f, "{}", s),
            Statement::Declare {
                name,
                binary,
                sensitive,
                scroll,
                hold,
                query,
            } => {
                write!(f, "DECLARE {} ", name)?;

                if *binary {
                    write!(f, "BINARY ")?;
                }

                if let Some(sensitive) = sensitive {
                    if *sensitive {
                        write!(f, "INSENSITIVE ")?;
                    } else {
                        write!(f, "ASENSITIVE ")?;
                    }
                }

                if let Some(scroll) = scroll {
                    if *scroll {
                        write!(f, "SCROLL ")?;
                    } else {
                        write!(f, "NO SCROLL ")?;
                    }
                }

                write!(f, "CURSOR ")?;

                if let Some(hold) = hold {
                    if *hold {
                        write!(f, "WITH HOLD ")?;
                    } else {
                        write!(f, "WITHOUT HOLD ")?;
                    }
                }

                write!(f, "FOR {}", query)
            }
            Statement::Fetch {
                name,
                direction,
                into,
            } => {
                write!(f, "FETCH {} ", direction)?;

                write!(f, "IN {}", name)?;

                if let Some(into) = into {
                    write!(f, " INTO {}", into)?;
                }

                Ok(())
            }
            Statement::Directory {
                overwrite,
                local,
                path,
                file_format,
                source,
            } => {
                write!(
                    f,
                    "INSERT{overwrite}{local} DIRECTORY '{path}'",
                    overwrite = if *overwrite { " OVERWRITE" } else { "" },
                    local = if *local { " LOCAL" } else { "" },
                    path = path
                )?;
                if let Some(ref ff) = file_format {
                    write!(f, " STORED AS {}", ff)?
                }
                write!(f, " {}", source)
            }
            Statement::Msck {
                table_name,
                repair,
                partition_action,
            } => {
                write!(
                    f,
                    "MSCK {repair}TABLE {table}",
                    repair = if *repair { "REPAIR " } else { "" },
                    table = table_name
                )?;
                if let Some(pa) = partition_action {
                    write!(f, " {}", pa)?;
                }
                Ok(())
            }
            Statement::Truncate {
                table_name,
                partitions,
            } => {
                write!(f, "TRUNCATE TABLE {}", table_name)?;
                if let Some(ref parts) = partitions {
                    if !parts.is_empty() {
                        write!(f, " PARTITION ({})", display_comma_separated(parts))?;
                    }
                }
                Ok(())
            }
            Statement::Analyze {
                table_name,
                partitions,
                for_columns,
                columns,
                cache_metadata,
                noscan,
                compute_statistics,
            } => {
                write!(f, "ANALYZE TABLE {}", table_name)?;
                if let Some(ref parts) = partitions {
                    if !parts.is_empty() {
                        write!(f, " PARTITION ({})", display_comma_separated(parts))?;
                    }
                }

                if *compute_statistics {
                    write!(f, " COMPUTE STATISTICS")?;
                }
                if *noscan {
                    write!(f, " NOSCAN")?;
                }
                if *cache_metadata {
                    write!(f, " CACHE METADATA")?;
                }
                if *for_columns {
                    write!(f, " FOR COLUMNS")?;
                    if !columns.is_empty() {
                        write!(f, " {}", display_comma_separated(columns))?;
                    }
                }
                Ok(())
            }
            Statement::Insert {
                or,
                into,
                table_name,
                overwrite,
                partitioned,
                columns,
                after_columns,
                source,
                table,
                on,
                returning,
            } => {
                if let Some(action) = or {
                    write!(f, "INSERT OR {} INTO {} ", action, table_name)?;
                } else {
                    write!(
                        f,
                        "INSERT{over}{int}{tbl} {table_name} ",
                        table_name = table_name,
                        over = if *overwrite { " OVERWRITE" } else { "" },
                        int = if *into { " INTO" } else { "" },
                        tbl = if *table { " TABLE" } else { "" }
                    )?;
                }
                if !columns.is_empty() {
                    write!(f, "({}) ", display_comma_separated(columns))?;
                }
                if let Some(ref parts) = partitioned {
                    if !parts.is_empty() {
                        write!(f, "PARTITION ({}) ", display_comma_separated(parts))?;
                    }
                }
                if !after_columns.is_empty() {
                    write!(f, "({}) ", display_comma_separated(after_columns))?;
                }
                write!(f, "{}", source)?;

                if let Some(on) = on {
                    write!(f, "{}", on)?;
                }

                if let Some(returning) = returning {
                    write!(f, " RETURNING {}", display_comma_separated(returning))?;
                }

                Ok(())
            }

            Statement::Copy {
                table_name,
                columns,
                to,
                target,
                options,
                legacy_options,
                values,
            } => {
                write!(f, "COPY {}", table_name)?;
                if !columns.is_empty() {
                    write!(f, " ({})", display_comma_separated(columns))?;
                }
                write!(f, " {} {}", if *to { "TO" } else { "FROM" }, target)?;
                if !options.is_empty() {
                    write!(f, " ({})", display_comma_separated(options))?;
                }
                if !legacy_options.is_empty() {
                    write!(f, " {}", display_separated(legacy_options, " "))?;
                }
                if !values.is_empty() {
                    writeln!(f, ";")?;
                    let mut delim = "";
                    for v in values {
                        write!(f, "{}", delim)?;
                        delim = "\t";
                        if let Some(v) = v {
                            write!(f, "{}", v)?;
                        } else {
                            write!(f, "\\N")?;
                        }
                    }
                    write!(f, "\n\\.")?;
                }
                Ok(())
            }
            Statement::Update {
                table,
                assignments,
                from,
                selection,
                returning,
            } => {
                write!(f, "UPDATE {}", table)?;
                if !assignments.is_empty() {
                    write!(f, " SET {}", display_comma_separated(assignments))?;
                }
                if let Some(from) = from {
                    write!(f, " FROM {}", from)?;
                }
                if let Some(selection) = selection {
                    write!(f, " WHERE {}", selection)?;
                }
                if let Some(returning) = returning {
                    write!(f, " RETURNING {}", display_comma_separated(returning))?;
                }
                Ok(())
            }
            Statement::Delete {
                table_name,
                using,
                selection,
                returning,
            } => {
                write!(f, "DELETE FROM {}", table_name)?;
                if let Some(using) = using {
                    write!(f, " USING {}", using)?;
                }
                if let Some(selection) = selection {
                    write!(f, " WHERE {}", selection)?;
                }
                if let Some(returning) = returning {
                    write!(f, " RETURNING {}", display_comma_separated(returning))?;
                }
                Ok(())
            }
            Statement::Close { cursor } => {
                write!(f, "CLOSE {}", cursor)?;

                Ok(())
            }
            Statement::CreateDatabase {
                db_name,
                if_not_exists,
                location,
                managed_location,
            } => {
                write!(f, "CREATE DATABASE")?;
                if *if_not_exists {
                    write!(f, " IF NOT EXISTS")?;
                }
                write!(f, " {}", db_name)?;
                if let Some(l) = location {
                    write!(f, " LOCATION '{}'", l)?;
                }
                if let Some(ml) = managed_location {
                    write!(f, " MANAGEDLOCATION '{}'", ml)?;
                }
                Ok(())
            }
            Statement::CreateFunction {
                or_replace,
                temporary,
                name,
                args,
                return_type,
                bodies,
            } => {
                write!(
                    f,
                    "CREATE {or_replace}{temp}FUNCTION {name}",
                    temp = if *temporary { "TEMPORARY " } else { "" },
                    or_replace = if *or_replace { "OR REPLACE " } else { "" },
                )?;
                if let Some(args) = args {
                    write!(f, "({})", display_comma_separated(args))?;
                }
                if let Some(return_type) = return_type {
                    write!(f, " RETURNS {}", return_type)?;
                }
                write!(f, " {}", display_separated(bodies, " "))?;
                Ok(())
            }
            Statement::CreateView {
                name,
                or_replace,
                columns,
                query,
                materialized,
                with_options,
                cluster_by,
            } => {
                write!(
                    f,
                    "CREATE {or_replace}{materialized}VIEW {name}",
                    or_replace = if *or_replace { "OR REPLACE " } else { "" },
                    materialized = if *materialized { "MATERIALIZED " } else { "" },
                    name = name
                )?;
                if !with_options.is_empty() {
                    write!(f, " WITH ({})", display_comma_separated(with_options))?;
                }
                if !columns.is_empty() {
                    write!(f, " ({})", display_comma_separated(columns))?;
                }
                if !cluster_by.is_empty() {
                    write!(f, " CLUSTER BY ({})", display_comma_separated(cluster_by))?;
                }
                write!(f, " AS {}", query)
            }
            Statement::CreateTable {
                name,
                columns,
                constraints,
                table_properties,
                with_options,
                or_replace,
                if_not_exists,
                hive_distribution,
                hive_formats,
                external,
                global,
                temporary,
                file_format,
                location,
                query,
                without_rowid,
                like,
                clone,
                default_charset,
                engine,
                collation,
                on_commit,
                on_cluster,
            } => {
                // We want to allow the following options
                // Empty column list, allowed by PostgreSQL:
                //   `CREATE TABLE t ()`
                // No columns provided for CREATE TABLE AS:
                //   `CREATE TABLE t AS SELECT a from t2`
                // Columns provided for CREATE TABLE AS:
                //   `CREATE TABLE t (a INT) AS SELECT a from t2`
                write!(
                    f,
                    "CREATE {or_replace}{external}{global}{temporary}TABLE {if_not_exists}{name}",
                    or_replace = if *or_replace { "OR REPLACE " } else { "" },
                    external = if *external { "EXTERNAL " } else { "" },
                    global = global
                        .map(|global| {
                            if global {
                                "GLOBAL "
                            } else {
                                "LOCAL "
                            }
                        })
                        .unwrap_or(""),
                    if_not_exists = if *if_not_exists { "IF NOT EXISTS " } else { "" },
                    temporary = if *temporary { "TEMPORARY " } else { "" },
                    name = name,
                )?;
                if let Some(on_cluster) = on_cluster {
                    write!(
                        f,
                        " ON CLUSTER {}",
                        on_cluster.replace('{', "'{").replace('}', "}'")
                    )?;
                }
                if !columns.is_empty() || !constraints.is_empty() {
                    write!(f, " ({}", display_comma_separated(columns))?;
                    if !columns.is_empty() && !constraints.is_empty() {
                        write!(f, ", ")?;
                    }
                    write!(f, "{})", display_comma_separated(constraints))?;
                } else if query.is_none() && like.is_none() && clone.is_none() {
                    // PostgreSQL allows `CREATE TABLE t ();`, but requires empty parens
                    write!(f, " ()")?;
                }
                // Only for SQLite
                if *without_rowid {
                    write!(f, " WITHOUT ROWID")?;
                }

                // Only for Hive
                if let Some(l) = like {
                    write!(f, " LIKE {}", l)?;
                }

                if let Some(c) = clone {
                    write!(f, " CLONE {}", c)?;
                }

                match hive_distribution {
                    HiveDistributionStyle::PARTITIONED { columns } => {
                        write!(f, " PARTITIONED BY ({})", display_comma_separated(columns))?;
                    }
                    HiveDistributionStyle::CLUSTERED {
                        columns,
                        sorted_by,
                        num_buckets,
                    } => {
                        write!(f, " CLUSTERED BY ({})", display_comma_separated(columns))?;
                        if !sorted_by.is_empty() {
                            write!(f, " SORTED BY ({})", display_comma_separated(sorted_by))?;
                        }
                        if *num_buckets > 0 {
                            write!(f, " INTO {} BUCKETS", num_buckets)?;
                        }
                    }
                    HiveDistributionStyle::SKEWED {
                        columns,
                        on,
                        stored_as_directories,
                    } => {
                        write!(
                            f,
                            " SKEWED BY ({})) ON ({})",
                            display_comma_separated(columns),
                            display_comma_separated(on)
                        )?;
                        if *stored_as_directories {
                            write!(f, " STORED AS DIRECTORIES")?;
                        }
                    }
                    _ => (),
                }

                if let Some(HiveFormat {
                    row_format,
                    storage,
                    location,
                }) = hive_formats
                {
                    match row_format {
                        Some(HiveRowFormat::SERDE { class }) => {
                            write!(f, " ROW FORMAT SERDE '{}'", class)?
                        }
                        Some(HiveRowFormat::DELIMITED) => write!(f, " ROW FORMAT DELIMITED")?,
                        None => (),
                    }
                    match storage {
                        Some(HiveIOFormat::IOF {
                            input_format,
                            output_format,
                        }) => write!(
                            f,
                            " STORED AS INPUTFORMAT {} OUTPUTFORMAT {}",
                            input_format, output_format
                        )?,
                        Some(HiveIOFormat::FileFormat { format }) if !*external => {
                            write!(f, " STORED AS {}", format)?
                        }
                        _ => (),
                    }
                    if !*external {
                        if let Some(loc) = location {
                            write!(f, " LOCATION '{}'", loc)?;
                        }
                    }
                }
                if *external {
                    write!(
                        f,
                        " STORED AS {} LOCATION '{}'",
                        file_format.as_ref().unwrap(),
                        location.as_ref().unwrap()
                    )?;
                }
                if !table_properties.is_empty() {
                    write!(
                        f,
                        " TBLPROPERTIES ({})",
                        display_comma_separated(table_properties)
                    )?;
                }
                if !with_options.is_empty() {
                    write!(f, " WITH ({})", display_comma_separated(with_options))?;
                }
                if let Some(query) = query {
                    write!(f, " AS {}", query)?;
                }
                if let Some(engine) = engine {
                    write!(f, " ENGINE={}", engine)?;
                }
                if let Some(default_charset) = default_charset {
                    write!(f, " DEFAULT CHARSET={}", default_charset)?;
                }
                if let Some(collation) = collation {
                    write!(f, " COLLATE={}", collation)?;
                }

                if on_commit.is_some() {
                    let on_commit = match on_commit {
                        Some(OnCommit::DeleteRows) => "ON COMMIT DELETE ROWS",
                        Some(OnCommit::PreserveRows) => "ON COMMIT PRESERVE ROWS",
                        Some(OnCommit::Drop) => "ON COMMIT DROP",
                        None => "",
                    };
                    write!(f, " {}", on_commit)?;
                }

                Ok(())
            }
            Statement::CreateVirtualTable {
                name,
                if_not_exists,
                module_name,
                module_args,
            } => {
                write!(
                    f,
                    "CREATE VIRTUAL TABLE {if_not_exists}{name} USING {module_name}",
                    if_not_exists = if *if_not_exists { "IF NOT EXISTS " } else { "" },
                    name = name,
                    module_name = module_name
                )?;
                if !module_args.is_empty() {
                    write!(f, " ({})", display_comma_separated(module_args))?;
                }
                Ok(())
            }
            Statement::CreateIndex {
                name,
                table_name,
                using,
                columns,
                unique,
                if_not_exists,
            } => {
                write!(
                    f,
                    "CREATE {unique}INDEX {if_not_exists}{name} ON {table_name}",
                    unique = if *unique { "UNIQUE " } else { "" },
                    if_not_exists = if *if_not_exists { "IF NOT EXISTS " } else { "" },
                    name = name,
                    table_name = table_name
                )?;
                if let Some(value) = using {
                    write!(f, " USING {} ", value)?;
                }
                write!(f, "({})", display_separated(columns, ","))
            }
            Statement::CreateRole {
                names,
                if_not_exists,
                inherit,
                login,
                bypassrls,
                password,
                create_db,
                create_role,
                superuser,
                replication,
                connection_limit,
                valid_until,
                in_role,
                in_group,
                role,
                user,
                admin,
                authorization_owner,
            } => {
                write!(
                    f,
                    "CREATE ROLE {if_not_exists}{names}{superuser}{create_db}{create_role}{inherit}{login}{replication}{bypassrls}",
                    if_not_exists = if *if_not_exists { "IF NOT EXISTS " } else { "" },
                    names = display_separated(names, ", "),
                    superuser = match *superuser {
                        Some(true) => " SUPERUSER",
                        Some(false) => " NOSUPERUSER",
                        None => ""
                    },
                    create_db = match *create_db {
                        Some(true) => " CREATEDB",
                        Some(false) => " NOCREATEDB",
                        None => ""
                    },
                    create_role = match *create_role {
                        Some(true) => " CREATEROLE",
                        Some(false) => " NOCREATEROLE",
                        None => ""
                    },
                    inherit = match *inherit {
                        Some(true) => " INHERIT",
                        Some(false) => " NOINHERIT",
                        None => ""
                    },
                    login = match *login {
                        Some(true) => " LOGIN",
                        Some(false) => " NOLOGIN",
                        None => ""
                    },
                    replication = match *replication {
                        Some(true) => " REPLICATION",
                        Some(false) => " NOREPLICATION",
                        None => ""
                    },
                    bypassrls = match *bypassrls {
                        Some(true) => " BYPASSRLS",
                        Some(false) => " NOBYPASSRLS",
                        None => ""
                    }
                )?;
                if let Some(limit) = connection_limit {
                    write!(f, " CONNECTION LIMIT {}", limit)?;
                }
                match password {
                    Some(Password::Password(pass)) => write!(f, " PASSWORD {}", pass),
                    Some(Password::NullPassword) => write!(f, " PASSWORD NULL"),
                    None => Ok(()),
                }?;
                if let Some(until) = valid_until {
                    write!(f, " VALID UNTIL {}", until)?;
                }
                if !in_role.is_empty() {
                    write!(f, " IN ROLE {}", display_comma_separated(in_role))?;
                }
                if !in_group.is_empty() {
                    write!(f, " IN GROUP {}", display_comma_separated(in_group))?;
                }
                if !role.is_empty() {
                    write!(f, " ROLE {}", display_comma_separated(role))?;
                }
                if !user.is_empty() {
                    write!(f, " USER {}", display_comma_separated(user))?;
                }
                if !admin.is_empty() {
                    write!(f, " ADMIN {}", display_comma_separated(admin))?;
                }
                if let Some(owner) = authorization_owner {
                    write!(f, " AUTHORIZATION {}", owner)?;
                }
                Ok(())
            }
            Statement::AlterTable { name, operation } => {
                write!(f, "ALTER TABLE {} {}", name, operation)
            }
            Statement::Drop {
                object_type,
                if_exists,
                names,
                cascade,
                restrict,
                purge,
            } => write!(
                f,
                "DROP {}{} {}{}{}{}",
                object_type,
                if *if_exists { " IF EXISTS" } else { "" },
                display_comma_separated(names),
                if *cascade { " CASCADE" } else { "" },
                if *restrict { " RESTRICT" } else { "" },
                if *purge { " PURGE" } else { "" }
            ),
            Statement::Discard { object_type } => {
                write!(f, "DISCARD {object_type}", object_type = object_type)?;
                Ok(())
            }
            Self::SetRole {
                context_modifier,
                role_name,
            } => {
                let role_name = role_name.clone().unwrap_or_else(|| Ident::new("NONE"));
                write!(f, "SET{context_modifier} ROLE {role_name}")
            }
            Statement::SetVariable {
                local,
                variable,
                hivevar,
                value,
            } => {
                f.write_str("SET ")?;
                if *local {
                    f.write_str("LOCAL ")?;
                }
                write!(
                    f,
                    "{hivevar}{name} = {value}",
                    hivevar = if *hivevar { "HIVEVAR:" } else { "" },
                    name = variable,
                    value = display_comma_separated(value)
                )
            }
            Statement::SetTimeZone { local, value } => {
                f.write_str("SET ")?;
                if *local {
                    f.write_str("LOCAL ")?;
                }
                write!(f, "TIME ZONE {value}")
            }
            Statement::SetNames {
                charset_name,
                collation_name,
            } => {
                f.write_str("SET NAMES ")?;
                f.write_str(charset_name)?;

                if let Some(collation) = collation_name {
                    f.write_str(" COLLATE ")?;
                    f.write_str(collation)?;
                };

                Ok(())
            }
            Statement::SetNamesDefault {} => {
                f.write_str("SET NAMES DEFAULT")?;

                Ok(())
            }
            Statement::ShowVariable { variable } => {
                write!(f, "SHOW")?;
                if !variable.is_empty() {
                    write!(f, " {}", display_separated(variable, " "))?;
                }
                Ok(())
            }
            Statement::ShowVariables { filter } => {
                write!(f, "SHOW VARIABLES")?;
                if filter.is_some() {
                    write!(f, " {}", filter.as_ref().unwrap())?;
                }
                Ok(())
            }
            Statement::ShowCreate { obj_type, obj_name } => {
                write!(
                    f,
                    "SHOW CREATE {obj_type} {obj_name}",
                    obj_type = obj_type,
                    obj_name = obj_name,
                )?;
                Ok(())
            }
            Statement::ShowColumns {
                extended,
                full,
                table_name,
                filter,
            } => {
                write!(
                    f,
                    "SHOW {extended}{full}COLUMNS FROM {table_name}",
                    extended = if *extended { "EXTENDED " } else { "" },
                    full = if *full { "FULL " } else { "" },
                    table_name = table_name,
                )?;
                if let Some(filter) = filter {
                    write!(f, " {}", filter)?;
                }
                Ok(())
            }
            Statement::ShowTables {
                extended,
                full,
                db_name,
                filter,
            } => {
                write!(
                    f,
                    "SHOW {extended}{full}TABLES",
                    extended = if *extended { "EXTENDED " } else { "" },
                    full = if *full { "FULL " } else { "" },
                )?;
                if let Some(db_name) = db_name {
                    write!(f, " FROM {}", db_name)?;
                }
                if let Some(filter) = filter {
                    write!(f, " {}", filter)?;
                }
                Ok(())
            }
            Statement::ShowFunctions { filter } => {
                write!(f, "SHOW FUNCTIONS")?;
                if let Some(filter) = filter {
                    write!(f, " {}", filter)?;
                }
                Ok(())
            }
            Statement::Use { db_name } => {
                write!(f, "USE {}", db_name)?;
                Ok(())
            }
            Statement::ShowCollation { filter } => {
                write!(f, "SHOW COLLATION")?;
                if let Some(filter) = filter {
                    write!(f, " {}", filter)?;
                }
                Ok(())
            }
            Statement::StartTransaction { modes } => {
                write!(f, "START TRANSACTION")?;
                if !modes.is_empty() {
                    write!(f, " {}", display_comma_separated(modes))?;
                }
                Ok(())
            }
            Statement::SetTransaction {
                modes,
                snapshot,
                session,
            } => {
                if *session {
                    write!(f, "SET SESSION CHARACTERISTICS AS TRANSACTION")?;
                } else {
                    write!(f, "SET TRANSACTION")?;
                }
                if !modes.is_empty() {
                    write!(f, " {}", display_comma_separated(modes))?;
                }
                if let Some(snapshot_id) = snapshot {
                    write!(f, " SNAPSHOT {}", snapshot_id)?;
                }
                Ok(())
            }
            Statement::Commit { chain } => {
                write!(f, "COMMIT{}", if *chain { " AND CHAIN" } else { "" },)
            }
            Statement::Rollback { chain } => {
                write!(f, "ROLLBACK{}", if *chain { " AND CHAIN" } else { "" },)
            }
            Statement::CreateSchema {
                schema_name,
                if_not_exists,
            } => write!(
                f,
                "CREATE SCHEMA {if_not_exists}{name}",
                if_not_exists = if *if_not_exists { "IF NOT EXISTS " } else { "" },
                name = schema_name
            ),
            Statement::Assert { condition, message } => {
                write!(f, "ASSERT {}", condition)?;
                if let Some(m) = message {
                    write!(f, " AS {}", m)?;
                }
                Ok(())
            }
            Statement::Grant {
                privileges,
                objects,
                grantees,
                with_grant_option,
                granted_by,
            } => {
                write!(f, "GRANT {} ", privileges)?;
                write!(f, "ON {} ", objects)?;
                write!(f, "TO {}", display_comma_separated(grantees))?;
                if *with_grant_option {
                    write!(f, " WITH GRANT OPTION")?;
                }
                if let Some(grantor) = granted_by {
                    write!(f, " GRANTED BY {}", grantor)?;
                }
                Ok(())
            }
            Statement::Revoke {
                privileges,
                objects,
                grantees,
                granted_by,
                cascade,
            } => {
                write!(f, "REVOKE {} ", privileges)?;
                write!(f, "ON {} ", objects)?;
                write!(f, "FROM {}", display_comma_separated(grantees))?;
                if let Some(grantor) = granted_by {
                    write!(f, " GRANTED BY {}", grantor)?;
                }
                write!(f, " {}", if *cascade { "CASCADE" } else { "RESTRICT" })?;
                Ok(())
            }
            Statement::Deallocate { name, prepare } => write!(
                f,
                "DEALLOCATE {prepare}{name}",
                prepare = if *prepare { "PREPARE " } else { "" },
                name = name,
            ),
            Statement::Execute { name, parameters } => {
                write!(f, "EXECUTE {}", name)?;
                if !parameters.is_empty() {
                    write!(f, "({})", display_comma_separated(parameters))?;
                }
                Ok(())
            }
            Statement::Prepare {
                name,
                data_types,
                statement,
            } => {
                write!(f, "PREPARE {} ", name)?;
                if !data_types.is_empty() {
                    write!(f, "({}) ", display_comma_separated(data_types))?;
                }
                write!(f, "AS {}", statement)
            }
            Statement::Comment {
                object_type,
                object_name,
                comment,
            } => {
                write!(f, "COMMENT ON {} {} IS ", object_type, object_name)?;
                if let Some(c) = comment {
                    write!(f, "'{}'", c)
                } else {
                    write!(f, "NULL")
                }
            }
            Statement::Savepoint { name } => {
                write!(f, "SAVEPOINT ")?;
                write!(f, "{}", name)
            }
            Statement::Merge {
                into,
                table,
                source,
                on,
                clauses,
            } => {
                write!(
                    f,
                    "MERGE{int} {table} USING {source} ",
                    int = if *into { " INTO" } else { "" }
                )?;
                write!(f, "ON {} ", on)?;
                write!(f, "{}", display_separated(clauses, " "))
            }
            Statement::Cache {
                table_name,
                table_flag,
                has_as,
                options,
                query,
            } => {
                if table_flag.is_some() {
                    write!(
                        f,
                        "CACHE {table_flag} TABLE {table_name}",
                        table_flag = table_flag.clone().unwrap(),
                        table_name = table_name,
                    )?;
                } else {
                    write!(f, "CACHE TABLE {table_name}", table_name = table_name,)?;
                }

                if !options.is_empty() {
                    write!(f, " OPTIONS({})", display_comma_separated(options))?;
                }

                let has_query = query.is_some();
                if *has_as && has_query {
                    write!(f, " AS {query}", query = query.clone().unwrap())
                } else if !has_as && has_query {
                    write!(f, " {query}", query = query.clone().unwrap())
                } else if *has_as && !has_query {
                    write!(f, " AS")
                } else {
                    Ok(())
                }
            }
            Statement::UNCache {
                table_name,
                if_exists,
            } => {
                if *if_exists {
                    write!(
                        f,
                        "UNCACHE TABLE IF EXISTS {table_name}",
                        table_name = table_name
                    )
                } else {
                    write!(f, "UNCACHE TABLE {table_name}", table_name = table_name)
                }
            }
            Statement::CreateSequence {
                temporary,
                if_not_exists,
                name,
                data_type,
                sequence_options,
                owned_by,
            } => {
                let as_type: String = if let Some(dt) = data_type.as_ref() {
                    //Cannot use format!(" AS {}", dt), due to format! is not available in --target thumbv6m-none-eabi
                    // " AS ".to_owned() + &dt.to_string()
                    [" AS ", &dt.to_string()].concat()
                } else {
                    "".to_string()
                };
                write!(
                    f,
                    "CREATE {temporary}SEQUENCE {if_not_exists}{name}{as_type}",
                    if_not_exists = if *if_not_exists { "IF NOT EXISTS " } else { "" },
                    temporary = if *temporary { "TEMPORARY " } else { "" },
                    name = name,
                    as_type = as_type
                )?;
                for sequence_option in sequence_options {
                    write!(f, "{}", sequence_option)?;
                }
                if let Some(ob) = owned_by.as_ref() {
                    write!(f, " OWNED BY {}", ob)?;
                }
                write!(f, "")
            }
        }
    }
}

/// Can use to describe options in create sequence or table column type identity
/// [ INCREMENT [ BY ] increment ]
///     [ MINVALUE minvalue | NO MINVALUE ] [ MAXVALUE maxvalue | NO MAXVALUE ]
///     [ START [ WITH ] start ] [ CACHE cache ] [ [ NO ] CYCLE ]
#[derive(Debug, Clone, PartialEq, PartialOrd, Eq, Ord, Hash)]
#[cfg_attr(feature = "serde", derive(Serialize, Deserialize))]
pub enum SequenceOptions {
    IncrementBy(Expr, bool),
    MinValue(MinMaxValue),
    MaxValue(MinMaxValue),
    StartWith(Expr, bool),
    Cache(Expr),
    Cycle(bool),
}

impl fmt::Display for SequenceOptions {
    fn fmt(&self, f: &mut fmt::Formatter) -> fmt::Result {
        match self {
            SequenceOptions::IncrementBy(increment, by) => {
                write!(
                    f,
                    " INCREMENT{by} {increment}",
                    by = if *by { " BY" } else { "" },
                    increment = increment
                )
            }
            SequenceOptions::MinValue(value) => match value {
                MinMaxValue::Empty => {
                    write!(f, "")
                }
                MinMaxValue::None => {
                    write!(f, " NO MINVALUE")
                }
                MinMaxValue::Some(minvalue) => {
                    write!(f, " MINVALUE {minvalue}", minvalue = minvalue)
                }
            },
            SequenceOptions::MaxValue(value) => match value {
                MinMaxValue::Empty => {
                    write!(f, "")
                }
                MinMaxValue::None => {
                    write!(f, " NO MAXVALUE")
                }
                MinMaxValue::Some(maxvalue) => {
                    write!(f, " MAXVALUE {maxvalue}", maxvalue = maxvalue)
                }
            },
            SequenceOptions::StartWith(start, with) => {
                write!(
                    f,
                    " START{with} {start}",
                    with = if *with { " WITH" } else { "" },
                    start = start
                )
            }
            SequenceOptions::Cache(cache) => {
                write!(f, " CACHE {}", *cache)
            }
            SequenceOptions::Cycle(no) => {
                write!(f, " {}CYCLE", if *no { "NO " } else { "" })
            }
        }
    }
}

/// Can use to describe options in  create sequence or table column type identity
/// [ MINVALUE minvalue | NO MINVALUE ] [ MAXVALUE maxvalue | NO MAXVALUE ]
#[derive(Debug, Clone, PartialEq, PartialOrd, Eq, Ord, Hash)]
#[cfg_attr(feature = "serde", derive(Serialize, Deserialize))]
pub enum MinMaxValue {
    // clause is not specified
    Empty,
    // NO MINVALUE/NO MAXVALUE
    None,
    // MINVALUE <expr> / MAXVALUE <expr>
    Some(Expr),
}

#[derive(Debug, Clone, PartialEq, PartialOrd, Eq, Ord, Hash)]
#[cfg_attr(feature = "serde", derive(Serialize, Deserialize))]
#[non_exhaustive]
pub enum OnInsert {
    /// ON DUPLICATE KEY UPDATE (MySQL when the key already exists, then execute an update instead)
    DuplicateKeyUpdate(Vec<Assignment>),
    /// ON CONFLICT is a PostgreSQL and Sqlite extension
    OnConflict(OnConflict),
}

#[derive(Debug, Clone, PartialEq, PartialOrd, Eq, Ord, Hash)]
#[cfg_attr(feature = "serde", derive(Serialize, Deserialize))]
pub struct OnConflict {
    pub conflict_target: Vec<Ident>,
    pub action: OnConflictAction,
}
#[derive(Debug, Clone, PartialEq, PartialOrd, Eq, Ord, Hash)]
#[cfg_attr(feature = "serde", derive(Serialize, Deserialize))]
pub enum OnConflictAction {
    DoNothing,
    DoUpdate(DoUpdate),
}

#[derive(Debug, Clone, PartialEq, PartialOrd, Eq, Ord, Hash)]
#[cfg_attr(feature = "serde", derive(Serialize, Deserialize))]
pub struct DoUpdate {
    /// Column assignments
    pub assignments: Vec<Assignment>,
    /// WHERE
    pub selection: Option<Expr>,
}

impl fmt::Display for OnInsert {
    fn fmt(&self, f: &mut fmt::Formatter) -> fmt::Result {
        match self {
            Self::DuplicateKeyUpdate(expr) => write!(
                f,
                " ON DUPLICATE KEY UPDATE {}",
                display_comma_separated(expr)
            ),
            Self::OnConflict(o) => write!(f, " {o}"),
        }
    }
}
impl fmt::Display for OnConflict {
    fn fmt(&self, f: &mut fmt::Formatter) -> fmt::Result {
        write!(f, " ON CONFLICT")?;
        if !self.conflict_target.is_empty() {
            write!(f, "({})", display_comma_separated(&self.conflict_target))?;
        }
        write!(f, " {}", self.action)
    }
}
impl fmt::Display for OnConflictAction {
    fn fmt(&self, f: &mut fmt::Formatter) -> fmt::Result {
        match self {
            Self::DoNothing => write!(f, "DO NOTHING"),
            Self::DoUpdate(do_update) => {
                write!(f, "DO UPDATE")?;
                if !do_update.assignments.is_empty() {
                    write!(
                        f,
                        " SET {}",
                        display_comma_separated(&do_update.assignments)
                    )?;
                }
                if let Some(selection) = &do_update.selection {
                    write!(f, " WHERE {}", selection)?;
                }
                Ok(())
            }
        }
    }
}

/// Privileges granted in a GRANT statement or revoked in a REVOKE statement.
#[derive(Debug, Clone, PartialEq, PartialOrd, Eq, Ord, Hash)]
#[cfg_attr(feature = "serde", derive(Serialize, Deserialize))]
pub enum Privileges {
    /// All privileges applicable to the object type
    All {
        /// Optional keyword from the spec, ignored in practice
        with_privileges_keyword: bool,
    },
    /// Specific privileges (e.g. `SELECT`, `INSERT`)
    Actions(Vec<Action>),
}

impl fmt::Display for Privileges {
    fn fmt(&self, f: &mut fmt::Formatter) -> fmt::Result {
        match self {
            Privileges::All {
                with_privileges_keyword,
            } => {
                write!(
                    f,
                    "ALL{}",
                    if *with_privileges_keyword {
                        " PRIVILEGES"
                    } else {
                        ""
                    }
                )
            }
            Privileges::Actions(actions) => {
                write!(f, "{}", display_comma_separated(actions))
            }
        }
    }
}

/// Specific direction for FETCH statement
#[derive(Debug, Clone, PartialEq, PartialOrd, Eq, Ord, Hash)]
#[cfg_attr(feature = "serde", derive(Serialize, Deserialize))]
pub enum FetchDirection {
    Count { limit: Value },
    Next,
    Prior,
    First,
    Last,
    Absolute { limit: Value },
    Relative { limit: Value },
    All,
    // FORWARD
    // FORWARD count
    Forward { limit: Option<Value> },
    ForwardAll,
    // BACKWARD
    // BACKWARD count
    Backward { limit: Option<Value> },
    BackwardAll,
}

impl fmt::Display for FetchDirection {
    fn fmt(&self, f: &mut fmt::Formatter) -> fmt::Result {
        match self {
            FetchDirection::Count { limit } => f.write_str(&limit.to_string())?,
            FetchDirection::Next => f.write_str("NEXT")?,
            FetchDirection::Prior => f.write_str("PRIOR")?,
            FetchDirection::First => f.write_str("FIRST")?,
            FetchDirection::Last => f.write_str("LAST")?,
            FetchDirection::Absolute { limit } => {
                f.write_str("ABSOLUTE ")?;
                f.write_str(&limit.to_string())?;
            }
            FetchDirection::Relative { limit } => {
                f.write_str("RELATIVE ")?;
                f.write_str(&limit.to_string())?;
            }
            FetchDirection::All => f.write_str("ALL")?,
            FetchDirection::Forward { limit } => {
                f.write_str("FORWARD")?;

                if let Some(l) = limit {
                    f.write_str(" ")?;
                    f.write_str(&l.to_string())?;
                }
            }
            FetchDirection::ForwardAll => f.write_str("FORWARD ALL")?,
            FetchDirection::Backward { limit } => {
                f.write_str("BACKWARD")?;

                if let Some(l) = limit {
                    f.write_str(" ")?;
                    f.write_str(&l.to_string())?;
                }
            }
            FetchDirection::BackwardAll => f.write_str("BACKWARD ALL")?,
        };

        Ok(())
    }
}

/// A privilege on a database object (table, sequence, etc.).
#[derive(Debug, Clone, PartialEq, PartialOrd, Eq, Ord, Hash)]
#[cfg_attr(feature = "serde", derive(Serialize, Deserialize))]
pub enum Action {
    Connect,
    Create,
    Delete,
    Execute,
    Insert { columns: Option<Vec<Ident>> },
    References { columns: Option<Vec<Ident>> },
    Select { columns: Option<Vec<Ident>> },
    Temporary,
    Trigger,
    Truncate,
    Update { columns: Option<Vec<Ident>> },
    Usage,
}

impl fmt::Display for Action {
    fn fmt(&self, f: &mut fmt::Formatter) -> fmt::Result {
        match self {
            Action::Connect => f.write_str("CONNECT")?,
            Action::Create => f.write_str("CREATE")?,
            Action::Delete => f.write_str("DELETE")?,
            Action::Execute => f.write_str("EXECUTE")?,
            Action::Insert { .. } => f.write_str("INSERT")?,
            Action::References { .. } => f.write_str("REFERENCES")?,
            Action::Select { .. } => f.write_str("SELECT")?,
            Action::Temporary => f.write_str("TEMPORARY")?,
            Action::Trigger => f.write_str("TRIGGER")?,
            Action::Truncate => f.write_str("TRUNCATE")?,
            Action::Update { .. } => f.write_str("UPDATE")?,
            Action::Usage => f.write_str("USAGE")?,
        };
        match self {
            Action::Insert { columns }
            | Action::References { columns }
            | Action::Select { columns }
            | Action::Update { columns } => {
                if let Some(columns) = columns {
                    write!(f, " ({})", display_comma_separated(columns))?;
                }
            }
            _ => (),
        };
        Ok(())
    }
}

/// Objects on which privileges are granted in a GRANT statement.
#[derive(Debug, Clone, PartialEq, PartialOrd, Eq, Ord, Hash)]
#[cfg_attr(feature = "serde", derive(Serialize, Deserialize))]
pub enum GrantObjects {
    /// Grant privileges on `ALL SEQUENCES IN SCHEMA <schema_name> [, ...]`
    AllSequencesInSchema { schemas: Vec<ObjectName> },
    /// Grant privileges on `ALL TABLES IN SCHEMA <schema_name> [, ...]`
    AllTablesInSchema { schemas: Vec<ObjectName> },
    /// Grant privileges on specific schemas
    Schemas(Vec<ObjectName>),
    /// Grant privileges on specific sequences
    Sequences(Vec<ObjectName>),
    /// Grant privileges on specific tables
    Tables(Vec<ObjectName>),
}

impl fmt::Display for GrantObjects {
    fn fmt(&self, f: &mut fmt::Formatter) -> fmt::Result {
        match self {
            GrantObjects::Sequences(sequences) => {
                write!(f, "SEQUENCE {}", display_comma_separated(sequences))
            }
            GrantObjects::Schemas(schemas) => {
                write!(f, "SCHEMA {}", display_comma_separated(schemas))
            }
            GrantObjects::Tables(tables) => {
                write!(f, "{}", display_comma_separated(tables))
            }
            GrantObjects::AllSequencesInSchema { schemas } => {
                write!(
                    f,
                    "ALL SEQUENCES IN SCHEMA {}",
                    display_comma_separated(schemas)
                )
            }
            GrantObjects::AllTablesInSchema { schemas } => {
                write!(
                    f,
                    "ALL TABLES IN SCHEMA {}",
                    display_comma_separated(schemas)
                )
            }
        }
    }
}

/// SQL assignment `foo = expr` as used in SQLUpdate
#[derive(Debug, Clone, PartialEq, PartialOrd, Eq, Ord, Hash)]
#[cfg_attr(feature = "serde", derive(Serialize, Deserialize))]
pub struct Assignment {
    pub id: Vec<Ident>,
    pub value: Expr,
}

impl fmt::Display for Assignment {
    fn fmt(&self, f: &mut fmt::Formatter) -> fmt::Result {
        write!(f, "{} = {}", display_separated(&self.id, "."), self.value)
    }
}

#[derive(Debug, Clone, PartialEq, PartialOrd, Eq, Ord, Hash)]
#[cfg_attr(feature = "serde", derive(Serialize, Deserialize))]
pub enum FunctionArgExpr {
    Expr(Expr),
    /// Qualified wildcard, e.g. `alias.*` or `schema.table.*`.
    QualifiedWildcard(ObjectName),
    /// An unqualified `*`
    Wildcard,
}

impl fmt::Display for FunctionArgExpr {
    fn fmt(&self, f: &mut fmt::Formatter) -> fmt::Result {
        match self {
            FunctionArgExpr::Expr(expr) => write!(f, "{}", expr),
            FunctionArgExpr::QualifiedWildcard(prefix) => write!(f, "{}.*", prefix),
            FunctionArgExpr::Wildcard => f.write_str("*"),
        }
    }
}

#[derive(Debug, Clone, PartialEq, PartialOrd, Eq, Ord, Hash)]
#[cfg_attr(feature = "serde", derive(Serialize, Deserialize))]
pub enum FunctionArg {
    Named { name: Ident, arg: FunctionArgExpr },
    Unnamed(FunctionArgExpr),
}

impl fmt::Display for FunctionArg {
    fn fmt(&self, f: &mut fmt::Formatter) -> fmt::Result {
        match self {
            FunctionArg::Named { name, arg } => write!(f, "{} => {}", name, arg),
            FunctionArg::Unnamed(unnamed_arg) => write!(f, "{}", unnamed_arg),
        }
    }
}

#[derive(Debug, Clone, PartialEq, PartialOrd, Eq, Ord, Hash)]
#[cfg_attr(feature = "serde", derive(Serialize, Deserialize))]
pub enum CloseCursor {
    All,
    Specific { name: Ident },
}

impl fmt::Display for CloseCursor {
    fn fmt(&self, f: &mut fmt::Formatter) -> fmt::Result {
        match self {
            CloseCursor::All => write!(f, "ALL"),
            CloseCursor::Specific { name } => write!(f, "{}", name),
        }
    }
}

/// A function call
#[derive(Debug, Clone, PartialEq, PartialOrd, Eq, Ord, Hash)]
#[cfg_attr(feature = "serde", derive(Serialize, Deserialize))]
pub struct Function {
    pub name: ObjectName,
    pub args: Vec<FunctionArg>,
    pub over: Option<WindowSpec>,
    // aggregate functions may specify eg `COUNT(DISTINCT x)`
    pub distinct: bool,
    // Some functions must be called without trailing parentheses, for example Postgres
    // do it for current_catalog, current_schema, etc. This flags is used for formatting.
    pub special: bool,
}

#[derive(Debug, Copy, Clone, PartialEq, PartialOrd, Eq, Ord, Hash)]
#[cfg_attr(feature = "serde", derive(Serialize, Deserialize))]
pub enum AnalyzeFormat {
    TEXT,
    GRAPHVIZ,
    JSON,
}

impl fmt::Display for AnalyzeFormat {
    fn fmt(&self, f: &mut core::fmt::Formatter<'_>) -> core::fmt::Result {
        f.write_str(match self {
            AnalyzeFormat::TEXT => "TEXT",
            AnalyzeFormat::GRAPHVIZ => "GRAPHVIZ",
            AnalyzeFormat::JSON => "JSON",
        })
    }
}

impl fmt::Display for Function {
    fn fmt(&self, f: &mut fmt::Formatter) -> fmt::Result {
        if self.special {
            write!(f, "{}", self.name)?;
        } else {
            write!(
                f,
                "{}({}{})",
                self.name,
                if self.distinct { "DISTINCT " } else { "" },
                display_comma_separated(&self.args),
            )?;

            if let Some(o) = &self.over {
                write!(f, " OVER ({})", o)?;
            }
        }

        Ok(())
    }
}

/// External table's available file format
#[derive(Debug, Copy, Clone, PartialEq, PartialOrd, Eq, Ord, Hash)]
#[cfg_attr(feature = "serde", derive(Serialize, Deserialize))]
pub enum FileFormat {
    TEXTFILE,
    SEQUENCEFILE,
    ORC,
    PARQUET,
    AVRO,
    RCFILE,
    JSONFILE,
}

impl fmt::Display for FileFormat {
    fn fmt(&self, f: &mut fmt::Formatter) -> fmt::Result {
        use self::FileFormat::*;
        f.write_str(match self {
            TEXTFILE => "TEXTFILE",
            SEQUENCEFILE => "SEQUENCEFILE",
            ORC => "ORC",
            PARQUET => "PARQUET",
            AVRO => "AVRO",
            RCFILE => "RCFILE",
            JSONFILE => "JSONFILE",
        })
    }
}

/// A `LISTAGG` invocation `LISTAGG( [ DISTINCT ] <expr>[, <separator> ] [ON OVERFLOW <on_overflow>] ) )
/// [ WITHIN GROUP (ORDER BY <within_group1>[, ...] ) ]`
#[derive(Debug, Clone, PartialEq, PartialOrd, Eq, Ord, Hash)]
#[cfg_attr(feature = "serde", derive(Serialize, Deserialize))]
pub struct ListAgg {
    pub distinct: bool,
    pub expr: Box<Expr>,
    pub separator: Option<Box<Expr>>,
    pub on_overflow: Option<ListAggOnOverflow>,
    pub within_group: Vec<OrderByExpr>,
}

impl fmt::Display for ListAgg {
    fn fmt(&self, f: &mut fmt::Formatter) -> fmt::Result {
        write!(
            f,
            "LISTAGG({}{}",
            if self.distinct { "DISTINCT " } else { "" },
            self.expr
        )?;
        if let Some(separator) = &self.separator {
            write!(f, ", {}", separator)?;
        }
        if let Some(on_overflow) = &self.on_overflow {
            write!(f, "{}", on_overflow)?;
        }
        write!(f, ")")?;
        if !self.within_group.is_empty() {
            write!(
                f,
                " WITHIN GROUP (ORDER BY {})",
                display_comma_separated(&self.within_group)
            )?;
        }
        Ok(())
    }
}

/// The `ON OVERFLOW` clause of a LISTAGG invocation
#[derive(Debug, Clone, PartialEq, PartialOrd, Eq, Ord, Hash)]
#[cfg_attr(feature = "serde", derive(Serialize, Deserialize))]
pub enum ListAggOnOverflow {
    /// `ON OVERFLOW ERROR`
    Error,

    /// `ON OVERFLOW TRUNCATE [ <filler> ] WITH[OUT] COUNT`
    Truncate {
        filler: Option<Box<Expr>>,
        with_count: bool,
    },
}

impl fmt::Display for ListAggOnOverflow {
    fn fmt(&self, f: &mut fmt::Formatter) -> fmt::Result {
        write!(f, " ON OVERFLOW")?;
        match self {
            ListAggOnOverflow::Error => write!(f, " ERROR"),
            ListAggOnOverflow::Truncate { filler, with_count } => {
                write!(f, " TRUNCATE")?;
                if let Some(filler) = filler {
                    write!(f, " {}", filler)?;
                }
                if *with_count {
                    write!(f, " WITH")?;
                } else {
                    write!(f, " WITHOUT")?;
                }
                write!(f, " COUNT")
            }
        }
    }
}

/// An `ARRAY_AGG` invocation `ARRAY_AGG( [ DISTINCT ] <expr> [ORDER BY <expr>] [LIMIT <n>] )`
/// Or `ARRAY_AGG( [ DISTINCT ] <expr> ) [ WITHIN GROUP ( ORDER BY <expr> ) ]`
/// ORDER BY position is defined differently for BigQuery, Postgres and Snowflake.
#[derive(Debug, Clone, PartialEq, PartialOrd, Eq, Ord, Hash)]
#[cfg_attr(feature = "serde", derive(Serialize, Deserialize))]
pub struct ArrayAgg {
    pub distinct: bool,
    pub expr: Box<Expr>,
    pub order_by: Option<Box<OrderByExpr>>,
    pub limit: Option<Box<Expr>>,
    pub within_group: bool, // order by is used inside a within group or not
}

impl fmt::Display for ArrayAgg {
    fn fmt(&self, f: &mut fmt::Formatter) -> fmt::Result {
        write!(
            f,
            "ARRAY_AGG({}{}",
            if self.distinct { "DISTINCT " } else { "" },
            self.expr
        )?;
        if !self.within_group {
            if let Some(order_by) = &self.order_by {
                write!(f, " ORDER BY {}", order_by)?;
            }
            if let Some(limit) = &self.limit {
                write!(f, " LIMIT {}", limit)?;
            }
        }
        write!(f, ")")?;
        if self.within_group {
            if let Some(order_by) = &self.order_by {
                write!(f, " WITHIN GROUP (ORDER BY {})", order_by)?;
            }
        }
        Ok(())
    }
}

#[derive(Debug, Copy, Clone, PartialEq, PartialOrd, Eq, Ord, Hash)]
#[cfg_attr(feature = "serde", derive(Serialize, Deserialize))]
pub enum ObjectType {
    Table,
    View,
    Index,
    Schema,
    Role,
    Sequence,
}

impl fmt::Display for ObjectType {
    fn fmt(&self, f: &mut fmt::Formatter) -> fmt::Result {
        f.write_str(match self {
            ObjectType::Table => "TABLE",
            ObjectType::View => "VIEW",
            ObjectType::Index => "INDEX",
            ObjectType::Schema => "SCHEMA",
            ObjectType::Role => "ROLE",
            ObjectType::Sequence => "SEQUENCE",
        })
    }
}

#[derive(Debug, Copy, Clone, PartialEq, PartialOrd, Eq, Ord, Hash)]
#[cfg_attr(feature = "serde", derive(Serialize, Deserialize))]
pub enum KillType {
    Connection,
    Query,
    Mutation,
}

impl fmt::Display for KillType {
    fn fmt(&self, f: &mut fmt::Formatter) -> fmt::Result {
        f.write_str(match self {
            // MySQL
            KillType::Connection => "CONNECTION",
            KillType::Query => "QUERY",
            // Clickhouse supports Mutation
            KillType::Mutation => "MUTATION",
        })
    }
}

#[derive(Debug, Clone, PartialEq, PartialOrd, Eq, Ord, Hash)]
#[cfg_attr(feature = "serde", derive(Serialize, Deserialize))]
pub enum HiveDistributionStyle {
    PARTITIONED {
        columns: Vec<ColumnDef>,
    },
    CLUSTERED {
        columns: Vec<Ident>,
        sorted_by: Vec<ColumnDef>,
        num_buckets: i32,
    },
    SKEWED {
        columns: Vec<ColumnDef>,
        on: Vec<ColumnDef>,
        stored_as_directories: bool,
    },
    NONE,
}

#[derive(Debug, Clone, PartialEq, PartialOrd, Eq, Ord, Hash)]
#[cfg_attr(feature = "serde", derive(Serialize, Deserialize))]
pub enum HiveRowFormat {
    SERDE { class: String },
    DELIMITED,
}

#[allow(clippy::large_enum_variant)]
#[derive(Debug, Clone, PartialEq, PartialOrd, Eq, Ord, Hash)]
#[cfg_attr(feature = "serde", derive(Serialize, Deserialize))]
#[allow(clippy::large_enum_variant)]
pub enum HiveIOFormat {
    IOF {
        input_format: Expr,
        output_format: Expr,
    },
    FileFormat {
        format: FileFormat,
    },
}

#[derive(Debug, Clone, PartialEq, PartialOrd, Eq, Ord, Hash, Default)]
#[cfg_attr(feature = "serde", derive(Serialize, Deserialize))]
pub struct HiveFormat {
    pub row_format: Option<HiveRowFormat>,
    pub storage: Option<HiveIOFormat>,
    pub location: Option<String>,
}

#[derive(Debug, Clone, PartialEq, PartialOrd, Eq, Ord, Hash)]
#[cfg_attr(feature = "serde", derive(Serialize, Deserialize))]
pub struct SqlOption {
    pub name: Ident,
    pub value: Value,
}

impl fmt::Display for SqlOption {
    fn fmt(&self, f: &mut fmt::Formatter) -> fmt::Result {
        write!(f, "{} = {}", self.name, self.value)
    }
}

#[derive(Debug, Copy, Clone, PartialEq, PartialOrd, Eq, Ord, Hash)]
#[cfg_attr(feature = "serde", derive(Serialize, Deserialize))]
pub enum TransactionMode {
    AccessMode(TransactionAccessMode),
    IsolationLevel(TransactionIsolationLevel),
}

impl fmt::Display for TransactionMode {
    fn fmt(&self, f: &mut fmt::Formatter) -> fmt::Result {
        use TransactionMode::*;
        match self {
            AccessMode(access_mode) => write!(f, "{}", access_mode),
            IsolationLevel(iso_level) => write!(f, "ISOLATION LEVEL {}", iso_level),
        }
    }
}

#[derive(Debug, Copy, Clone, PartialEq, PartialOrd, Eq, Ord, Hash)]
#[cfg_attr(feature = "serde", derive(Serialize, Deserialize))]
pub enum TransactionAccessMode {
    ReadOnly,
    ReadWrite,
}

impl fmt::Display for TransactionAccessMode {
    fn fmt(&self, f: &mut fmt::Formatter) -> fmt::Result {
        use TransactionAccessMode::*;
        f.write_str(match self {
            ReadOnly => "READ ONLY",
            ReadWrite => "READ WRITE",
        })
    }
}

#[derive(Debug, Copy, Clone, PartialEq, PartialOrd, Eq, Ord, Hash)]
#[cfg_attr(feature = "serde", derive(Serialize, Deserialize))]
pub enum TransactionIsolationLevel {
    ReadUncommitted,
    ReadCommitted,
    RepeatableRead,
    Serializable,
}

impl fmt::Display for TransactionIsolationLevel {
    fn fmt(&self, f: &mut fmt::Formatter) -> fmt::Result {
        use TransactionIsolationLevel::*;
        f.write_str(match self {
            ReadUncommitted => "READ UNCOMMITTED",
            ReadCommitted => "READ COMMITTED",
            RepeatableRead => "REPEATABLE READ",
            Serializable => "SERIALIZABLE",
        })
    }
}

#[derive(Debug, Clone, PartialEq, PartialOrd, Eq, Ord, Hash)]
#[cfg_attr(feature = "serde", derive(Serialize, Deserialize))]
pub enum ShowStatementFilter {
    Like(String),
    ILike(String),
    Where(Expr),
}

impl fmt::Display for ShowStatementFilter {
    fn fmt(&self, f: &mut fmt::Formatter) -> fmt::Result {
        use ShowStatementFilter::*;
        match self {
            Like(pattern) => write!(f, "LIKE '{}'", value::escape_single_quote_string(pattern)),
            ILike(pattern) => write!(f, "ILIKE {}", value::escape_single_quote_string(pattern)),
            Where(expr) => write!(f, "WHERE {}", expr),
        }
    }
}

/// Sqlite specific syntax
///
/// https://sqlite.org/lang_conflict.html
#[derive(Debug, Copy, Clone, PartialEq, PartialOrd, Eq, Ord, Hash)]
#[cfg_attr(feature = "serde", derive(Serialize, Deserialize))]
pub enum SqliteOnConflict {
    Rollback,
    Abort,
    Fail,
    Ignore,
    Replace,
}

impl fmt::Display for SqliteOnConflict {
    fn fmt(&self, f: &mut fmt::Formatter) -> fmt::Result {
        use SqliteOnConflict::*;
        match self {
            Rollback => write!(f, "ROLLBACK"),
            Abort => write!(f, "ABORT"),
            Fail => write!(f, "FAIL"),
            Ignore => write!(f, "IGNORE"),
            Replace => write!(f, "REPLACE"),
        }
    }
}

#[derive(Debug, Clone, PartialEq, PartialOrd, Eq, Ord, Hash)]
#[cfg_attr(feature = "serde", derive(Serialize, Deserialize))]
pub enum CopyTarget {
    Stdin,
    Stdout,
    File {
        /// The path name of the input or output file.
        filename: String,
    },
    Program {
        /// A command to execute
        command: String,
    },
}

impl fmt::Display for CopyTarget {
    fn fmt(&self, f: &mut fmt::Formatter) -> fmt::Result {
        use CopyTarget::*;
        match self {
            Stdin { .. } => write!(f, "STDIN"),
            Stdout => write!(f, "STDOUT"),
            File { filename } => write!(f, "'{}'", value::escape_single_quote_string(filename)),
            Program { command } => write!(
                f,
                "PROGRAM '{}'",
                value::escape_single_quote_string(command)
            ),
        }
    }
}

#[derive(Debug, Copy, Clone, PartialEq, PartialOrd, Eq, Ord, Hash)]
#[cfg_attr(feature = "serde", derive(Serialize, Deserialize))]
pub enum OnCommit {
    DeleteRows,
    PreserveRows,
    Drop,
}

/// An option in `COPY` statement.
///
/// <https://www.postgresql.org/docs/14/sql-copy.html>
#[derive(Debug, Clone, PartialEq, PartialOrd, Eq, Ord, Hash)]
#[cfg_attr(feature = "serde", derive(Serialize, Deserialize))]
pub enum CopyOption {
    /// FORMAT format_name
    Format(Ident),
    /// FREEZE \[ boolean \]
    Freeze(bool),
    /// DELIMITER 'delimiter_character'
    Delimiter(char),
    /// NULL 'null_string'
    Null(String),
    /// HEADER \[ boolean \]
    Header(bool),
    /// QUOTE 'quote_character'
    Quote(char),
    /// ESCAPE 'escape_character'
    Escape(char),
    /// FORCE_QUOTE { ( column_name [, ...] ) | * }
    ForceQuote(Vec<Ident>),
    /// FORCE_NOT_NULL ( column_name [, ...] )
    ForceNotNull(Vec<Ident>),
    /// FORCE_NULL ( column_name [, ...] )
    ForceNull(Vec<Ident>),
    /// ENCODING 'encoding_name'
    Encoding(String),
}

impl fmt::Display for CopyOption {
    fn fmt(&self, f: &mut fmt::Formatter) -> fmt::Result {
        use CopyOption::*;
        match self {
            Format(name) => write!(f, "FORMAT {}", name),
            Freeze(true) => write!(f, "FREEZE"),
            Freeze(false) => write!(f, "FREEZE FALSE"),
            Delimiter(char) => write!(f, "DELIMITER '{}'", char),
            Null(string) => write!(f, "NULL '{}'", value::escape_single_quote_string(string)),
            Header(true) => write!(f, "HEADER"),
            Header(false) => write!(f, "HEADER FALSE"),
            Quote(char) => write!(f, "QUOTE '{}'", char),
            Escape(char) => write!(f, "ESCAPE '{}'", char),
            ForceQuote(columns) => write!(f, "FORCE_QUOTE ({})", display_comma_separated(columns)),
            ForceNotNull(columns) => {
                write!(f, "FORCE_NOT_NULL ({})", display_comma_separated(columns))
            }
            ForceNull(columns) => write!(f, "FORCE_NULL ({})", display_comma_separated(columns)),
            Encoding(name) => write!(f, "ENCODING '{}'", value::escape_single_quote_string(name)),
        }
    }
}

/// An option in `COPY` statement before PostgreSQL version 9.0.
///
/// <https://www.postgresql.org/docs/8.4/sql-copy.html>
#[derive(Debug, Clone, PartialEq, PartialOrd, Eq, Ord, Hash)]
#[cfg_attr(feature = "serde", derive(Serialize, Deserialize))]
pub enum CopyLegacyOption {
    /// BINARY
    Binary,
    /// DELIMITER \[ AS \] 'delimiter_character'
    Delimiter(char),
    /// NULL \[ AS \] 'null_string'
    Null(String),
    /// CSV ...
    Csv(Vec<CopyLegacyCsvOption>),
}

impl fmt::Display for CopyLegacyOption {
    fn fmt(&self, f: &mut fmt::Formatter) -> fmt::Result {
        use CopyLegacyOption::*;
        match self {
            Binary => write!(f, "BINARY"),
            Delimiter(char) => write!(f, "DELIMITER '{}'", char),
            Null(string) => write!(f, "NULL '{}'", value::escape_single_quote_string(string)),
            Csv(opts) => write!(f, "CSV {}", display_separated(opts, " ")),
        }
    }
}

/// A `CSV` option in `COPY` statement before PostgreSQL version 9.0.
///
/// <https://www.postgresql.org/docs/8.4/sql-copy.html>
#[derive(Debug, Clone, PartialEq, PartialOrd, Eq, Ord, Hash)]
#[cfg_attr(feature = "serde", derive(Serialize, Deserialize))]
pub enum CopyLegacyCsvOption {
    /// HEADER
    Header,
    /// QUOTE \[ AS \] 'quote_character'
    Quote(char),
    /// ESCAPE \[ AS \] 'escape_character'
    Escape(char),
    /// FORCE QUOTE { column_name [, ...] | * }
    ForceQuote(Vec<Ident>),
    /// FORCE NOT NULL column_name [, ...]
    ForceNotNull(Vec<Ident>),
}

impl fmt::Display for CopyLegacyCsvOption {
    fn fmt(&self, f: &mut fmt::Formatter) -> fmt::Result {
        use CopyLegacyCsvOption::*;
        match self {
            Header => write!(f, "HEADER"),
            Quote(char) => write!(f, "QUOTE '{}'", char),
            Escape(char) => write!(f, "ESCAPE '{}'", char),
            ForceQuote(columns) => write!(f, "FORCE QUOTE {}", display_comma_separated(columns)),
            ForceNotNull(columns) => {
                write!(f, "FORCE NOT NULL {}", display_comma_separated(columns))
            }
        }
    }
}

///
#[derive(Debug, Clone, PartialEq, PartialOrd, Eq, Ord, Hash)]
#[cfg_attr(feature = "serde", derive(Serialize, Deserialize))]
pub enum MergeClause {
    MatchedUpdate {
        predicate: Option<Expr>,
        assignments: Vec<Assignment>,
    },
    MatchedDelete(Option<Expr>),
    NotMatched {
        predicate: Option<Expr>,
        columns: Vec<Ident>,
        values: Values,
    },
}

impl fmt::Display for MergeClause {
    fn fmt(&self, f: &mut fmt::Formatter) -> fmt::Result {
        use MergeClause::*;
        write!(f, "WHEN")?;
        match self {
            MatchedUpdate {
                predicate,
                assignments,
            } => {
                write!(f, " MATCHED")?;
                if let Some(pred) = predicate {
                    write!(f, " AND {}", pred)?;
                }
                write!(
                    f,
                    " THEN UPDATE SET {}",
                    display_comma_separated(assignments)
                )
            }
            MatchedDelete(predicate) => {
                write!(f, " MATCHED")?;
                if let Some(pred) = predicate {
                    write!(f, " AND {}", pred)?;
                }
                write!(f, " THEN DELETE")
            }
            NotMatched {
                predicate,
                columns,
                values,
            } => {
                write!(f, " NOT MATCHED")?;
                if let Some(pred) = predicate {
                    write!(f, " AND {}", pred)?;
                }
                write!(
                    f,
                    " THEN INSERT ({}) {}",
                    display_comma_separated(columns),
                    values
                )
            }
        }
    }
}

#[derive(Debug, Copy, Clone, PartialEq, PartialOrd, Eq, Ord, Hash)]
#[cfg_attr(feature = "serde", derive(Serialize, Deserialize))]
pub enum DiscardObject {
    ALL,
    PLANS,
    SEQUENCES,
    TEMP,
}

impl fmt::Display for DiscardObject {
    fn fmt(&self, f: &mut fmt::Formatter) -> fmt::Result {
        match self {
            DiscardObject::ALL => f.write_str("ALL"),
            DiscardObject::PLANS => f.write_str("PLANS"),
            DiscardObject::SEQUENCES => f.write_str("SEQUENCES"),
            DiscardObject::TEMP => f.write_str("TEMP"),
        }
    }
}

/// Optional context modifier for statements that can be or `LOCAL`, or `SESSION`.
#[derive(Debug, Copy, Clone, PartialEq, PartialOrd, Eq, Ord, Hash)]
#[cfg_attr(feature = "serde", derive(Serialize, Deserialize))]
pub enum ContextModifier {
    /// No context defined. Each dialect defines the default in this scenario.
    None,
    /// `LOCAL` identifier, usually related to transactional states.
    Local,
    /// `SESSION` identifier
    Session,
}

impl fmt::Display for ContextModifier {
    fn fmt(&self, f: &mut fmt::Formatter) -> fmt::Result {
        match self {
            Self::None => {
                write!(f, "")
            }
            Self::Local => {
                write!(f, " LOCAL")
            }
            Self::Session => {
                write!(f, " SESSION")
            }
        }
    }
}

<<<<<<< HEAD
/// Function argument in CREATE FUNCTION.
#[derive(Debug, Clone, PartialEq, Eq, Hash)]
#[cfg_attr(feature = "serde", derive(Serialize, Deserialize))]
pub struct CreateFunctionArg {
    pub mode: Option<ArgMode>,
    pub name: Option<Ident>,
    pub data_type: DataType,
    pub default_expr: Option<Expr>,
}

impl CreateFunctionArg {
    /// Returns an unnamed argument.
    pub fn unnamed(data_type: DataType) -> Self {
        Self {
            mode: None,
            name: None,
            data_type,
            default_expr: None,
        }
    }

    /// Returns an argument with name.
    pub fn with_name(name: &str, data_type: DataType) -> Self {
        Self {
            mode: None,
            name: Some(name.into()),
            data_type,
            default_expr: None,
        }
    }
}

impl fmt::Display for CreateFunctionArg {
    fn fmt(&self, f: &mut fmt::Formatter) -> fmt::Result {
        if let Some(mode) = &self.mode {
            write!(f, "{} ", mode)?;
        }
        if let Some(name) = &self.name {
            write!(f, "{} ", name)?;
        }
        write!(f, "{}", self.data_type)?;
        if let Some(default_expr) = &self.default_expr {
            write!(f, " = {}", default_expr)?;
        }
        Ok(())
    }
}

/// The mode of an argument in CREATE FUNCTION.
#[derive(Debug, Clone, PartialEq, Eq, Hash)]
#[cfg_attr(feature = "serde", derive(Serialize, Deserialize))]
pub enum ArgMode {
    In,
    Out,
    InOut,
}

impl fmt::Display for ArgMode {
    fn fmt(&self, f: &mut fmt::Formatter) -> fmt::Result {
        match self {
            ArgMode::In => write!(f, "IN"),
            ArgMode::Out => write!(f, "OUT"),
            ArgMode::InOut => write!(f, "INOUT"),
        }
    }
}

/// These attributes inform the query optimizer about the behavior of the function.
#[derive(Debug, Clone, PartialEq, Eq, Hash)]
#[cfg_attr(feature = "serde", derive(Serialize, Deserialize))]
pub enum FunctionBehavior {
    Immutable,
    Stable,
    Volatile,
}

impl fmt::Display for FunctionBehavior {
    fn fmt(&self, f: &mut fmt::Formatter) -> fmt::Result {
        match self {
            FunctionBehavior::Immutable => write!(f, "IMMUTABLE"),
            FunctionBehavior::Stable => write!(f, "STABLE"),
            FunctionBehavior::Volatile => write!(f, "VOLATILE"),
        }
    }
}

/// Postgres: https://www.postgresql.org/docs/15/sql-createfunction.html
#[derive(Debug, Clone, PartialEq, Eq, Hash)]
#[cfg_attr(feature = "serde", derive(Serialize, Deserialize))]
#[non_exhaustive]
pub enum CreateFunctionBody {
    /// AS 'definition'
    As(String),
    /// LANGUAGE lang_name
    Language(Ident),
    /// IMMUTABLE | STABLE | VOLATILE
    Behavior(FunctionBehavior),
    /// RETURN expression
    Return(Expr),
    /// USING ... (Hive)
    Using(CreateFunctionUsing),
}

impl fmt::Display for CreateFunctionBody {
    fn fmt(&self, f: &mut fmt::Formatter) -> fmt::Result {
        match self {
            Self::As(definition) => write!(f, "AS '{definition}'"),
            Self::Language(lang) => write!(f, "LANGUAGE {lang}"),
            Self::Behavior(behavior) => write!(f, "{behavior}"),
            Self::Return(expr) => write!(f, "RETURN {expr}"),
            Self::Using(using) => write!(f, "{using}"),
        }
    }
}

#[derive(Debug, Clone, PartialEq, Eq, Hash)]
=======
#[derive(Debug, Clone, PartialEq, PartialOrd, Eq, Ord, Hash)]
>>>>>>> faf75b71
#[cfg_attr(feature = "serde", derive(Serialize, Deserialize))]
pub enum CreateFunctionUsing {
    Jar(String),
    File(String),
    Archive(String),
}

impl fmt::Display for CreateFunctionUsing {
    fn fmt(&self, f: &mut fmt::Formatter) -> fmt::Result {
        write!(f, "USING ")?;
        match self {
            CreateFunctionUsing::Jar(uri) => write!(f, "JAR '{uri}'"),
            CreateFunctionUsing::File(uri) => write!(f, "FILE '{uri}'"),
            CreateFunctionUsing::Archive(uri) => write!(f, "ARCHIVE '{uri}'"),
        }
    }
}

/// Schema possible naming variants ([1]).
///
/// [1]: https://jakewheat.github.io/sql-overview/sql-2016-foundation-grammar.html#schema-definition
#[derive(Debug, Clone, PartialEq, PartialOrd, Eq, Ord, Hash)]
#[cfg_attr(feature = "serde", derive(Serialize, Deserialize))]
pub enum SchemaName {
    /// Only schema name specified: `<schema name>`.
    Simple(ObjectName),
    /// Only authorization identifier specified: `AUTHORIZATION <schema authorization identifier>`.
    UnnamedAuthorization(Ident),
    /// Both schema name and authorization identifier specified: `<schema name>  AUTHORIZATION <schema authorization identifier>`.
    NamedAuthorization(ObjectName, Ident),
}

impl fmt::Display for SchemaName {
    fn fmt(&self, f: &mut fmt::Formatter<'_>) -> fmt::Result {
        match self {
            SchemaName::Simple(name) => {
                write!(f, "{name}")
            }
            SchemaName::UnnamedAuthorization(authorization) => {
                write!(f, "AUTHORIZATION {authorization}")
            }
            SchemaName::NamedAuthorization(name, authorization) => {
                write!(f, "{name} AUTHORIZATION {authorization}")
            }
        }
    }
}

/// Fulltext search modifiers ([1]).
///
/// [1]: https://dev.mysql.com/doc/refman/8.0/en/fulltext-search.html#function_match
#[derive(Debug, Clone, PartialEq, PartialOrd, Eq, Ord, Hash)]
#[cfg_attr(feature = "serde", derive(Serialize, Deserialize))]
pub enum SearchModifier {
    /// `IN NATURAL LANGUAGE MODE`.
    InNaturalLanguageMode,
    /// `IN NATURAL LANGUAGE MODE WITH QUERY EXPANSION`.
    InNaturalLanguageModeWithQueryExpansion,
    ///`IN BOOLEAN MODE`.
    InBooleanMode,
    ///`WITH QUERY EXPANSION`.
    WithQueryExpansion,
}

impl fmt::Display for SearchModifier {
    fn fmt(&self, f: &mut fmt::Formatter<'_>) -> fmt::Result {
        match self {
            Self::InNaturalLanguageMode => {
                write!(f, "IN NATURAL LANGUAGE MODE")?;
            }
            Self::InNaturalLanguageModeWithQueryExpansion => {
                write!(f, "IN NATURAL LANGUAGE MODE WITH QUERY EXPANSION")?;
            }
            Self::InBooleanMode => {
                write!(f, "IN BOOLEAN MODE")?;
            }
            Self::WithQueryExpansion => {
                write!(f, "WITH QUERY EXPANSION")?;
            }
        }

        Ok(())
    }
}

#[cfg(test)]
mod tests {
    use super::*;

    #[test]
    fn test_window_frame_default() {
        let window_frame = WindowFrame::default();
        assert_eq!(WindowFrameBound::Preceding(None), window_frame.start_bound);
    }

    #[test]
    fn test_grouping_sets_display() {
        // a and b in different group
        let grouping_sets = Expr::GroupingSets(vec![
            vec![Expr::Identifier(Ident::new("a"))],
            vec![Expr::Identifier(Ident::new("b"))],
        ]);
        assert_eq!("GROUPING SETS ((a), (b))", format!("{}", grouping_sets));

        // a and b in the same group
        let grouping_sets = Expr::GroupingSets(vec![vec![
            Expr::Identifier(Ident::new("a")),
            Expr::Identifier(Ident::new("b")),
        ]]);
        assert_eq!("GROUPING SETS ((a, b))", format!("{}", grouping_sets));

        // (a, b) and (c, d) in different group
        let grouping_sets = Expr::GroupingSets(vec![
            vec![
                Expr::Identifier(Ident::new("a")),
                Expr::Identifier(Ident::new("b")),
            ],
            vec![
                Expr::Identifier(Ident::new("c")),
                Expr::Identifier(Ident::new("d")),
            ],
        ]);
        assert_eq!(
            "GROUPING SETS ((a, b), (c, d))",
            format!("{}", grouping_sets)
        );
    }

    #[test]
    fn test_rollup_display() {
        let rollup = Expr::Rollup(vec![vec![Expr::Identifier(Ident::new("a"))]]);
        assert_eq!("ROLLUP (a)", format!("{}", rollup));

        let rollup = Expr::Rollup(vec![vec![
            Expr::Identifier(Ident::new("a")),
            Expr::Identifier(Ident::new("b")),
        ]]);
        assert_eq!("ROLLUP ((a, b))", format!("{}", rollup));

        let rollup = Expr::Rollup(vec![
            vec![Expr::Identifier(Ident::new("a"))],
            vec![Expr::Identifier(Ident::new("b"))],
        ]);
        assert_eq!("ROLLUP (a, b)", format!("{}", rollup));

        let rollup = Expr::Rollup(vec![
            vec![Expr::Identifier(Ident::new("a"))],
            vec![
                Expr::Identifier(Ident::new("b")),
                Expr::Identifier(Ident::new("c")),
            ],
            vec![Expr::Identifier(Ident::new("d"))],
        ]);
        assert_eq!("ROLLUP (a, (b, c), d)", format!("{}", rollup));
    }

    #[test]
    fn test_cube_display() {
        let cube = Expr::Cube(vec![vec![Expr::Identifier(Ident::new("a"))]]);
        assert_eq!("CUBE (a)", format!("{}", cube));

        let cube = Expr::Cube(vec![vec![
            Expr::Identifier(Ident::new("a")),
            Expr::Identifier(Ident::new("b")),
        ]]);
        assert_eq!("CUBE ((a, b))", format!("{}", cube));

        let cube = Expr::Cube(vec![
            vec![Expr::Identifier(Ident::new("a"))],
            vec![Expr::Identifier(Ident::new("b"))],
        ]);
        assert_eq!("CUBE (a, b)", format!("{}", cube));

        let cube = Expr::Cube(vec![
            vec![Expr::Identifier(Ident::new("a"))],
            vec![
                Expr::Identifier(Ident::new("b")),
                Expr::Identifier(Ident::new("c")),
            ],
            vec![Expr::Identifier(Ident::new("d"))],
        ]);
        assert_eq!("CUBE (a, (b, c), d)", format!("{}", cube));
    }
}<|MERGE_RESOLUTION|>--- conflicted
+++ resolved
@@ -3689,9 +3689,8 @@
     }
 }
 
-<<<<<<< HEAD
 /// Function argument in CREATE FUNCTION.
-#[derive(Debug, Clone, PartialEq, Eq, Hash)]
+#[derive(Debug, Clone, PartialEq, PartialOrd, Eq, Ord, Hash)]
 #[cfg_attr(feature = "serde", derive(Serialize, Deserialize))]
 pub struct CreateFunctionArg {
     pub mode: Option<ArgMode>,
@@ -3739,7 +3738,7 @@
 }
 
 /// The mode of an argument in CREATE FUNCTION.
-#[derive(Debug, Clone, PartialEq, Eq, Hash)]
+#[derive(Debug, Clone, PartialEq, PartialOrd, Eq, Ord, Hash)]
 #[cfg_attr(feature = "serde", derive(Serialize, Deserialize))]
 pub enum ArgMode {
     In,
@@ -3758,7 +3757,7 @@
 }
 
 /// These attributes inform the query optimizer about the behavior of the function.
-#[derive(Debug, Clone, PartialEq, Eq, Hash)]
+#[derive(Debug, Clone, PartialEq, PartialOrd, Eq, Ord, Hash)]
 #[cfg_attr(feature = "serde", derive(Serialize, Deserialize))]
 pub enum FunctionBehavior {
     Immutable,
@@ -3777,7 +3776,7 @@
 }
 
 /// Postgres: https://www.postgresql.org/docs/15/sql-createfunction.html
-#[derive(Debug, Clone, PartialEq, Eq, Hash)]
+#[derive(Debug, Clone, PartialEq, PartialOrd, Eq, Ord, Hash)]
 #[cfg_attr(feature = "serde", derive(Serialize, Deserialize))]
 #[non_exhaustive]
 pub enum CreateFunctionBody {
@@ -3805,10 +3804,7 @@
     }
 }
 
-#[derive(Debug, Clone, PartialEq, Eq, Hash)]
-=======
-#[derive(Debug, Clone, PartialEq, PartialOrd, Eq, Ord, Hash)]
->>>>>>> faf75b71
+#[derive(Debug, Clone, PartialEq, PartialOrd, Eq, Ord, Hash)]
 #[cfg_attr(feature = "serde", derive(Serialize, Deserialize))]
 pub enum CreateFunctionUsing {
     Jar(String),
