--- conflicted
+++ resolved
@@ -54,16 +54,6 @@
     ExceptSelectItem, ExcludeSelectItem, ExprWithAlias, Fetch, ForClause, ForJson, ForXml,
     FormatClause, GroupByExpr, GroupByWithModifier, IdentWithAlias, IlikeSelectItem, Interpolate,
     InterpolateExpr, Join, JoinConstraint, JoinOperator, JsonTableColumn,
-<<<<<<< HEAD
-    JsonTableColumnErrorHandling, LateralView, LockClause, LockType, MatchRecognizePattern,
-    MatchRecognizeSymbol, Measure, NamedWindowDefinition, NamedWindowExpr, NonBlock, Offset,
-    OffsetRows, OpenJsonTableColumn, OrderBy, OrderByExpr, PivotValueSource, ProjectionSelect,
-    Query, RenameSelectItem, RepetitionQuantifier, ReplaceSelectElement, ReplaceSelectItem,
-    RowsPerMatch, Select, SelectInto, SelectItem, SetExpr, SetOperator, SetQuantifier, Setting,
-    SymbolDefinition, Table, TableAlias, TableFactor, TableFunctionArgs, TableVersion,
-    TableWithJoins, Top, TopQuantity, ValueTableMode, Values, WildcardAdditionalOptions, With,
-    WithFill,
-=======
     JsonTableColumnErrorHandling, JsonTableNamedColumn, JsonTableNestedColumn, LateralView,
     LockClause, LockType, MatchRecognizePattern, MatchRecognizeSymbol, Measure,
     NamedWindowDefinition, NamedWindowExpr, NonBlock, Offset, OffsetRows, OrderBy, OrderByExpr,
@@ -72,7 +62,6 @@
     SetOperator, SetQuantifier, Setting, SymbolDefinition, Table, TableAlias, TableFactor,
     TableFunctionArgs, TableVersion, TableWithJoins, Top, TopQuantity, ValueTableMode, Values,
     WildcardAdditionalOptions, With, WithFill,
->>>>>>> 543ec6c5
 };
 
 pub use self::trigger::{
