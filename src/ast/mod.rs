--- conflicted
+++ resolved
@@ -694,18 +694,11 @@
                     write!(f, "FLOOR({expr} TO {field})")
                 }
             }
-<<<<<<< HEAD
-            Expr::Position { expr, r#in } => write!(f, "POSITION({} IN {})", expr, r#in),
-            Expr::Collate { expr, collation } => write!(f, "{} COLLATE {}", expr, collation),
-            Expr::Nested(ast) => write!(f, "({})", ast),
-            Expr::Value(v) => write!(f, "{}", v),
-            Expr::IntroducedString { introducer, value } => write!(f, "{} {}", introducer, value),
-=======
             Expr::Position { expr, r#in } => write!(f, "POSITION({expr} IN {in})"),
             Expr::Collate { expr, collation } => write!(f, "{expr} COLLATE {collation}"),
             Expr::Nested(ast) => write!(f, "({ast})"),
             Expr::Value(v) => write!(f, "{v}"),
->>>>>>> b31ede77
+            Expr::IntroducedString { introducer, value } => write!(f, "{} {}", introducer, value),
             Expr::TypedString { data_type, value } => {
                 write!(f, "{data_type}")?;
                 write!(f, " '{}'", &value::escape_single_quote_string(value))
