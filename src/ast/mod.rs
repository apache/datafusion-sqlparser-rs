--- conflicted
+++ resolved
@@ -40,21 +40,15 @@
 pub use self::dml::{Delete, Insert};
 pub use self::operator::{BinaryOperator, UnaryOperator};
 pub use self::query::{
-<<<<<<< HEAD
     AfterMatchSkip, Cte, CteAsMaterialized, Distinct, EmptyMatchesMode, ExceptSelectItem,
-    ExcludeSelectItem, Fetch, ForClause, ForJson, ForXml, GroupByExpr, IdentWithAlias, Join,
-    JoinConstraint, JoinOperator, JsonTableColumn, JsonTableColumnErrorHandling, LateralView,
-    LockClause, LockType, MatchRecognizePattern, MatchRecognizeSymbol, Measure,
-=======
-    Cte, CteAsMaterialized, Distinct, ExceptSelectItem, ExcludeSelectItem, Fetch, ForClause,
-    ForJson, ForXml, GroupByExpr, IdentWithAlias, IlikeSelectItem, Join, JoinConstraint,
-    JoinOperator, JsonTableColumn, JsonTableColumnErrorHandling, LateralView, LockClause, LockType,
->>>>>>> bf89b7d8
-    NamedWindowDefinition, NonBlock, Offset, OffsetRows, OrderByExpr, Query, RenameSelectItem,
-    RepetitionQuantifier, ReplaceSelectElement, ReplaceSelectItem, RowsPerMatch, Select,
-    SelectInto, SelectItem, SetExpr, SetOperator, SetQuantifier, SymbolDefinition, Table,
-    TableAlias, TableFactor, TableVersion, TableWithJoins, Top, TopQuantity, ValueTableMode,
-    Values, WildcardAdditionalOptions, With,
+    ExcludeSelectItem, Fetch, ForClause, ForJson, ForXml, GroupByExpr, IdentWithAlias,
+    IlikeSelectItem, Join, JoinConstraint, JoinOperator, JsonTableColumn,
+    JsonTableColumnErrorHandling, LateralView, LockClause, LockType, MatchRecognizePattern,
+    MatchRecognizeSymbol, Measure, NamedWindowDefinition, NonBlock, Offset, OffsetRows,
+    OrderByExpr, Query, RenameSelectItem, RepetitionQuantifier, ReplaceSelectElement,
+    ReplaceSelectItem, RowsPerMatch, Select, SelectInto, SelectItem, SetExpr, SetOperator,
+    SetQuantifier, SymbolDefinition, Table, TableAlias, TableFactor, TableVersion, TableWithJoins,
+    Top, TopQuantity, ValueTableMode, Values, WildcardAdditionalOptions, With,
 };
 pub use self::value::{
     escape_quoted_string, DateTimeField, DollarQuotedString, TrimWhereField, Value,
