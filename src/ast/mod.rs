// Licensed under the Apache License, Version 2.0 (the "License");
// you may not use this file except in compliance with the License.
// You may obtain a copy of the License at
//
// http://www.apache.org/licenses/LICENSE-2.0
//
// Unless required by applicable law or agreed to in writing, software
// distributed under the License is distributed on an "AS IS" BASIS,
// WITHOUT WARRANTIES OR CONDITIONS OF ANY KIND, either express or implied.
// See the License for the specific language governing permissions and
// limitations under the License.

//! SQL Abstract Syntax Tree (AST) types

mod data_type;
mod ddl;
mod operator;
mod query;
mod value;

#[cfg(not(feature = "std"))]
use alloc::{
    boxed::Box,
    string::{String, ToString},
    vec::Vec,
};
use core::fmt;

#[cfg(feature = "serde")]
use serde::{Deserialize, Serialize};

pub use self::data_type::DataType;
pub use self::ddl::{
    AlterTableOperation, ColumnDef, ColumnOption, ColumnOptionDef, ReferentialAction,
    TableConstraint,
};
pub use self::operator::{BinaryOperator, UnaryOperator};
pub use self::query::{
    Cte, Fetch, Join, JoinConstraint, JoinOperator, LateralView, Offset, OffsetRows, OrderByExpr,
    Query, Select, SelectItem, SetExpr, SetOperator, TableAlias, TableFactor, TableWithJoins, Top,
    Values, With,
};
pub use self::value::{DateTimeField, TrimWhereField, Value};

struct DisplaySeparated<'a, T>
where
    T: fmt::Display,
{
    slice: &'a [T],
    sep: &'static str,
}

impl<'a, T> fmt::Display for DisplaySeparated<'a, T>
where
    T: fmt::Display,
{
    fn fmt(&self, f: &mut fmt::Formatter) -> fmt::Result {
        let mut delim = "";
        for t in self.slice {
            write!(f, "{}", delim)?;
            delim = self.sep;
            write!(f, "{}", t)?;
        }
        Ok(())
    }
}

fn display_separated<'a, T>(slice: &'a [T], sep: &'static str) -> DisplaySeparated<'a, T>
where
    T: fmt::Display,
{
    DisplaySeparated { slice, sep }
}

fn display_comma_separated<T>(slice: &[T]) -> DisplaySeparated<'_, T>
where
    T: fmt::Display,
{
    DisplaySeparated { slice, sep: ", " }
}

/// An identifier, decomposed into its value or character data and the quote style.
#[derive(Debug, Clone, PartialEq, Eq, Hash)]
#[cfg_attr(feature = "serde", derive(Serialize, Deserialize))]
pub struct Ident {
    /// The value of the identifier without quotes.
    pub value: String,
    /// The starting quote if any. Valid quote characters are the single quote,
    /// double quote, backtick, and opening square bracket.
    pub quote_style: Option<char>,
}

impl Ident {
    /// Create a new identifier with the given value and no quotes.
    pub fn new<S>(value: S) -> Self
    where
        S: Into<String>,
    {
        Ident {
            value: value.into(),
            quote_style: None,
        }
    }

    /// Create a new quoted identifier with the given quote and value. This function
    /// panics if the given quote is not a valid quote character.
    pub fn with_quote<S>(quote: char, value: S) -> Self
    where
        S: Into<String>,
    {
        assert!(quote == '\'' || quote == '"' || quote == '`' || quote == '[');
        Ident {
            value: value.into(),
            quote_style: Some(quote),
        }
    }
}

impl From<&str> for Ident {
    fn from(value: &str) -> Self {
        Ident {
            value: value.to_string(),
            quote_style: None,
        }
    }
}

impl fmt::Display for Ident {
    fn fmt(&self, f: &mut fmt::Formatter) -> fmt::Result {
        match self.quote_style {
            Some(q) if q == '"' || q == '\'' || q == '`' => write!(f, "{}{}{}", q, self.value, q),
            Some(q) if q == '[' => write!(f, "[{}]", self.value),
            None => f.write_str(&self.value),
            _ => panic!("unexpected quote style"),
        }
    }
}

/// A name of a table, view, custom type, etc., possibly multi-part, i.e. db.schema.obj
#[derive(Debug, Clone, PartialEq, Eq, Hash)]
#[cfg_attr(feature = "serde", derive(Serialize, Deserialize))]
pub struct ObjectName(pub Vec<Ident>);

impl fmt::Display for ObjectName {
    fn fmt(&self, f: &mut fmt::Formatter) -> fmt::Result {
        write!(f, "{}", display_separated(&self.0, "."))
    }
}

/// An SQL expression of any type.
///
/// The parser does not distinguish between expressions of different types
/// (e.g. boolean vs string), so the caller must handle expressions of
/// inappropriate type, like `WHERE 1` or `SELECT 1=1`, as necessary.
#[derive(Debug, Clone, PartialEq, Eq, Hash)]
#[cfg_attr(feature = "serde", derive(Serialize, Deserialize))]
pub enum Expr {
    /// Identifier e.g. table name or column name
    Identifier(Ident),
    /// Unqualified wildcard (`*`). SQL allows this in limited contexts, such as:
    /// - right after `SELECT` (which is represented as a [SelectItem::Wildcard] instead)
    /// - or as part of an aggregate function, e.g. `COUNT(*)`,
    ///
    /// ...but we currently also accept it in contexts where it doesn't make
    /// sense, such as `* + *`
    Wildcard,
    /// Qualified wildcard, e.g. `alias.*` or `schema.table.*`.
    /// (Same caveats apply to `QualifiedWildcard` as to `Wildcard`.)
    QualifiedWildcard(Vec<Ident>),
    /// Multi-part identifier, e.g. `table_alias.column` or `schema.table.col`
    CompoundIdentifier(Vec<Ident>),
    /// `IS NULL` operator
    IsNull(Box<Expr>),
    /// `IS NOT NULL` operator
    IsNotNull(Box<Expr>),
    /// `IS DISTINCT FROM` operator
    IsDistinctFrom(Box<Expr>, Box<Expr>),
    /// `IS NOT DISTINCT FROM` operator
    IsNotDistinctFrom(Box<Expr>, Box<Expr>),
    /// `[ NOT ] IN (val1, val2, ...)`
    InList {
        expr: Box<Expr>,
        list: Vec<Expr>,
        negated: bool,
    },
    /// `[ NOT ] IN (SELECT ...)`
    InSubquery {
        expr: Box<Expr>,
        subquery: Box<Query>,
        negated: bool,
    },
    /// `<expr> [ NOT ] BETWEEN <low> AND <high>`
    Between {
        expr: Box<Expr>,
        negated: bool,
        low: Box<Expr>,
        high: Box<Expr>,
    },
    /// Binary operation e.g. `1 + 1` or `foo > bar`
    BinaryOp {
        left: Box<Expr>,
        op: BinaryOperator,
        right: Box<Expr>,
    },
    /// Unary operation e.g. `NOT foo`
    UnaryOp {
        op: UnaryOperator,
        expr: Box<Expr>,
    },
    /// CAST an expression to a different data type e.g. `CAST(foo AS VARCHAR(123))`
    Cast {
        expr: Box<Expr>,
        data_type: DataType,
    },
    /// TRY_CAST an expression to a different data type e.g. `TRY_CAST(foo AS VARCHAR(123))`
    //  this differs from CAST in the choice of how to implement invalid conversions
    TryCast {
        expr: Box<Expr>,
        data_type: DataType,
    },
    /// EXTRACT(DateTimeField FROM <expr>)
    Extract {
        field: DateTimeField,
        expr: Box<Expr>,
    },
    /// SUBSTRING(<expr> [FROM <expr>] [FOR <expr>])
    Substring {
        expr: Box<Expr>,
        substring_from: Option<Box<Expr>>,
        substring_for: Option<Box<Expr>>,
    },
    /// TRIM([BOTH | LEADING | TRAILING] <expr> [FROM <expr>])\
    /// Or\
    /// TRIM(<expr>)
    Trim {
        expr: Box<Expr>,
        // ([BOTH | LEADING | TRAILING], <expr>)
        trim_where: Option<(TrimWhereField, Box<Expr>)>,
    },
    /// `expr COLLATE collation`
    Collate {
        expr: Box<Expr>,
        collation: ObjectName,
    },
    /// Nested expression e.g. `(foo > bar)` or `(1)`
    Nested(Box<Expr>),
    /// A literal value, such as string, number, date or NULL
    Value(Value),
    /// A constant of form `<data_type> 'value'`.
    /// This can represent ANSI SQL `DATE`, `TIME`, and `TIMESTAMP` literals (such as `DATE '2020-01-01'`),
    /// as well as constants of other types (a non-standard PostgreSQL extension).
    TypedString {
        data_type: DataType,
        value: String,
    },
    MapAccess {
        column: Box<Expr>,
        keys: Vec<Value>,
    },
    /// Scalar function call e.g. `LEFT(foo, 5)`
    Function(Function),
    /// `CASE [<operand>] WHEN <condition> THEN <result> ... [ELSE <result>] END`
    ///
    /// Note we only recognize a complete single expression as `<condition>`,
    /// not `< 0` nor `1, 2, 3` as allowed in a `<simple when clause>` per
    /// <https://jakewheat.github.io/sql-overview/sql-2011-foundation-grammar.html#simple-when-clause>
    Case {
        operand: Option<Box<Expr>>,
        conditions: Vec<Expr>,
        results: Vec<Expr>,
        else_result: Option<Box<Expr>>,
    },
    /// An exists expression `EXISTS(SELECT ...)`, used in expressions like
    /// `WHERE EXISTS (SELECT ...)`.
    Exists(Box<Query>),
    /// A parenthesized subquery `(SELECT ...)`, used in expression like
    /// `SELECT (subquery) AS x` or `WHERE (subquery) = x`
    Subquery(Box<Query>),
    /// The `LISTAGG` function `SELECT LISTAGG(...) WITHIN GROUP (ORDER BY ...)`
    ListAgg(ListAgg),
}

impl fmt::Display for Expr {
    fn fmt(&self, f: &mut fmt::Formatter) -> fmt::Result {
        match self {
            Expr::Identifier(s) => write!(f, "{}", s),
            Expr::MapAccess { column, keys } => {
                write!(f, "{}", column)?;
                for k in keys {
                    match k {
                        k @ Value::Number(_, _) => write!(f, "[{}]", k)?,
                        Value::SingleQuotedString(s) => write!(f, "[\"{}\"]", s)?,
                        _ => write!(f, "[{}]", k)?,
                    }
                }
                Ok(())
            }
            Expr::Wildcard => f.write_str("*"),
            Expr::QualifiedWildcard(q) => write!(f, "{}.*", display_separated(q, ".")),
            Expr::CompoundIdentifier(s) => write!(f, "{}", display_separated(s, ".")),
            Expr::IsNull(ast) => write!(f, "{} IS NULL", ast),
            Expr::IsNotNull(ast) => write!(f, "{} IS NOT NULL", ast),
            Expr::InList {
                expr,
                list,
                negated,
            } => write!(
                f,
                "{} {}IN ({})",
                expr,
                if *negated { "NOT " } else { "" },
                display_comma_separated(list)
            ),
            Expr::InSubquery {
                expr,
                subquery,
                negated,
            } => write!(
                f,
                "{} {}IN ({})",
                expr,
                if *negated { "NOT " } else { "" },
                subquery
            ),
            Expr::Between {
                expr,
                negated,
                low,
                high,
            } => write!(
                f,
                "{} {}BETWEEN {} AND {}",
                expr,
                if *negated { "NOT " } else { "" },
                low,
                high
            ),
            Expr::BinaryOp { left, op, right } => write!(f, "{} {} {}", left, op, right),
            Expr::UnaryOp { op, expr } => {
                if op == &UnaryOperator::PGPostfixFactorial {
                    write!(f, "{}{}", expr, op)
                } else {
                    write!(f, "{} {}", op, expr)
                }
            }
            Expr::Cast { expr, data_type } => write!(f, "CAST({} AS {})", expr, data_type),
            Expr::TryCast { expr, data_type } => write!(f, "TRY_CAST({} AS {})", expr, data_type),
            Expr::Extract { field, expr } => write!(f, "EXTRACT({} FROM {})", field, expr),
            Expr::Collate { expr, collation } => write!(f, "{} COLLATE {}", expr, collation),
            Expr::Nested(ast) => write!(f, "({})", ast),
            Expr::Value(v) => write!(f, "{}", v),
            Expr::TypedString { data_type, value } => {
                write!(f, "{}", data_type)?;
                write!(f, " '{}'", &value::escape_single_quote_string(value))
            }
            Expr::Function(fun) => write!(f, "{}", fun),
            Expr::Case {
                operand,
                conditions,
                results,
                else_result,
            } => {
                write!(f, "CASE")?;
                if let Some(operand) = operand {
                    write!(f, " {}", operand)?;
                }
                for (c, r) in conditions.iter().zip(results) {
                    write!(f, " WHEN {} THEN {}", c, r)?;
                }

                if let Some(else_result) = else_result {
                    write!(f, " ELSE {}", else_result)?;
                }
                write!(f, " END")
            }
            Expr::Exists(s) => write!(f, "EXISTS ({})", s),
            Expr::Subquery(s) => write!(f, "({})", s),
            Expr::ListAgg(listagg) => write!(f, "{}", listagg),
            Expr::Substring {
                expr,
                substring_from,
                substring_for,
            } => {
                write!(f, "SUBSTRING({}", expr)?;
                if let Some(from_part) = substring_from {
                    write!(f, " FROM {}", from_part)?;
                }
                if let Some(from_part) = substring_for {
                    write!(f, " FOR {}", from_part)?;
                }

                write!(f, ")")
            }
            Expr::IsDistinctFrom(a, b) => write!(f, "{} IS DISTINCT FROM {}", a, b),
            Expr::IsNotDistinctFrom(a, b) => write!(f, "{} IS NOT DISTINCT FROM {}", a, b),
            Expr::Trim { expr, trim_where } => {
                write!(f, "TRIM(")?;
                if let Some((ident, trim_char)) = trim_where {
                    write!(f, "{} {} FROM {}", ident, trim_char, expr)?;
                } else {
                    write!(f, "{}", expr)?;
                }

                write!(f, ")")
            }
        }
    }
}

/// A window specification (i.e. `OVER (PARTITION BY .. ORDER BY .. etc.)`)
#[derive(Debug, Clone, PartialEq, Eq, Hash)]
#[cfg_attr(feature = "serde", derive(Serialize, Deserialize))]
pub struct WindowSpec {
    pub partition_by: Vec<Expr>,
    pub order_by: Vec<OrderByExpr>,
    pub window_frame: Option<WindowFrame>,
}

impl fmt::Display for WindowSpec {
    fn fmt(&self, f: &mut fmt::Formatter) -> fmt::Result {
        let mut delim = "";
        if !self.partition_by.is_empty() {
            delim = " ";
            write!(
                f,
                "PARTITION BY {}",
                display_comma_separated(&self.partition_by)
            )?;
        }
        if !self.order_by.is_empty() {
            f.write_str(delim)?;
            delim = " ";
            write!(f, "ORDER BY {}", display_comma_separated(&self.order_by))?;
        }
        if let Some(window_frame) = &self.window_frame {
            f.write_str(delim)?;
            if let Some(end_bound) = &window_frame.end_bound {
                write!(
                    f,
                    "{} BETWEEN {} AND {}",
                    window_frame.units, window_frame.start_bound, end_bound
                )?;
            } else {
                write!(f, "{} {}", window_frame.units, window_frame.start_bound)?;
            }
        }
        Ok(())
    }
}

/// Specifies the data processed by a window function, e.g.
/// `RANGE UNBOUNDED PRECEDING` or `ROWS BETWEEN 5 PRECEDING AND CURRENT ROW`.
///
/// Note: The parser does not validate the specified bounds; the caller should
/// reject invalid bounds like `ROWS UNBOUNDED FOLLOWING` before execution.
#[derive(Debug, Clone, PartialEq, Eq, Hash)]
#[cfg_attr(feature = "serde", derive(Serialize, Deserialize))]
pub struct WindowFrame {
    pub units: WindowFrameUnits,
    pub start_bound: WindowFrameBound,
    /// The right bound of the `BETWEEN .. AND` clause. The end bound of `None`
    /// indicates the shorthand form (e.g. `ROWS 1 PRECEDING`), which must
    /// behave the same as `end_bound = WindowFrameBound::CurrentRow`.
    pub end_bound: Option<WindowFrameBound>,
    // TBD: EXCLUDE
}

impl Default for WindowFrame {
    /// returns default value for window frame
    ///
    /// see https://www.sqlite.org/windowfunctions.html#frame_specifications
    fn default() -> Self {
        Self {
            units: WindowFrameUnits::Range,
            start_bound: WindowFrameBound::Preceding(None),
            end_bound: None,
        }
    }
}

#[derive(Debug, Clone, PartialEq, Eq, Hash)]
#[cfg_attr(feature = "serde", derive(Serialize, Deserialize))]
pub enum WindowFrameUnits {
    Rows,
    Range,
    Groups,
}

impl fmt::Display for WindowFrameUnits {
    fn fmt(&self, f: &mut fmt::Formatter) -> fmt::Result {
        f.write_str(match self {
            WindowFrameUnits::Rows => "ROWS",
            WindowFrameUnits::Range => "RANGE",
            WindowFrameUnits::Groups => "GROUPS",
        })
    }
}

/// Specifies [WindowFrame]'s `start_bound` and `end_bound`
#[derive(Debug, Clone, PartialEq, Eq, Hash)]
#[cfg_attr(feature = "serde", derive(Serialize, Deserialize))]
pub enum WindowFrameBound {
    /// `CURRENT ROW`
    CurrentRow,
    /// `<N> PRECEDING` or `UNBOUNDED PRECEDING`
    Preceding(Option<u64>),
    /// `<N> FOLLOWING` or `UNBOUNDED FOLLOWING`.
    Following(Option<u64>),
}

impl fmt::Display for WindowFrameBound {
    fn fmt(&self, f: &mut fmt::Formatter) -> fmt::Result {
        match self {
            WindowFrameBound::CurrentRow => f.write_str("CURRENT ROW"),
            WindowFrameBound::Preceding(None) => f.write_str("UNBOUNDED PRECEDING"),
            WindowFrameBound::Following(None) => f.write_str("UNBOUNDED FOLLOWING"),
            WindowFrameBound::Preceding(Some(n)) => write!(f, "{} PRECEDING", n),
            WindowFrameBound::Following(Some(n)) => write!(f, "{} FOLLOWING", n),
        }
    }
}

#[derive(Debug, Clone, PartialEq, Eq, Hash)]
#[cfg_attr(feature = "serde", derive(Serialize, Deserialize))]
pub enum AddDropSync {
    ADD,
    DROP,
    SYNC,
}

impl fmt::Display for AddDropSync {
    fn fmt(&self, f: &mut fmt::Formatter) -> fmt::Result {
        match self {
            AddDropSync::SYNC => f.write_str("SYNC PARTITIONS"),
            AddDropSync::DROP => f.write_str("DROP PARTITIONS"),
            AddDropSync::ADD => f.write_str("ADD PARTITIONS"),
        }
    }
}

#[derive(Debug, Clone, PartialEq, Eq, Hash)]
#[cfg_attr(feature = "serde", derive(Serialize, Deserialize))]
pub enum ShowCreateObject {
    Event,
    Function,
    Procedure,
    Table,
    Trigger,
}

impl fmt::Display for ShowCreateObject {
    fn fmt(&self, f: &mut fmt::Formatter) -> fmt::Result {
        match self {
            ShowCreateObject::Event => f.write_str("EVENT"),
            ShowCreateObject::Function => f.write_str("FUNCTION"),
            ShowCreateObject::Procedure => f.write_str("PROCEDURE"),
            ShowCreateObject::Table => f.write_str("TABLE"),
            ShowCreateObject::Trigger => f.write_str("TRIGGER"),
        }
    }
}

/// A top-level statement (SELECT, INSERT, CREATE, etc.)
#[allow(clippy::large_enum_variant)]
#[derive(Debug, Clone, PartialEq, Eq, Hash)]
#[cfg_attr(feature = "serde", derive(Serialize, Deserialize))]
pub enum Statement {
    /// Analyze (Hive)
    Analyze {
        table_name: ObjectName,
        partitions: Option<Vec<Expr>>,
        for_columns: bool,
        columns: Vec<Ident>,
        cache_metadata: bool,
        noscan: bool,
        compute_statistics: bool,
    },
    /// Truncate (Hive)
    Truncate {
        table_name: ObjectName,
        partitions: Option<Vec<Expr>>,
    },
    /// Msck (Hive)
    Msck {
        table_name: ObjectName,
        repair: bool,
        partition_action: Option<AddDropSync>,
    },
    /// SELECT
    Query(Box<Query>),
    /// INSERT
    Insert {
        /// Only for Sqlite
        or: Option<SqliteOnConflict>,
        /// TABLE
        table_name: ObjectName,
        /// COLUMNS
        columns: Vec<Ident>,
        /// Overwrite (Hive)
        overwrite: bool,
        /// A SQL query that specifies what to insert
        source: Box<Query>,
        /// partitioned insert (Hive)
        partitioned: Option<Vec<Expr>>,
        /// Columns defined after PARTITION
        after_columns: Vec<Ident>,
        /// whether the insert has the table keyword (Hive)
        table: bool,
        on: Option<OnInsert>,
    },
    // TODO: Support ROW FORMAT
    Directory {
        overwrite: bool,
        local: bool,
        path: String,
        file_format: Option<FileFormat>,
        source: Box<Query>,
    },
    Copy {
        /// TABLE
        table_name: ObjectName,
        /// COLUMNS
        columns: Vec<Ident>,
        /// VALUES a vector of values to be copied
        values: Vec<Option<String>>,
    },
    /// UPDATE
    Update {
        /// TABLE
        table: TableWithJoins,
        /// Column assignments
        assignments: Vec<Assignment>,
        /// WHERE
        selection: Option<Expr>,
    },
    /// DELETE
    Delete {
        /// FROM
        table_name: ObjectName,
        /// WHERE
        selection: Option<Expr>,
    },
    /// CREATE VIEW
    CreateView {
        or_replace: bool,
        materialized: bool,
        /// View name
        name: ObjectName,
        columns: Vec<Ident>,
        query: Box<Query>,
        with_options: Vec<SqlOption>,
    },
    /// CREATE TABLE
    CreateTable {
        or_replace: bool,
        temporary: bool,
        external: bool,
        if_not_exists: bool,
        /// Table name
        name: ObjectName,
        /// Optional schema
        columns: Vec<ColumnDef>,
        constraints: Vec<TableConstraint>,
        hive_distribution: HiveDistributionStyle,
        hive_formats: Option<HiveFormat>,
        table_properties: Vec<SqlOption>,
        with_options: Vec<SqlOption>,
        file_format: Option<FileFormat>,
        location: Option<String>,
        query: Option<Box<Query>>,
        without_rowid: bool,
        like: Option<ObjectName>,
    },
    /// SQLite's `CREATE VIRTUAL TABLE .. USING <module_name> (<module_args>)`
    CreateVirtualTable {
        name: ObjectName,
        if_not_exists: bool,
        module_name: Ident,
        module_args: Vec<Ident>,
    },
    /// CREATE INDEX
    CreateIndex {
        /// index name
        name: ObjectName,
        table_name: ObjectName,
        columns: Vec<OrderByExpr>,
        unique: bool,
        if_not_exists: bool,
    },
    /// ALTER TABLE
    AlterTable {
        /// Table name
        name: ObjectName,
        operation: AlterTableOperation,
    },
    /// DROP
    Drop {
        /// The type of the object to drop: TABLE, VIEW, etc.
        object_type: ObjectType,
        /// An optional `IF EXISTS` clause. (Non-standard.)
        if_exists: bool,
        /// One or more objects to drop. (ANSI SQL requires exactly one.)
        names: Vec<ObjectName>,
        /// Whether `CASCADE` was specified. This will be `false` when
        /// `RESTRICT` or no drop behavior at all was specified.
        cascade: bool,
        /// Hive allows you specify whether the table's stored data will be
        /// deleted along with the dropped table
        purge: bool,
    },
    /// SET <variable>
    ///
    /// Note: this is not a standard SQL statement, but it is supported by at
    /// least MySQL and PostgreSQL. Not all MySQL-specific syntatic forms are
    /// supported yet.
    SetVariable {
        local: bool,
        hivevar: bool,
        variable: Ident,
        value: Vec<SetVariableValue>,
    },
    /// SHOW <variable>
    ///
    /// Note: this is a PostgreSQL-specific statement.
    ShowVariable { variable: Vec<Ident> },
    /// SHOW CREATE TABLE
    ///
    /// Note: this is a MySQL-specific statement.
    ShowCreate {
        obj_type: ShowCreateObject,
        obj_name: ObjectName,
    },
    /// SHOW COLUMNS
    ///
    /// Note: this is a MySQL-specific statement.
    ShowColumns {
        extended: bool,
        full: bool,
        table_name: ObjectName,
        filter: Option<ShowStatementFilter>,
    },
    /// `{ BEGIN [ TRANSACTION | WORK ] | START TRANSACTION } ...`
    StartTransaction { modes: Vec<TransactionMode> },
    /// `SET TRANSACTION ...`
    SetTransaction { modes: Vec<TransactionMode> },
    /// `COMMIT [ TRANSACTION | WORK ] [ AND [ NO ] CHAIN ]`
    Commit { chain: bool },
    /// `ROLLBACK [ TRANSACTION | WORK ] [ AND [ NO ] CHAIN ]`
    Rollback { chain: bool },
    /// CREATE SCHEMA
    CreateSchema {
        schema_name: ObjectName,
        if_not_exists: bool,
    },
    /// CREATE DATABASE
    CreateDatabase {
        db_name: ObjectName,
        if_not_exists: bool,
        location: Option<String>,
        managed_location: Option<String>,
    },
    /// `ASSERT <condition> [AS <message>]`
    Assert {
        condition: Expr,
        message: Option<Expr>,
    },
    /// GRANT privileges ON objects TO grantees
    Grant {
        privileges: Privileges,
        objects: GrantObjects,
        grantees: Vec<Ident>,
        with_grant_option: bool,
        granted_by: Option<Ident>,
    },
    /// REVOKE privileges ON objects FROM grantees
    Revoke {
        privileges: Privileges,
        objects: GrantObjects,
        grantees: Vec<Ident>,
        granted_by: Option<Ident>,
        cascade: bool,
    },
    /// `DEALLOCATE [ PREPARE ] { name | ALL }`
    ///
    /// Note: this is a PostgreSQL-specific statement.
    Deallocate { name: Ident, prepare: bool },
    /// `EXECUTE name [ ( parameter [, ...] ) ]`
    ///
    /// Note: this is a PostgreSQL-specific statement.
    Execute { name: Ident, parameters: Vec<Expr> },
    /// `PREPARE name [ ( data_type [, ...] ) ] AS statement`
    ///
    /// Note: this is a PostgreSQL-specific statement.
    Prepare {
        name: Ident,
        data_types: Vec<DataType>,
        statement: Box<Statement>,
    },
    /// EXPLAIN TABLE
    /// Note: this is a MySQL-specific statement. See <https://dev.mysql.com/doc/refman/8.0/en/explain.html>
    ExplainTable {
        // If true, query used the MySQL `DESCRIBE` alias for explain
        describe_alias: bool,
        // Table name
        table_name: ObjectName,
    },
    /// EXPLAIN / DESCRIBE for select_statement
    Explain {
        // If true, query used the MySQL `DESCRIBE` alias for explain
        describe_alias: bool,
        /// Carry out the command and show actual run times and other statistics.
        analyze: bool,
        // Display additional information regarding the plan.
        verbose: bool,
        /// A SQL query that specifies what to explain
        statement: Box<Statement>,
    },
}

impl fmt::Display for Statement {
    // Clippy thinks this function is too complicated, but it is painful to
    // split up without extracting structs for each `Statement` variant.
    #[allow(clippy::cognitive_complexity)]
    fn fmt(&self, f: &mut fmt::Formatter) -> fmt::Result {
        match self {
            Statement::ExplainTable {
                describe_alias,
                table_name,
            } => {
                if *describe_alias {
                    write!(f, "DESCRIBE ")?;
                } else {
                    write!(f, "EXPLAIN ")?;
                }

                write!(f, "{}", table_name)
            }
            Statement::Explain {
                describe_alias,
                verbose,
                analyze,
                statement,
            } => {
                if *describe_alias {
                    write!(f, "DESCRIBE ")?;
                } else {
                    write!(f, "EXPLAIN ")?;
                }

                if *analyze {
                    write!(f, "ANALYZE ")?;
                }

                if *verbose {
                    write!(f, "VERBOSE ")?;
                }

                write!(f, "{}", statement)
            }
            Statement::Query(s) => write!(f, "{}", s),
            Statement::Directory {
                overwrite,
                local,
                path,
                file_format,
                source,
            } => {
                write!(
                    f,
                    "INSERT{overwrite}{local} DIRECTORY '{path}'",
                    overwrite = if *overwrite { " OVERWRITE" } else { "" },
                    local = if *local { " LOCAL" } else { "" },
                    path = path
                )?;
                if let Some(ref ff) = file_format {
                    write!(f, " STORED AS {}", ff)?
                }
                write!(f, " {}", source)
            }
            Statement::Msck {
                table_name,
                repair,
                partition_action,
            } => {
                write!(
                    f,
                    "MSCK {repair}TABLE {table}",
                    repair = if *repair { "REPAIR " } else { "" },
                    table = table_name
                )?;
                if let Some(pa) = partition_action {
                    write!(f, " {}", pa)?;
                }
                Ok(())
            }
            Statement::Truncate {
                table_name,
                partitions,
            } => {
                write!(f, "TRUNCATE TABLE {}", table_name)?;
                if let Some(ref parts) = partitions {
                    if !parts.is_empty() {
                        write!(f, " PARTITION ({})", display_comma_separated(parts))?;
                    }
                }
                Ok(())
            }
            Statement::Analyze {
                table_name,
                partitions,
                for_columns,
                columns,
                cache_metadata,
                noscan,
                compute_statistics,
            } => {
                write!(f, "ANALYZE TABLE {}", table_name)?;
                if let Some(ref parts) = partitions {
                    if !parts.is_empty() {
                        write!(f, " PARTITION ({})", display_comma_separated(parts))?;
                    }
                }

                if *compute_statistics {
                    write!(f, " COMPUTE STATISTICS")?;
                }
                if *noscan {
                    write!(f, " NOSCAN")?;
                }
                if *cache_metadata {
                    write!(f, " CACHE METADATA")?;
                }
                if *for_columns {
                    write!(f, " FOR COLUMNS")?;
                    if !columns.is_empty() {
                        write!(f, " {}", display_comma_separated(columns))?;
                    }
                }
                Ok(())
            }
            Statement::Insert {
                or,
                table_name,
                overwrite,
                partitioned,
                columns,
                after_columns,
                source,
                table,
                on,
            } => {
                if let Some(action) = or {
                    write!(f, "INSERT OR {} INTO {} ", action, table_name)?;
                } else {
                    write!(
                        f,
                        "INSERT {act}{tbl} {table_name} ",
                        table_name = table_name,
                        act = if *overwrite { "OVERWRITE" } else { "INTO" },
                        tbl = if *table { " TABLE" } else { "" }
                    )?;
                }
                if !columns.is_empty() {
                    write!(f, "({}) ", display_comma_separated(columns))?;
                }
                if let Some(ref parts) = partitioned {
                    if !parts.is_empty() {
                        write!(f, "PARTITION ({}) ", display_comma_separated(parts))?;
                    }
                }
                if !after_columns.is_empty() {
                    write!(f, "({}) ", display_comma_separated(after_columns))?;
                }
                write!(f, "{}", source)?;

                if let Some(on) = on {
                    write!(f, "{}", on)
                } else {
                    Ok(())
                }
            }

            Statement::Copy {
                table_name,
                columns,
                values,
            } => {
                write!(f, "COPY {}", table_name)?;
                if !columns.is_empty() {
                    write!(f, " ({})", display_comma_separated(columns))?;
                }
                write!(f, " FROM stdin; ")?;
                if !values.is_empty() {
                    writeln!(f)?;
                    let mut delim = "";
                    for v in values {
                        write!(f, "{}", delim)?;
                        delim = "\t";
                        if let Some(v) = v {
                            write!(f, "{}", v)?;
                        } else {
                            write!(f, "\\N")?;
                        }
                    }
                }
                write!(f, "\n\\.")
            }
            Statement::Update {
                table,
                assignments,
                selection,
            } => {
                write!(f, "UPDATE {}", table)?;
                if !assignments.is_empty() {
                    write!(f, " SET {}", display_comma_separated(assignments))?;
                }
                if let Some(selection) = selection {
                    write!(f, " WHERE {}", selection)?;
                }
                Ok(())
            }
            Statement::Delete {
                table_name,
                selection,
            } => {
                write!(f, "DELETE FROM {}", table_name)?;
                if let Some(selection) = selection {
                    write!(f, " WHERE {}", selection)?;
                }
                Ok(())
            }
            Statement::CreateDatabase {
                db_name,
                if_not_exists,
                location,
                managed_location,
            } => {
                write!(f, "CREATE")?;
                if *if_not_exists {
                    write!(f, " IF NOT EXISTS")?;
                }
                write!(f, " {}", db_name)?;
                if let Some(l) = location {
                    write!(f, " LOCATION '{}'", l)?;
                }
                if let Some(ml) = managed_location {
                    write!(f, " MANAGEDLOCATION '{}'", ml)?;
                }
                Ok(())
            }
            Statement::CreateView {
                name,
                or_replace,
                columns,
                query,
                materialized,
                with_options,
            } => {
                write!(
                    f,
                    "CREATE {or_replace}{materialized}VIEW {name}",
                    or_replace = if *or_replace { "OR REPLACE " } else { "" },
                    materialized = if *materialized { "MATERIALIZED " } else { "" },
                    name = name
                )?;
                if !with_options.is_empty() {
                    write!(f, " WITH ({})", display_comma_separated(with_options))?;
                }
                if !columns.is_empty() {
                    write!(f, " ({})", display_comma_separated(columns))?;
                }
                write!(f, " AS {}", query)
            }
            Statement::CreateTable {
                name,
                columns,
                constraints,
                table_properties,
                with_options,
                or_replace,
                if_not_exists,
                hive_distribution,
                hive_formats,
                external,
                temporary,
                file_format,
                location,
                query,
                without_rowid,
                like,
            } => {
                // We want to allow the following options
                // Empty column list, allowed by PostgreSQL:
                //   `CREATE TABLE t ()`
                // No columns provided for CREATE TABLE AS:
                //   `CREATE TABLE t AS SELECT a from t2`
                // Columns provided for CREATE TABLE AS:
                //   `CREATE TABLE t (a INT) AS SELECT a from t2`
                write!(
                    f,
                    "CREATE {or_replace}{external}{temporary}TABLE {if_not_exists}{name}",
                    or_replace = if *or_replace { "OR REPLACE " } else { "" },
                    external = if *external { "EXTERNAL " } else { "" },
                    if_not_exists = if *if_not_exists { "IF NOT EXISTS " } else { "" },
                    temporary = if *temporary { "TEMPORARY " } else { "" },
                    name = name,
                )?;
                if !columns.is_empty() || !constraints.is_empty() {
                    write!(f, " ({}", display_comma_separated(columns))?;
                    if !columns.is_empty() && !constraints.is_empty() {
                        write!(f, ", ")?;
                    }
                    write!(f, "{})", display_comma_separated(constraints))?;
                } else if query.is_none() && like.is_none() {
                    // PostgreSQL allows `CREATE TABLE t ();`, but requires empty parens
                    write!(f, " ()")?;
                }
                // Only for SQLite
                if *without_rowid {
                    write!(f, " WITHOUT ROWID")?;
                }

                // Only for Hive
                if let Some(l) = like {
                    write!(f, " LIKE {}", l)?;
                }
                match hive_distribution {
                    HiveDistributionStyle::PARTITIONED { columns } => {
                        write!(f, " PARTITIONED BY ({})", display_comma_separated(columns))?;
                    }
                    HiveDistributionStyle::CLUSTERED {
                        columns,
                        sorted_by,
                        num_buckets,
                    } => {
                        write!(f, " CLUSTERED BY ({})", display_comma_separated(columns))?;
                        if !sorted_by.is_empty() {
                            write!(f, " SORTED BY ({})", display_comma_separated(sorted_by))?;
                        }
                        if *num_buckets > 0 {
                            write!(f, " INTO {} BUCKETS", num_buckets)?;
                        }
                    }
                    HiveDistributionStyle::SKEWED {
                        columns,
                        on,
                        stored_as_directories,
                    } => {
                        write!(
                            f,
                            " SKEWED BY ({})) ON ({})",
                            display_comma_separated(columns),
                            display_comma_separated(on)
                        )?;
                        if *stored_as_directories {
                            write!(f, " STORED AS DIRECTORIES")?;
                        }
                    }
                    _ => (),
                }

                if let Some(HiveFormat {
                    row_format,
                    storage,
                    location,
                }) = hive_formats
                {
                    match row_format {
                        Some(HiveRowFormat::SERDE { class }) => {
                            write!(f, " ROW FORMAT SERDE '{}'", class)?
                        }
                        Some(HiveRowFormat::DELIMITED) => write!(f, " ROW FORMAT DELIMITED")?,
                        None => (),
                    }
                    match storage {
                        Some(HiveIOFormat::IOF {
                            input_format,
                            output_format,
                        }) => write!(
                            f,
                            " STORED AS INPUTFORMAT {} OUTPUTFORMAT {}",
                            input_format, output_format
                        )?,
                        Some(HiveIOFormat::FileFormat { format }) if !*external => {
                            write!(f, " STORED AS {}", format)?
                        }
                        _ => (),
                    }
                    if !*external {
                        if let Some(loc) = location {
                            write!(f, " LOCATION '{}'", loc)?;
                        }
                    }
                }
                if *external {
                    write!(
                        f,
                        " STORED AS {} LOCATION '{}'",
                        file_format.as_ref().unwrap(),
                        location.as_ref().unwrap()
                    )?;
                }
                if !table_properties.is_empty() {
                    write!(
                        f,
                        " TBLPROPERTIES ({})",
                        display_comma_separated(table_properties)
                    )?;
                }
                if !with_options.is_empty() {
                    write!(f, " WITH ({})", display_comma_separated(with_options))?;
                }
                if let Some(query) = query {
                    write!(f, " AS {}", query)?;
                }
                Ok(())
            }
            Statement::CreateVirtualTable {
                name,
                if_not_exists,
                module_name,
                module_args,
            } => {
                write!(
                    f,
                    "CREATE VIRTUAL TABLE {if_not_exists}{name} USING {module_name}",
                    if_not_exists = if *if_not_exists { "IF NOT EXISTS " } else { "" },
                    name = name,
                    module_name = module_name
                )?;
                if !module_args.is_empty() {
                    write!(f, " ({})", display_comma_separated(module_args))?;
                }
                Ok(())
            }
            Statement::CreateIndex {
                name,
                table_name,
                columns,
                unique,
                if_not_exists,
            } => write!(
                f,
                "CREATE {unique}INDEX {if_not_exists}{name} ON {table_name}({columns})",
                unique = if *unique { "UNIQUE " } else { "" },
                if_not_exists = if *if_not_exists { "IF NOT EXISTS " } else { "" },
                name = name,
                table_name = table_name,
                columns = display_separated(columns, ",")
            ),
            Statement::AlterTable { name, operation } => {
                write!(f, "ALTER TABLE {} {}", name, operation)
            }
            Statement::Drop {
                object_type,
                if_exists,
                names,
                cascade,
                purge,
            } => write!(
                f,
                "DROP {}{} {}{}{}",
                object_type,
                if *if_exists { " IF EXISTS" } else { "" },
                display_comma_separated(names),
                if *cascade { " CASCADE" } else { "" },
                if *purge { " PURGE" } else { "" }
            ),
            Statement::SetVariable {
                local,
                variable,
                hivevar,
                value,
            } => {
                f.write_str("SET ")?;
                if *local {
                    f.write_str("LOCAL ")?;
                }
                write!(
                    f,
                    "{hivevar}{name} = {value}",
                    hivevar = if *hivevar { "HIVEVAR:" } else { "" },
                    name = variable,
                    value = display_comma_separated(value)
                )
            }
            Statement::ShowVariable { variable } => {
                write!(f, "SHOW")?;
                if !variable.is_empty() {
                    write!(f, " {}", display_separated(variable, " "))?;
                }
                Ok(())
            }
            Statement::ShowCreate { obj_type, obj_name } => {
                write!(
                    f,
                    "SHOW CREATE {obj_type} {obj_name}",
                    obj_type = obj_type,
                    obj_name = obj_name,
                )?;
                Ok(())
            }
            Statement::ShowColumns {
                extended,
                full,
                table_name,
                filter,
            } => {
                write!(
                    f,
                    "SHOW {extended}{full}COLUMNS FROM {table_name}",
                    extended = if *extended { "EXTENDED " } else { "" },
                    full = if *full { "FULL " } else { "" },
                    table_name = table_name,
                )?;
                if let Some(filter) = filter {
                    write!(f, " {}", filter)?;
                }
                Ok(())
            }
            Statement::StartTransaction { modes } => {
                write!(f, "START TRANSACTION")?;
                if !modes.is_empty() {
                    write!(f, " {}", display_comma_separated(modes))?;
                }
                Ok(())
            }
            Statement::SetTransaction { modes } => {
                write!(f, "SET TRANSACTION")?;
                if !modes.is_empty() {
                    write!(f, " {}", display_comma_separated(modes))?;
                }
                Ok(())
            }
            Statement::Commit { chain } => {
                write!(f, "COMMIT{}", if *chain { " AND CHAIN" } else { "" },)
            }
            Statement::Rollback { chain } => {
                write!(f, "ROLLBACK{}", if *chain { " AND CHAIN" } else { "" },)
            }
            Statement::CreateSchema {
                schema_name,
                if_not_exists,
            } => write!(
                f,
                "CREATE SCHEMA {if_not_exists}{name}",
                if_not_exists = if *if_not_exists { "IF NOT EXISTS " } else { "" },
                name = schema_name
            ),
            Statement::Assert { condition, message } => {
                write!(f, "ASSERT {}", condition)?;
                if let Some(m) = message {
                    write!(f, " AS {}", m)?;
                }
                Ok(())
            }
            Statement::Grant {
                privileges,
                objects,
                grantees,
                with_grant_option,
                granted_by,
            } => {
                write!(f, "GRANT {} ", privileges)?;
                write!(f, "ON {} ", objects)?;
                write!(f, "TO {}", display_comma_separated(grantees))?;
                if *with_grant_option {
                    write!(f, " WITH GRANT OPTION")?;
                }
                if let Some(grantor) = granted_by {
                    write!(f, " GRANTED BY {}", grantor)?;
                }
                Ok(())
            }
            Statement::Revoke {
                privileges,
                objects,
                grantees,
                granted_by,
                cascade,
            } => {
                write!(f, "REVOKE {} ", privileges)?;
                write!(f, "ON {} ", objects)?;
                write!(f, "FROM {}", display_comma_separated(grantees))?;
                if let Some(grantor) = granted_by {
                    write!(f, " GRANTED BY {}", grantor)?;
                }
                write!(f, " {}", if *cascade { "CASCADE" } else { "RESTRICT" })?;
                Ok(())
            }
            Statement::Deallocate { name, prepare } => write!(
                f,
                "DEALLOCATE {prepare}{name}",
                prepare = if *prepare { "PREPARE " } else { "" },
                name = name,
            ),
            Statement::Execute { name, parameters } => {
                write!(f, "EXECUTE {}", name)?;
                if !parameters.is_empty() {
                    write!(f, "({})", display_comma_separated(parameters))?;
                }
                Ok(())
            }
            Statement::Prepare {
                name,
                data_types,
                statement,
            } => {
                write!(f, "PREPARE {} ", name)?;
                if !data_types.is_empty() {
                    write!(f, "({}) ", display_comma_separated(data_types))?;
                }
                write!(f, "AS {}", statement)
            }
        }
    }
}

<<<<<<< HEAD
#[derive(Debug, Clone, PartialEq, Eq, Hash)]
#[cfg_attr(feature = "serde", derive(Serialize, Deserialize))]
#[non_exhaustive]
pub enum OnInsert {
    /// ON DUPLICATE KEY UPDATE (MySQL when the key already exists, then execute an update instead)
    DuplicateKeyUpdate(Vec<Assignment>),
}

impl fmt::Display for OnInsert {
    fn fmt(&self, f: &mut fmt::Formatter) -> fmt::Result {
        match self {
            Self::DuplicateKeyUpdate(expr) => write!(
                f,
                " ON DUPLICATE KEY UPDATE {}",
                display_comma_separated(expr)
            ),
=======
/// Privileges granted in a GRANT statement or revoked in a REVOKE statement.
#[derive(Debug, Clone, PartialEq, Eq, Hash)]
#[cfg_attr(feature = "serde", derive(Serialize, Deserialize))]
pub enum Privileges {
    /// All privileges applicable to the object type
    All {
        /// Optional keyword from the spec, ignored in practice
        with_privileges_keyword: bool,
    },
    /// Specific privileges (e.g. `SELECT`, `INSERT`)
    Actions(Vec<Action>),
}

impl fmt::Display for Privileges {
    fn fmt(&self, f: &mut fmt::Formatter) -> fmt::Result {
        match self {
            Privileges::All {
                with_privileges_keyword,
            } => {
                write!(
                    f,
                    "ALL{}",
                    if *with_privileges_keyword {
                        " PRIVILEGES"
                    } else {
                        ""
                    }
                )
            }
            Privileges::Actions(actions) => {
                write!(f, "{}", display_comma_separated(actions).to_string())
            }
        }
    }
}

/// A privilege on a database object (table, sequence, etc.).
#[derive(Debug, Clone, PartialEq, Eq, Hash)]
#[cfg_attr(feature = "serde", derive(Serialize, Deserialize))]
pub enum Action {
    Connect,
    Create,
    Delete,
    Execute,
    Insert { columns: Option<Vec<Ident>> },
    References { columns: Option<Vec<Ident>> },
    Select { columns: Option<Vec<Ident>> },
    Temporary,
    Trigger,
    Truncate,
    Update { columns: Option<Vec<Ident>> },
    Usage,
}

impl fmt::Display for Action {
    fn fmt(&self, f: &mut fmt::Formatter) -> fmt::Result {
        match self {
            Action::Connect => f.write_str("CONNECT")?,
            Action::Create => f.write_str("CREATE")?,
            Action::Delete => f.write_str("DELETE")?,
            Action::Execute => f.write_str("EXECUTE")?,
            Action::Insert { .. } => f.write_str("INSERT")?,
            Action::References { .. } => f.write_str("REFERENCES")?,
            Action::Select { .. } => f.write_str("SELECT")?,
            Action::Temporary => f.write_str("TEMPORARY")?,
            Action::Trigger => f.write_str("TRIGGER")?,
            Action::Truncate => f.write_str("TRUNCATE")?,
            Action::Update { .. } => f.write_str("UPDATE")?,
            Action::Usage => f.write_str("USAGE")?,
        };
        match self {
            Action::Insert { columns }
            | Action::References { columns }
            | Action::Select { columns }
            | Action::Update { columns } => {
                if let Some(columns) = columns {
                    write!(f, " ({})", display_comma_separated(columns))?;
                }
            }
            _ => (),
        };
        Ok(())
    }
}

/// Objects on which privileges are granted in a GRANT statement.
#[derive(Debug, Clone, PartialEq, Eq, Hash)]
#[cfg_attr(feature = "serde", derive(Serialize, Deserialize))]
pub enum GrantObjects {
    /// Grant privileges on `ALL SEQUENCES IN SCHEMA <schema_name> [, ...]`
    AllSequencesInSchema { schemas: Vec<ObjectName> },
    /// Grant privileges on `ALL TABLES IN SCHEMA <schema_name> [, ...]`
    AllTablesInSchema { schemas: Vec<ObjectName> },
    /// Grant privileges on specific schemas
    Schemas(Vec<ObjectName>),
    /// Grant privileges on specific sequences
    Sequences(Vec<ObjectName>),
    /// Grant privileges on specific tables
    Tables(Vec<ObjectName>),
}

impl fmt::Display for GrantObjects {
    fn fmt(&self, f: &mut fmt::Formatter) -> fmt::Result {
        match self {
            GrantObjects::Sequences(sequences) => {
                write!(f, "SEQUENCE {}", display_comma_separated(sequences))
            }
            GrantObjects::Schemas(schemas) => {
                write!(f, "SCHEMA {}", display_comma_separated(schemas))
            }
            GrantObjects::Tables(tables) => {
                write!(f, "{}", display_comma_separated(tables))
            }
            GrantObjects::AllSequencesInSchema { schemas } => {
                write!(
                    f,
                    "ALL SEQUENCES IN SCHEMA {}",
                    display_comma_separated(schemas)
                )
            }
            GrantObjects::AllTablesInSchema { schemas } => {
                write!(
                    f,
                    "ALL TABLES IN SCHEMA {}",
                    display_comma_separated(schemas)
                )
            }
>>>>>>> d7e84be3
        }
    }
}

/// SQL assignment `foo = expr` as used in SQLUpdate
#[derive(Debug, Clone, PartialEq, Eq, Hash)]
#[cfg_attr(feature = "serde", derive(Serialize, Deserialize))]
pub struct Assignment {
    pub id: Vec<Ident>,
    pub value: Expr,
}

impl fmt::Display for Assignment {
    fn fmt(&self, f: &mut fmt::Formatter) -> fmt::Result {
        write!(f, "{} = {}", display_separated(&self.id, "."), self.value)
    }
}

#[derive(Debug, Clone, PartialEq, Eq, Hash)]
#[cfg_attr(feature = "serde", derive(Serialize, Deserialize))]
pub enum FunctionArg {
    Named { name: Ident, arg: Expr },
    Unnamed(Expr),
}

impl fmt::Display for FunctionArg {
    fn fmt(&self, f: &mut fmt::Formatter) -> fmt::Result {
        match self {
            FunctionArg::Named { name, arg } => write!(f, "{} => {}", name, arg),
            FunctionArg::Unnamed(unnamed_arg) => write!(f, "{}", unnamed_arg),
        }
    }
}

/// A function call
#[derive(Debug, Clone, PartialEq, Eq, Hash)]
#[cfg_attr(feature = "serde", derive(Serialize, Deserialize))]
pub struct Function {
    pub name: ObjectName,
    pub args: Vec<FunctionArg>,
    pub over: Option<WindowSpec>,
    // aggregate functions may specify eg `COUNT(DISTINCT x)`
    pub distinct: bool,
}

impl fmt::Display for Function {
    fn fmt(&self, f: &mut fmt::Formatter) -> fmt::Result {
        write!(
            f,
            "{}({}{})",
            self.name,
            if self.distinct { "DISTINCT " } else { "" },
            display_comma_separated(&self.args),
        )?;
        if let Some(o) = &self.over {
            write!(f, " OVER ({})", o)?;
        }
        Ok(())
    }
}

/// External table's available file format
#[derive(Debug, Clone, PartialEq, Eq, Hash)]
#[cfg_attr(feature = "serde", derive(Serialize, Deserialize))]
pub enum FileFormat {
    TEXTFILE,
    SEQUENCEFILE,
    ORC,
    PARQUET,
    AVRO,
    RCFILE,
    JSONFILE,
}

impl fmt::Display for FileFormat {
    fn fmt(&self, f: &mut fmt::Formatter) -> fmt::Result {
        use self::FileFormat::*;
        f.write_str(match self {
            TEXTFILE => "TEXTFILE",
            SEQUENCEFILE => "SEQUENCEFILE",
            ORC => "ORC",
            PARQUET => "PARQUET",
            AVRO => "AVRO",
            RCFILE => "RCFILE",
            JSONFILE => "JSONFILE",
        })
    }
}

/// A `LISTAGG` invocation `LISTAGG( [ DISTINCT ] <expr>[, <separator> ] [ON OVERFLOW <on_overflow>] ) )
/// [ WITHIN GROUP (ORDER BY <within_group1>[, ...] ) ]`
#[derive(Debug, Clone, PartialEq, Eq, Hash)]
#[cfg_attr(feature = "serde", derive(Serialize, Deserialize))]
pub struct ListAgg {
    pub distinct: bool,
    pub expr: Box<Expr>,
    pub separator: Option<Box<Expr>>,
    pub on_overflow: Option<ListAggOnOverflow>,
    pub within_group: Vec<OrderByExpr>,
}

impl fmt::Display for ListAgg {
    fn fmt(&self, f: &mut fmt::Formatter) -> fmt::Result {
        write!(
            f,
            "LISTAGG({}{}",
            if self.distinct { "DISTINCT " } else { "" },
            self.expr
        )?;
        if let Some(separator) = &self.separator {
            write!(f, ", {}", separator)?;
        }
        if let Some(on_overflow) = &self.on_overflow {
            write!(f, "{}", on_overflow)?;
        }
        write!(f, ")")?;
        if !self.within_group.is_empty() {
            write!(
                f,
                " WITHIN GROUP (ORDER BY {})",
                display_comma_separated(&self.within_group)
            )?;
        }
        Ok(())
    }
}

/// The `ON OVERFLOW` clause of a LISTAGG invocation
#[derive(Debug, Clone, PartialEq, Eq, Hash)]
#[cfg_attr(feature = "serde", derive(Serialize, Deserialize))]
pub enum ListAggOnOverflow {
    /// `ON OVERFLOW ERROR`
    Error,

    /// `ON OVERFLOW TRUNCATE [ <filler> ] WITH[OUT] COUNT`
    Truncate {
        filler: Option<Box<Expr>>,
        with_count: bool,
    },
}

impl fmt::Display for ListAggOnOverflow {
    fn fmt(&self, f: &mut fmt::Formatter) -> fmt::Result {
        write!(f, " ON OVERFLOW")?;
        match self {
            ListAggOnOverflow::Error => write!(f, " ERROR"),
            ListAggOnOverflow::Truncate { filler, with_count } => {
                write!(f, " TRUNCATE")?;
                if let Some(filler) = filler {
                    write!(f, " {}", filler)?;
                }
                if *with_count {
                    write!(f, " WITH")?;
                } else {
                    write!(f, " WITHOUT")?;
                }
                write!(f, " COUNT")
            }
        }
    }
}

#[derive(Debug, Clone, PartialEq, Eq, Hash)]
#[cfg_attr(feature = "serde", derive(Serialize, Deserialize))]
pub enum ObjectType {
    Table,
    View,
    Index,
    Schema,
}

impl fmt::Display for ObjectType {
    fn fmt(&self, f: &mut fmt::Formatter) -> fmt::Result {
        f.write_str(match self {
            ObjectType::Table => "TABLE",
            ObjectType::View => "VIEW",
            ObjectType::Index => "INDEX",
            ObjectType::Schema => "SCHEMA",
        })
    }
}

#[derive(Debug, Clone, PartialEq, Eq, Hash)]
#[cfg_attr(feature = "serde", derive(Serialize, Deserialize))]
pub enum HiveDistributionStyle {
    PARTITIONED {
        columns: Vec<ColumnDef>,
    },
    CLUSTERED {
        columns: Vec<Ident>,
        sorted_by: Vec<ColumnDef>,
        num_buckets: i32,
    },
    SKEWED {
        columns: Vec<ColumnDef>,
        on: Vec<ColumnDef>,
        stored_as_directories: bool,
    },
    NONE,
}

#[derive(Debug, Clone, PartialEq, Eq, Hash)]
#[cfg_attr(feature = "serde", derive(Serialize, Deserialize))]
pub enum HiveRowFormat {
    SERDE { class: String },
    DELIMITED,
}

#[derive(Debug, Clone, PartialEq, Eq, Hash)]
#[cfg_attr(feature = "serde", derive(Serialize, Deserialize))]
#[allow(clippy::large_enum_variant)]
pub enum HiveIOFormat {
    IOF {
        input_format: Expr,
        output_format: Expr,
    },
    FileFormat {
        format: FileFormat,
    },
}

#[derive(Debug, Clone, PartialEq, Eq, Hash, Default)]
#[cfg_attr(feature = "serde", derive(Serialize, Deserialize))]
pub struct HiveFormat {
    pub row_format: Option<HiveRowFormat>,
    pub storage: Option<HiveIOFormat>,
    pub location: Option<String>,
}

#[derive(Debug, Clone, PartialEq, Eq, Hash)]
#[cfg_attr(feature = "serde", derive(Serialize, Deserialize))]
pub struct SqlOption {
    pub name: Ident,
    pub value: Value,
}

impl fmt::Display for SqlOption {
    fn fmt(&self, f: &mut fmt::Formatter) -> fmt::Result {
        write!(f, "{} = {}", self.name, self.value)
    }
}

#[derive(Debug, Clone, PartialEq, Eq, Hash)]
#[cfg_attr(feature = "serde", derive(Serialize, Deserialize))]
pub enum TransactionMode {
    AccessMode(TransactionAccessMode),
    IsolationLevel(TransactionIsolationLevel),
}

impl fmt::Display for TransactionMode {
    fn fmt(&self, f: &mut fmt::Formatter) -> fmt::Result {
        use TransactionMode::*;
        match self {
            AccessMode(access_mode) => write!(f, "{}", access_mode),
            IsolationLevel(iso_level) => write!(f, "ISOLATION LEVEL {}", iso_level),
        }
    }
}

#[derive(Debug, Clone, PartialEq, Eq, Hash)]
#[cfg_attr(feature = "serde", derive(Serialize, Deserialize))]
pub enum TransactionAccessMode {
    ReadOnly,
    ReadWrite,
}

impl fmt::Display for TransactionAccessMode {
    fn fmt(&self, f: &mut fmt::Formatter) -> fmt::Result {
        use TransactionAccessMode::*;
        f.write_str(match self {
            ReadOnly => "READ ONLY",
            ReadWrite => "READ WRITE",
        })
    }
}

#[derive(Debug, Clone, PartialEq, Eq, Hash)]
#[cfg_attr(feature = "serde", derive(Serialize, Deserialize))]
pub enum TransactionIsolationLevel {
    ReadUncommitted,
    ReadCommitted,
    RepeatableRead,
    Serializable,
}

impl fmt::Display for TransactionIsolationLevel {
    fn fmt(&self, f: &mut fmt::Formatter) -> fmt::Result {
        use TransactionIsolationLevel::*;
        f.write_str(match self {
            ReadUncommitted => "READ UNCOMMITTED",
            ReadCommitted => "READ COMMITTED",
            RepeatableRead => "REPEATABLE READ",
            Serializable => "SERIALIZABLE",
        })
    }
}

#[derive(Debug, Clone, PartialEq, Eq, Hash)]
#[cfg_attr(feature = "serde", derive(Serialize, Deserialize))]
pub enum ShowStatementFilter {
    Like(String),
    ILike(String),
    Where(Expr),
}

impl fmt::Display for ShowStatementFilter {
    fn fmt(&self, f: &mut fmt::Formatter) -> fmt::Result {
        use ShowStatementFilter::*;
        match self {
            Like(pattern) => write!(f, "LIKE '{}'", value::escape_single_quote_string(pattern)),
            ILike(pattern) => write!(f, "ILIKE {}", value::escape_single_quote_string(pattern)),
            Where(expr) => write!(f, "WHERE {}", expr),
        }
    }
}

#[derive(Debug, Clone, PartialEq, Eq, Hash)]
#[cfg_attr(feature = "serde", derive(Serialize, Deserialize))]
pub enum SetVariableValue {
    Ident(Ident),
    Literal(Value),
}

impl fmt::Display for SetVariableValue {
    fn fmt(&self, f: &mut fmt::Formatter) -> fmt::Result {
        use SetVariableValue::*;
        match self {
            Ident(ident) => write!(f, "{}", ident),
            Literal(literal) => write!(f, "{}", literal),
        }
    }
}

/// Sqlite specific syntax
///
/// https://sqlite.org/lang_conflict.html
#[derive(Debug, Clone, PartialEq, Eq, Hash)]
#[cfg_attr(feature = "serde", derive(Serialize, Deserialize))]
pub enum SqliteOnConflict {
    Rollback,
    Abort,
    Fail,
    Ignore,
    Replace,
}

impl fmt::Display for SqliteOnConflict {
    fn fmt(&self, f: &mut fmt::Formatter) -> fmt::Result {
        use SqliteOnConflict::*;
        match self {
            Rollback => write!(f, "ROLLBACK"),
            Abort => write!(f, "ABORT"),
            Fail => write!(f, "FAIL"),
            Ignore => write!(f, "IGNORE"),
            Replace => write!(f, "REPLACE"),
        }
    }
}

#[cfg(test)]
mod tests {
    use super::*;

    #[test]
    fn test_window_frame_default() {
        let window_frame = WindowFrame::default();
        assert_eq!(WindowFrameBound::Preceding(None), window_frame.start_bound);
    }
}<|MERGE_RESOLUTION|>--- conflicted
+++ resolved
@@ -1416,7 +1416,6 @@
     }
 }
 
-<<<<<<< HEAD
 #[derive(Debug, Clone, PartialEq, Eq, Hash)]
 #[cfg_attr(feature = "serde", derive(Serialize, Deserialize))]
 #[non_exhaustive]
@@ -1433,7 +1432,10 @@
                 " ON DUPLICATE KEY UPDATE {}",
                 display_comma_separated(expr)
             ),
-=======
+        }
+    }
+}
+
 /// Privileges granted in a GRANT statement or revoked in a REVOKE statement.
 #[derive(Debug, Clone, PartialEq, Eq, Hash)]
 #[cfg_attr(feature = "serde", derive(Serialize, Deserialize))]
@@ -1561,7 +1563,6 @@
                     display_comma_separated(schemas)
                 )
             }
->>>>>>> d7e84be3
         }
     }
 }
