--- conflicted
+++ resolved
@@ -2774,16 +2774,14 @@
 }
 #[derive(Debug, Clone, PartialEq, PartialOrd, Eq, Ord, Hash)]
 #[cfg_attr(feature = "serde", derive(Serialize, Deserialize))]
-<<<<<<< HEAD
-#[cfg_attr(feature = "visitor", derive(Visit))]
-=======
+#[cfg_attr(feature = "visitor", derive(Visit))]
 pub enum ConflictTarget {
     Columns(Vec<Ident>),
     OnConstraint(ObjectName),
 }
 #[derive(Debug, Clone, PartialEq, PartialOrd, Eq, Ord, Hash)]
 #[cfg_attr(feature = "serde", derive(Serialize, Deserialize))]
->>>>>>> 3d5cc54d
+#[cfg_attr(feature = "visitor", derive(Visit))]
 pub enum OnConflictAction {
     DoNothing,
     DoUpdate(DoUpdate),
