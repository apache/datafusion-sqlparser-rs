--- conflicted
+++ resolved
@@ -4962,7 +4962,6 @@
     ///
     /// See <https://trino.io/docs/current/functions/aggregate.html>.
     OnOverflow(ListAggOnOverflow),
-<<<<<<< HEAD
     /// Specifies a minimum or maximum bound on the input to [`ANY_VALUE`] on BigQuery.
     ///
     /// Syntax:
@@ -4972,12 +4971,10 @@
     ///
     /// [`ANY_VALUE`]: https://cloud.google.com/bigquery/docs/reference/standard-sql/aggregate_functions#any_value
     Having(HavingBound),
-=======
     /// The `SEPARATOR` clause to the [`GROUP_CONCAT`] function in MySQL.
     ///
     /// [`GROUP_CONCAT`]: https://dev.mysql.com/doc/refman/8.0/en/aggregate-functions.html#function_group-concat
     Separator(Value),
->>>>>>> 138722a7
 }
 
 impl fmt::Display for FunctionArgumentClause {
@@ -4991,11 +4988,8 @@
             }
             FunctionArgumentClause::Limit(limit) => write!(f, "LIMIT {limit}"),
             FunctionArgumentClause::OnOverflow(on_overflow) => write!(f, "{on_overflow}"),
-<<<<<<< HEAD
             FunctionArgumentClause::Having(bound) => write!(f, "{bound}"),
-=======
             FunctionArgumentClause::Separator(sep) => write!(f, "SEPARATOR {sep}"),
->>>>>>> 138722a7
         }
     }
 }
