// Licensed under the Apache License, Version 2.0 (the "License");
// you may not use this file except in compliance with the License.
// You may obtain a copy of the License at
//
// http://www.apache.org/licenses/LICENSE-2.0
//
// Unless required by applicable law or agreed to in writing, software
// distributed under the License is distributed on an "AS IS" BASIS,
// WITHOUT WARRANTIES OR CONDITIONS OF ANY KIND, either express or implied.
// See the License for the specific language governing permissions and
// limitations under the License.

//! SQL Abstract Syntax Tree (AST) types
#[cfg(not(feature = "std"))]
use alloc::{
    boxed::Box,
    string::{String, ToString},
    vec::Vec,
};
use core::fmt;

#[cfg(feature = "serde")]
use serde::{Deserialize, Serialize};

<<<<<<< HEAD
#[cfg(feature = "derive-visitor")]
pub use derive_visitor::{
    visitor_enter_fn, visitor_enter_fn_mut, visitor_fn, visitor_fn_mut, Drive, DriveMut,
    Event as VisitorEvent, Visitor, VisitorMut,
};

pub use self::data_type::DataType;
pub use self::data_type::TimezoneInfo;
=======
pub use self::data_type::{
    CharLengthUnits, CharacterLength, DataType, ExactNumberInfo, TimezoneInfo,
};
>>>>>>> b32cbbd8
pub use self::ddl::{
    AlterColumnOperation, AlterTableOperation, ColumnDef, ColumnOption, ColumnOptionDef,
    ReferentialAction, TableConstraint,
};
pub use self::operator::{BinaryOperator, UnaryOperator};
pub use self::query::{
    Cte, Fetch, Join, JoinConstraint, JoinOperator, LateralView, LockType, Offset, OffsetRows,
    OrderByExpr, Query, Select, SelectInto, SelectItem, SetExpr, SetOperator, TableAlias,
    TableFactor, TableWithJoins, Top, Values, With,
};
pub use self::value::{DateTimeField, TrimWhereField, Value};

mod data_type;
mod ddl;
pub mod helpers;
mod operator;
mod query;
mod value;

struct DisplaySeparated<'a, T>
where
    T: fmt::Display,
{
    slice: &'a [T],
    sep: &'static str,
}

impl<'a, T> fmt::Display for DisplaySeparated<'a, T>
where
    T: fmt::Display,
{
    fn fmt(&self, f: &mut fmt::Formatter) -> fmt::Result {
        let mut delim = "";
        for t in self.slice {
            write!(f, "{}", delim)?;
            delim = self.sep;
            write!(f, "{}", t)?;
        }
        Ok(())
    }
}

fn display_separated<'a, T>(slice: &'a [T], sep: &'static str) -> DisplaySeparated<'a, T>
where
    T: fmt::Display,
{
    DisplaySeparated { slice, sep }
}

fn display_comma_separated<T>(slice: &[T]) -> DisplaySeparated<'_, T>
where
    T: fmt::Display,
{
    DisplaySeparated { slice, sep: ", " }
}

/// An identifier, decomposed into its value or character data and the quote style.
#[derive(Debug, Clone, PartialEq, Eq, Hash)]
#[cfg_attr(feature = "serde", derive(Serialize, Deserialize))]
#[cfg_attr(feature = "derive-visitor", derive(Drive, DriveMut))]
pub struct Ident {
    /// The value of the identifier without quotes.
    #[cfg_attr(feature = "derive-visitor", drive(skip))]
    pub value: String,
    /// The starting quote if any. Valid quote characters are the single quote,
    /// double quote, backtick, and opening square bracket.
    #[cfg_attr(feature = "derive-visitor", drive(skip))]
    pub quote_style: Option<char>,
}

impl Ident {
    /// Create a new identifier with the given value and no quotes.
    pub fn new<S>(value: S) -> Self
    where
        S: Into<String>,
    {
        Ident {
            value: value.into(),
            quote_style: None,
        }
    }

    /// Create a new quoted identifier with the given quote and value. This function
    /// panics if the given quote is not a valid quote character.
    pub fn with_quote<S>(quote: char, value: S) -> Self
    where
        S: Into<String>,
    {
        assert!(quote == '\'' || quote == '"' || quote == '`' || quote == '[');
        Ident {
            value: value.into(),
            quote_style: Some(quote),
        }
    }
}

impl From<&str> for Ident {
    fn from(value: &str) -> Self {
        Ident {
            value: value.to_string(),
            quote_style: None,
        }
    }
}

impl fmt::Display for Ident {
    fn fmt(&self, f: &mut fmt::Formatter) -> fmt::Result {
        match self.quote_style {
            Some(q) if q == '"' || q == '\'' || q == '`' => {
                let escaped = value::escape_quoted_string(&self.value, q);
                write!(f, "{}{}{}", q, escaped, q)
            }
            Some(q) if q == '[' => write!(f, "[{}]", self.value),
            None => f.write_str(&self.value),
            _ => panic!("unexpected quote style"),
        }
    }
}

/// A name of a table, view, custom type, etc., possibly multi-part, i.e. db.schema.obj
#[derive(Debug, Clone, PartialEq, Eq, Hash)]
#[cfg_attr(feature = "serde", derive(Serialize, Deserialize))]
#[cfg_attr(feature = "derive-visitor", derive(Drive, DriveMut))]
pub struct ObjectName(pub Vec<Ident>);

impl fmt::Display for ObjectName {
    fn fmt(&self, f: &mut fmt::Formatter) -> fmt::Result {
        write!(f, "{}", display_separated(&self.0, "."))
    }
}

#[derive(Debug, Clone, PartialEq, Eq, Hash)]
#[cfg_attr(feature = "serde", derive(Serialize, Deserialize))]
#[cfg_attr(feature = "derive-visitor", derive(Drive, DriveMut))]
/// Represents an Array Expression, either
/// `ARRAY[..]`, or `[..]`
pub struct Array {
    /// The list of expressions between brackets
    pub elem: Vec<Expr>,

    /// `true` for  `ARRAY[..]`, `false` for `[..]`
    #[cfg_attr(feature = "derive-visitor", drive(skip))]
    pub named: bool,
}

impl fmt::Display for Array {
    fn fmt(&self, f: &mut fmt::Formatter) -> fmt::Result {
        write!(
            f,
            "{}[{}]",
            if self.named { "ARRAY" } else { "" },
            display_comma_separated(&self.elem)
        )
    }
}

/// JsonOperator
#[derive(Debug, Clone, PartialEq, Eq, Hash)]
#[cfg_attr(feature = "serde", derive(Serialize, Deserialize))]
#[cfg_attr(feature = "derive-visitor", derive(Drive, DriveMut))]
pub enum JsonOperator {
    /// -> keeps the value as json
    Arrow,
    /// ->> keeps the value as text or int.
    LongArrow,
    /// #> Extracts JSON sub-object at the specified path
    HashArrow,
    /// #>> Extracts JSON sub-object at the specified path as text
    HashLongArrow,
}

impl fmt::Display for JsonOperator {
    fn fmt(&self, f: &mut fmt::Formatter<'_>) -> fmt::Result {
        match self {
            JsonOperator::Arrow => {
                write!(f, "->")
            }
            JsonOperator::LongArrow => {
                write!(f, "->>")
            }
            JsonOperator::HashArrow => {
                write!(f, "#>")
            }
            JsonOperator::HashLongArrow => {
                write!(f, "#>>")
            }
        }
    }
}

/// An SQL expression of any type.
///
/// The parser does not distinguish between expressions of different types
/// (e.g. boolean vs string), so the caller must handle expressions of
/// inappropriate type, like `WHERE 1` or `SELECT 1=1`, as necessary.
#[derive(Debug, Clone, PartialEq, Eq, Hash)]
#[cfg_attr(feature = "serde", derive(Serialize, Deserialize))]
#[cfg_attr(feature = "derive-visitor", derive(Drive, DriveMut))]
pub enum Expr {
    /// Identifier e.g. table name or column name
    Identifier(Ident),
    /// Multi-part identifier, e.g. `table_alias.column` or `schema.table.col`
    CompoundIdentifier(Vec<Ident>),
    /// JSON access (postgres)  eg: data->'tags'
    JsonAccess {
        left: Box<Expr>,
        operator: JsonOperator,
        right: Box<Expr>,
    },
    /// CompositeAccess (postgres) eg: SELECT (information_schema._pg_expandarray(array['i','i'])).n
    CompositeAccess { expr: Box<Expr>, key: Ident },
    /// `IS FALSE` operator
    IsFalse(Box<Expr>),
    /// `IS NOT FALSE` operator
    IsNotFalse(Box<Expr>),
    /// `IS TRUE` operator
    IsTrue(Box<Expr>),
    /// `IS NOT TRUE` operator
    IsNotTrue(Box<Expr>),
    /// `IS NULL` operator
    IsNull(Box<Expr>),
    /// `IS NOT NULL` operator
    IsNotNull(Box<Expr>),
    /// `IS UNKNOWN` operator
    IsUnknown(Box<Expr>),
    /// `IS NOT UNKNOWN` operator
    IsNotUnknown(Box<Expr>),
    /// `IS DISTINCT FROM` operator
    IsDistinctFrom(Box<Expr>, Box<Expr>),
    /// `IS NOT DISTINCT FROM` operator
    IsNotDistinctFrom(Box<Expr>, Box<Expr>),
    /// `[ NOT ] IN (val1, val2, ...)`
    InList {
        expr: Box<Expr>,
        list: Vec<Expr>,
        #[cfg_attr(feature = "derive-visitor", drive(skip))]
        negated: bool,
    },
    /// `[ NOT ] IN (SELECT ...)`
    InSubquery {
        expr: Box<Expr>,
        subquery: Box<Query>,
        #[cfg_attr(feature = "derive-visitor", drive(skip))]
        negated: bool,
    },
    /// `[ NOT ] IN UNNEST(array_expression)`
    InUnnest {
        expr: Box<Expr>,
        array_expr: Box<Expr>,
        #[cfg_attr(feature = "derive-visitor", drive(skip))]
        negated: bool,
    },
    /// `<expr> [ NOT ] BETWEEN <low> AND <high>`
    Between {
        expr: Box<Expr>,
        #[cfg_attr(feature = "derive-visitor", drive(skip))]
        negated: bool,
        low: Box<Expr>,
        high: Box<Expr>,
    },
    /// Binary operation e.g. `1 + 1` or `foo > bar`
    BinaryOp {
        left: Box<Expr>,
        op: BinaryOperator,
        right: Box<Expr>,
    },
    /// LIKE
    Like {
        #[cfg_attr(feature = "derive-visitor", drive(skip))]
        negated: bool,
        expr: Box<Expr>,
        pattern: Box<Expr>,
        #[cfg_attr(feature = "derive-visitor", drive(skip))]
        escape_char: Option<char>,
    },
    /// ILIKE (case-insensitive LIKE)
    ILike {
        #[cfg_attr(feature = "derive-visitor", drive(skip))]
        negated: bool,
        expr: Box<Expr>,
        pattern: Box<Expr>,
        #[cfg_attr(feature = "derive-visitor", drive(skip))]
        escape_char: Option<char>,
    },
    /// SIMILAR TO regex
    SimilarTo {
        #[cfg_attr(feature = "derive-visitor", drive(skip))]
        negated: bool,
        expr: Box<Expr>,
        pattern: Box<Expr>,
        #[cfg_attr(feature = "derive-visitor", drive(skip))]
        escape_char: Option<char>,
    },
    /// Any operation e.g. `1 ANY (1)` or `foo > ANY(bar)`, It will be wrapped in the right side of BinaryExpr
    AnyOp(Box<Expr>),
    /// ALL operation e.g. `1 ALL (1)` or `foo > ALL(bar)`, It will be wrapped in the right side of BinaryExpr
    AllOp(Box<Expr>),
    /// Unary operation e.g. `NOT foo`
    UnaryOp { op: UnaryOperator, expr: Box<Expr> },
    /// CAST an expression to a different data type e.g. `CAST(foo AS VARCHAR(123))`
    Cast {
        expr: Box<Expr>,
        data_type: DataType,
    },
    /// TRY_CAST an expression to a different data type e.g. `TRY_CAST(foo AS VARCHAR(123))`
    //  this differs from CAST in the choice of how to implement invalid conversions
    TryCast {
        expr: Box<Expr>,
        data_type: DataType,
    },
    /// SAFE_CAST an expression to a different data type e.g. `SAFE_CAST(foo AS FLOAT64)`
    //  only available for BigQuery: https://cloud.google.com/bigquery/docs/reference/standard-sql/functions-and-operators#safe_casting
    //  this works the same as `TRY_CAST`
    SafeCast {
        expr: Box<Expr>,
        data_type: DataType,
    },
    /// AT a timestamp to a different timezone e.g. `FROM_UNIXTIME(0) AT TIME ZONE 'UTC-06:00'`
    AtTimeZone {
        timestamp: Box<Expr>,
        #[cfg_attr(feature = "derive-visitor", drive(skip))]
        time_zone: String,
    },
    /// EXTRACT(DateTimeField FROM <expr>)
    Extract {
        field: DateTimeField,
        expr: Box<Expr>,
    },
    /// CEIL(<expr> [TO DateTimeField])
    Ceil {
        expr: Box<Expr>,
        field: DateTimeField,
    },
    /// FLOOR(<expr> [TO DateTimeField])
    Floor {
        expr: Box<Expr>,
        field: DateTimeField,
    },
    /// POSITION(<expr> in <expr>)
    Position { expr: Box<Expr>, r#in: Box<Expr> },
    /// SUBSTRING(<expr> [FROM <expr>] [FOR <expr>])
    Substring {
        expr: Box<Expr>,
        substring_from: Option<Box<Expr>>,
        substring_for: Option<Box<Expr>>,
    },
    /// TRIM([BOTH | LEADING | TRAILING] [<expr> FROM] <expr>)\
    /// Or\
    /// TRIM(<expr>)
    Trim {
        expr: Box<Expr>,
        // ([BOTH | LEADING | TRAILING]
        trim_where: Option<TrimWhereField>,
        trim_what: Option<Box<Expr>>,
    },
    /// OVERLAY(<expr> PLACING <expr> FROM <expr>[ FOR <expr> ]
    Overlay {
        expr: Box<Expr>,
        overlay_what: Box<Expr>,
        overlay_from: Box<Expr>,
        overlay_for: Option<Box<Expr>>,
    },
    /// `expr COLLATE collation`
    Collate {
        expr: Box<Expr>,
        collation: ObjectName,
    },
    /// Nested expression e.g. `(foo > bar)` or `(1)`
    Nested(Box<Expr>),
    /// A literal value, such as string, number, date or NULL
    Value(Value),
    /// A constant of form `<data_type> 'value'`.
    /// This can represent ANSI SQL `DATE`, `TIME`, and `TIMESTAMP` literals (such as `DATE '2020-01-01'`),
    /// as well as constants of other types (a non-standard PostgreSQL extension).
    TypedString {
        data_type: DataType,
        #[cfg_attr(feature = "derive-visitor", drive(skip))]
        value: String,
    },
    /// Access a map-like object by field (e.g. `column['field']` or `column[4]`
    /// Note that depending on the dialect, struct like accesses may be
    /// parsed as [`ArrayIndex`] or [`MapAccess`]
    /// <https://clickhouse.com/docs/en/sql-reference/data-types/map/>
    MapAccess { column: Box<Expr>, keys: Vec<Expr> },
    /// Scalar function call e.g. `LEFT(foo, 5)`
    Function(Function),
    /// Aggregate function with filter
    AggregateExpressionWithFilter { expr: Box<Expr>, filter: Box<Expr> },
    /// `CASE [<operand>] WHEN <condition> THEN <result> ... [ELSE <result>] END`
    ///
    /// Note we only recognize a complete single expression as `<condition>`,
    /// not `< 0` nor `1, 2, 3` as allowed in a `<simple when clause>` per
    /// <https://jakewheat.github.io/sql-overview/sql-2011-foundation-grammar.html#simple-when-clause>
    Case {
        operand: Option<Box<Expr>>,
        conditions: Vec<Expr>,
        results: Vec<Expr>,
        else_result: Option<Box<Expr>>,
    },
    /// An exists expression `[ NOT ] EXISTS(SELECT ...)`, used in expressions like
    /// `WHERE [ NOT ] EXISTS (SELECT ...)`.
    Exists {
        subquery: Box<Query>,
        #[cfg_attr(feature = "derive-visitor", drive(skip))]
        negated: bool,
    },
    /// A parenthesized subquery `(SELECT ...)`, used in expression like
    /// `SELECT (subquery) AS x` or `WHERE (subquery) = x`
    Subquery(Box<Query>),
    /// An array subquery constructor, e.g. `SELECT ARRAY(SELECT 1 UNION SELECT 2)`
    ArraySubquery(Box<Query>),
    /// The `LISTAGG` function `SELECT LISTAGG(...) WITHIN GROUP (ORDER BY ...)`
    ListAgg(ListAgg),
    /// The `GROUPING SETS` expr.
    GroupingSets(Vec<Vec<Expr>>),
    /// The `CUBE` expr.
    Cube(Vec<Vec<Expr>>),
    /// The `ROLLUP` expr.
    Rollup(Vec<Vec<Expr>>),
    /// ROW / TUPLE a single value, such as `SELECT (1, 2)`
    Tuple(Vec<Expr>),
    /// An array index expression e.g. `(ARRAY[1, 2])[1]` or `(current_schemas(FALSE))[1]`
    ArrayIndex { obj: Box<Expr>, indexes: Vec<Expr> },
    /// An array expression e.g. `ARRAY[1, 2]`
    Array(Array),
    /// INTERVAL literals, roughly in the following format:
    /// `INTERVAL '<value>' [ <leading_field> [ (<leading_precision>) ] ]
    /// [ TO <last_field> [ (<fractional_seconds_precision>) ] ]`,
    /// e.g. `INTERVAL '123:45.67' MINUTE(3) TO SECOND(2)`.
    ///
    /// The parser does not validate the `<value>`, nor does it ensure
    /// that the `<leading_field>` units >= the units in `<last_field>`,
    /// so the user will have to reject intervals like `HOUR TO YEAR`.
    Interval {
        value: Box<Expr>,
        leading_field: Option<DateTimeField>,
        #[cfg_attr(feature = "derive-visitor", drive(skip))]
        leading_precision: Option<u64>,
        last_field: Option<DateTimeField>,
        /// The seconds precision can be specified in SQL source as
        /// `INTERVAL '__' SECOND(_, x)` (in which case the `leading_field`
        /// will be `Second` and the `last_field` will be `None`),
        /// or as `__ TO SECOND(x)`.
        #[cfg_attr(feature = "derive-visitor", drive(skip))]
        fractional_seconds_precision: Option<u64>,
    },
}

impl fmt::Display for Expr {
    fn fmt(&self, f: &mut fmt::Formatter) -> fmt::Result {
        match self {
            Expr::Identifier(s) => write!(f, "{}", s),
            Expr::MapAccess { column, keys } => {
                write!(f, "{}", column)?;
                for k in keys {
                    match k {
                        k @ Expr::Value(Value::Number(_, _)) => write!(f, "[{}]", k)?,
                        Expr::Value(Value::SingleQuotedString(s)) => write!(f, "[\"{}\"]", s)?,
                        _ => write!(f, "[{}]", k)?,
                    }
                }
                Ok(())
            }
            Expr::CompoundIdentifier(s) => write!(f, "{}", display_separated(s, ".")),
            Expr::IsTrue(ast) => write!(f, "{} IS TRUE", ast),
            Expr::IsNotTrue(ast) => write!(f, "{} IS NOT TRUE", ast),
            Expr::IsFalse(ast) => write!(f, "{} IS FALSE", ast),
            Expr::IsNotFalse(ast) => write!(f, "{} IS NOT FALSE", ast),
            Expr::IsNull(ast) => write!(f, "{} IS NULL", ast),
            Expr::IsNotNull(ast) => write!(f, "{} IS NOT NULL", ast),
            Expr::IsUnknown(ast) => write!(f, "{} IS UNKNOWN", ast),
            Expr::IsNotUnknown(ast) => write!(f, "{} IS NOT UNKNOWN", ast),
            Expr::InList {
                expr,
                list,
                negated,
            } => write!(
                f,
                "{} {}IN ({})",
                expr,
                if *negated { "NOT " } else { "" },
                display_comma_separated(list)
            ),
            Expr::InSubquery {
                expr,
                subquery,
                negated,
            } => write!(
                f,
                "{} {}IN ({})",
                expr,
                if *negated { "NOT " } else { "" },
                subquery
            ),
            Expr::InUnnest {
                expr,
                array_expr,
                negated,
            } => write!(
                f,
                "{} {}IN UNNEST({})",
                expr,
                if *negated { "NOT " } else { "" },
                array_expr
            ),
            Expr::Between {
                expr,
                negated,
                low,
                high,
            } => write!(
                f,
                "{} {}BETWEEN {} AND {}",
                expr,
                if *negated { "NOT " } else { "" },
                low,
                high
            ),
            Expr::BinaryOp { left, op, right } => write!(f, "{} {} {}", left, op, right),
            Expr::Like {
                negated,
                expr,
                pattern,
                escape_char,
            } => match escape_char {
                Some(ch) => write!(
                    f,
                    "{} {}LIKE {} ESCAPE '{}'",
                    expr,
                    if *negated { "NOT " } else { "" },
                    pattern,
                    ch
                ),
                _ => write!(
                    f,
                    "{} {}LIKE {}",
                    expr,
                    if *negated { "NOT " } else { "" },
                    pattern
                ),
            },
            Expr::ILike {
                negated,
                expr,
                pattern,
                escape_char,
            } => match escape_char {
                Some(ch) => write!(
                    f,
                    "{} {}ILIKE {} ESCAPE '{}'",
                    expr,
                    if *negated { "NOT " } else { "" },
                    pattern,
                    ch
                ),
                _ => write!(
                    f,
                    "{} {}ILIKE {}",
                    expr,
                    if *negated { "NOT " } else { "" },
                    pattern
                ),
            },
            Expr::SimilarTo {
                negated,
                expr,
                pattern,
                escape_char,
            } => match escape_char {
                Some(ch) => write!(
                    f,
                    "{} {}SIMILAR TO {} ESCAPE '{}'",
                    expr,
                    if *negated { "NOT " } else { "" },
                    pattern,
                    ch
                ),
                _ => write!(
                    f,
                    "{} {}SIMILAR TO {}",
                    expr,
                    if *negated { "NOT " } else { "" },
                    pattern
                ),
            },
            Expr::AnyOp(expr) => write!(f, "ANY({})", expr),
            Expr::AllOp(expr) => write!(f, "ALL({})", expr),
            Expr::UnaryOp { op, expr } => {
                if op == &UnaryOperator::PGPostfixFactorial {
                    write!(f, "{}{}", expr, op)
                } else if op == &UnaryOperator::Not {
                    write!(f, "{} {}", op, expr)
                } else {
                    write!(f, "{}{}", op, expr)
                }
            }
            Expr::Cast { expr, data_type } => write!(f, "CAST({} AS {})", expr, data_type),
            Expr::TryCast { expr, data_type } => write!(f, "TRY_CAST({} AS {})", expr, data_type),
            Expr::SafeCast { expr, data_type } => write!(f, "SAFE_CAST({} AS {})", expr, data_type),
            Expr::Extract { field, expr } => write!(f, "EXTRACT({} FROM {})", field, expr),
            Expr::Ceil { expr, field } => {
                if field == &DateTimeField::NoDateTime {
                    write!(f, "CEIL({})", expr)
                } else {
                    write!(f, "CEIL({} TO {})", expr, field)
                }
            }
            Expr::Floor { expr, field } => {
                if field == &DateTimeField::NoDateTime {
                    write!(f, "FLOOR({})", expr)
                } else {
                    write!(f, "FLOOR({} TO {})", expr, field)
                }
            }
            Expr::Position { expr, r#in } => write!(f, "POSITION({} IN {})", expr, r#in),
            Expr::Collate { expr, collation } => write!(f, "{} COLLATE {}", expr, collation),
            Expr::Nested(ast) => write!(f, "({})", ast),
            Expr::Value(v) => write!(f, "{}", v),
            Expr::TypedString { data_type, value } => {
                write!(f, "{}", data_type)?;
                write!(f, " '{}'", &value::escape_single_quote_string(value))
            }
            Expr::Function(fun) => write!(f, "{}", fun),
            Expr::AggregateExpressionWithFilter { expr, filter } => {
                write!(f, "{} FILTER (WHERE {})", expr, filter)
            }
            Expr::Case {
                operand,
                conditions,
                results,
                else_result,
            } => {
                write!(f, "CASE")?;
                if let Some(operand) = operand {
                    write!(f, " {}", operand)?;
                }
                for (c, r) in conditions.iter().zip(results) {
                    write!(f, " WHEN {} THEN {}", c, r)?;
                }

                if let Some(else_result) = else_result {
                    write!(f, " ELSE {}", else_result)?;
                }
                write!(f, " END")
            }
            Expr::Exists { subquery, negated } => write!(
                f,
                "{}EXISTS ({})",
                if *negated { "NOT " } else { "" },
                subquery
            ),
            Expr::Subquery(s) => write!(f, "({})", s),
            Expr::ArraySubquery(s) => write!(f, "ARRAY({})", s),
            Expr::ListAgg(listagg) => write!(f, "{}", listagg),
            Expr::GroupingSets(sets) => {
                write!(f, "GROUPING SETS (")?;
                let mut sep = "";
                for set in sets {
                    write!(f, "{}", sep)?;
                    sep = ", ";
                    write!(f, "({})", display_comma_separated(set))?;
                }
                write!(f, ")")
            }
            Expr::Cube(sets) => {
                write!(f, "CUBE (")?;
                let mut sep = "";
                for set in sets {
                    write!(f, "{}", sep)?;
                    sep = ", ";
                    if set.len() == 1 {
                        write!(f, "{}", set[0])?;
                    } else {
                        write!(f, "({})", display_comma_separated(set))?;
                    }
                }
                write!(f, ")")
            }
            Expr::Rollup(sets) => {
                write!(f, "ROLLUP (")?;
                let mut sep = "";
                for set in sets {
                    write!(f, "{}", sep)?;
                    sep = ", ";
                    if set.len() == 1 {
                        write!(f, "{}", set[0])?;
                    } else {
                        write!(f, "({})", display_comma_separated(set))?;
                    }
                }
                write!(f, ")")
            }
            Expr::Substring {
                expr,
                substring_from,
                substring_for,
            } => {
                write!(f, "SUBSTRING({}", expr)?;
                if let Some(from_part) = substring_from {
                    write!(f, " FROM {}", from_part)?;
                }
                if let Some(for_part) = substring_for {
                    write!(f, " FOR {}", for_part)?;
                }

                write!(f, ")")
            }
            Expr::Overlay {
                expr,
                overlay_what,
                overlay_from,
                overlay_for,
            } => {
                write!(
                    f,
                    "OVERLAY({} PLACING {} FROM {}",
                    expr, overlay_what, overlay_from
                )?;
                if let Some(for_part) = overlay_for {
                    write!(f, " FOR {}", for_part)?;
                }

                write!(f, ")")
            }
            Expr::IsDistinctFrom(a, b) => write!(f, "{} IS DISTINCT FROM {}", a, b),
            Expr::IsNotDistinctFrom(a, b) => write!(f, "{} IS NOT DISTINCT FROM {}", a, b),
            Expr::Trim {
                expr,
                trim_where,
                trim_what,
            } => {
                write!(f, "TRIM(")?;
                if let Some(ident) = trim_where {
                    write!(f, "{} ", ident)?;
                }
                if let Some(trim_char) = trim_what {
                    write!(f, "{} FROM {}", trim_char, expr)?;
                } else {
                    write!(f, "{}", expr)?;
                }

                write!(f, ")")
            }
            Expr::Tuple(exprs) => {
                write!(f, "({})", display_comma_separated(exprs))
            }
            Expr::ArrayIndex { obj, indexes } => {
                write!(f, "{}", obj)?;
                for i in indexes {
                    write!(f, "[{}]", i)?;
                }
                Ok(())
            }
            Expr::Array(set) => {
                write!(f, "{}", set)
            }
            Expr::JsonAccess {
                left,
                operator,
                right,
            } => {
                write!(f, "{} {} {}", left, operator, right)
            }
            Expr::CompositeAccess { expr, key } => {
                write!(f, "{}.{}", expr, key)
            }
            Expr::AtTimeZone {
                timestamp,
                time_zone,
            } => {
                write!(f, "{} AT TIME ZONE '{}'", timestamp, time_zone)
            }
            Expr::Interval {
                value,
                leading_field: Some(DateTimeField::Second),
                leading_precision: Some(leading_precision),
                last_field,
                fractional_seconds_precision: Some(fractional_seconds_precision),
            } => {
                // When the leading field is SECOND, the parser guarantees that
                // the last field is None.
                assert!(last_field.is_none());
                write!(
                    f,
                    "INTERVAL {} SECOND ({}, {})",
                    value, leading_precision, fractional_seconds_precision
                )
            }
            Expr::Interval {
                value,
                leading_field,
                leading_precision,
                last_field,
                fractional_seconds_precision,
            } => {
                write!(f, "INTERVAL {}", value)?;
                if let Some(leading_field) = leading_field {
                    write!(f, " {}", leading_field)?;
                }
                if let Some(leading_precision) = leading_precision {
                    write!(f, " ({})", leading_precision)?;
                }
                if let Some(last_field) = last_field {
                    write!(f, " TO {}", last_field)?;
                }
                if let Some(fractional_seconds_precision) = fractional_seconds_precision {
                    write!(f, " ({})", fractional_seconds_precision)?;
                }
                Ok(())
            }
        }
    }
}

/// A window specification (i.e. `OVER (PARTITION BY .. ORDER BY .. etc.)`)
#[derive(Debug, Clone, PartialEq, Eq, Hash)]
#[cfg_attr(feature = "serde", derive(Serialize, Deserialize))]
#[cfg_attr(feature = "derive-visitor", derive(Drive, DriveMut))]
pub struct WindowSpec {
    pub partition_by: Vec<Expr>,
    pub order_by: Vec<OrderByExpr>,
    pub window_frame: Option<WindowFrame>,
}

impl fmt::Display for WindowSpec {
    fn fmt(&self, f: &mut fmt::Formatter) -> fmt::Result {
        let mut delim = "";
        if !self.partition_by.is_empty() {
            delim = " ";
            write!(
                f,
                "PARTITION BY {}",
                display_comma_separated(&self.partition_by)
            )?;
        }
        if !self.order_by.is_empty() {
            f.write_str(delim)?;
            delim = " ";
            write!(f, "ORDER BY {}", display_comma_separated(&self.order_by))?;
        }
        if let Some(window_frame) = &self.window_frame {
            f.write_str(delim)?;
            if let Some(end_bound) = &window_frame.end_bound {
                write!(
                    f,
                    "{} BETWEEN {} AND {}",
                    window_frame.units, window_frame.start_bound, end_bound
                )?;
            } else {
                write!(f, "{} {}", window_frame.units, window_frame.start_bound)?;
            }
        }
        Ok(())
    }
}

/// Specifies the data processed by a window function, e.g.
/// `RANGE UNBOUNDED PRECEDING` or `ROWS BETWEEN 5 PRECEDING AND CURRENT ROW`.
///
/// Note: The parser does not validate the specified bounds; the caller should
/// reject invalid bounds like `ROWS UNBOUNDED FOLLOWING` before execution.
#[derive(Debug, Clone, PartialEq, Eq, Hash)]
#[cfg_attr(feature = "serde", derive(Serialize, Deserialize))]
#[cfg_attr(feature = "derive-visitor", derive(Drive, DriveMut))]
pub struct WindowFrame {
    pub units: WindowFrameUnits,
    pub start_bound: WindowFrameBound,
    /// The right bound of the `BETWEEN .. AND` clause. The end bound of `None`
    /// indicates the shorthand form (e.g. `ROWS 1 PRECEDING`), which must
    /// behave the same as `end_bound = WindowFrameBound::CurrentRow`.
    pub end_bound: Option<WindowFrameBound>,
    // TBD: EXCLUDE
}

impl Default for WindowFrame {
    /// returns default value for window frame
    ///
    /// see https://www.sqlite.org/windowfunctions.html#frame_specifications
    fn default() -> Self {
        Self {
            units: WindowFrameUnits::Range,
            start_bound: WindowFrameBound::Preceding(None),
            end_bound: None,
        }
    }
}

#[derive(Debug, Clone, PartialEq, Eq, Hash)]
#[cfg_attr(feature = "serde", derive(Serialize, Deserialize))]
#[cfg_attr(feature = "derive-visitor", derive(Drive, DriveMut))]
pub enum WindowFrameUnits {
    Rows,
    Range,
    Groups,
}

impl fmt::Display for WindowFrameUnits {
    fn fmt(&self, f: &mut fmt::Formatter) -> fmt::Result {
        f.write_str(match self {
            WindowFrameUnits::Rows => "ROWS",
            WindowFrameUnits::Range => "RANGE",
            WindowFrameUnits::Groups => "GROUPS",
        })
    }
}

/// Specifies [WindowFrame]'s `start_bound` and `end_bound`
#[derive(Debug, Clone, PartialEq, Eq, Hash)]
#[cfg_attr(feature = "serde", derive(Serialize, Deserialize))]
#[cfg_attr(feature = "derive-visitor", derive(Drive, DriveMut))]
pub enum WindowFrameBound {
    /// `CURRENT ROW`
    CurrentRow,
    /// `<N> PRECEDING` or `UNBOUNDED PRECEDING`
<<<<<<< HEAD
    Preceding(#[cfg_attr(feature = "derive-visitor", drive(skip))] Option<u64>),
    /// `<N> FOLLOWING` or `UNBOUNDED FOLLOWING`.
    Following(#[cfg_attr(feature = "derive-visitor", drive(skip))] Option<u64>),
=======
    Preceding(Option<Box<Expr>>),
    /// `<N> FOLLOWING` or `UNBOUNDED FOLLOWING`.
    Following(Option<Box<Expr>>),
>>>>>>> b32cbbd8
}

impl fmt::Display for WindowFrameBound {
    fn fmt(&self, f: &mut fmt::Formatter) -> fmt::Result {
        match self {
            WindowFrameBound::CurrentRow => f.write_str("CURRENT ROW"),
            WindowFrameBound::Preceding(None) => f.write_str("UNBOUNDED PRECEDING"),
            WindowFrameBound::Following(None) => f.write_str("UNBOUNDED FOLLOWING"),
            WindowFrameBound::Preceding(Some(n)) => write!(f, "{} PRECEDING", n),
            WindowFrameBound::Following(Some(n)) => write!(f, "{} FOLLOWING", n),
        }
    }
}

#[derive(Debug, Clone, PartialEq, Eq, Hash)]
#[cfg_attr(feature = "serde", derive(Serialize, Deserialize))]
#[cfg_attr(feature = "derive-visitor", derive(Drive, DriveMut))]
pub enum AddDropSync {
    ADD,
    DROP,
    SYNC,
}

impl fmt::Display for AddDropSync {
    fn fmt(&self, f: &mut fmt::Formatter) -> fmt::Result {
        match self {
            AddDropSync::SYNC => f.write_str("SYNC PARTITIONS"),
            AddDropSync::DROP => f.write_str("DROP PARTITIONS"),
            AddDropSync::ADD => f.write_str("ADD PARTITIONS"),
        }
    }
}

#[derive(Debug, Clone, PartialEq, Eq, Hash)]
#[cfg_attr(feature = "serde", derive(Serialize, Deserialize))]
#[cfg_attr(feature = "derive-visitor", derive(Drive, DriveMut))]
pub enum ShowCreateObject {
    Event,
    Function,
    Procedure,
    Table,
    Trigger,
    View,
}

impl fmt::Display for ShowCreateObject {
    fn fmt(&self, f: &mut fmt::Formatter) -> fmt::Result {
        match self {
            ShowCreateObject::Event => f.write_str("EVENT"),
            ShowCreateObject::Function => f.write_str("FUNCTION"),
            ShowCreateObject::Procedure => f.write_str("PROCEDURE"),
            ShowCreateObject::Table => f.write_str("TABLE"),
            ShowCreateObject::Trigger => f.write_str("TRIGGER"),
            ShowCreateObject::View => f.write_str("VIEW"),
        }
    }
}

#[derive(Debug, Clone, PartialEq, Eq, Hash)]
#[cfg_attr(feature = "serde", derive(Serialize, Deserialize))]
#[cfg_attr(feature = "derive-visitor", derive(Drive, DriveMut))]
pub enum CommentObject {
    Column,
    Table,
}

impl fmt::Display for CommentObject {
    fn fmt(&self, f: &mut fmt::Formatter) -> fmt::Result {
        match self {
            CommentObject::Column => f.write_str("COLUMN"),
            CommentObject::Table => f.write_str("TABLE"),
        }
    }
}

#[derive(Debug, Clone, PartialEq, Eq, Hash)]
#[cfg_attr(feature = "serde", derive(Serialize, Deserialize))]
#[cfg_attr(feature = "derive-visitor", derive(Drive, DriveMut))]
pub enum Password {
    Password(Expr),
    NullPassword,
}

/// A top-level statement (SELECT, INSERT, CREATE, etc.)
#[allow(clippy::large_enum_variant)]
#[derive(Debug, Clone, PartialEq, Eq, Hash)]
#[cfg_attr(feature = "serde", derive(Serialize, Deserialize))]
#[cfg_attr(feature = "derive-visitor", derive(Drive, DriveMut))]
pub enum Statement {
    /// Analyze (Hive)
    Analyze {
        table_name: ObjectName,
        partitions: Option<Vec<Expr>>,
        #[cfg_attr(feature = "derive-visitor", drive(skip))]
        for_columns: bool,
        columns: Vec<Ident>,
        #[cfg_attr(feature = "derive-visitor", drive(skip))]
        cache_metadata: bool,
        #[cfg_attr(feature = "derive-visitor", drive(skip))]
        noscan: bool,
        #[cfg_attr(feature = "derive-visitor", drive(skip))]
        compute_statistics: bool,
    },
    /// Truncate (Hive)
    Truncate {
        table_name: ObjectName,
        partitions: Option<Vec<Expr>>,
    },
    /// Msck (Hive)
    Msck {
        table_name: ObjectName,
        #[cfg_attr(feature = "derive-visitor", drive(skip))]
        repair: bool,
        partition_action: Option<AddDropSync>,
    },
    /// SELECT
    Query(Box<Query>),
    /// INSERT
    Insert {
        /// Only for Sqlite
        or: Option<SqliteOnConflict>,
        /// INTO - optional keyword
        #[cfg_attr(feature = "derive-visitor", drive(skip))]
        into: bool,
        /// TABLE
        table_name: ObjectName,
        /// COLUMNS
        columns: Vec<Ident>,
        /// Overwrite (Hive)
        #[cfg_attr(feature = "derive-visitor", drive(skip))]
        overwrite: bool,
        /// A SQL query that specifies what to insert
        source: Box<Query>,
        /// partitioned insert (Hive)
        partitioned: Option<Vec<Expr>>,
        /// Columns defined after PARTITION
        after_columns: Vec<Ident>,
        /// whether the insert has the table keyword (Hive)
        #[cfg_attr(feature = "derive-visitor", drive(skip))]
        table: bool,
        on: Option<OnInsert>,
    },
    // TODO: Support ROW FORMAT
    Directory {
        #[cfg_attr(feature = "derive-visitor", drive(skip))]
        overwrite: bool,
        #[cfg_attr(feature = "derive-visitor", drive(skip))]
        local: bool,
        #[cfg_attr(feature = "derive-visitor", drive(skip))]
        path: String,
        file_format: Option<FileFormat>,
        source: Box<Query>,
    },
    Copy {
        /// TABLE
        table_name: ObjectName,
        /// COLUMNS
        columns: Vec<Ident>,
        /// If true, is a 'COPY TO' statement. If false is a 'COPY FROM'
        #[cfg_attr(feature = "derive-visitor", drive(skip))]
        to: bool,
        /// The source of 'COPY FROM', or the target of 'COPY TO'
        target: CopyTarget,
        /// WITH options (from PostgreSQL version 9.0)
        options: Vec<CopyOption>,
        /// WITH options (before PostgreSQL version 9.0)
        legacy_options: Vec<CopyLegacyOption>,
        /// VALUES a vector of values to be copied
        #[cfg_attr(feature = "derive-visitor", drive(skip))]
        values: Vec<Option<String>>,
    },
    /// Close - closes the portal underlying an open cursor.
    Close {
        /// Cursor name
        cursor: CloseCursor,
    },
    /// UPDATE
    Update {
        /// TABLE
        table: TableWithJoins,
        /// Column assignments
        assignments: Vec<Assignment>,
        /// Table which provide value to be set
        from: Option<TableWithJoins>,
        /// WHERE
        selection: Option<Expr>,
    },
    /// DELETE
    Delete {
        /// FROM
        table_name: TableFactor,
        /// USING (Snowflake, Postgres)
        using: Option<TableFactor>,
        /// WHERE
        selection: Option<Expr>,
    },
    /// CREATE VIEW
    CreateView {
        #[cfg_attr(feature = "derive-visitor", drive(skip))]
        or_replace: bool,
        #[cfg_attr(feature = "derive-visitor", drive(skip))]
        materialized: bool,
        /// View name
        name: ObjectName,
        columns: Vec<Ident>,
        query: Box<Query>,
        with_options: Vec<SqlOption>,
    },
    /// CREATE TABLE
    CreateTable {
        #[cfg_attr(feature = "derive-visitor", drive(skip))]
        or_replace: bool,
        #[cfg_attr(feature = "derive-visitor", drive(skip))]
        temporary: bool,
        #[cfg_attr(feature = "derive-visitor", drive(skip))]
        external: bool,
        #[cfg_attr(feature = "derive-visitor", drive(skip))]
        global: Option<bool>,
        #[cfg_attr(feature = "derive-visitor", drive(skip))]
        if_not_exists: bool,
        /// Table name
        name: ObjectName,
        /// Optional schema
        columns: Vec<ColumnDef>,
        constraints: Vec<TableConstraint>,
        hive_distribution: HiveDistributionStyle,
        hive_formats: Option<HiveFormat>,
        table_properties: Vec<SqlOption>,
        with_options: Vec<SqlOption>,
        file_format: Option<FileFormat>,
        #[cfg_attr(feature = "derive-visitor", drive(skip))]
        location: Option<String>,
        query: Option<Box<Query>>,
        #[cfg_attr(feature = "derive-visitor", drive(skip))]
        without_rowid: bool,
        like: Option<ObjectName>,
        clone: Option<ObjectName>,
        #[cfg_attr(feature = "derive-visitor", drive(skip))]
        engine: Option<String>,
        #[cfg_attr(feature = "derive-visitor", drive(skip))]
        default_charset: Option<String>,
        #[cfg_attr(feature = "derive-visitor", drive(skip))]
        collation: Option<String>,
        #[cfg_attr(feature = "derive-visitor", drive(skip))]
        on_commit: Option<OnCommit>,
        /// Click house "ON CLUSTER" clause:
        /// <https://clickhouse.com/docs/en/sql-reference/distributed-ddl/>
        #[cfg_attr(feature = "derive-visitor", drive(skip))]
        on_cluster: Option<String>,
    },
    /// SQLite's `CREATE VIRTUAL TABLE .. USING <module_name> (<module_args>)`
    CreateVirtualTable {
        name: ObjectName,
        #[cfg_attr(feature = "derive-visitor", drive(skip))]
        if_not_exists: bool,
        module_name: Ident,
        module_args: Vec<Ident>,
    },
    /// CREATE INDEX
    CreateIndex {
        /// index name
        name: ObjectName,
        table_name: ObjectName,
        columns: Vec<OrderByExpr>,
        #[cfg_attr(feature = "derive-visitor", drive(skip))]
        unique: bool,
        #[cfg_attr(feature = "derive-visitor", drive(skip))]
        if_not_exists: bool,
    },
    /// CREATE ROLE
    /// See [postgres](https://www.postgresql.org/docs/current/sql-createrole.html)
    CreateRole {
        names: Vec<ObjectName>,
        #[cfg_attr(feature = "derive-visitor", drive(skip))]
        if_not_exists: bool,
        // Postgres
        #[cfg_attr(feature = "derive-visitor", drive(skip))]
        login: Option<bool>,
        #[cfg_attr(feature = "derive-visitor", drive(skip))]
        inherit: Option<bool>,
        #[cfg_attr(feature = "derive-visitor", drive(skip))]
        bypassrls: Option<bool>,
        password: Option<Password>,
        #[cfg_attr(feature = "derive-visitor", drive(skip))]
        superuser: Option<bool>,
        #[cfg_attr(feature = "derive-visitor", drive(skip))]
        create_db: Option<bool>,
        #[cfg_attr(feature = "derive-visitor", drive(skip))]
        create_role: Option<bool>,
        #[cfg_attr(feature = "derive-visitor", drive(skip))]
        replication: Option<bool>,
        connection_limit: Option<Expr>,
        valid_until: Option<Expr>,
        in_role: Vec<Ident>,
        in_group: Vec<Ident>,
        role: Vec<Ident>,
        user: Vec<Ident>,
        admin: Vec<Ident>,
        // MSSQL
        authorization_owner: Option<ObjectName>,
    },
    /// ALTER TABLE
    AlterTable {
        /// Table name
        name: ObjectName,
        operation: AlterTableOperation,
    },
    /// DROP
    Drop {
        /// The type of the object to drop: TABLE, VIEW, etc.
        object_type: ObjectType,
        /// An optional `IF EXISTS` clause. (Non-standard.)
        #[cfg_attr(feature = "derive-visitor", drive(skip))]
        if_exists: bool,
        /// One or more objects to drop. (ANSI SQL requires exactly one.)
        names: Vec<ObjectName>,
        /// Whether `CASCADE` was specified. This will be `false` when
        /// `RESTRICT` or no drop behavior at all was specified.
        #[cfg_attr(feature = "derive-visitor", drive(skip))]
        cascade: bool,
        /// Whether `RESTRICT` was specified. This will be `false` when
        /// `CASCADE` or no drop behavior at all was specified.
        restrict: bool,
        /// Hive allows you specify whether the table's stored data will be
        /// deleted along with the dropped table
        #[cfg_attr(feature = "derive-visitor", drive(skip))]
        purge: bool,
    },
    /// DECLARE - Declaring Cursor Variables
    ///
    /// Note: this is a PostgreSQL-specific statement,
    /// but may also compatible with other SQL.
    Declare {
        /// Cursor name
        name: Ident,
        /// Causes the cursor to return data in binary rather than in text format.
        #[cfg_attr(feature = "derive-visitor", drive(skip))]
        binary: bool,
        /// None = Not specified
        /// Some(true) = INSENSITIVE
        /// Some(false) = ASENSITIVE
        #[cfg_attr(feature = "derive-visitor", drive(skip))]
        sensitive: Option<bool>,
        /// None = Not specified
        /// Some(true) = SCROLL
        /// Some(false) = NO SCROLL
        #[cfg_attr(feature = "derive-visitor", drive(skip))]
        scroll: Option<bool>,
        /// None = Not specified
        /// Some(true) = WITH HOLD, specifies that the cursor can continue to be used after the transaction that created it successfully commits
        /// Some(false) = WITHOUT HOLD, specifies that the cursor cannot be used outside of the transaction that created it
        #[cfg_attr(feature = "derive-visitor", drive(skip))]
        hold: Option<bool>,
        query: Box<Query>,
    },
    /// FETCH - retrieve rows from a query using a cursor
    ///
    /// Note: this is a PostgreSQL-specific statement,
    /// but may also compatible with other SQL.
    Fetch {
        /// Cursor name
        name: Ident,
        direction: FetchDirection,
        /// Optional, It's possible to fetch rows form cursor to the table
        into: Option<ObjectName>,
    },
    /// DISCARD [ ALL | PLANS | SEQUENCES | TEMPORARY | TEMP ]
    ///
    /// Note: this is a PostgreSQL-specific statement,
    /// but may also compatible with other SQL.
    Discard { object_type: DiscardObject },
    /// SET `[ SESSION | LOCAL ]` ROLE role_name. Examples: [ANSI][1], [Postgresql][2], [MySQL][3], and [Oracle][4].
    ///
    /// [1]: https://jakewheat.github.io/sql-overview/sql-2016-foundation-grammar.html#set-role-statement
    /// [2]: https://www.postgresql.org/docs/14/sql-set-role.html
    /// [3]: https://dev.mysql.com/doc/refman/8.0/en/set-role.html
    /// [4]: https://docs.oracle.com/cd/B19306_01/server.102/b14200/statements_10004.htm
    SetRole {
<<<<<<< HEAD
        #[cfg_attr(feature = "derive-visitor", drive(skip))]
        local: bool,
        // SESSION is the default if neither SESSION nor LOCAL appears.
        #[cfg_attr(feature = "derive-visitor", drive(skip))]
        session: bool,
=======
        /// Non-ANSI optional identifier to inform if the role is defined inside the current session (`SESSION`) or transaction (`LOCAL`).
        context_modifier: ContextModifier,
        /// Role name. If NONE is specified, then the current role name is removed.
>>>>>>> b32cbbd8
        role_name: Option<Ident>,
    },
    /// SET <variable>
    ///
    /// Note: this is not a standard SQL statement, but it is supported by at
    /// least MySQL and PostgreSQL. Not all MySQL-specific syntatic forms are
    /// supported yet.
    SetVariable {
        #[cfg_attr(feature = "derive-visitor", drive(skip))]
        local: bool,
        #[cfg_attr(feature = "derive-visitor", drive(skip))]
        hivevar: bool,
        variable: ObjectName,
        value: Vec<Expr>,
    },
    /// SET NAMES 'charset_name' [COLLATE 'collation_name']
    ///
    /// Note: this is a MySQL-specific statement.
    SetNames {
        #[cfg_attr(feature = "derive-visitor", drive(skip))]
        charset_name: String,
        #[cfg_attr(feature = "derive-visitor", drive(skip))]
        collation_name: Option<String>,
    },
    /// SET NAMES DEFAULT
    ///
    /// Note: this is a MySQL-specific statement.
    SetNamesDefault {},
    /// SHOW FUNCTIONS
    ///
    /// Note: this is a Presto-specific statement.
    ShowFunctions { filter: Option<ShowStatementFilter> },
    /// SHOW <variable>
    ///
    /// Note: this is a PostgreSQL-specific statement.
    ShowVariable { variable: Vec<Ident> },
    /// SHOW VARIABLES
    ///
    /// Note: this is a MySQL-specific statement.
    ShowVariables { filter: Option<ShowStatementFilter> },
    /// SHOW CREATE TABLE
    ///
    /// Note: this is a MySQL-specific statement.
    ShowCreate {
        obj_type: ShowCreateObject,
        obj_name: ObjectName,
    },
    /// SHOW COLUMNS
    ///
    /// Note: this is a MySQL-specific statement.
    ShowColumns {
        #[cfg_attr(feature = "derive-visitor", drive(skip))]
        extended: bool,
        #[cfg_attr(feature = "derive-visitor", drive(skip))]
        full: bool,
        table_name: ObjectName,
        filter: Option<ShowStatementFilter>,
    },
    /// SHOW TABLES
    ///
    /// Note: this is a MySQL-specific statement.
    ShowTables {
        #[cfg_attr(feature = "derive-visitor", drive(skip))]
        extended: bool,
        #[cfg_attr(feature = "derive-visitor", drive(skip))]
        full: bool,
        db_name: Option<Ident>,
        filter: Option<ShowStatementFilter>,
    },
    /// SHOW COLLATION
    ///
    /// Note: this is a MySQL-specific statement.
    ShowCollation { filter: Option<ShowStatementFilter> },
    /// USE
    ///
    /// Note: This is a MySQL-specific statement.
    Use { db_name: Ident },
    /// `{ BEGIN [ TRANSACTION | WORK ] | START TRANSACTION } ...`
    StartTransaction { modes: Vec<TransactionMode> },
    /// `SET TRANSACTION ...`
    SetTransaction {
        modes: Vec<TransactionMode>,
        snapshot: Option<Value>,
        #[cfg_attr(feature = "derive-visitor", drive(skip))]
        session: bool,
    },
    /// `COMMENT ON ...`
    ///
    /// Note: this is a PostgreSQL-specific statement.
    Comment {
        object_type: CommentObject,
        object_name: ObjectName,
        #[cfg_attr(feature = "derive-visitor", drive(skip))]
        comment: Option<String>,
    },
    /// `COMMIT [ TRANSACTION | WORK ] [ AND [ NO ] CHAIN ]`
    Commit {
        #[cfg_attr(feature = "derive-visitor", drive(skip))]
        chain: bool,
    },
    /// `ROLLBACK [ TRANSACTION | WORK ] [ AND [ NO ] CHAIN ]`
    Rollback {
        #[cfg_attr(feature = "derive-visitor", drive(skip))]
        chain: bool,
    },
    /// CREATE SCHEMA
    CreateSchema {
        /// `<schema name> | AUTHORIZATION <schema authorization identifier>  | <schema name>  AUTHORIZATION <schema authorization identifier>`
        schema_name: SchemaName,
        #[cfg_attr(feature = "derive-visitor", drive(skip))]
        if_not_exists: bool,
    },
    /// CREATE DATABASE
    CreateDatabase {
        db_name: ObjectName,
        #[cfg_attr(feature = "derive-visitor", drive(skip))]
        if_not_exists: bool,
        #[cfg_attr(feature = "derive-visitor", drive(skip))]
        location: Option<String>,
        #[cfg_attr(feature = "derive-visitor", drive(skip))]
        managed_location: Option<String>,
    },
    /// CREATE FUNCTION
    ///
    /// Hive: https://cwiki.apache.org/confluence/display/hive/languagemanual+ddl#LanguageManualDDL-Create/Drop/ReloadFunction
    CreateFunction {
        #[cfg_attr(feature = "derive-visitor", drive(skip))]
        temporary: bool,
        name: ObjectName,
        #[cfg_attr(feature = "derive-visitor", drive(skip))]
        class_name: String,
        using: Option<CreateFunctionUsing>,
    },
    /// `ASSERT <condition> [AS <message>]`
    Assert {
        condition: Expr,
        message: Option<Expr>,
    },
    /// GRANT privileges ON objects TO grantees
    Grant {
        privileges: Privileges,
        objects: GrantObjects,
        grantees: Vec<Ident>,
        #[cfg_attr(feature = "derive-visitor", drive(skip))]
        with_grant_option: bool,
        granted_by: Option<Ident>,
    },
    /// REVOKE privileges ON objects FROM grantees
    Revoke {
        privileges: Privileges,
        objects: GrantObjects,
        grantees: Vec<Ident>,
        granted_by: Option<Ident>,
        #[cfg_attr(feature = "derive-visitor", drive(skip))]
        cascade: bool,
    },
    /// `DEALLOCATE [ PREPARE ] { name | ALL }`
    ///
    /// Note: this is a PostgreSQL-specific statement.
    Deallocate {
        name: Ident,
        #[cfg_attr(feature = "derive-visitor", drive(skip))]
        prepare: bool,
    },
    /// `EXECUTE name [ ( parameter [, ...] ) ]`
    ///
    /// Note: this is a PostgreSQL-specific statement.
    Execute { name: Ident, parameters: Vec<Expr> },
    /// `PREPARE name [ ( data_type [, ...] ) ] AS statement`
    ///
    /// Note: this is a PostgreSQL-specific statement.
    Prepare {
        name: Ident,
        data_types: Vec<DataType>,
        statement: Box<Statement>,
    },
    /// KILL [CONNECTION | QUERY | MUTATION]
    ///
    /// See <https://clickhouse.com/docs/ru/sql-reference/statements/kill/>
    /// See <https://dev.mysql.com/doc/refman/8.0/en/kill.html>
    Kill {
        modifier: Option<KillType>,
        // processlist_id
        #[cfg_attr(feature = "derive-visitor", drive(skip))]
        id: u64,
    },
    /// EXPLAIN TABLE
    /// Note: this is a MySQL-specific statement. See <https://dev.mysql.com/doc/refman/8.0/en/explain.html>
    ExplainTable {
        // If true, query used the MySQL `DESCRIBE` alias for explain
        #[cfg_attr(feature = "derive-visitor", drive(skip))]
        describe_alias: bool,
        // Table name
        table_name: ObjectName,
    },
    /// EXPLAIN / DESCRIBE for select_statement
    Explain {
        // If true, query used the MySQL `DESCRIBE` alias for explain
        #[cfg_attr(feature = "derive-visitor", drive(skip))]
        describe_alias: bool,
        /// Carry out the command and show actual run times and other statistics.
        #[cfg_attr(feature = "derive-visitor", drive(skip))]
        analyze: bool,
        // Display additional information regarding the plan.
        #[cfg_attr(feature = "derive-visitor", drive(skip))]
        verbose: bool,
        /// A SQL query that specifies what to explain
        statement: Box<Statement>,
        /// Optional output format of explain
        format: Option<AnalyzeFormat>,
    },
    /// SAVEPOINT -- define a new savepoint within the current transaction
    Savepoint { name: Ident },
    // MERGE INTO statement, based on Snowflake. See <https://docs.snowflake.com/en/sql-reference/sql/merge.html>
    Merge {
        // optional INTO keyword
        #[cfg_attr(feature = "derive-visitor", drive(skip))]
        into: bool,
        // Specifies the table to merge
        table: TableFactor,
        // Specifies the table or subquery to join with the target table
        source: TableFactor,
        // Specifies the expression on which to join the target table and source
        on: Box<Expr>,
        // Specifies the actions to perform when values match or do not match.
        clauses: Vec<MergeClause>,
    },
    /// CACHE [ FLAG ] TABLE <table_name> [ OPTIONS('K1' = 'V1', 'K2' = V2) ] [ AS ] [ <query> ]
    /// Based on Spark SQL,see <https://docs.databricks.com/spark/latest/spark-sql/language-manual/sql-ref-syntax-aux-cache-cache-table.html>
    Cache {
        // Table flag
        table_flag: Option<ObjectName>,
        // Table name
        table_name: ObjectName,
        has_as: bool,
        // Table confs
        options: Vec<SqlOption>,
        // Cache table as a Query
        query: Option<Query>,
    },
    /// UNCACHE TABLE [ IF EXISTS ]  <table_name>
    UNCache {
        // Table name
        table_name: ObjectName,
        if_exists: bool,
    },
}

impl fmt::Display for Statement {
    // Clippy thinks this function is too complicated, but it is painful to
    // split up without extracting structs for each `Statement` variant.
    #[allow(clippy::cognitive_complexity)]
    fn fmt(&self, f: &mut fmt::Formatter) -> fmt::Result {
        match self {
            Statement::Kill { modifier, id } => {
                write!(f, "KILL ")?;

                if let Some(m) = modifier {
                    write!(f, "{} ", m)?;
                }

                write!(f, "{}", id)
            }
            Statement::ExplainTable {
                describe_alias,
                table_name,
            } => {
                if *describe_alias {
                    write!(f, "DESCRIBE ")?;
                } else {
                    write!(f, "EXPLAIN ")?;
                }

                write!(f, "{}", table_name)
            }
            Statement::Explain {
                describe_alias,
                verbose,
                analyze,
                statement,
                format,
            } => {
                if *describe_alias {
                    write!(f, "DESCRIBE ")?;
                } else {
                    write!(f, "EXPLAIN ")?;
                }

                if *analyze {
                    write!(f, "ANALYZE ")?;
                }

                if *verbose {
                    write!(f, "VERBOSE ")?;
                }

                if let Some(format) = format {
                    write!(f, "FORMAT {} ", format)?;
                }

                write!(f, "{}", statement)
            }
            Statement::Query(s) => write!(f, "{}", s),
            Statement::Declare {
                name,
                binary,
                sensitive,
                scroll,
                hold,
                query,
            } => {
                write!(f, "DECLARE {} ", name)?;

                if *binary {
                    write!(f, "BINARY ")?;
                }

                if let Some(sensitive) = sensitive {
                    if *sensitive {
                        write!(f, "INSENSITIVE ")?;
                    } else {
                        write!(f, "ASENSITIVE ")?;
                    }
                }

                if let Some(scroll) = scroll {
                    if *scroll {
                        write!(f, "SCROLL ")?;
                    } else {
                        write!(f, "NO SCROLL ")?;
                    }
                }

                write!(f, "CURSOR ")?;

                if let Some(hold) = hold {
                    if *hold {
                        write!(f, "WITH HOLD ")?;
                    } else {
                        write!(f, "WITHOUT HOLD ")?;
                    }
                }

                write!(f, "FOR {}", query)
            }
            Statement::Fetch {
                name,
                direction,
                into,
            } => {
                write!(f, "FETCH {} ", direction)?;

                write!(f, "IN {}", name)?;

                if let Some(into) = into {
                    write!(f, " INTO {}", into)?;
                }

                Ok(())
            }
            Statement::Directory {
                overwrite,
                local,
                path,
                file_format,
                source,
            } => {
                write!(
                    f,
                    "INSERT{overwrite}{local} DIRECTORY '{path}'",
                    overwrite = if *overwrite { " OVERWRITE" } else { "" },
                    local = if *local { " LOCAL" } else { "" },
                    path = path
                )?;
                if let Some(ref ff) = file_format {
                    write!(f, " STORED AS {}", ff)?
                }
                write!(f, " {}", source)
            }
            Statement::Msck {
                table_name,
                repair,
                partition_action,
            } => {
                write!(
                    f,
                    "MSCK {repair}TABLE {table}",
                    repair = if *repair { "REPAIR " } else { "" },
                    table = table_name
                )?;
                if let Some(pa) = partition_action {
                    write!(f, " {}", pa)?;
                }
                Ok(())
            }
            Statement::Truncate {
                table_name,
                partitions,
            } => {
                write!(f, "TRUNCATE TABLE {}", table_name)?;
                if let Some(ref parts) = partitions {
                    if !parts.is_empty() {
                        write!(f, " PARTITION ({})", display_comma_separated(parts))?;
                    }
                }
                Ok(())
            }
            Statement::Analyze {
                table_name,
                partitions,
                for_columns,
                columns,
                cache_metadata,
                noscan,
                compute_statistics,
            } => {
                write!(f, "ANALYZE TABLE {}", table_name)?;
                if let Some(ref parts) = partitions {
                    if !parts.is_empty() {
                        write!(f, " PARTITION ({})", display_comma_separated(parts))?;
                    }
                }

                if *compute_statistics {
                    write!(f, " COMPUTE STATISTICS")?;
                }
                if *noscan {
                    write!(f, " NOSCAN")?;
                }
                if *cache_metadata {
                    write!(f, " CACHE METADATA")?;
                }
                if *for_columns {
                    write!(f, " FOR COLUMNS")?;
                    if !columns.is_empty() {
                        write!(f, " {}", display_comma_separated(columns))?;
                    }
                }
                Ok(())
            }
            Statement::Insert {
                or,
                into,
                table_name,
                overwrite,
                partitioned,
                columns,
                after_columns,
                source,
                table,
                on,
            } => {
                if let Some(action) = or {
                    write!(f, "INSERT OR {} INTO {} ", action, table_name)?;
                } else {
                    write!(
                        f,
                        "INSERT{over}{int}{tbl} {table_name} ",
                        table_name = table_name,
                        over = if *overwrite { " OVERWRITE" } else { "" },
                        int = if *into { " INTO" } else { "" },
                        tbl = if *table { " TABLE" } else { "" }
                    )?;
                }
                if !columns.is_empty() {
                    write!(f, "({}) ", display_comma_separated(columns))?;
                }
                if let Some(ref parts) = partitioned {
                    if !parts.is_empty() {
                        write!(f, "PARTITION ({}) ", display_comma_separated(parts))?;
                    }
                }
                if !after_columns.is_empty() {
                    write!(f, "({}) ", display_comma_separated(after_columns))?;
                }
                write!(f, "{}", source)?;

                if let Some(on) = on {
                    write!(f, "{}", on)
                } else {
                    Ok(())
                }
            }

            Statement::Copy {
                table_name,
                columns,
                to,
                target,
                options,
                legacy_options,
                values,
            } => {
                write!(f, "COPY {}", table_name)?;
                if !columns.is_empty() {
                    write!(f, " ({})", display_comma_separated(columns))?;
                }
                write!(f, " {} {}", if *to { "TO" } else { "FROM" }, target)?;
                if !options.is_empty() {
                    write!(f, " ({})", display_comma_separated(options))?;
                }
                if !legacy_options.is_empty() {
                    write!(f, " {}", display_separated(legacy_options, " "))?;
                }
                if !values.is_empty() {
                    writeln!(f, ";")?;
                    let mut delim = "";
                    for v in values {
                        write!(f, "{}", delim)?;
                        delim = "\t";
                        if let Some(v) = v {
                            write!(f, "{}", v)?;
                        } else {
                            write!(f, "\\N")?;
                        }
                    }
                    write!(f, "\n\\.")?;
                }
                Ok(())
            }
            Statement::Update {
                table,
                assignments,
                from,
                selection,
            } => {
                write!(f, "UPDATE {}", table)?;
                if !assignments.is_empty() {
                    write!(f, " SET {}", display_comma_separated(assignments))?;
                }
                if let Some(from) = from {
                    write!(f, " FROM {}", from)?;
                }
                if let Some(selection) = selection {
                    write!(f, " WHERE {}", selection)?;
                }
                Ok(())
            }
            Statement::Delete {
                table_name,
                using,
                selection,
            } => {
                write!(f, "DELETE FROM {}", table_name)?;
                if let Some(using) = using {
                    write!(f, " USING {}", using)?;
                }
                if let Some(selection) = selection {
                    write!(f, " WHERE {}", selection)?;
                }
                Ok(())
            }
            Statement::Close { cursor } => {
                write!(f, "CLOSE {}", cursor)?;

                Ok(())
            }
            Statement::CreateDatabase {
                db_name,
                if_not_exists,
                location,
                managed_location,
            } => {
                write!(f, "CREATE DATABASE")?;
                if *if_not_exists {
                    write!(f, " IF NOT EXISTS")?;
                }
                write!(f, " {}", db_name)?;
                if let Some(l) = location {
                    write!(f, " LOCATION '{}'", l)?;
                }
                if let Some(ml) = managed_location {
                    write!(f, " MANAGEDLOCATION '{}'", ml)?;
                }
                Ok(())
            }
            Statement::CreateFunction {
                temporary,
                name,
                class_name,
                using,
            } => {
                write!(
                    f,
                    "CREATE {temp}FUNCTION {name} AS '{class_name}'",
                    temp = if *temporary { "TEMPORARY " } else { "" },
                )?;
                if let Some(u) = using {
                    write!(f, " {}", u)?;
                }
                Ok(())
            }
            Statement::CreateView {
                name,
                or_replace,
                columns,
                query,
                materialized,
                with_options,
            } => {
                write!(
                    f,
                    "CREATE {or_replace}{materialized}VIEW {name}",
                    or_replace = if *or_replace { "OR REPLACE " } else { "" },
                    materialized = if *materialized { "MATERIALIZED " } else { "" },
                    name = name
                )?;
                if !with_options.is_empty() {
                    write!(f, " WITH ({})", display_comma_separated(with_options))?;
                }
                if !columns.is_empty() {
                    write!(f, " ({})", display_comma_separated(columns))?;
                }
                write!(f, " AS {}", query)
            }
            Statement::CreateTable {
                name,
                columns,
                constraints,
                table_properties,
                with_options,
                or_replace,
                if_not_exists,
                hive_distribution,
                hive_formats,
                external,
                global,
                temporary,
                file_format,
                location,
                query,
                without_rowid,
                like,
                clone,
                default_charset,
                engine,
                collation,
                on_commit,
                on_cluster,
            } => {
                // We want to allow the following options
                // Empty column list, allowed by PostgreSQL:
                //   `CREATE TABLE t ()`
                // No columns provided for CREATE TABLE AS:
                //   `CREATE TABLE t AS SELECT a from t2`
                // Columns provided for CREATE TABLE AS:
                //   `CREATE TABLE t (a INT) AS SELECT a from t2`
                write!(
                    f,
                    "CREATE {or_replace}{external}{global}{temporary}TABLE {if_not_exists}{name}",
                    or_replace = if *or_replace { "OR REPLACE " } else { "" },
                    external = if *external { "EXTERNAL " } else { "" },
                    global = global
                        .map(|global| {
                            if global {
                                "GLOBAL "
                            } else {
                                "LOCAL "
                            }
                        })
                        .unwrap_or(""),
                    if_not_exists = if *if_not_exists { "IF NOT EXISTS " } else { "" },
                    temporary = if *temporary { "TEMPORARY " } else { "" },
                    name = name,
                )?;
                if let Some(on_cluster) = on_cluster {
                    write!(
                        f,
                        " ON CLUSTER {}",
                        on_cluster.replace('{', "'{").replace('}', "}'")
                    )?;
                }
                if !columns.is_empty() || !constraints.is_empty() {
                    write!(f, " ({}", display_comma_separated(columns))?;
                    if !columns.is_empty() && !constraints.is_empty() {
                        write!(f, ", ")?;
                    }
                    write!(f, "{})", display_comma_separated(constraints))?;
                } else if query.is_none() && like.is_none() && clone.is_none() {
                    // PostgreSQL allows `CREATE TABLE t ();`, but requires empty parens
                    write!(f, " ()")?;
                }
                // Only for SQLite
                if *without_rowid {
                    write!(f, " WITHOUT ROWID")?;
                }

                // Only for Hive
                if let Some(l) = like {
                    write!(f, " LIKE {}", l)?;
                }

                if let Some(c) = clone {
                    write!(f, " CLONE {}", c)?;
                }

                match hive_distribution {
                    HiveDistributionStyle::PARTITIONED { columns } => {
                        write!(f, " PARTITIONED BY ({})", display_comma_separated(columns))?;
                    }
                    HiveDistributionStyle::CLUSTERED {
                        columns,
                        sorted_by,
                        num_buckets,
                    } => {
                        write!(f, " CLUSTERED BY ({})", display_comma_separated(columns))?;
                        if !sorted_by.is_empty() {
                            write!(f, " SORTED BY ({})", display_comma_separated(sorted_by))?;
                        }
                        if *num_buckets > 0 {
                            write!(f, " INTO {} BUCKETS", num_buckets)?;
                        }
                    }
                    HiveDistributionStyle::SKEWED {
                        columns,
                        on,
                        stored_as_directories,
                    } => {
                        write!(
                            f,
                            " SKEWED BY ({})) ON ({})",
                            display_comma_separated(columns),
                            display_comma_separated(on)
                        )?;
                        if *stored_as_directories {
                            write!(f, " STORED AS DIRECTORIES")?;
                        }
                    }
                    _ => (),
                }

                if let Some(HiveFormat {
                    row_format,
                    storage,
                    location,
                }) = hive_formats
                {
                    match row_format {
                        Some(HiveRowFormat::SERDE { class }) => {
                            write!(f, " ROW FORMAT SERDE '{}'", class)?
                        }
                        Some(HiveRowFormat::DELIMITED) => write!(f, " ROW FORMAT DELIMITED")?,
                        None => (),
                    }
                    match storage {
                        Some(HiveIOFormat::IOF {
                            input_format,
                            output_format,
                        }) => write!(
                            f,
                            " STORED AS INPUTFORMAT {} OUTPUTFORMAT {}",
                            input_format, output_format
                        )?,
                        Some(HiveIOFormat::FileFormat { format }) if !*external => {
                            write!(f, " STORED AS {}", format)?
                        }
                        _ => (),
                    }
                    if !*external {
                        if let Some(loc) = location {
                            write!(f, " LOCATION '{}'", loc)?;
                        }
                    }
                }
                if *external {
                    write!(
                        f,
                        " STORED AS {} LOCATION '{}'",
                        file_format.as_ref().unwrap(),
                        location.as_ref().unwrap()
                    )?;
                }
                if !table_properties.is_empty() {
                    write!(
                        f,
                        " TBLPROPERTIES ({})",
                        display_comma_separated(table_properties)
                    )?;
                }
                if !with_options.is_empty() {
                    write!(f, " WITH ({})", display_comma_separated(with_options))?;
                }
                if let Some(query) = query {
                    write!(f, " AS {}", query)?;
                }
                if let Some(engine) = engine {
                    write!(f, " ENGINE={}", engine)?;
                }
                if let Some(default_charset) = default_charset {
                    write!(f, " DEFAULT CHARSET={}", default_charset)?;
                }
                if let Some(collation) = collation {
                    write!(f, " COLLATE={}", collation)?;
                }

                if on_commit.is_some() {
                    let on_commit = match on_commit {
                        Some(OnCommit::DeleteRows) => "ON COMMIT DELETE ROWS",
                        Some(OnCommit::PreserveRows) => "ON COMMIT PRESERVE ROWS",
                        Some(OnCommit::Drop) => "ON COMMIT DROP",
                        None => "",
                    };
                    write!(f, " {}", on_commit)?;
                }

                Ok(())
            }
            Statement::CreateVirtualTable {
                name,
                if_not_exists,
                module_name,
                module_args,
            } => {
                write!(
                    f,
                    "CREATE VIRTUAL TABLE {if_not_exists}{name} USING {module_name}",
                    if_not_exists = if *if_not_exists { "IF NOT EXISTS " } else { "" },
                    name = name,
                    module_name = module_name
                )?;
                if !module_args.is_empty() {
                    write!(f, " ({})", display_comma_separated(module_args))?;
                }
                Ok(())
            }
            Statement::CreateIndex {
                name,
                table_name,
                columns,
                unique,
                if_not_exists,
            } => write!(
                f,
                "CREATE {unique}INDEX {if_not_exists}{name} ON {table_name}({columns})",
                unique = if *unique { "UNIQUE " } else { "" },
                if_not_exists = if *if_not_exists { "IF NOT EXISTS " } else { "" },
                name = name,
                table_name = table_name,
                columns = display_separated(columns, ",")
            ),
            Statement::CreateRole {
                names,
                if_not_exists,
                inherit,
                login,
                bypassrls,
                password,
                create_db,
                create_role,
                superuser,
                replication,
                connection_limit,
                valid_until,
                in_role,
                in_group,
                role,
                user,
                admin,
                authorization_owner,
            } => {
                write!(
                    f,
                    "CREATE ROLE {if_not_exists}{names}{superuser}{create_db}{create_role}{inherit}{login}{replication}{bypassrls}",
                    if_not_exists = if *if_not_exists { "IF NOT EXISTS " } else { "" },
                    names = display_separated(names, ", "),
                    superuser = match *superuser {
                        Some(true) => " SUPERUSER",
                        Some(false) => " NOSUPERUSER",
                        None => ""
                    },
                    create_db = match *create_db {
                        Some(true) => " CREATEDB",
                        Some(false) => " NOCREATEDB",
                        None => ""
                    },
                    create_role = match *create_role {
                        Some(true) => " CREATEROLE",
                        Some(false) => " NOCREATEROLE",
                        None => ""
                    },
                    inherit = match *inherit {
                        Some(true) => " INHERIT",
                        Some(false) => " NOINHERIT",
                        None => ""
                    },
                    login = match *login {
                        Some(true) => " LOGIN",
                        Some(false) => " NOLOGIN",
                        None => ""
                    },
                    replication = match *replication {
                        Some(true) => " REPLICATION",
                        Some(false) => " NOREPLICATION",
                        None => ""
                    },
                    bypassrls = match *bypassrls {
                        Some(true) => " BYPASSRLS",
                        Some(false) => " NOBYPASSRLS",
                        None => ""
                    }
                )?;
                if let Some(limit) = connection_limit {
                    write!(f, " CONNECTION LIMIT {}", limit)?;
                }
                match password {
                    Some(Password::Password(pass)) => write!(f, " PASSWORD {}", pass),
                    Some(Password::NullPassword) => write!(f, " PASSWORD NULL"),
                    None => Ok(()),
                }?;
                if let Some(until) = valid_until {
                    write!(f, " VALID UNTIL {}", until)?;
                }
                if !in_role.is_empty() {
                    write!(f, " IN ROLE {}", display_comma_separated(in_role))?;
                }
                if !in_group.is_empty() {
                    write!(f, " IN GROUP {}", display_comma_separated(in_group))?;
                }
                if !role.is_empty() {
                    write!(f, " ROLE {}", display_comma_separated(role))?;
                }
                if !user.is_empty() {
                    write!(f, " USER {}", display_comma_separated(user))?;
                }
                if !admin.is_empty() {
                    write!(f, " ADMIN {}", display_comma_separated(admin))?;
                }
                if let Some(owner) = authorization_owner {
                    write!(f, " AUTHORIZATION {}", owner)?;
                }
                Ok(())
            }
            Statement::AlterTable { name, operation } => {
                write!(f, "ALTER TABLE {} {}", name, operation)
            }
            Statement::Drop {
                object_type,
                if_exists,
                names,
                cascade,
                restrict,
                purge,
            } => write!(
                f,
                "DROP {}{} {}{}{}{}",
                object_type,
                if *if_exists { " IF EXISTS" } else { "" },
                display_comma_separated(names),
                if *cascade { " CASCADE" } else { "" },
                if *restrict { " RESTRICT" } else { "" },
                if *purge { " PURGE" } else { "" }
            ),
            Statement::Discard { object_type } => {
                write!(f, "DISCARD {object_type}", object_type = object_type)?;
                Ok(())
            }
            Self::SetRole {
                context_modifier,
                role_name,
            } => {
                let role_name = role_name.clone().unwrap_or_else(|| Ident::new("NONE"));
                write!(f, "SET{context_modifier} ROLE {role_name}")
            }
            Statement::SetVariable {
                local,
                variable,
                hivevar,
                value,
            } => {
                f.write_str("SET ")?;
                if *local {
                    f.write_str("LOCAL ")?;
                }
                write!(
                    f,
                    "{hivevar}{name} = {value}",
                    hivevar = if *hivevar { "HIVEVAR:" } else { "" },
                    name = variable,
                    value = display_comma_separated(value)
                )
            }
            Statement::SetNames {
                charset_name,
                collation_name,
            } => {
                f.write_str("SET NAMES ")?;
                f.write_str(charset_name)?;

                if let Some(collation) = collation_name {
                    f.write_str(" COLLATE ")?;
                    f.write_str(collation)?;
                };

                Ok(())
            }
            Statement::SetNamesDefault {} => {
                f.write_str("SET NAMES DEFAULT")?;

                Ok(())
            }
            Statement::ShowVariable { variable } => {
                write!(f, "SHOW")?;
                if !variable.is_empty() {
                    write!(f, " {}", display_separated(variable, " "))?;
                }
                Ok(())
            }
            Statement::ShowVariables { filter } => {
                write!(f, "SHOW VARIABLES")?;
                if filter.is_some() {
                    write!(f, " {}", filter.as_ref().unwrap())?;
                }
                Ok(())
            }
            Statement::ShowCreate { obj_type, obj_name } => {
                write!(
                    f,
                    "SHOW CREATE {obj_type} {obj_name}",
                    obj_type = obj_type,
                    obj_name = obj_name,
                )?;
                Ok(())
            }
            Statement::ShowColumns {
                extended,
                full,
                table_name,
                filter,
            } => {
                write!(
                    f,
                    "SHOW {extended}{full}COLUMNS FROM {table_name}",
                    extended = if *extended { "EXTENDED " } else { "" },
                    full = if *full { "FULL " } else { "" },
                    table_name = table_name,
                )?;
                if let Some(filter) = filter {
                    write!(f, " {}", filter)?;
                }
                Ok(())
            }
            Statement::ShowTables {
                extended,
                full,
                db_name,
                filter,
            } => {
                write!(
                    f,
                    "SHOW {extended}{full}TABLES",
                    extended = if *extended { "EXTENDED " } else { "" },
                    full = if *full { "FULL " } else { "" },
                )?;
                if let Some(db_name) = db_name {
                    write!(f, " FROM {}", db_name)?;
                }
                if let Some(filter) = filter {
                    write!(f, " {}", filter)?;
                }
                Ok(())
            }
            Statement::ShowFunctions { filter } => {
                write!(f, "SHOW FUNCTIONS")?;
                if let Some(filter) = filter {
                    write!(f, " {}", filter)?;
                }
                Ok(())
            }
            Statement::Use { db_name } => {
                write!(f, "USE {}", db_name)?;
                Ok(())
            }
            Statement::ShowCollation { filter } => {
                write!(f, "SHOW COLLATION")?;
                if let Some(filter) = filter {
                    write!(f, " {}", filter)?;
                }
                Ok(())
            }
            Statement::StartTransaction { modes } => {
                write!(f, "START TRANSACTION")?;
                if !modes.is_empty() {
                    write!(f, " {}", display_comma_separated(modes))?;
                }
                Ok(())
            }
            Statement::SetTransaction {
                modes,
                snapshot,
                session,
            } => {
                if *session {
                    write!(f, "SET SESSION CHARACTERISTICS AS TRANSACTION")?;
                } else {
                    write!(f, "SET TRANSACTION")?;
                }
                if !modes.is_empty() {
                    write!(f, " {}", display_comma_separated(modes))?;
                }
                if let Some(snapshot_id) = snapshot {
                    write!(f, " SNAPSHOT {}", snapshot_id)?;
                }
                Ok(())
            }
            Statement::Commit { chain } => {
                write!(f, "COMMIT{}", if *chain { " AND CHAIN" } else { "" },)
            }
            Statement::Rollback { chain } => {
                write!(f, "ROLLBACK{}", if *chain { " AND CHAIN" } else { "" },)
            }
            Statement::CreateSchema {
                schema_name,
                if_not_exists,
            } => write!(
                f,
                "CREATE SCHEMA {if_not_exists}{name}",
                if_not_exists = if *if_not_exists { "IF NOT EXISTS " } else { "" },
                name = schema_name
            ),
            Statement::Assert { condition, message } => {
                write!(f, "ASSERT {}", condition)?;
                if let Some(m) = message {
                    write!(f, " AS {}", m)?;
                }
                Ok(())
            }
            Statement::Grant {
                privileges,
                objects,
                grantees,
                with_grant_option,
                granted_by,
            } => {
                write!(f, "GRANT {} ", privileges)?;
                write!(f, "ON {} ", objects)?;
                write!(f, "TO {}", display_comma_separated(grantees))?;
                if *with_grant_option {
                    write!(f, " WITH GRANT OPTION")?;
                }
                if let Some(grantor) = granted_by {
                    write!(f, " GRANTED BY {}", grantor)?;
                }
                Ok(())
            }
            Statement::Revoke {
                privileges,
                objects,
                grantees,
                granted_by,
                cascade,
            } => {
                write!(f, "REVOKE {} ", privileges)?;
                write!(f, "ON {} ", objects)?;
                write!(f, "FROM {}", display_comma_separated(grantees))?;
                if let Some(grantor) = granted_by {
                    write!(f, " GRANTED BY {}", grantor)?;
                }
                write!(f, " {}", if *cascade { "CASCADE" } else { "RESTRICT" })?;
                Ok(())
            }
            Statement::Deallocate { name, prepare } => write!(
                f,
                "DEALLOCATE {prepare}{name}",
                prepare = if *prepare { "PREPARE " } else { "" },
                name = name,
            ),
            Statement::Execute { name, parameters } => {
                write!(f, "EXECUTE {}", name)?;
                if !parameters.is_empty() {
                    write!(f, "({})", display_comma_separated(parameters))?;
                }
                Ok(())
            }
            Statement::Prepare {
                name,
                data_types,
                statement,
            } => {
                write!(f, "PREPARE {} ", name)?;
                if !data_types.is_empty() {
                    write!(f, "({}) ", display_comma_separated(data_types))?;
                }
                write!(f, "AS {}", statement)
            }
            Statement::Comment {
                object_type,
                object_name,
                comment,
            } => {
                write!(f, "COMMENT ON {} {} IS ", object_type, object_name)?;
                if let Some(c) = comment {
                    write!(f, "'{}'", c)
                } else {
                    write!(f, "NULL")
                }
            }
            Statement::Savepoint { name } => {
                write!(f, "SAVEPOINT ")?;
                write!(f, "{}", name)
            }
            Statement::Merge {
                into,
                table,
                source,
                on,
                clauses,
            } => {
                write!(
                    f,
                    "MERGE{int} {table} USING {source} ",
                    int = if *into { " INTO" } else { "" }
                )?;
                write!(f, "ON {} ", on)?;
                write!(f, "{}", display_separated(clauses, " "))
            }
            Statement::Cache {
                table_name,
                table_flag,
                has_as,
                options,
                query,
            } => {
                if table_flag.is_some() {
                    write!(
                        f,
                        "CACHE {table_flag} TABLE {table_name}",
                        table_flag = table_flag.clone().unwrap(),
                        table_name = table_name,
                    )?;
                } else {
                    write!(f, "CACHE TABLE {table_name}", table_name = table_name,)?;
                }

                if !options.is_empty() {
                    write!(f, " OPTIONS({})", display_comma_separated(options))?;
                }

                let has_query = query.is_some();
                if *has_as && has_query {
                    write!(f, " AS {query}", query = query.clone().unwrap())
                } else if !has_as && has_query {
                    write!(f, " {query}", query = query.clone().unwrap())
                } else if *has_as && !has_query {
                    write!(f, " AS")
                } else {
                    Ok(())
                }
            }
            Statement::UNCache {
                table_name,
                if_exists,
            } => {
                if *if_exists {
                    write!(
                        f,
                        "UNCACHE TABLE IF EXISTS {table_name}",
                        table_name = table_name
                    )
                } else {
                    write!(f, "UNCACHE TABLE {table_name}", table_name = table_name)
                }
            }
        }
    }
}

#[derive(Debug, Clone, PartialEq, Eq, Hash)]
#[cfg_attr(feature = "serde", derive(Serialize, Deserialize))]
#[cfg_attr(feature = "derive-visitor", derive(Drive, DriveMut))]
#[non_exhaustive]
pub enum OnInsert {
    /// ON DUPLICATE KEY UPDATE (MySQL when the key already exists, then execute an update instead)
    DuplicateKeyUpdate(Vec<Assignment>),
}

impl fmt::Display for OnInsert {
    fn fmt(&self, f: &mut fmt::Formatter) -> fmt::Result {
        match self {
            Self::DuplicateKeyUpdate(expr) => write!(
                f,
                " ON DUPLICATE KEY UPDATE {}",
                display_comma_separated(expr)
            ),
        }
    }
}

/// Privileges granted in a GRANT statement or revoked in a REVOKE statement.
#[derive(Debug, Clone, PartialEq, Eq, Hash)]
#[cfg_attr(feature = "serde", derive(Serialize, Deserialize))]
#[cfg_attr(feature = "derive-visitor", derive(Drive, DriveMut))]
pub enum Privileges {
    /// All privileges applicable to the object type
    All {
        /// Optional keyword from the spec, ignored in practice
        #[cfg_attr(feature = "derive-visitor", drive(skip))]
        with_privileges_keyword: bool,
    },
    /// Specific privileges (e.g. `SELECT`, `INSERT`)
    Actions(Vec<Action>),
}

impl fmt::Display for Privileges {
    fn fmt(&self, f: &mut fmt::Formatter) -> fmt::Result {
        match self {
            Privileges::All {
                with_privileges_keyword,
            } => {
                write!(
                    f,
                    "ALL{}",
                    if *with_privileges_keyword {
                        " PRIVILEGES"
                    } else {
                        ""
                    }
                )
            }
            Privileges::Actions(actions) => {
                write!(f, "{}", display_comma_separated(actions))
            }
        }
    }
}

/// Specific direction for FETCH statement
#[derive(Debug, Clone, PartialEq, Eq, Hash)]
#[cfg_attr(feature = "serde", derive(Serialize, Deserialize))]
#[cfg_attr(feature = "derive-visitor", derive(Drive, DriveMut))]
pub enum FetchDirection {
    Count { limit: Value },
    Next,
    Prior,
    First,
    Last,
    Absolute { limit: Value },
    Relative { limit: Value },
    All,
    // FORWARD
    // FORWARD count
    Forward { limit: Option<Value> },
    ForwardAll,
    // BACKWARD
    // BACKWARD count
    Backward { limit: Option<Value> },
    BackwardAll,
}

impl fmt::Display for FetchDirection {
    fn fmt(&self, f: &mut fmt::Formatter) -> fmt::Result {
        match self {
            FetchDirection::Count { limit } => f.write_str(&limit.to_string())?,
            FetchDirection::Next => f.write_str("NEXT")?,
            FetchDirection::Prior => f.write_str("PRIOR")?,
            FetchDirection::First => f.write_str("FIRST")?,
            FetchDirection::Last => f.write_str("LAST")?,
            FetchDirection::Absolute { limit } => {
                f.write_str("ABSOLUTE ")?;
                f.write_str(&limit.to_string())?;
            }
            FetchDirection::Relative { limit } => {
                f.write_str("RELATIVE ")?;
                f.write_str(&limit.to_string())?;
            }
            FetchDirection::All => f.write_str("ALL")?,
            FetchDirection::Forward { limit } => {
                f.write_str("FORWARD")?;

                if let Some(l) = limit {
                    f.write_str(" ")?;
                    f.write_str(&l.to_string())?;
                }
            }
            FetchDirection::ForwardAll => f.write_str("FORWARD ALL")?,
            FetchDirection::Backward { limit } => {
                f.write_str("BACKWARD")?;

                if let Some(l) = limit {
                    f.write_str(" ")?;
                    f.write_str(&l.to_string())?;
                }
            }
            FetchDirection::BackwardAll => f.write_str("BACKWARD ALL")?,
        };

        Ok(())
    }
}

/// A privilege on a database object (table, sequence, etc.).
#[derive(Debug, Clone, PartialEq, Eq, Hash)]
#[cfg_attr(feature = "serde", derive(Serialize, Deserialize))]
#[cfg_attr(feature = "derive-visitor", derive(Drive, DriveMut))]
pub enum Action {
    Connect,
    Create,
    Delete,
    Execute,
    Insert { columns: Option<Vec<Ident>> },
    References { columns: Option<Vec<Ident>> },
    Select { columns: Option<Vec<Ident>> },
    Temporary,
    Trigger,
    Truncate,
    Update { columns: Option<Vec<Ident>> },
    Usage,
}

impl fmt::Display for Action {
    fn fmt(&self, f: &mut fmt::Formatter) -> fmt::Result {
        match self {
            Action::Connect => f.write_str("CONNECT")?,
            Action::Create => f.write_str("CREATE")?,
            Action::Delete => f.write_str("DELETE")?,
            Action::Execute => f.write_str("EXECUTE")?,
            Action::Insert { .. } => f.write_str("INSERT")?,
            Action::References { .. } => f.write_str("REFERENCES")?,
            Action::Select { .. } => f.write_str("SELECT")?,
            Action::Temporary => f.write_str("TEMPORARY")?,
            Action::Trigger => f.write_str("TRIGGER")?,
            Action::Truncate => f.write_str("TRUNCATE")?,
            Action::Update { .. } => f.write_str("UPDATE")?,
            Action::Usage => f.write_str("USAGE")?,
        };
        match self {
            Action::Insert { columns }
            | Action::References { columns }
            | Action::Select { columns }
            | Action::Update { columns } => {
                if let Some(columns) = columns {
                    write!(f, " ({})", display_comma_separated(columns))?;
                }
            }
            _ => (),
        };
        Ok(())
    }
}

/// Objects on which privileges are granted in a GRANT statement.
#[derive(Debug, Clone, PartialEq, Eq, Hash)]
#[cfg_attr(feature = "serde", derive(Serialize, Deserialize))]
#[cfg_attr(feature = "derive-visitor", derive(Drive, DriveMut))]
pub enum GrantObjects {
    /// Grant privileges on `ALL SEQUENCES IN SCHEMA <schema_name> [, ...]`
    AllSequencesInSchema { schemas: Vec<ObjectName> },
    /// Grant privileges on `ALL TABLES IN SCHEMA <schema_name> [, ...]`
    AllTablesInSchema { schemas: Vec<ObjectName> },
    /// Grant privileges on specific schemas
    Schemas(Vec<ObjectName>),
    /// Grant privileges on specific sequences
    Sequences(Vec<ObjectName>),
    /// Grant privileges on specific tables
    Tables(Vec<ObjectName>),
}

impl fmt::Display for GrantObjects {
    fn fmt(&self, f: &mut fmt::Formatter) -> fmt::Result {
        match self {
            GrantObjects::Sequences(sequences) => {
                write!(f, "SEQUENCE {}", display_comma_separated(sequences))
            }
            GrantObjects::Schemas(schemas) => {
                write!(f, "SCHEMA {}", display_comma_separated(schemas))
            }
            GrantObjects::Tables(tables) => {
                write!(f, "{}", display_comma_separated(tables))
            }
            GrantObjects::AllSequencesInSchema { schemas } => {
                write!(
                    f,
                    "ALL SEQUENCES IN SCHEMA {}",
                    display_comma_separated(schemas)
                )
            }
            GrantObjects::AllTablesInSchema { schemas } => {
                write!(
                    f,
                    "ALL TABLES IN SCHEMA {}",
                    display_comma_separated(schemas)
                )
            }
        }
    }
}

/// SQL assignment `foo = expr` as used in SQLUpdate
#[derive(Debug, Clone, PartialEq, Eq, Hash)]
#[cfg_attr(feature = "serde", derive(Serialize, Deserialize))]
#[cfg_attr(feature = "derive-visitor", derive(Drive, DriveMut))]
pub struct Assignment {
    pub id: Vec<Ident>,
    pub value: Expr,
}

impl fmt::Display for Assignment {
    fn fmt(&self, f: &mut fmt::Formatter) -> fmt::Result {
        write!(f, "{} = {}", display_separated(&self.id, "."), self.value)
    }
}

#[derive(Debug, Clone, PartialEq, Eq, Hash)]
#[cfg_attr(feature = "serde", derive(Serialize, Deserialize))]
#[cfg_attr(feature = "derive-visitor", derive(Drive, DriveMut))]
pub enum FunctionArgExpr {
    Expr(Expr),
    /// Qualified wildcard, e.g. `alias.*` or `schema.table.*`.
    QualifiedWildcard(ObjectName),
    /// An unqualified `*`
    Wildcard,
}

impl fmt::Display for FunctionArgExpr {
    fn fmt(&self, f: &mut fmt::Formatter) -> fmt::Result {
        match self {
            FunctionArgExpr::Expr(expr) => write!(f, "{}", expr),
            FunctionArgExpr::QualifiedWildcard(prefix) => write!(f, "{}.*", prefix),
            FunctionArgExpr::Wildcard => f.write_str("*"),
        }
    }
}

#[derive(Debug, Clone, PartialEq, Eq, Hash)]
#[cfg_attr(feature = "serde", derive(Serialize, Deserialize))]
#[cfg_attr(feature = "derive-visitor", derive(Drive, DriveMut))]
pub enum FunctionArg {
    Named { name: Ident, arg: FunctionArgExpr },
    Unnamed(FunctionArgExpr),
}

impl fmt::Display for FunctionArg {
    fn fmt(&self, f: &mut fmt::Formatter) -> fmt::Result {
        match self {
            FunctionArg::Named { name, arg } => write!(f, "{} => {}", name, arg),
            FunctionArg::Unnamed(unnamed_arg) => write!(f, "{}", unnamed_arg),
        }
    }
}

#[derive(Debug, Clone, PartialEq, Eq, Hash)]
#[cfg_attr(feature = "serde", derive(Serialize, Deserialize))]
#[cfg_attr(feature = "derive-visitor", derive(Drive, DriveMut))]
pub enum CloseCursor {
    All,
    Specific { name: Ident },
}

impl fmt::Display for CloseCursor {
    fn fmt(&self, f: &mut fmt::Formatter) -> fmt::Result {
        match self {
            CloseCursor::All => write!(f, "ALL"),
            CloseCursor::Specific { name } => write!(f, "{}", name),
        }
    }
}

/// A function call
#[derive(Debug, Clone, PartialEq, Eq, Hash)]
#[cfg_attr(feature = "serde", derive(Serialize, Deserialize))]
#[cfg_attr(feature = "derive-visitor", derive(Drive, DriveMut))]
pub struct Function {
    pub name: ObjectName,
    pub args: Vec<FunctionArg>,
    pub over: Option<WindowSpec>,
    // aggregate functions may specify eg `COUNT(DISTINCT x)`
    #[cfg_attr(feature = "derive-visitor", drive(skip))]
    pub distinct: bool,
    // Some functions must be called without trailing parentheses, for example Postgres
    // do it for current_catalog, current_schema, etc. This flags is used for formatting.
    #[cfg_attr(feature = "derive-visitor", drive(skip))]
    pub special: bool,
}

#[derive(Debug, Clone, PartialEq, Eq, Hash)]
#[cfg_attr(feature = "serde", derive(Serialize, Deserialize))]
#[cfg_attr(feature = "derive-visitor", derive(Drive, DriveMut))]
pub enum AnalyzeFormat {
    TEXT,
    GRAPHVIZ,
    JSON,
}

impl fmt::Display for AnalyzeFormat {
    fn fmt(&self, f: &mut core::fmt::Formatter<'_>) -> core::fmt::Result {
        f.write_str(match self {
            AnalyzeFormat::TEXT => "TEXT",
            AnalyzeFormat::GRAPHVIZ => "GRAPHVIZ",
            AnalyzeFormat::JSON => "JSON",
        })
    }
}

impl fmt::Display for Function {
    fn fmt(&self, f: &mut fmt::Formatter) -> fmt::Result {
        if self.special {
            write!(f, "{}", self.name)?;
        } else {
            write!(
                f,
                "{}({}{})",
                self.name,
                if self.distinct { "DISTINCT " } else { "" },
                display_comma_separated(&self.args),
            )?;

            if let Some(o) = &self.over {
                write!(f, " OVER ({})", o)?;
            }
        }

        Ok(())
    }
}

/// External table's available file format
#[derive(Debug, Clone, PartialEq, Eq, Hash)]
#[cfg_attr(feature = "serde", derive(Serialize, Deserialize))]
#[cfg_attr(feature = "derive-visitor", derive(Drive, DriveMut))]
pub enum FileFormat {
    TEXTFILE,
    SEQUENCEFILE,
    ORC,
    PARQUET,
    AVRO,
    RCFILE,
    JSONFILE,
}

impl fmt::Display for FileFormat {
    fn fmt(&self, f: &mut fmt::Formatter) -> fmt::Result {
        use self::FileFormat::*;
        f.write_str(match self {
            TEXTFILE => "TEXTFILE",
            SEQUENCEFILE => "SEQUENCEFILE",
            ORC => "ORC",
            PARQUET => "PARQUET",
            AVRO => "AVRO",
            RCFILE => "RCFILE",
            JSONFILE => "JSONFILE",
        })
    }
}

/// A `LISTAGG` invocation `LISTAGG( [ DISTINCT ] <expr>[, <separator> ] [ON OVERFLOW <on_overflow>] ) )
/// [ WITHIN GROUP (ORDER BY <within_group1>[, ...] ) ]`
#[derive(Debug, Clone, PartialEq, Eq, Hash)]
#[cfg_attr(feature = "serde", derive(Serialize, Deserialize))]
#[cfg_attr(feature = "derive-visitor", derive(Drive, DriveMut))]
pub struct ListAgg {
    #[cfg_attr(feature = "derive-visitor", drive(skip))]
    pub distinct: bool,
    pub expr: Box<Expr>,
    pub separator: Option<Box<Expr>>,
    pub on_overflow: Option<ListAggOnOverflow>,
    pub within_group: Vec<OrderByExpr>,
}

impl fmt::Display for ListAgg {
    fn fmt(&self, f: &mut fmt::Formatter) -> fmt::Result {
        write!(
            f,
            "LISTAGG({}{}",
            if self.distinct { "DISTINCT " } else { "" },
            self.expr
        )?;
        if let Some(separator) = &self.separator {
            write!(f, ", {}", separator)?;
        }
        if let Some(on_overflow) = &self.on_overflow {
            write!(f, "{}", on_overflow)?;
        }
        write!(f, ")")?;
        if !self.within_group.is_empty() {
            write!(
                f,
                " WITHIN GROUP (ORDER BY {})",
                display_comma_separated(&self.within_group)
            )?;
        }
        Ok(())
    }
}

/// The `ON OVERFLOW` clause of a LISTAGG invocation
#[derive(Debug, Clone, PartialEq, Eq, Hash)]
#[cfg_attr(feature = "serde", derive(Serialize, Deserialize))]
#[cfg_attr(feature = "derive-visitor", derive(Drive, DriveMut))]
pub enum ListAggOnOverflow {
    /// `ON OVERFLOW ERROR`
    Error,

    /// `ON OVERFLOW TRUNCATE [ <filler> ] WITH[OUT] COUNT`
    Truncate {
        filler: Option<Box<Expr>>,
        #[cfg_attr(feature = "derive-visitor", drive(skip))]
        with_count: bool,
    },
}

impl fmt::Display for ListAggOnOverflow {
    fn fmt(&self, f: &mut fmt::Formatter) -> fmt::Result {
        write!(f, " ON OVERFLOW")?;
        match self {
            ListAggOnOverflow::Error => write!(f, " ERROR"),
            ListAggOnOverflow::Truncate { filler, with_count } => {
                write!(f, " TRUNCATE")?;
                if let Some(filler) = filler {
                    write!(f, " {}", filler)?;
                }
                if *with_count {
                    write!(f, " WITH")?;
                } else {
                    write!(f, " WITHOUT")?;
                }
                write!(f, " COUNT")
            }
        }
    }
}

#[derive(Debug, Clone, PartialEq, Eq, Hash)]
#[cfg_attr(feature = "serde", derive(Serialize, Deserialize))]
#[cfg_attr(feature = "derive-visitor", derive(Drive, DriveMut))]
pub enum ObjectType {
    Table,
    View,
    Index,
    Schema,
    Role,
    Sequence,
}

impl fmt::Display for ObjectType {
    fn fmt(&self, f: &mut fmt::Formatter) -> fmt::Result {
        f.write_str(match self {
            ObjectType::Table => "TABLE",
            ObjectType::View => "VIEW",
            ObjectType::Index => "INDEX",
            ObjectType::Schema => "SCHEMA",
            ObjectType::Role => "ROLE",
            ObjectType::Sequence => "SEQUENCE",
        })
    }
}

#[derive(Debug, Clone, PartialEq, Eq, Hash)]
#[cfg_attr(feature = "serde", derive(Serialize, Deserialize))]
#[cfg_attr(feature = "derive-visitor", derive(Drive, DriveMut))]
pub enum KillType {
    Connection,
    Query,
    Mutation,
}

impl fmt::Display for KillType {
    fn fmt(&self, f: &mut fmt::Formatter) -> fmt::Result {
        f.write_str(match self {
            // MySQL
            KillType::Connection => "CONNECTION",
            KillType::Query => "QUERY",
            // Clickhouse supports Mutation
            KillType::Mutation => "MUTATION",
        })
    }
}

#[derive(Debug, Clone, PartialEq, Eq, Hash)]
#[cfg_attr(feature = "serde", derive(Serialize, Deserialize))]
#[cfg_attr(feature = "derive-visitor", derive(Drive, DriveMut))]
pub enum HiveDistributionStyle {
    PARTITIONED {
        columns: Vec<ColumnDef>,
    },
    CLUSTERED {
        columns: Vec<Ident>,
        sorted_by: Vec<ColumnDef>,
        #[cfg_attr(feature = "derive-visitor", drive(skip))]
        num_buckets: i32,
    },
    SKEWED {
        columns: Vec<ColumnDef>,
        on: Vec<ColumnDef>,
        #[cfg_attr(feature = "derive-visitor", drive(skip))]
        stored_as_directories: bool,
    },
    NONE,
}

#[derive(Debug, Clone, PartialEq, Eq, Hash)]
#[cfg_attr(feature = "serde", derive(Serialize, Deserialize))]
#[cfg_attr(feature = "derive-visitor", derive(Drive, DriveMut))]
pub enum HiveRowFormat {
    SERDE {
        #[cfg_attr(feature = "derive-visitor", drive(skip))]
        class: String,
    },
    DELIMITED,
}

#[allow(clippy::large_enum_variant)]
#[derive(Debug, Clone, PartialEq, Eq, Hash)]
#[cfg_attr(feature = "serde", derive(Serialize, Deserialize))]
#[cfg_attr(feature = "derive-visitor", derive(Drive, DriveMut))]
#[allow(clippy::large_enum_variant)]
pub enum HiveIOFormat {
    IOF {
        input_format: Expr,
        output_format: Expr,
    },
    FileFormat {
        format: FileFormat,
    },
}

#[derive(Debug, Clone, PartialEq, Eq, Hash, Default)]
#[cfg_attr(feature = "serde", derive(Serialize, Deserialize))]
#[cfg_attr(feature = "derive-visitor", derive(Drive, DriveMut))]
pub struct HiveFormat {
    pub row_format: Option<HiveRowFormat>,
    pub storage: Option<HiveIOFormat>,
    #[cfg_attr(feature = "derive-visitor", drive(skip))]
    pub location: Option<String>,
}

#[derive(Debug, Clone, PartialEq, Eq, Hash)]
#[cfg_attr(feature = "serde", derive(Serialize, Deserialize))]
#[cfg_attr(feature = "derive-visitor", derive(Drive, DriveMut))]
pub struct SqlOption {
    pub name: Ident,
    pub value: Value,
}

impl fmt::Display for SqlOption {
    fn fmt(&self, f: &mut fmt::Formatter) -> fmt::Result {
        write!(f, "{} = {}", self.name, self.value)
    }
}

#[derive(Debug, Clone, PartialEq, Eq, Hash)]
#[cfg_attr(feature = "serde", derive(Serialize, Deserialize))]
#[cfg_attr(feature = "derive-visitor", derive(Drive, DriveMut))]
pub enum TransactionMode {
    AccessMode(TransactionAccessMode),
    IsolationLevel(TransactionIsolationLevel),
}

impl fmt::Display for TransactionMode {
    fn fmt(&self, f: &mut fmt::Formatter) -> fmt::Result {
        use TransactionMode::*;
        match self {
            AccessMode(access_mode) => write!(f, "{}", access_mode),
            IsolationLevel(iso_level) => write!(f, "ISOLATION LEVEL {}", iso_level),
        }
    }
}

#[derive(Debug, Clone, PartialEq, Eq, Hash)]
#[cfg_attr(feature = "serde", derive(Serialize, Deserialize))]
#[cfg_attr(feature = "derive-visitor", derive(Drive, DriveMut))]
pub enum TransactionAccessMode {
    ReadOnly,
    ReadWrite,
}

impl fmt::Display for TransactionAccessMode {
    fn fmt(&self, f: &mut fmt::Formatter) -> fmt::Result {
        use TransactionAccessMode::*;
        f.write_str(match self {
            ReadOnly => "READ ONLY",
            ReadWrite => "READ WRITE",
        })
    }
}

#[derive(Debug, Clone, PartialEq, Eq, Hash)]
#[cfg_attr(feature = "serde", derive(Serialize, Deserialize))]
#[cfg_attr(feature = "derive-visitor", derive(Drive, DriveMut))]
pub enum TransactionIsolationLevel {
    ReadUncommitted,
    ReadCommitted,
    RepeatableRead,
    Serializable,
}

impl fmt::Display for TransactionIsolationLevel {
    fn fmt(&self, f: &mut fmt::Formatter) -> fmt::Result {
        use TransactionIsolationLevel::*;
        f.write_str(match self {
            ReadUncommitted => "READ UNCOMMITTED",
            ReadCommitted => "READ COMMITTED",
            RepeatableRead => "REPEATABLE READ",
            Serializable => "SERIALIZABLE",
        })
    }
}

#[derive(Debug, Clone, PartialEq, Eq, Hash)]
#[cfg_attr(feature = "serde", derive(Serialize, Deserialize))]
#[cfg_attr(feature = "derive-visitor", derive(Drive, DriveMut))]
pub enum ShowStatementFilter {
    Like(#[cfg_attr(feature = "derive-visitor", drive(skip))] String),
    ILike(#[cfg_attr(feature = "derive-visitor", drive(skip))] String),
    Where(Expr),
}

impl fmt::Display for ShowStatementFilter {
    fn fmt(&self, f: &mut fmt::Formatter) -> fmt::Result {
        use ShowStatementFilter::*;
        match self {
            Like(pattern) => write!(f, "LIKE '{}'", value::escape_single_quote_string(pattern)),
            ILike(pattern) => write!(f, "ILIKE {}", value::escape_single_quote_string(pattern)),
            Where(expr) => write!(f, "WHERE {}", expr),
        }
    }
}

/// Sqlite specific syntax
///
/// https://sqlite.org/lang_conflict.html
#[derive(Debug, Clone, PartialEq, Eq, Hash)]
#[cfg_attr(feature = "serde", derive(Serialize, Deserialize))]
#[cfg_attr(feature = "derive-visitor", derive(Drive, DriveMut))]
pub enum SqliteOnConflict {
    Rollback,
    Abort,
    Fail,
    Ignore,
    Replace,
}

impl fmt::Display for SqliteOnConflict {
    fn fmt(&self, f: &mut fmt::Formatter) -> fmt::Result {
        use SqliteOnConflict::*;
        match self {
            Rollback => write!(f, "ROLLBACK"),
            Abort => write!(f, "ABORT"),
            Fail => write!(f, "FAIL"),
            Ignore => write!(f, "IGNORE"),
            Replace => write!(f, "REPLACE"),
        }
    }
}

#[derive(Debug, Clone, PartialEq, Eq, Hash)]
#[cfg_attr(feature = "serde", derive(Serialize, Deserialize))]
#[cfg_attr(feature = "derive-visitor", derive(Drive, DriveMut))]
pub enum CopyTarget {
    Stdin,
    Stdout,
    File {
        /// The path name of the input or output file.
        #[cfg_attr(feature = "derive-visitor", drive(skip))]
        filename: String,
    },
    Program {
        /// A command to execute
        #[cfg_attr(feature = "derive-visitor", drive(skip))]
        command: String,
    },
}

impl fmt::Display for CopyTarget {
    fn fmt(&self, f: &mut fmt::Formatter) -> fmt::Result {
        use CopyTarget::*;
        match self {
            Stdin { .. } => write!(f, "STDIN"),
            Stdout => write!(f, "STDOUT"),
            File { filename } => write!(f, "'{}'", value::escape_single_quote_string(filename)),
            Program { command } => write!(
                f,
                "PROGRAM '{}'",
                value::escape_single_quote_string(command)
            ),
        }
    }
}

#[derive(Debug, Clone, PartialEq, Eq, Hash)]
#[cfg_attr(feature = "serde", derive(Serialize, Deserialize))]
#[cfg_attr(feature = "derive-visitor", derive(Drive, DriveMut))]
pub enum OnCommit {
    DeleteRows,
    PreserveRows,
    Drop,
}

/// An option in `COPY` statement.
///
/// <https://www.postgresql.org/docs/14/sql-copy.html>
#[derive(Debug, Clone, PartialEq, Eq, Hash)]
#[cfg_attr(feature = "serde", derive(Serialize, Deserialize))]
#[cfg_attr(feature = "derive-visitor", derive(Drive, DriveMut))]
pub enum CopyOption {
    /// FORMAT format_name
    Format(Ident),
    /// FREEZE \[ boolean \]
    Freeze(#[cfg_attr(feature = "derive-visitor", drive(skip))] bool),
    /// DELIMITER 'delimiter_character'
    Delimiter(#[cfg_attr(feature = "derive-visitor", drive(skip))] char),
    /// NULL 'null_string'
    Null(#[cfg_attr(feature = "derive-visitor", drive(skip))] String),
    /// HEADER \[ boolean \]
    Header(#[cfg_attr(feature = "derive-visitor", drive(skip))] bool),
    /// QUOTE 'quote_character'
    Quote(#[cfg_attr(feature = "derive-visitor", drive(skip))] char),
    /// ESCAPE 'escape_character'
    Escape(#[cfg_attr(feature = "derive-visitor", drive(skip))] char),
    /// FORCE_QUOTE { ( column_name [, ...] ) | * }
    ForceQuote(Vec<Ident>),
    /// FORCE_NOT_NULL ( column_name [, ...] )
    ForceNotNull(Vec<Ident>),
    /// FORCE_NULL ( column_name [, ...] )
    ForceNull(Vec<Ident>),
    /// ENCODING 'encoding_name'
    Encoding(#[cfg_attr(feature = "derive-visitor", drive(skip))] String),
}

impl fmt::Display for CopyOption {
    fn fmt(&self, f: &mut fmt::Formatter) -> fmt::Result {
        use CopyOption::*;
        match self {
            Format(name) => write!(f, "FORMAT {}", name),
            Freeze(true) => write!(f, "FREEZE"),
            Freeze(false) => write!(f, "FREEZE FALSE"),
            Delimiter(char) => write!(f, "DELIMITER '{}'", char),
            Null(string) => write!(f, "NULL '{}'", value::escape_single_quote_string(string)),
            Header(true) => write!(f, "HEADER"),
            Header(false) => write!(f, "HEADER FALSE"),
            Quote(char) => write!(f, "QUOTE '{}'", char),
            Escape(char) => write!(f, "ESCAPE '{}'", char),
            ForceQuote(columns) => write!(f, "FORCE_QUOTE ({})", display_comma_separated(columns)),
            ForceNotNull(columns) => {
                write!(f, "FORCE_NOT_NULL ({})", display_comma_separated(columns))
            }
            ForceNull(columns) => write!(f, "FORCE_NULL ({})", display_comma_separated(columns)),
            Encoding(name) => write!(f, "ENCODING '{}'", value::escape_single_quote_string(name)),
        }
    }
}

/// An option in `COPY` statement before PostgreSQL version 9.0.
///
/// <https://www.postgresql.org/docs/8.4/sql-copy.html>
#[derive(Debug, Clone, PartialEq, Eq, Hash)]
#[cfg_attr(feature = "serde", derive(Serialize, Deserialize))]
#[cfg_attr(feature = "derive-visitor", derive(Drive, DriveMut))]
pub enum CopyLegacyOption {
    /// BINARY
    Binary,
    /// DELIMITER \[ AS \] 'delimiter_character'
    Delimiter(#[cfg_attr(feature = "derive-visitor", drive(skip))] char),
    /// NULL \[ AS \] 'null_string'
    Null(#[cfg_attr(feature = "derive-visitor", drive(skip))] String),
    /// CSV ...
    Csv(Vec<CopyLegacyCsvOption>),
}

impl fmt::Display for CopyLegacyOption {
    fn fmt(&self, f: &mut fmt::Formatter) -> fmt::Result {
        use CopyLegacyOption::*;
        match self {
            Binary => write!(f, "BINARY"),
            Delimiter(char) => write!(f, "DELIMITER '{}'", char),
            Null(string) => write!(f, "NULL '{}'", value::escape_single_quote_string(string)),
            Csv(opts) => write!(f, "CSV {}", display_separated(opts, " ")),
        }
    }
}

/// A `CSV` option in `COPY` statement before PostgreSQL version 9.0.
///
/// <https://www.postgresql.org/docs/8.4/sql-copy.html>
#[derive(Debug, Clone, PartialEq, Eq, Hash)]
#[cfg_attr(feature = "serde", derive(Serialize, Deserialize))]
#[cfg_attr(feature = "derive-visitor", derive(Drive, DriveMut))]
pub enum CopyLegacyCsvOption {
    /// HEADER
    Header,
    /// QUOTE \[ AS \] 'quote_character'
    Quote(#[cfg_attr(feature = "derive-visitor", drive(skip))] char),
    /// ESCAPE \[ AS \] 'escape_character'
    Escape(#[cfg_attr(feature = "derive-visitor", drive(skip))] char),
    /// FORCE QUOTE { column_name [, ...] | * }
    ForceQuote(Vec<Ident>),
    /// FORCE NOT NULL column_name [, ...]
    ForceNotNull(Vec<Ident>),
}

impl fmt::Display for CopyLegacyCsvOption {
    fn fmt(&self, f: &mut fmt::Formatter) -> fmt::Result {
        use CopyLegacyCsvOption::*;
        match self {
            Header => write!(f, "HEADER"),
            Quote(char) => write!(f, "QUOTE '{}'", char),
            Escape(char) => write!(f, "ESCAPE '{}'", char),
            ForceQuote(columns) => write!(f, "FORCE QUOTE {}", display_comma_separated(columns)),
            ForceNotNull(columns) => {
                write!(f, "FORCE NOT NULL {}", display_comma_separated(columns))
            }
        }
    }
}

///
#[derive(Debug, Clone, PartialEq, Eq, Hash)]
#[cfg_attr(feature = "serde", derive(Serialize, Deserialize))]
#[cfg_attr(feature = "derive-visitor", derive(Drive, DriveMut))]
pub enum MergeClause {
    MatchedUpdate {
        predicate: Option<Expr>,
        assignments: Vec<Assignment>,
    },
    MatchedDelete(Option<Expr>),
    NotMatched {
        predicate: Option<Expr>,
        columns: Vec<Ident>,
        values: Values,
    },
}

impl fmt::Display for MergeClause {
    fn fmt(&self, f: &mut fmt::Formatter) -> fmt::Result {
        use MergeClause::*;
        write!(f, "WHEN")?;
        match self {
            MatchedUpdate {
                predicate,
                assignments,
            } => {
                write!(f, " MATCHED")?;
                if let Some(pred) = predicate {
                    write!(f, " AND {}", pred)?;
                }
                write!(
                    f,
                    " THEN UPDATE SET {}",
                    display_comma_separated(assignments)
                )
            }
            MatchedDelete(predicate) => {
                write!(f, " MATCHED")?;
                if let Some(pred) = predicate {
                    write!(f, " AND {}", pred)?;
                }
                write!(f, " THEN DELETE")
            }
            NotMatched {
                predicate,
                columns,
                values,
            } => {
                write!(f, " NOT MATCHED")?;
                if let Some(pred) = predicate {
                    write!(f, " AND {}", pred)?;
                }
                write!(
                    f,
                    " THEN INSERT ({}) {}",
                    display_comma_separated(columns),
                    values
                )
            }
        }
    }
}

#[derive(Debug, Clone, PartialEq, Eq, Hash)]
#[cfg_attr(feature = "serde", derive(Serialize, Deserialize))]
#[cfg_attr(feature = "derive-visitor", derive(Drive, DriveMut))]
pub enum DiscardObject {
    ALL,
    PLANS,
    SEQUENCES,
    TEMP,
}

impl fmt::Display for DiscardObject {
    fn fmt(&self, f: &mut fmt::Formatter) -> fmt::Result {
        match self {
            DiscardObject::ALL => f.write_str("ALL"),
            DiscardObject::PLANS => f.write_str("PLANS"),
            DiscardObject::SEQUENCES => f.write_str("SEQUENCES"),
            DiscardObject::TEMP => f.write_str("TEMP"),
        }
    }
}

/// Optional context modifier for statements that can be or `LOCAL`, or `SESSION`.
#[derive(Debug, Clone, PartialEq, Eq, Hash)]
#[cfg_attr(feature = "serde", derive(Serialize, Deserialize))]
pub enum ContextModifier {
    /// No context defined. Each dialect defines the default in this scenario.
    None,
    /// `LOCAL` identifier, usually related to transactional states.
    Local,
    /// `SESSION` identifier
    Session,
}

impl fmt::Display for ContextModifier {
    fn fmt(&self, f: &mut fmt::Formatter) -> fmt::Result {
        match self {
            Self::None => {
                write!(f, "")
            }
            Self::Local => {
                write!(f, " LOCAL")
            }
            Self::Session => {
                write!(f, " SESSION")
            }
        }
    }
}

#[derive(Debug, Clone, PartialEq, Eq, Hash)]
#[cfg_attr(feature = "serde", derive(Serialize, Deserialize))]
#[cfg_attr(feature = "derive-visitor", derive(Drive, DriveMut))]
pub enum CreateFunctionUsing {
    Jar(#[cfg_attr(feature = "derive-visitor", drive(skip))] String),
    File(#[cfg_attr(feature = "derive-visitor", drive(skip))] String),
    Archive(#[cfg_attr(feature = "derive-visitor", drive(skip))] String),
}

impl fmt::Display for CreateFunctionUsing {
    fn fmt(&self, f: &mut fmt::Formatter) -> fmt::Result {
        write!(f, "USING ")?;
        match self {
            CreateFunctionUsing::Jar(uri) => write!(f, "JAR '{uri}'"),
            CreateFunctionUsing::File(uri) => write!(f, "FILE '{uri}'"),
            CreateFunctionUsing::Archive(uri) => write!(f, "ARCHIVE '{uri}'"),
        }
    }
}

/// Schema possible naming variants ([1]).
///
/// [1]: https://jakewheat.github.io/sql-overview/sql-2016-foundation-grammar.html#schema-definition
#[derive(Debug, Clone, PartialEq, Eq, Hash)]
#[cfg_attr(feature = "serde", derive(Serialize, Deserialize))]
#[cfg_attr(feature = "derive-visitor", derive(Drive, DriveMut))]
pub enum SchemaName {
    /// Only schema name specified: `<schema name>`.
    Simple(ObjectName),
    /// Only authorization identifier specified: `AUTHORIZATION <schema authorization identifier>`.
    UnnamedAuthorization(Ident),
    /// Both schema name and authorization identifier specified: `<schema name>  AUTHORIZATION <schema authorization identifier>`.
    NamedAuthorization(ObjectName, Ident),
}

impl fmt::Display for SchemaName {
    fn fmt(&self, f: &mut fmt::Formatter<'_>) -> fmt::Result {
        match self {
            SchemaName::Simple(name) => {
                write!(f, "{name}")
            }
            SchemaName::UnnamedAuthorization(authorization) => {
                write!(f, "AUTHORIZATION {authorization}")
            }
            SchemaName::NamedAuthorization(name, authorization) => {
                write!(f, "{name} AUTHORIZATION {authorization}")
            }
        }
    }
}

#[cfg(test)]
mod tests {
    use super::*;

    #[test]
    fn test_window_frame_default() {
        let window_frame = WindowFrame::default();
        assert_eq!(WindowFrameBound::Preceding(None), window_frame.start_bound);
    }

    #[test]
    fn test_grouping_sets_display() {
        // a and b in different group
        let grouping_sets = Expr::GroupingSets(vec![
            vec![Expr::Identifier(Ident::new("a"))],
            vec![Expr::Identifier(Ident::new("b"))],
        ]);
        assert_eq!("GROUPING SETS ((a), (b))", format!("{}", grouping_sets));

        // a and b in the same group
        let grouping_sets = Expr::GroupingSets(vec![vec![
            Expr::Identifier(Ident::new("a")),
            Expr::Identifier(Ident::new("b")),
        ]]);
        assert_eq!("GROUPING SETS ((a, b))", format!("{}", grouping_sets));

        // (a, b) and (c, d) in different group
        let grouping_sets = Expr::GroupingSets(vec![
            vec![
                Expr::Identifier(Ident::new("a")),
                Expr::Identifier(Ident::new("b")),
            ],
            vec![
                Expr::Identifier(Ident::new("c")),
                Expr::Identifier(Ident::new("d")),
            ],
        ]);
        assert_eq!(
            "GROUPING SETS ((a, b), (c, d))",
            format!("{}", grouping_sets)
        );
    }

    #[test]
    fn test_rollup_display() {
        let rollup = Expr::Rollup(vec![vec![Expr::Identifier(Ident::new("a"))]]);
        assert_eq!("ROLLUP (a)", format!("{}", rollup));

        let rollup = Expr::Rollup(vec![vec![
            Expr::Identifier(Ident::new("a")),
            Expr::Identifier(Ident::new("b")),
        ]]);
        assert_eq!("ROLLUP ((a, b))", format!("{}", rollup));

        let rollup = Expr::Rollup(vec![
            vec![Expr::Identifier(Ident::new("a"))],
            vec![Expr::Identifier(Ident::new("b"))],
        ]);
        assert_eq!("ROLLUP (a, b)", format!("{}", rollup));

        let rollup = Expr::Rollup(vec![
            vec![Expr::Identifier(Ident::new("a"))],
            vec![
                Expr::Identifier(Ident::new("b")),
                Expr::Identifier(Ident::new("c")),
            ],
            vec![Expr::Identifier(Ident::new("d"))],
        ]);
        assert_eq!("ROLLUP (a, (b, c), d)", format!("{}", rollup));
    }

    #[test]
    fn test_cube_display() {
        let cube = Expr::Cube(vec![vec![Expr::Identifier(Ident::new("a"))]]);
        assert_eq!("CUBE (a)", format!("{}", cube));

        let cube = Expr::Cube(vec![vec![
            Expr::Identifier(Ident::new("a")),
            Expr::Identifier(Ident::new("b")),
        ]]);
        assert_eq!("CUBE ((a, b))", format!("{}", cube));

        let cube = Expr::Cube(vec![
            vec![Expr::Identifier(Ident::new("a"))],
            vec![Expr::Identifier(Ident::new("b"))],
        ]);
        assert_eq!("CUBE (a, b)", format!("{}", cube));

        let cube = Expr::Cube(vec![
            vec![Expr::Identifier(Ident::new("a"))],
            vec![
                Expr::Identifier(Ident::new("b")),
                Expr::Identifier(Ident::new("c")),
            ],
            vec![Expr::Identifier(Ident::new("d"))],
        ]);
        assert_eq!("CUBE (a, (b, c), d)", format!("{}", cube));
    }
}<|MERGE_RESOLUTION|>--- conflicted
+++ resolved
@@ -22,20 +22,14 @@
 #[cfg(feature = "serde")]
 use serde::{Deserialize, Serialize};
 
-<<<<<<< HEAD
 #[cfg(feature = "derive-visitor")]
 pub use derive_visitor::{
     visitor_enter_fn, visitor_enter_fn_mut, visitor_fn, visitor_fn_mut, Drive, DriveMut,
     Event as VisitorEvent, Visitor, VisitorMut,
 };
-
-pub use self::data_type::DataType;
-pub use self::data_type::TimezoneInfo;
-=======
 pub use self::data_type::{
     CharLengthUnits, CharacterLength, DataType, ExactNumberInfo, TimezoneInfo,
 };
->>>>>>> b32cbbd8
 pub use self::ddl::{
     AlterColumnOperation, AlterTableOperation, ColumnDef, ColumnOption, ColumnOptionDef,
     ReferentialAction, TableConstraint,
@@ -950,15 +944,9 @@
     /// `CURRENT ROW`
     CurrentRow,
     /// `<N> PRECEDING` or `UNBOUNDED PRECEDING`
-<<<<<<< HEAD
-    Preceding(#[cfg_attr(feature = "derive-visitor", drive(skip))] Option<u64>),
-    /// `<N> FOLLOWING` or `UNBOUNDED FOLLOWING`.
-    Following(#[cfg_attr(feature = "derive-visitor", drive(skip))] Option<u64>),
-=======
     Preceding(Option<Box<Expr>>),
     /// `<N> FOLLOWING` or `UNBOUNDED FOLLOWING`.
     Following(Option<Box<Expr>>),
->>>>>>> b32cbbd8
 }
 
 impl fmt::Display for WindowFrameBound {
@@ -1337,17 +1325,9 @@
     /// [3]: https://dev.mysql.com/doc/refman/8.0/en/set-role.html
     /// [4]: https://docs.oracle.com/cd/B19306_01/server.102/b14200/statements_10004.htm
     SetRole {
-<<<<<<< HEAD
-        #[cfg_attr(feature = "derive-visitor", drive(skip))]
-        local: bool,
-        // SESSION is the default if neither SESSION nor LOCAL appears.
-        #[cfg_attr(feature = "derive-visitor", drive(skip))]
-        session: bool,
-=======
         /// Non-ANSI optional identifier to inform if the role is defined inside the current session (`SESSION`) or transaction (`LOCAL`).
         context_modifier: ContextModifier,
         /// Role name. If NONE is specified, then the current role name is removed.
->>>>>>> b32cbbd8
         role_name: Option<Ident>,
     },
     /// SET <variable>
