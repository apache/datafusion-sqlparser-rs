--- conflicted
+++ resolved
@@ -59,38 +59,22 @@
     AlterRoleOperation, CreateRole, ResetConfig, RoleOption, SecondaryRoles, SetConfigValue, Use,
 };
 pub use self::ddl::{
-<<<<<<< HEAD
-    AlterColumnOperation, AlterConnectorOwner, AlterIndexOperation, AlterPolicyOperation,
-    AlterSchema, AlterSchemaOperation, AlterTable, AlterTableAlgorithm, AlterTableLock,
-    AlterTableOperation, AlterType, AlterTypeAddValue, AlterTypeAddValuePosition,
-    AlterTypeOperation, AlterTypeRename, AlterTypeRenameValue, ClusteredBy, ColumnDef,
-    ColumnOption, ColumnOptionDef, ColumnOptions, ColumnPolicy, ColumnPolicyProperty,
-    ConstraintCharacteristics, CreateConnector, CreateDomain, CreateExtension, CreateFunction,
-    CreateIndex, CreateOperator, CreateOperatorClass, CreateOperatorFamily, CreateTable,
-    CreateTrigger, CreateView, Deduplicate, DeferrableInitial, DropBehavior, DropExtension,
-    DropFunction, DropTrigger, GeneratedAs, GeneratedExpressionMode, IdentityParameters,
-    IdentityProperty, IdentityPropertyFormatKind, IdentityPropertyKind, IdentityPropertyOrder,
-    IndexColumn, IndexOption, IndexType, KeyOrIndexDisplay, Msck, NullsDistinctOption,
-    OperatorArgTypes, OperatorClassItem, OperatorPurpose, Owner, Partition, ProcedureParam,
-    ReferentialAction, RenameTableNameKind, ReplicaIdentity, TagsColumnOption, TriggerObjectKind,
-    Truncate, UserDefinedTypeCompositeAttributeDef, UserDefinedTypeRepresentation, ViewColumnDef,
-=======
     Alignment, AlterColumnOperation, AlterConnectorOwner, AlterIndexOperation,
     AlterPolicyOperation, AlterSchema, AlterSchemaOperation, AlterTable, AlterTableAlgorithm,
     AlterTableLock, AlterTableOperation, AlterTableType, AlterType, AlterTypeAddValue,
     AlterTypeAddValuePosition, AlterTypeOperation, AlterTypeRename, AlterTypeRenameValue,
     ClusteredBy, ColumnDef, ColumnOption, ColumnOptionDef, ColumnOptions, ColumnPolicy,
     ColumnPolicyProperty, ConstraintCharacteristics, CreateConnector, CreateDomain,
-    CreateExtension, CreateFunction, CreateIndex, CreateTable, CreateTrigger, CreateView,
-    Deduplicate, DeferrableInitial, DropBehavior, DropExtension, DropFunction, DropTrigger,
-    GeneratedAs, GeneratedExpressionMode, IdentityParameters, IdentityProperty,
-    IdentityPropertyFormatKind, IdentityPropertyKind, IdentityPropertyOrder, IndexColumn,
-    IndexOption, IndexType, KeyOrIndexDisplay, Msck, NullsDistinctOption, Owner, Partition,
+    CreateExtension, CreateFunction, CreateIndex, CreateOperator, CreateOperatorClass,
+    CreateOperatorFamily, CreateTable, CreateTrigger, CreateView, Deduplicate, DeferrableInitial,
+    DropBehavior, DropExtension, DropFunction, DropTrigger, GeneratedAs, GeneratedExpressionMode,
+    IdentityParameters, IdentityProperty, IdentityPropertyFormatKind, IdentityPropertyKind,
+    IdentityPropertyOrder, IndexColumn, IndexOption, IndexType, KeyOrIndexDisplay, Msck,
+    NullsDistinctOption, OperatorArgTypes, OperatorClassItem, OperatorPurpose, Owner, Partition,
     ProcedureParam, ReferentialAction, RenameTableNameKind, ReplicaIdentity, TagsColumnOption,
     TriggerObjectKind, Truncate, UserDefinedTypeCompositeAttributeDef,
     UserDefinedTypeInternalLength, UserDefinedTypeRangeOption, UserDefinedTypeRepresentation,
     UserDefinedTypeSqlDefinitionOption, UserDefinedTypeStorage, ViewColumnDef,
->>>>>>> 4f79997c
 };
 pub use self::dml::{Delete, Insert, Update};
 pub use self::operator::{BinaryOperator, UnaryOperator};
