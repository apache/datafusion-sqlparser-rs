--- conflicted
+++ resolved
@@ -43,26 +43,15 @@
 pub use self::query::{
     AfterMatchSkip, ConnectBy, Cte, CteAsMaterialized, Distinct, EmptyMatchesMode,
     ExceptSelectItem, ExcludeSelectItem, ExprWithAlias, Fetch, ForClause, ForJson, ForXml,
-<<<<<<< HEAD
     GroupByExpr, GroupByWithModifier, IdentWithAlias, IlikeSelectItem, Interpolate,
     InterpolateExpr, Join, JoinConstraint, JoinOperator, JsonTableColumn,
     JsonTableColumnErrorHandling, LateralView, LockClause, LockType, MatchRecognizePattern,
     MatchRecognizeSymbol, Measure, NamedWindowDefinition, NamedWindowExpr, NonBlock, Offset,
     OffsetRows, OrderByExpr, PivotValueSource, Query, RenameSelectItem, RepetitionQuantifier,
     ReplaceSelectElement, ReplaceSelectItem, RowsPerMatch, Select, SelectInto, SelectItem, SetExpr,
-    SetOperator, SetQuantifier, SymbolDefinition, Table, TableAlias, TableFactor, TableVersion,
-    TableWithJoins, Top, TopQuantity, ValueTableMode, Values, WildcardAdditionalOptions, With,
-    WithFill,
-=======
-    GroupByExpr, GroupByWithModifier, IdentWithAlias, IlikeSelectItem, Join, JoinConstraint,
-    JoinOperator, JsonTableColumn, JsonTableColumnErrorHandling, LateralView, LockClause, LockType,
-    MatchRecognizePattern, MatchRecognizeSymbol, Measure, NamedWindowDefinition, NamedWindowExpr,
-    NonBlock, Offset, OffsetRows, OrderByExpr, PivotValueSource, Query, RenameSelectItem,
-    RepetitionQuantifier, ReplaceSelectElement, ReplaceSelectItem, RowsPerMatch, Select,
-    SelectInto, SelectItem, SetExpr, SetOperator, SetQuantifier, Setting, SymbolDefinition, Table,
-    TableAlias, TableFactor, TableVersion, TableWithJoins, Top, TopQuantity, ValueTableMode,
-    Values, WildcardAdditionalOptions, With,
->>>>>>> 17e5c0c1
+    SetOperator, SetQuantifier, Setting, SymbolDefinition, Table, TableAlias, TableFactor,
+    TableVersion, TableWithJoins, Top, TopQuantity, ValueTableMode, Values,
+    WildcardAdditionalOptions, With, WithFill,
 };
 pub use self::value::{
     escape_double_quote_string, escape_quoted_string, DateTimeField, DollarQuotedString,
