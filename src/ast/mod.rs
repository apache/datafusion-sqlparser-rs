--- conflicted
+++ resolved
@@ -391,10 +391,8 @@
 
                 write!(f, ")")
             }
-<<<<<<< HEAD
             Expr::IsDistinctFrom(a, b) => write!(f, "{} IS DISTINCT FROM {}", a, b),
             Expr::IsNotDistinctFrom(a, b) => write!(f, "{} IS NOT DISTINCT FROM {}", a, b),
-=======
             Expr::Trim { expr, trim_where } => {
                 write!(f, "TRIM(")?;
                 if let Some((ident, trim_char)) = trim_where {
@@ -405,7 +403,6 @@
 
                 write!(f, ")")
             }
->>>>>>> c9f8a44b
         }
     }
 }
