--- conflicted
+++ resolved
@@ -353,7 +353,6 @@
     }
 }
 
-<<<<<<< HEAD
 /// An element of a JSON path.
 #[derive(Debug, Clone, PartialEq, PartialOrd, Eq, Ord, Hash)]
 #[cfg_attr(feature = "serde", derive(Serialize, Deserialize))]
@@ -405,7 +404,8 @@
         }
         Ok(())
     }
-=======
+}
+
 /// The syntax used for in a cast expression.
 #[derive(Debug, Clone, PartialEq, PartialOrd, Eq, Ord, Hash)]
 #[cfg_attr(feature = "serde", derive(Serialize, Deserialize))]
@@ -424,7 +424,6 @@
     SafeCast,
     /// `<expr> :: <datatype>`
     DoubleColon,
->>>>>>> 06060243
 }
 
 /// An SQL expression of any type.
