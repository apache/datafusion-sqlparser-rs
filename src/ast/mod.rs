// Licensed under the Apache License, Version 2.0 (the "License");
// you may not use this file except in compliance with the License.
// You may obtain a copy of the License at
//
// http://www.apache.org/licenses/LICENSE-2.0
//
// Unless required by applicable law or agreed to in writing, software
// distributed under the License is distributed on an "AS IS" BASIS,
// WITHOUT WARRANTIES OR CONDITIONS OF ANY KIND, either express or implied.
// See the License for the specific language governing permissions and
// limitations under the License.

//! SQL Abstract Syntax Tree (AST) types
#[cfg(not(feature = "std"))]
use alloc::{
    boxed::Box,
    string::{String, ToString},
    vec::Vec,
};
use core::fmt::{self, Display};

#[cfg(feature = "serde")]
use serde::{Deserialize, Serialize};

#[cfg(feature = "visitor")]
use sqlparser_derive::{Visit, VisitMut};

pub use self::data_type::{
    CharLengthUnits, CharacterLength, DataType, ExactNumberInfo, TimezoneInfo,
};
pub use self::dcl::{AlterRoleOperation, ResetConfig, RoleOption, SetConfigValue};
pub use self::ddl::{
    AlterColumnOperation, AlterIndexOperation, AlterTableOperation, ColumnDef, ColumnOption,
    ColumnOptionDef, GeneratedAs, IndexType, KeyOrIndexDisplay, Partition, ProcedureParam,
    ReferentialAction, TableConstraint, UserDefinedTypeCompositeAttributeDef,
    UserDefinedTypeRepresentation,
};
pub use self::operator::{BinaryOperator, UnaryOperator};
pub use self::query::{
    Cte, Distinct, ExceptSelectItem, ExcludeSelectItem, Fetch, GroupByExpr, IdentWithAlias, Join,
    JoinConstraint, JoinOperator, LateralView, LockClause, LockType, NamedWindowDefinition,
    NonBlock, Offset, OffsetRows, OrderByExpr, Query, RenameSelectItem, ReplaceSelectElement,
    ReplaceSelectItem, Select, SelectInto, SelectItem, SetExpr, SetOperator, SetQuantifier, Table,
    TableAlias, TableFactor, TableVersion, TableWithJoins, Top, Values, WildcardAdditionalOptions,
    With,
};
pub use self::value::{
    escape_quoted_string, DateTimeField, DollarQuotedString, TrimWhereField, Value,
};

use crate::ast::helpers::stmt_data_loading::{
    DataLoadingOptions, StageLoadSelectItem, StageParamsObject,
};
#[cfg(feature = "visitor")]
pub use visitor::*;

mod data_type;
mod dcl;
mod ddl;
pub mod helpers;
mod operator;
mod query;
mod value;

#[cfg(feature = "visitor")]
mod visitor;

struct DisplaySeparated<'a, T>
where
    T: fmt::Display,
{
    slice: &'a [T],
    sep: &'static str,
}

impl<'a, T> fmt::Display for DisplaySeparated<'a, T>
where
    T: fmt::Display,
{
    fn fmt(&self, f: &mut fmt::Formatter) -> fmt::Result {
        let mut delim = "";
        for t in self.slice {
            write!(f, "{delim}")?;
            delim = self.sep;
            write!(f, "{t}")?;
        }
        Ok(())
    }
}

fn display_separated<'a, T>(slice: &'a [T], sep: &'static str) -> DisplaySeparated<'a, T>
where
    T: fmt::Display,
{
    DisplaySeparated { slice, sep }
}

fn display_comma_separated<T>(slice: &[T]) -> DisplaySeparated<'_, T>
where
    T: fmt::Display,
{
    DisplaySeparated { slice, sep: ", " }
}

/// An identifier, decomposed into its value or character data and the quote style.
#[derive(Debug, Clone, PartialEq, PartialOrd, Eq, Ord, Hash)]
#[cfg_attr(feature = "serde", derive(Serialize, Deserialize))]
#[cfg_attr(feature = "visitor", derive(Visit, VisitMut))]
pub struct Ident {
    /// The value of the identifier without quotes.
    pub value: String,
    /// The starting quote if any. Valid quote characters are the single quote,
    /// double quote, backtick, and opening square bracket.
    pub quote_style: Option<char>,
}

impl Ident {
    /// Create a new identifier with the given value and no quotes.
    pub fn new<S>(value: S) -> Self
    where
        S: Into<String>,
    {
        Ident {
            value: value.into(),
            quote_style: None,
        }
    }

    /// Create a new quoted identifier with the given quote and value. This function
    /// panics if the given quote is not a valid quote character.
    pub fn with_quote<S>(quote: char, value: S) -> Self
    where
        S: Into<String>,
    {
        assert!(quote == '\'' || quote == '"' || quote == '`' || quote == '[');
        Ident {
            value: value.into(),
            quote_style: Some(quote),
        }
    }
}

impl From<&str> for Ident {
    fn from(value: &str) -> Self {
        Ident {
            value: value.to_string(),
            quote_style: None,
        }
    }
}

impl fmt::Display for Ident {
    fn fmt(&self, f: &mut fmt::Formatter) -> fmt::Result {
        match self.quote_style {
            Some(q) if q == '"' || q == '\'' || q == '`' => {
                let escaped = value::escape_quoted_string(&self.value, q);
                write!(f, "{q}{escaped}{q}")
            }
            Some('[') => write!(f, "[{}]", self.value),
            None => f.write_str(&self.value),
            _ => panic!("unexpected quote style"),
        }
    }
}

/// A name of a table, view, custom type, etc., possibly multi-part, i.e. db.schema.obj
#[derive(Debug, Clone, PartialEq, PartialOrd, Eq, Ord, Hash)]
#[cfg_attr(feature = "serde", derive(Serialize, Deserialize))]
#[cfg_attr(feature = "visitor", derive(Visit, VisitMut))]
pub struct ObjectName(pub Vec<Ident>);

impl fmt::Display for ObjectName {
    fn fmt(&self, f: &mut fmt::Formatter) -> fmt::Result {
        write!(f, "{}", display_separated(&self.0, "."))
    }
}

/// Represents an Array Expression, either
/// `ARRAY[..]`, or `[..]`
#[derive(Debug, Clone, PartialEq, PartialOrd, Eq, Ord, Hash)]
#[cfg_attr(feature = "serde", derive(Serialize, Deserialize))]
#[cfg_attr(feature = "visitor", derive(Visit, VisitMut))]
pub struct Array {
    /// The list of expressions between brackets
    pub elem: Vec<Expr>,

    /// `true` for  `ARRAY[..]`, `false` for `[..]`
    pub named: bool,
}

impl fmt::Display for Array {
    fn fmt(&self, f: &mut fmt::Formatter) -> fmt::Result {
        write!(
            f,
            "{}[{}]",
            if self.named { "ARRAY" } else { "" },
            display_comma_separated(&self.elem)
        )
    }
}

/// Represents an INTERVAL expression, roughly in the following format:
/// `INTERVAL '<value>' [ <leading_field> [ (<leading_precision>) ] ]
/// [ TO <last_field> [ (<fractional_seconds_precision>) ] ]`,
/// e.g. `INTERVAL '123:45.67' MINUTE(3) TO SECOND(2)`.
///
/// The parser does not validate the `<value>`, nor does it ensure
/// that the `<leading_field>` units >= the units in `<last_field>`,
/// so the user will have to reject intervals like `HOUR TO YEAR`.
#[derive(Debug, Clone, PartialEq, PartialOrd, Eq, Ord, Hash)]
#[cfg_attr(feature = "serde", derive(Serialize, Deserialize))]
#[cfg_attr(feature = "visitor", derive(Visit, VisitMut))]
pub struct Interval {
    pub value: Box<Expr>,
    pub leading_field: Option<DateTimeField>,
    pub leading_precision: Option<u64>,
    pub last_field: Option<DateTimeField>,
    /// The seconds precision can be specified in SQL source as
    /// `INTERVAL '__' SECOND(_, x)` (in which case the `leading_field`
    /// will be `Second` and the `last_field` will be `None`),
    /// or as `__ TO SECOND(x)`.
    pub fractional_seconds_precision: Option<u64>,
}

impl fmt::Display for Interval {
    fn fmt(&self, f: &mut fmt::Formatter) -> fmt::Result {
        let value = self.value.as_ref();
        match (
            self.leading_field,
            self.leading_precision,
            self.fractional_seconds_precision,
        ) {
            (
                Some(DateTimeField::Second),
                Some(leading_precision),
                Some(fractional_seconds_precision),
            ) => {
                // When the leading field is SECOND, the parser guarantees that
                // the last field is None.
                assert!(self.last_field.is_none());
                write!(
                    f,
                    "INTERVAL {value} SECOND ({leading_precision}, {fractional_seconds_precision})"
                )
            }
            _ => {
                write!(f, "INTERVAL {value}")?;
                if let Some(leading_field) = self.leading_field {
                    write!(f, " {leading_field}")?;
                }
                if let Some(leading_precision) = self.leading_precision {
                    write!(f, " ({leading_precision})")?;
                }
                if let Some(last_field) = self.last_field {
                    write!(f, " TO {last_field}")?;
                }
                if let Some(fractional_seconds_precision) = self.fractional_seconds_precision {
                    write!(f, " ({fractional_seconds_precision})")?;
                }
                Ok(())
            }
        }
    }
}

/// JsonOperator
#[derive(Debug, Copy, Clone, PartialEq, PartialOrd, Eq, Ord, Hash)]
#[cfg_attr(feature = "serde", derive(Serialize, Deserialize))]
#[cfg_attr(feature = "visitor", derive(Visit, VisitMut))]
pub enum JsonOperator {
    /// -> keeps the value as json
    Arrow,
    /// ->> keeps the value as text or int.
    LongArrow,
    /// #> Extracts JSON sub-object at the specified path
    HashArrow,
    /// #>> Extracts JSON sub-object at the specified path as text
    HashLongArrow,
    /// : Colon is used by Snowflake (Which is similar to LongArrow)
    Colon,
    /// jsonb @> jsonb -> boolean: Test whether left json contains the right json
    AtArrow,
    /// jsonb <@ jsonb -> boolean: Test whether right json contains the left json
    ArrowAt,
    /// jsonb #- text[] -> jsonb: Deletes the field or array element at the specified
    /// path, where path elements can be either field keys or array indexes.
    HashMinus,
    /// jsonb @? jsonpath -> boolean: Does JSON path return any item for the specified
    /// JSON value?
    AtQuestion,
    /// jsonb @@ jsonpath → boolean: Returns the result of a JSON path predicate check
    /// for the specified JSON value. Only the first item of the result is taken into
    /// account. If the result is not Boolean, then NULL is returned.
    AtAt,
}

impl fmt::Display for JsonOperator {
    fn fmt(&self, f: &mut fmt::Formatter<'_>) -> fmt::Result {
        match self {
            JsonOperator::Arrow => {
                write!(f, "->")
            }
            JsonOperator::LongArrow => {
                write!(f, "->>")
            }
            JsonOperator::HashArrow => {
                write!(f, "#>")
            }
            JsonOperator::HashLongArrow => {
                write!(f, "#>>")
            }
            JsonOperator::Colon => {
                write!(f, ":")
            }
            JsonOperator::AtArrow => {
                write!(f, "@>")
            }
            JsonOperator::ArrowAt => write!(f, "<@"),
            JsonOperator::HashMinus => write!(f, "#-"),
            JsonOperator::AtQuestion => write!(f, "@?"),
            JsonOperator::AtAt => write!(f, "@@"),
        }
    }
}

/// Options for `CAST` / `TRY_CAST`
/// BigQuery: <https://cloud.google.com/bigquery/docs/reference/standard-sql/format-elements#formatting_syntax>
#[derive(Debug, Clone, PartialEq, PartialOrd, Eq, Ord, Hash)]
#[cfg_attr(feature = "serde", derive(Serialize, Deserialize))]
#[cfg_attr(feature = "visitor", derive(Visit, VisitMut))]
pub enum CastFormat {
    Value(Value),
    ValueAtTimeZone(Value, Value),
}

/// An SQL expression of any type.
///
/// The parser does not distinguish between expressions of different types
/// (e.g. boolean vs string), so the caller must handle expressions of
/// inappropriate type, like `WHERE 1` or `SELECT 1=1`, as necessary.
#[derive(Debug, Clone, PartialEq, PartialOrd, Eq, Ord, Hash)]
#[cfg_attr(feature = "serde", derive(Serialize, Deserialize))]
#[cfg_attr(
    feature = "visitor",
    derive(Visit, VisitMut),
    visit(with = "visit_expr")
)]
pub enum Expr {
    /// Identifier e.g. table name or column name
    Identifier(Ident),
    /// Multi-part identifier, e.g. `table_alias.column` or `schema.table.col`
    CompoundIdentifier(Vec<Ident>),
    /// JSON access (postgres)  eg: data->'tags'
    JsonAccess {
        left: Box<Expr>,
        operator: JsonOperator,
        right: Box<Expr>,
    },
    /// CompositeAccess (postgres) eg: SELECT (information_schema._pg_expandarray(array['i','i'])).n
    CompositeAccess { expr: Box<Expr>, key: Ident },
    /// `IS FALSE` operator
    IsFalse(Box<Expr>),
    /// `IS NOT FALSE` operator
    IsNotFalse(Box<Expr>),
    /// `IS TRUE` operator
    IsTrue(Box<Expr>),
    /// `IS NOT TRUE` operator
    IsNotTrue(Box<Expr>),
    /// `IS NULL` operator
    IsNull(Box<Expr>),
    /// `IS NOT NULL` operator
    IsNotNull(Box<Expr>),
    /// `IS UNKNOWN` operator
    IsUnknown(Box<Expr>),
    /// `IS NOT UNKNOWN` operator
    IsNotUnknown(Box<Expr>),
    /// `IS DISTINCT FROM` operator
    IsDistinctFrom(Box<Expr>, Box<Expr>),
    /// `IS NOT DISTINCT FROM` operator
    IsNotDistinctFrom(Box<Expr>, Box<Expr>),
    /// `[ NOT ] IN (val1, val2, ...)`
    InList {
        expr: Box<Expr>,
        list: Vec<Expr>,
        negated: bool,
    },
    /// `[ NOT ] IN (SELECT ...)`
    InSubquery {
        expr: Box<Expr>,
        subquery: Box<Query>,
        negated: bool,
    },
    /// `[ NOT ] IN UNNEST(array_expression)`
    InUnnest {
        expr: Box<Expr>,
        array_expr: Box<Expr>,
        negated: bool,
    },
    /// `<expr> [ NOT ] BETWEEN <low> AND <high>`
    Between {
        expr: Box<Expr>,
        negated: bool,
        low: Box<Expr>,
        high: Box<Expr>,
    },
    /// Binary operation e.g. `1 + 1` or `foo > bar`
    BinaryOp {
        left: Box<Expr>,
        op: BinaryOperator,
        right: Box<Expr>,
    },
    /// LIKE
    Like {
        negated: bool,
        expr: Box<Expr>,
        pattern: Box<Expr>,
        escape_char: Option<char>,
    },
    /// ILIKE (case-insensitive LIKE)
    ILike {
        negated: bool,
        expr: Box<Expr>,
        pattern: Box<Expr>,
        escape_char: Option<char>,
    },
    /// SIMILAR TO regex
    SimilarTo {
        negated: bool,
        expr: Box<Expr>,
        pattern: Box<Expr>,
        escape_char: Option<char>,
    },
    /// MySQL: RLIKE regex or REGEXP regex
    RLike {
        negated: bool,
        expr: Box<Expr>,
        pattern: Box<Expr>,
        // true for REGEXP, false for RLIKE (no difference in semantics)
        regexp: bool,
    },
    /// Any operation e.g. `foo > ANY(bar)`, comparison operator is one of [=, >, <, =>, =<, !=]
    AnyOp {
        left: Box<Expr>,
        compare_op: BinaryOperator,
        right: Box<Expr>,
    },
    /// ALL operation e.g. `foo > ALL(bar)`, comparison operator is one of [=, >, <, =>, =<, !=]
    AllOp {
        left: Box<Expr>,
        compare_op: BinaryOperator,
        right: Box<Expr>,
    },
    /// Unary operation e.g. `NOT foo`
    UnaryOp { op: UnaryOperator, expr: Box<Expr> },
    /// CAST an expression to a different data type e.g. `CAST(foo AS VARCHAR(123))`
    Cast {
        expr: Box<Expr>,
        data_type: DataType,
        // Optional CAST(string_expression AS type FORMAT format_string_expression) as used by BigQuery
        // https://cloud.google.com/bigquery/docs/reference/standard-sql/format-elements#formatting_syntax
        format: Option<CastFormat>,
    },
    /// TRY_CAST an expression to a different data type e.g. `TRY_CAST(foo AS VARCHAR(123))`
    //  this differs from CAST in the choice of how to implement invalid conversions
    TryCast {
        expr: Box<Expr>,
        data_type: DataType,
        // Optional CAST(string_expression AS type FORMAT format_string_expression) as used by BigQuery
        // https://cloud.google.com/bigquery/docs/reference/standard-sql/format-elements#formatting_syntax
        format: Option<CastFormat>,
    },
    /// SAFE_CAST an expression to a different data type e.g. `SAFE_CAST(foo AS FLOAT64)`
    //  only available for BigQuery: https://cloud.google.com/bigquery/docs/reference/standard-sql/functions-and-operators#safe_casting
    //  this works the same as `TRY_CAST`
    SafeCast {
        expr: Box<Expr>,
        data_type: DataType,
        // Optional CAST(string_expression AS type FORMAT format_string_expression) as used by BigQuery
        // https://cloud.google.com/bigquery/docs/reference/standard-sql/format-elements#formatting_syntax
        format: Option<CastFormat>,
    },
    /// AT a timestamp to a different timezone e.g. `FROM_UNIXTIME(0) AT TIME ZONE 'UTC-06:00'`
    AtTimeZone {
        timestamp: Box<Expr>,
        time_zone: String,
    },
    /// ```sql
    /// EXTRACT(DateTimeField FROM <expr>)
    /// ```
    Extract {
        field: DateTimeField,
        expr: Box<Expr>,
    },
    /// ```sql
    /// CEIL(<expr> [TO DateTimeField])
    /// ```
    Ceil {
        expr: Box<Expr>,
        field: DateTimeField,
    },
    /// ```sql
    /// FLOOR(<expr> [TO DateTimeField])
    /// ```
    Floor {
        expr: Box<Expr>,
        field: DateTimeField,
    },
    /// ```sql
    /// POSITION(<expr> in <expr>)
    /// ```
    Position { expr: Box<Expr>, r#in: Box<Expr> },
    /// ```sql
    /// SUBSTRING(<expr> [FROM <expr>] [FOR <expr>])
    /// ```
    Substring {
        expr: Box<Expr>,
        substring_from: Option<Box<Expr>>,
        substring_for: Option<Box<Expr>>,

        // Some dialects use `SUBSTRING(expr [FROM start] [FOR len])` syntax while others omit FROM,
        // FOR keywords (e.g. Microsoft SQL Server). This flags is used for formatting.
        special: bool,
    },
    /// ```sql
    /// TRIM([BOTH | LEADING | TRAILING] [<expr> FROM] <expr>)
    /// TRIM(<expr>)
    /// TRIM(<expr>, [, characters]) -- only Snowflake or Bigquery
    /// ```
    Trim {
        expr: Box<Expr>,
        // ([BOTH | LEADING | TRAILING]
        trim_where: Option<TrimWhereField>,
        trim_what: Option<Box<Expr>>,
        trim_characters: Option<Vec<Expr>>,
    },
    /// ```sql
    /// OVERLAY(<expr> PLACING <expr> FROM <expr>[ FOR <expr> ]
    /// ```
    Overlay {
        expr: Box<Expr>,
        overlay_what: Box<Expr>,
        overlay_from: Box<Expr>,
        overlay_for: Option<Box<Expr>>,
    },
    /// `expr COLLATE collation`
    Collate {
        expr: Box<Expr>,
        collation: ObjectName,
    },
    /// Nested expression e.g. `(foo > bar)` or `(1)`
    Nested(Box<Expr>),
    /// A literal value, such as string, number, date or NULL
    Value(Value),
    /// <https://dev.mysql.com/doc/refman/8.0/en/charset-introducer.html>
    IntroducedString { introducer: String, value: Value },
    /// A constant of form `<data_type> 'value'`.
    /// This can represent ANSI SQL `DATE`, `TIME`, and `TIMESTAMP` literals (such as `DATE '2020-01-01'`),
    /// as well as constants of other types (a non-standard PostgreSQL extension).
    TypedString { data_type: DataType, value: String },
    /// Access a map-like object by field (e.g. `column['field']` or `column[4]`
    /// Note that depending on the dialect, struct like accesses may be
    /// parsed as [`ArrayIndex`](Self::ArrayIndex) or [`MapAccess`](Self::MapAccess)
    /// <https://clickhouse.com/docs/en/sql-reference/data-types/map/>
    MapAccess { column: Box<Expr>, keys: Vec<Expr> },
    /// Scalar function call e.g. `LEFT(foo, 5)`
    Function(Function),
    /// Aggregate function with filter
    AggregateExpressionWithFilter { expr: Box<Expr>, filter: Box<Expr> },
    /// `CASE [<operand>] WHEN <condition> THEN <result> ... [ELSE <result>] END`
    ///
    /// Note we only recognize a complete single expression as `<condition>`,
    /// not `< 0` nor `1, 2, 3` as allowed in a `<simple when clause>` per
    /// <https://jakewheat.github.io/sql-overview/sql-2011-foundation-grammar.html#simple-when-clause>
    Case {
        operand: Option<Box<Expr>>,
        conditions: Vec<Expr>,
        results: Vec<Expr>,
        else_result: Option<Box<Expr>>,
    },
    /// An exists expression `[ NOT ] EXISTS(SELECT ...)`, used in expressions like
    /// `WHERE [ NOT ] EXISTS (SELECT ...)`.
    Exists { subquery: Box<Query>, negated: bool },
    /// A parenthesized subquery `(SELECT ...)`, used in expression like
    /// `SELECT (subquery) AS x` or `WHERE (subquery) = x`
    Subquery(Box<Query>),
    /// An array subquery constructor, e.g. `SELECT ARRAY(SELECT 1 UNION SELECT 2)`
    ArraySubquery(Box<Query>),
    /// The `LISTAGG` function `SELECT LISTAGG(...) WITHIN GROUP (ORDER BY ...)`
    ListAgg(ListAgg),
    /// The `ARRAY_AGG` function `SELECT ARRAY_AGG(... ORDER BY ...)`
    ArrayAgg(ArrayAgg),
    /// The `GROUPING SETS` expr.
    GroupingSets(Vec<Vec<Expr>>),
    /// The `CUBE` expr.
    Cube(Vec<Vec<Expr>>),
    /// The `ROLLUP` expr.
    Rollup(Vec<Vec<Expr>>),
    /// ROW / TUPLE a single value, such as `SELECT (1, 2)`
    Tuple(Vec<Expr>),
    /// An array index expression e.g. `(ARRAY[1, 2])[1]` or `(current_schemas(FALSE))[1]`
    ArrayIndex { obj: Box<Expr>, indexes: Vec<Expr> },
    /// An array expression e.g. `ARRAY[1, 2]`
    Array(Array),
    /// An interval expression e.g. `INTERVAL '1' YEAR`
    Interval(Interval),
    /// `MySQL` specific text search function [(1)].
    ///
    /// Syntax:
    /// ```sql
    /// MATCH (<col>, <col>, ...) AGAINST (<expr> [<search modifier>])
    ///
    /// <col> = CompoundIdentifier
    /// <expr> = String literal
    /// ```
    ///
    ///
    /// [(1)]: https://dev.mysql.com/doc/refman/8.0/en/fulltext-search.html#function_match
    MatchAgainst {
        /// `(<col>, <col>, ...)`.
        columns: Vec<Ident>,
        /// `<expr>`.
        match_value: Value,
        /// `<search modifier>`
        opt_search_modifier: Option<SearchModifier>,
    },
}

impl fmt::Display for CastFormat {
    fn fmt(&self, f: &mut fmt::Formatter) -> fmt::Result {
        match self {
            CastFormat::Value(v) => write!(f, "{v}"),
            CastFormat::ValueAtTimeZone(v, tz) => write!(f, "{v} AT TIME ZONE {tz}"),
        }
    }
}

impl fmt::Display for Expr {
    fn fmt(&self, f: &mut fmt::Formatter) -> fmt::Result {
        match self {
            Expr::Identifier(s) => write!(f, "{s}"),
            Expr::MapAccess { column, keys } => {
                write!(f, "{column}")?;
                for k in keys {
                    match k {
                        k @ Expr::Value(Value::Number(_, _)) => write!(f, "[{k}]")?,
                        Expr::Value(Value::SingleQuotedString(s)) => write!(f, "[\"{s}\"]")?,
                        _ => write!(f, "[{k}]")?,
                    }
                }
                Ok(())
            }
            Expr::CompoundIdentifier(s) => write!(f, "{}", display_separated(s, ".")),
            Expr::IsTrue(ast) => write!(f, "{ast} IS TRUE"),
            Expr::IsNotTrue(ast) => write!(f, "{ast} IS NOT TRUE"),
            Expr::IsFalse(ast) => write!(f, "{ast} IS FALSE"),
            Expr::IsNotFalse(ast) => write!(f, "{ast} IS NOT FALSE"),
            Expr::IsNull(ast) => write!(f, "{ast} IS NULL"),
            Expr::IsNotNull(ast) => write!(f, "{ast} IS NOT NULL"),
            Expr::IsUnknown(ast) => write!(f, "{ast} IS UNKNOWN"),
            Expr::IsNotUnknown(ast) => write!(f, "{ast} IS NOT UNKNOWN"),
            Expr::InList {
                expr,
                list,
                negated,
            } => write!(
                f,
                "{} {}IN ({})",
                expr,
                if *negated { "NOT " } else { "" },
                display_comma_separated(list)
            ),
            Expr::InSubquery {
                expr,
                subquery,
                negated,
            } => write!(
                f,
                "{} {}IN ({})",
                expr,
                if *negated { "NOT " } else { "" },
                subquery
            ),
            Expr::InUnnest {
                expr,
                array_expr,
                negated,
            } => write!(
                f,
                "{} {}IN UNNEST({})",
                expr,
                if *negated { "NOT " } else { "" },
                array_expr
            ),
            Expr::Between {
                expr,
                negated,
                low,
                high,
            } => write!(
                f,
                "{} {}BETWEEN {} AND {}",
                expr,
                if *negated { "NOT " } else { "" },
                low,
                high
            ),
            Expr::BinaryOp { left, op, right } => write!(f, "{left} {op} {right}"),
            Expr::Like {
                negated,
                expr,
                pattern,
                escape_char,
            } => match escape_char {
                Some(ch) => write!(
                    f,
                    "{} {}LIKE {} ESCAPE '{}'",
                    expr,
                    if *negated { "NOT " } else { "" },
                    pattern,
                    ch
                ),
                _ => write!(
                    f,
                    "{} {}LIKE {}",
                    expr,
                    if *negated { "NOT " } else { "" },
                    pattern
                ),
            },
            Expr::ILike {
                negated,
                expr,
                pattern,
                escape_char,
            } => match escape_char {
                Some(ch) => write!(
                    f,
                    "{} {}ILIKE {} ESCAPE '{}'",
                    expr,
                    if *negated { "NOT " } else { "" },
                    pattern,
                    ch
                ),
                _ => write!(
                    f,
                    "{} {}ILIKE {}",
                    expr,
                    if *negated { "NOT " } else { "" },
                    pattern
                ),
            },
            Expr::RLike {
                negated,
                expr,
                pattern,
                regexp,
            } => write!(
                f,
                "{} {}{} {}",
                expr,
                if *negated { "NOT " } else { "" },
                if *regexp { "REGEXP" } else { "RLIKE" },
                pattern
            ),
            Expr::SimilarTo {
                negated,
                expr,
                pattern,
                escape_char,
            } => match escape_char {
                Some(ch) => write!(
                    f,
                    "{} {}SIMILAR TO {} ESCAPE '{}'",
                    expr,
                    if *negated { "NOT " } else { "" },
                    pattern,
                    ch
                ),
                _ => write!(
                    f,
                    "{} {}SIMILAR TO {}",
                    expr,
                    if *negated { "NOT " } else { "" },
                    pattern
                ),
            },
            Expr::AnyOp {
                left,
                compare_op,
                right,
            } => write!(f, "{left} {compare_op} ANY({right})"),
            Expr::AllOp {
                left,
                compare_op,
                right,
            } => write!(f, "{left} {compare_op} ALL({right})"),
            Expr::UnaryOp { op, expr } => {
                if op == &UnaryOperator::PGPostfixFactorial {
                    write!(f, "{expr}{op}")
                } else if op == &UnaryOperator::Not {
                    write!(f, "{op} {expr}")
                } else {
                    write!(f, "{op}{expr}")
                }
            }
            Expr::Cast {
                expr,
                data_type,
                format,
            } => {
                if let Some(format) = format {
                    write!(f, "CAST({expr} AS {data_type} FORMAT {format})")
                } else {
                    write!(f, "CAST({expr} AS {data_type})")
                }
            }
            Expr::TryCast {
                expr,
                data_type,
                format,
            } => {
                if let Some(format) = format {
                    write!(f, "TRY_CAST({expr} AS {data_type} FORMAT {format})")
                } else {
                    write!(f, "TRY_CAST({expr} AS {data_type})")
                }
            }
            Expr::SafeCast {
                expr,
                data_type,
                format,
            } => {
                if let Some(format) = format {
                    write!(f, "SAFE_CAST({expr} AS {data_type} FORMAT {format})")
                } else {
                    write!(f, "SAFE_CAST({expr} AS {data_type})")
                }
            }
            Expr::Extract { field, expr } => write!(f, "EXTRACT({field} FROM {expr})"),
            Expr::Ceil { expr, field } => {
                if field == &DateTimeField::NoDateTime {
                    write!(f, "CEIL({expr})")
                } else {
                    write!(f, "CEIL({expr} TO {field})")
                }
            }
            Expr::Floor { expr, field } => {
                if field == &DateTimeField::NoDateTime {
                    write!(f, "FLOOR({expr})")
                } else {
                    write!(f, "FLOOR({expr} TO {field})")
                }
            }
            Expr::Position { expr, r#in } => write!(f, "POSITION({expr} IN {in})"),
            Expr::Collate { expr, collation } => write!(f, "{expr} COLLATE {collation}"),
            Expr::Nested(ast) => write!(f, "({ast})"),
            Expr::Value(v) => write!(f, "{v}"),
            Expr::IntroducedString { introducer, value } => write!(f, "{introducer} {value}"),
            Expr::TypedString { data_type, value } => {
                write!(f, "{data_type}")?;
                write!(f, " '{}'", &value::escape_single_quote_string(value))
            }
            Expr::Function(fun) => write!(f, "{fun}"),
            Expr::AggregateExpressionWithFilter { expr, filter } => {
                write!(f, "{expr} FILTER (WHERE {filter})")
            }
            Expr::Case {
                operand,
                conditions,
                results,
                else_result,
            } => {
                write!(f, "CASE")?;
                if let Some(operand) = operand {
                    write!(f, " {operand}")?;
                }
                for (c, r) in conditions.iter().zip(results) {
                    write!(f, " WHEN {c} THEN {r}")?;
                }

                if let Some(else_result) = else_result {
                    write!(f, " ELSE {else_result}")?;
                }
                write!(f, " END")
            }
            Expr::Exists { subquery, negated } => write!(
                f,
                "{}EXISTS ({})",
                if *negated { "NOT " } else { "" },
                subquery
            ),
            Expr::Subquery(s) => write!(f, "({s})"),
            Expr::ArraySubquery(s) => write!(f, "ARRAY({s})"),
            Expr::ListAgg(listagg) => write!(f, "{listagg}"),
            Expr::ArrayAgg(arrayagg) => write!(f, "{arrayagg}"),
            Expr::GroupingSets(sets) => {
                write!(f, "GROUPING SETS (")?;
                let mut sep = "";
                for set in sets {
                    write!(f, "{sep}")?;
                    sep = ", ";
                    write!(f, "({})", display_comma_separated(set))?;
                }
                write!(f, ")")
            }
            Expr::Cube(sets) => {
                write!(f, "CUBE (")?;
                let mut sep = "";
                for set in sets {
                    write!(f, "{sep}")?;
                    sep = ", ";
                    if set.len() == 1 {
                        write!(f, "{}", set[0])?;
                    } else {
                        write!(f, "({})", display_comma_separated(set))?;
                    }
                }
                write!(f, ")")
            }
            Expr::Rollup(sets) => {
                write!(f, "ROLLUP (")?;
                let mut sep = "";
                for set in sets {
                    write!(f, "{sep}")?;
                    sep = ", ";
                    if set.len() == 1 {
                        write!(f, "{}", set[0])?;
                    } else {
                        write!(f, "({})", display_comma_separated(set))?;
                    }
                }
                write!(f, ")")
            }
            Expr::Substring {
                expr,
                substring_from,
                substring_for,
                special,
            } => {
                write!(f, "SUBSTRING({expr}")?;
                if let Some(from_part) = substring_from {
                    if *special {
                        write!(f, ", {from_part}")?;
                    } else {
                        write!(f, " FROM {from_part}")?;
                    }
                }
                if let Some(for_part) = substring_for {
                    if *special {
                        write!(f, ", {for_part}")?;
                    } else {
                        write!(f, " FOR {for_part}")?;
                    }
                }

                write!(f, ")")
            }
            Expr::Overlay {
                expr,
                overlay_what,
                overlay_from,
                overlay_for,
            } => {
                write!(
                    f,
                    "OVERLAY({expr} PLACING {overlay_what} FROM {overlay_from}"
                )?;
                if let Some(for_part) = overlay_for {
                    write!(f, " FOR {for_part}")?;
                }

                write!(f, ")")
            }
            Expr::IsDistinctFrom(a, b) => write!(f, "{a} IS DISTINCT FROM {b}"),
            Expr::IsNotDistinctFrom(a, b) => write!(f, "{a} IS NOT DISTINCT FROM {b}"),
            Expr::Trim {
                expr,
                trim_where,
                trim_what,
                trim_characters,
            } => {
                write!(f, "TRIM(")?;
                if let Some(ident) = trim_where {
                    write!(f, "{ident} ")?;
                }
                if let Some(trim_char) = trim_what {
                    write!(f, "{trim_char} FROM {expr}")?;
                } else {
                    write!(f, "{expr}")?;
                }
                if let Some(characters) = trim_characters {
                    write!(f, ", {}", display_comma_separated(characters))?;
                }

                write!(f, ")")
            }
            Expr::Tuple(exprs) => {
                write!(f, "({})", display_comma_separated(exprs))
            }
            Expr::ArrayIndex { obj, indexes } => {
                write!(f, "{obj}")?;
                for i in indexes {
                    write!(f, "[{i}]")?;
                }
                Ok(())
            }
            Expr::Array(set) => {
                write!(f, "{set}")
            }
            Expr::JsonAccess {
                left,
                operator,
                right,
            } => {
                if operator == &JsonOperator::Colon {
                    write!(f, "{left}{operator}{right}")
                } else {
                    write!(f, "{left} {operator} {right}")
                }
            }
            Expr::CompositeAccess { expr, key } => {
                write!(f, "{expr}.{key}")
            }
            Expr::AtTimeZone {
                timestamp,
                time_zone,
            } => {
                write!(f, "{timestamp} AT TIME ZONE '{time_zone}'")
            }
            Expr::Interval(interval) => {
                write!(f, "{interval}")
            }
            Expr::MatchAgainst {
                columns,
                match_value: match_expr,
                opt_search_modifier,
            } => {
                write!(f, "MATCH ({}) AGAINST ", display_comma_separated(columns),)?;

                if let Some(search_modifier) = opt_search_modifier {
                    write!(f, "({match_expr} {search_modifier})")?;
                } else {
                    write!(f, "({match_expr})")?;
                }

                Ok(())
            }
        }
    }
}

#[derive(Debug, Clone, PartialEq, PartialOrd, Eq, Ord, Hash)]
#[cfg_attr(feature = "serde", derive(Serialize, Deserialize))]
#[cfg_attr(feature = "visitor", derive(Visit, VisitMut))]
pub enum WindowType {
    WindowSpec(WindowSpec),
    NamedWindow(Ident),
}

impl Display for WindowType {
    fn fmt(&self, f: &mut fmt::Formatter<'_>) -> fmt::Result {
        match self {
            WindowType::WindowSpec(spec) => write!(f, "({})", spec),
            WindowType::NamedWindow(name) => write!(f, "{}", name),
        }
    }
}

/// A window specification (i.e. `OVER (PARTITION BY .. ORDER BY .. etc.)`)
#[derive(Debug, Clone, PartialEq, PartialOrd, Eq, Ord, Hash)]
#[cfg_attr(feature = "serde", derive(Serialize, Deserialize))]
#[cfg_attr(feature = "visitor", derive(Visit, VisitMut))]
pub struct WindowSpec {
    /// `OVER (PARTITION BY ...)`
    pub partition_by: Vec<Expr>,
    /// `OVER (ORDER BY ...)`
    pub order_by: Vec<OrderByExpr>,
    /// `OVER (window frame)`
    pub window_frame: Option<WindowFrame>,
}

impl fmt::Display for WindowSpec {
    fn fmt(&self, f: &mut fmt::Formatter) -> fmt::Result {
        let mut delim = "";
        if !self.partition_by.is_empty() {
            delim = " ";
            write!(
                f,
                "PARTITION BY {}",
                display_comma_separated(&self.partition_by)
            )?;
        }
        if !self.order_by.is_empty() {
            f.write_str(delim)?;
            delim = " ";
            write!(f, "ORDER BY {}", display_comma_separated(&self.order_by))?;
        }
        if let Some(window_frame) = &self.window_frame {
            f.write_str(delim)?;
            if let Some(end_bound) = &window_frame.end_bound {
                write!(
                    f,
                    "{} BETWEEN {} AND {}",
                    window_frame.units, window_frame.start_bound, end_bound
                )?;
            } else {
                write!(f, "{} {}", window_frame.units, window_frame.start_bound)?;
            }
        }
        Ok(())
    }
}

/// Specifies the data processed by a window function, e.g.
/// `RANGE UNBOUNDED PRECEDING` or `ROWS BETWEEN 5 PRECEDING AND CURRENT ROW`.
///
/// Note: The parser does not validate the specified bounds; the caller should
/// reject invalid bounds like `ROWS UNBOUNDED FOLLOWING` before execution.
#[derive(Debug, Clone, PartialEq, PartialOrd, Eq, Ord, Hash)]
#[cfg_attr(feature = "serde", derive(Serialize, Deserialize))]
#[cfg_attr(feature = "visitor", derive(Visit, VisitMut))]
pub struct WindowFrame {
    pub units: WindowFrameUnits,
    pub start_bound: WindowFrameBound,
    /// The right bound of the `BETWEEN .. AND` clause. The end bound of `None`
    /// indicates the shorthand form (e.g. `ROWS 1 PRECEDING`), which must
    /// behave the same as `end_bound = WindowFrameBound::CurrentRow`.
    pub end_bound: Option<WindowFrameBound>,
    // TBD: EXCLUDE
}

impl Default for WindowFrame {
    /// Returns default value for window frame
    ///
    /// See [this page](https://www.sqlite.org/windowfunctions.html#frame_specifications) for more details.
    fn default() -> Self {
        Self {
            units: WindowFrameUnits::Range,
            start_bound: WindowFrameBound::Preceding(None),
            end_bound: None,
        }
    }
}

#[derive(Debug, Copy, Clone, PartialEq, PartialOrd, Eq, Ord, Hash)]
#[cfg_attr(feature = "serde", derive(Serialize, Deserialize))]
#[cfg_attr(feature = "visitor", derive(Visit, VisitMut))]
pub enum WindowFrameUnits {
    Rows,
    Range,
    Groups,
}

impl fmt::Display for WindowFrameUnits {
    fn fmt(&self, f: &mut fmt::Formatter) -> fmt::Result {
        f.write_str(match self {
            WindowFrameUnits::Rows => "ROWS",
            WindowFrameUnits::Range => "RANGE",
            WindowFrameUnits::Groups => "GROUPS",
        })
    }
}

/// Specifies Ignore / Respect NULL within window functions.
/// For example 
/// `FIRST_VALUE(column2) IGNORE NULLS OVER (PARTITION BY column1)`
#[derive(Debug, Copy, Clone, PartialEq, PartialOrd, Eq, Ord, Hash)]
#[cfg_attr(feature = "serde", derive(Serialize, Deserialize))]
#[cfg_attr(feature = "visitor", derive(Visit, VisitMut))]
pub enum NullTreatment {
    IgnoreNulls,
    RespectNulls,
}

impl fmt::Display for NullTreatment {
    fn fmt(&self, f: &mut fmt::Formatter) -> fmt::Result {
        f.write_str(match self {
            NullTreatment::IgnoreNulls => "IGNORE NULLS",
            NullTreatment::RespectNulls => "RESPECT NULLS",
        })
    }
}

/// Specifies [WindowFrame]'s `start_bound` and `end_bound`
#[derive(Debug, Clone, PartialEq, PartialOrd, Eq, Ord, Hash)]
#[cfg_attr(feature = "serde", derive(Serialize, Deserialize))]
#[cfg_attr(feature = "visitor", derive(Visit, VisitMut))]
pub enum WindowFrameBound {
    /// `CURRENT ROW`
    CurrentRow,
    /// `<N> PRECEDING` or `UNBOUNDED PRECEDING`
    Preceding(Option<Box<Expr>>),
    /// `<N> FOLLOWING` or `UNBOUNDED FOLLOWING`.
    Following(Option<Box<Expr>>),
}

impl fmt::Display for WindowFrameBound {
    fn fmt(&self, f: &mut fmt::Formatter) -> fmt::Result {
        match self {
            WindowFrameBound::CurrentRow => f.write_str("CURRENT ROW"),
            WindowFrameBound::Preceding(None) => f.write_str("UNBOUNDED PRECEDING"),
            WindowFrameBound::Following(None) => f.write_str("UNBOUNDED FOLLOWING"),
            WindowFrameBound::Preceding(Some(n)) => write!(f, "{n} PRECEDING"),
            WindowFrameBound::Following(Some(n)) => write!(f, "{n} FOLLOWING"),
        }
    }
}

#[derive(Debug, Copy, Clone, PartialEq, PartialOrd, Eq, Ord, Hash)]
#[cfg_attr(feature = "serde", derive(Serialize, Deserialize))]
#[cfg_attr(feature = "visitor", derive(Visit, VisitMut))]
pub enum AddDropSync {
    ADD,
    DROP,
    SYNC,
}

impl fmt::Display for AddDropSync {
    fn fmt(&self, f: &mut fmt::Formatter) -> fmt::Result {
        match self {
            AddDropSync::SYNC => f.write_str("SYNC PARTITIONS"),
            AddDropSync::DROP => f.write_str("DROP PARTITIONS"),
            AddDropSync::ADD => f.write_str("ADD PARTITIONS"),
        }
    }
}

#[derive(Debug, Copy, Clone, PartialEq, PartialOrd, Eq, Ord, Hash)]
#[cfg_attr(feature = "serde", derive(Serialize, Deserialize))]
#[cfg_attr(feature = "visitor", derive(Visit, VisitMut))]
pub enum ShowCreateObject {
    Event,
    Function,
    Procedure,
    Table,
    Trigger,
    View,
}

impl fmt::Display for ShowCreateObject {
    fn fmt(&self, f: &mut fmt::Formatter) -> fmt::Result {
        match self {
            ShowCreateObject::Event => f.write_str("EVENT"),
            ShowCreateObject::Function => f.write_str("FUNCTION"),
            ShowCreateObject::Procedure => f.write_str("PROCEDURE"),
            ShowCreateObject::Table => f.write_str("TABLE"),
            ShowCreateObject::Trigger => f.write_str("TRIGGER"),
            ShowCreateObject::View => f.write_str("VIEW"),
        }
    }
}

#[derive(Debug, Copy, Clone, PartialEq, PartialOrd, Eq, Ord, Hash)]
#[cfg_attr(feature = "serde", derive(Serialize, Deserialize))]
#[cfg_attr(feature = "visitor", derive(Visit, VisitMut))]
pub enum CommentObject {
    Column,
    Table,
}

impl fmt::Display for CommentObject {
    fn fmt(&self, f: &mut fmt::Formatter) -> fmt::Result {
        match self {
            CommentObject::Column => f.write_str("COLUMN"),
            CommentObject::Table => f.write_str("TABLE"),
        }
    }
}

#[derive(Debug, Clone, PartialEq, PartialOrd, Eq, Ord, Hash)]
#[cfg_attr(feature = "serde", derive(Serialize, Deserialize))]
#[cfg_attr(feature = "visitor", derive(Visit, VisitMut))]
pub enum Password {
    Password(Expr),
    NullPassword,
}

/// A top-level statement (SELECT, INSERT, CREATE, etc.)
#[allow(clippy::large_enum_variant)]
#[derive(Debug, Clone, PartialEq, PartialOrd, Eq, Ord, Hash)]
#[cfg_attr(feature = "serde", derive(Serialize, Deserialize))]
#[cfg_attr(
    feature = "visitor",
    derive(Visit, VisitMut),
    visit(with = "visit_statement")
)]
pub enum Statement {
    /// Analyze (Hive)
    Analyze {
        #[cfg_attr(feature = "visitor", visit(with = "visit_relation"))]
        table_name: ObjectName,
        partitions: Option<Vec<Expr>>,
        for_columns: bool,
        columns: Vec<Ident>,
        cache_metadata: bool,
        noscan: bool,
        compute_statistics: bool,
    },
    /// Truncate (Hive)
    Truncate {
        #[cfg_attr(feature = "visitor", visit(with = "visit_relation"))]
        table_name: ObjectName,
        partitions: Option<Vec<Expr>>,
        /// TABLE - optional keyword;
        table: bool,
    },
    /// Msck (Hive)
    Msck {
        #[cfg_attr(feature = "visitor", visit(with = "visit_relation"))]
        table_name: ObjectName,
        repair: bool,
        partition_action: Option<AddDropSync>,
    },
    /// SELECT
    Query(Box<Query>),
    /// INSERT
    Insert {
        /// Only for Sqlite
        or: Option<SqliteOnConflict>,
        /// Only for mysql
        ignore: bool,
        /// INTO - optional keyword
        into: bool,
        /// TABLE
        #[cfg_attr(feature = "visitor", visit(with = "visit_relation"))]
        table_name: ObjectName,
        /// COLUMNS
        columns: Vec<Ident>,
        /// Overwrite (Hive)
        overwrite: bool,
        /// A SQL query that specifies what to insert
        source: Box<Query>,
        /// partitioned insert (Hive)
        partitioned: Option<Vec<Expr>>,
        /// Columns defined after PARTITION
        after_columns: Vec<Ident>,
        /// whether the insert has the table keyword (Hive)
        table: bool,
        on: Option<OnInsert>,
        /// RETURNING
        returning: Option<Vec<SelectItem>>,
    },
    // TODO: Support ROW FORMAT
    Directory {
        overwrite: bool,
        local: bool,
        path: String,
        file_format: Option<FileFormat>,
        source: Box<Query>,
    },
    Copy {
        /// The source of 'COPY TO', or the target of 'COPY FROM'
        source: CopySource,
        /// If true, is a 'COPY TO' statement. If false is a 'COPY FROM'
        to: bool,
        /// The target of 'COPY TO', or the source of 'COPY FROM'
        target: CopyTarget,
        /// WITH options (from PostgreSQL version 9.0)
        options: Vec<CopyOption>,
        /// WITH options (before PostgreSQL version 9.0)
        legacy_options: Vec<CopyLegacyOption>,
        /// VALUES a vector of values to be copied
        values: Vec<Option<String>>,
    },
    /// ```sql
    /// COPY INTO
    /// ```
    /// See <https://docs.snowflake.com/en/sql-reference/sql/copy-into-table>
    /// Copy Into syntax available for Snowflake is different than the one implemented in
    /// Postgres. Although they share common prefix, it is reasonable to implement them
    /// in different enums. This can be refactored later once custom dialects
    /// are allowed to have custom Statements.
    CopyIntoSnowflake {
        into: ObjectName,
        from_stage: ObjectName,
        from_stage_alias: Option<Ident>,
        stage_params: StageParamsObject,
        from_transformations: Option<Vec<StageLoadSelectItem>>,
        files: Option<Vec<String>>,
        pattern: Option<String>,
        file_format: DataLoadingOptions,
        copy_options: DataLoadingOptions,
        validation_mode: Option<String>,
    },
    /// Close - closes the portal underlying an open cursor.
    Close {
        /// Cursor name
        cursor: CloseCursor,
    },
    /// UPDATE
    Update {
        /// TABLE
        table: TableWithJoins,
        /// Column assignments
        assignments: Vec<Assignment>,
        /// Table which provide value to be set
        from: Option<TableWithJoins>,
        /// WHERE
        selection: Option<Expr>,
        /// RETURNING
        returning: Option<Vec<SelectItem>>,
    },
    /// DELETE
    Delete {
        /// Multi tables delete are supported in mysql
        tables: Vec<ObjectName>,
        /// FROM
        from: Vec<TableWithJoins>,
        /// USING (Snowflake, Postgres, MySQL)
        using: Option<Vec<TableWithJoins>>,
        /// WHERE
        selection: Option<Expr>,
        /// RETURNING
        returning: Option<Vec<SelectItem>>,
        /// ORDER BY (MySQL)
        order_by: Vec<OrderByExpr>,
        /// LIMIT (MySQL)
        limit: Option<Expr>,
    },
    /// CREATE VIEW
    CreateView {
        or_replace: bool,
        materialized: bool,
        /// View name
        name: ObjectName,
        columns: Vec<Ident>,
        query: Box<Query>,
        with_options: Vec<SqlOption>,
        cluster_by: Vec<Ident>,
        /// if true, has RedShift [`WITH NO SCHEMA BINDING`] clause <https://docs.aws.amazon.com/redshift/latest/dg/r_CREATE_VIEW.html>
        with_no_schema_binding: bool,
        /// if true, has SQLite `IF NOT EXISTS` clause <https://www.sqlite.org/lang_createview.html>
        if_not_exists: bool,
        /// if true, has SQLite `TEMP` or `TEMPORARY` clause <https://www.sqlite.org/lang_createview.html>
        temporary: bool,
    },
    /// CREATE TABLE
    CreateTable {
        or_replace: bool,
        temporary: bool,
        external: bool,
        global: Option<bool>,
        if_not_exists: bool,
        transient: bool,
        /// Table name
        #[cfg_attr(feature = "visitor", visit(with = "visit_relation"))]
        name: ObjectName,
        /// Optional schema
        columns: Vec<ColumnDef>,
        constraints: Vec<TableConstraint>,
        hive_distribution: HiveDistributionStyle,
        hive_formats: Option<HiveFormat>,
        table_properties: Vec<SqlOption>,
        with_options: Vec<SqlOption>,
        file_format: Option<FileFormat>,
        location: Option<String>,
        query: Option<Box<Query>>,
        without_rowid: bool,
        like: Option<ObjectName>,
        clone: Option<ObjectName>,
        engine: Option<String>,
        comment: Option<String>,
        auto_increment_offset: Option<u32>,
        default_charset: Option<String>,
        collation: Option<String>,
        on_commit: Option<OnCommit>,
        /// ClickHouse "ON CLUSTER" clause:
        /// <https://clickhouse.com/docs/en/sql-reference/distributed-ddl/>
        on_cluster: Option<String>,
        /// ClickHouse "ORDER BY " clause. Note that omitted ORDER BY is different
        /// than empty (represented as ()), the latter meaning "no sorting".
        /// <https://clickhouse.com/docs/en/sql-reference/statements/create/table/>
        order_by: Option<Vec<Ident>>,
        /// SQLite "STRICT" clause.
        /// if the "STRICT" table-option keyword is added to the end, after the closing ")",
        /// then strict typing rules apply to that table.
        strict: bool,
    },
    /// SQLite's `CREATE VIRTUAL TABLE .. USING <module_name> (<module_args>)`
    CreateVirtualTable {
        #[cfg_attr(feature = "visitor", visit(with = "visit_relation"))]
        name: ObjectName,
        if_not_exists: bool,
        module_name: Ident,
        module_args: Vec<Ident>,
    },
    /// CREATE INDEX
    CreateIndex {
        /// index name
        name: Option<ObjectName>,
        #[cfg_attr(feature = "visitor", visit(with = "visit_relation"))]
        table_name: ObjectName,
        using: Option<Ident>,
        columns: Vec<OrderByExpr>,
        unique: bool,
        concurrently: bool,
        if_not_exists: bool,
        include: Vec<Ident>,
        nulls_distinct: Option<bool>,
        predicate: Option<Expr>,
    },
    /// CREATE ROLE
    /// See [postgres](https://www.postgresql.org/docs/current/sql-createrole.html)
    CreateRole {
        names: Vec<ObjectName>,
        if_not_exists: bool,
        // Postgres
        login: Option<bool>,
        inherit: Option<bool>,
        bypassrls: Option<bool>,
        password: Option<Password>,
        superuser: Option<bool>,
        create_db: Option<bool>,
        create_role: Option<bool>,
        replication: Option<bool>,
        connection_limit: Option<Expr>,
        valid_until: Option<Expr>,
        in_role: Vec<Ident>,
        in_group: Vec<Ident>,
        role: Vec<Ident>,
        user: Vec<Ident>,
        admin: Vec<Ident>,
        // MSSQL
        authorization_owner: Option<ObjectName>,
    },
    /// ALTER TABLE
    AlterTable {
        /// Table name
        #[cfg_attr(feature = "visitor", visit(with = "visit_relation"))]
        name: ObjectName,
        if_exists: bool,
        only: bool,
        operations: Vec<AlterTableOperation>,
    },
    AlterIndex {
        name: ObjectName,
        operation: AlterIndexOperation,
    },
    /// ALTER VIEW
    AlterView {
        /// View name
        #[cfg_attr(feature = "visitor", visit(with = "visit_relation"))]
        name: ObjectName,
        columns: Vec<Ident>,
        query: Box<Query>,
        with_options: Vec<SqlOption>,
    },
    /// ALTER ROLE
    AlterRole {
        name: Ident,
        operation: AlterRoleOperation,
    },
    /// ATTACH DATABASE 'path/to/file' AS alias
    /// (SQLite-specific)
    AttachDatabase {
        /// The name to bind to the newly attached database
        schema_name: Ident,
        /// An expression that indicates the path to the database file
        database_file_name: Expr,
        /// true if the syntax is 'ATTACH DATABASE', false if it's just 'ATTACH'
        database: bool,
    },
    /// DROP
    Drop {
        /// The type of the object to drop: TABLE, VIEW, etc.
        object_type: ObjectType,
        /// An optional `IF EXISTS` clause. (Non-standard.)
        if_exists: bool,
        /// One or more objects to drop. (ANSI SQL requires exactly one.)
        names: Vec<ObjectName>,
        /// Whether `CASCADE` was specified. This will be `false` when
        /// `RESTRICT` or no drop behavior at all was specified.
        cascade: bool,
        /// Whether `RESTRICT` was specified. This will be `false` when
        /// `CASCADE` or no drop behavior at all was specified.
        restrict: bool,
        /// Hive allows you specify whether the table's stored data will be
        /// deleted along with the dropped table
        purge: bool,
        /// MySQL-specific "TEMPORARY" keyword
        temporary: bool,
    },
    /// DROP Function
    DropFunction {
        if_exists: bool,
        /// One or more function to drop
        func_desc: Vec<DropFunctionDesc>,
        /// `CASCADE` or `RESTRICT`
        option: Option<ReferentialAction>,
    },
    /// DECLARE - Declaring Cursor Variables
    ///
    /// Note: this is a PostgreSQL-specific statement,
    /// but may also compatible with other SQL.
    Declare {
        /// Cursor name
        name: Ident,
        /// Causes the cursor to return data in binary rather than in text format.
        binary: bool,
        /// None = Not specified
        /// Some(true) = INSENSITIVE
        /// Some(false) = ASENSITIVE
        sensitive: Option<bool>,
        /// None = Not specified
        /// Some(true) = SCROLL
        /// Some(false) = NO SCROLL
        scroll: Option<bool>,
        /// None = Not specified
        /// Some(true) = WITH HOLD, specifies that the cursor can continue to be used after the transaction that created it successfully commits
        /// Some(false) = WITHOUT HOLD, specifies that the cursor cannot be used outside of the transaction that created it
        hold: Option<bool>,
        query: Box<Query>,
    },
    /// FETCH - retrieve rows from a query using a cursor
    ///
    /// Note: this is a PostgreSQL-specific statement,
    /// but may also compatible with other SQL.
    Fetch {
        /// Cursor name
        name: Ident,
        direction: FetchDirection,
        /// Optional, It's possible to fetch rows form cursor to the table
        into: Option<ObjectName>,
    },
    /// DISCARD [ ALL | PLANS | SEQUENCES | TEMPORARY | TEMP ]
    ///
    /// Note: this is a PostgreSQL-specific statement,
    /// but may also compatible with other SQL.
    Discard { object_type: DiscardObject },
    /// SET `[ SESSION | LOCAL ]` ROLE role_name. Examples: [ANSI][1], [Postgresql][2], [MySQL][3], and [Oracle][4].
    ///
    /// [1]: https://jakewheat.github.io/sql-overview/sql-2016-foundation-grammar.html#set-role-statement
    /// [2]: https://www.postgresql.org/docs/14/sql-set-role.html
    /// [3]: https://dev.mysql.com/doc/refman/8.0/en/set-role.html
    /// [4]: https://docs.oracle.com/cd/B19306_01/server.102/b14200/statements_10004.htm
    SetRole {
        /// Non-ANSI optional identifier to inform if the role is defined inside the current session (`SESSION`) or transaction (`LOCAL`).
        context_modifier: ContextModifier,
        /// Role name. If NONE is specified, then the current role name is removed.
        role_name: Option<Ident>,
    },
    /// ```sql
    /// SET <variable>
    /// ```
    ///
    /// Note: this is not a standard SQL statement, but it is supported by at
    /// least MySQL and PostgreSQL. Not all MySQL-specific syntatic forms are
    /// supported yet.
    SetVariable {
        local: bool,
        hivevar: bool,
        variable: ObjectName,
        value: Vec<Expr>,
    },
    /// ```sql
    /// SET TIME ZONE <value>
    /// ```
    ///
    /// Note: this is a PostgreSQL-specific statements
    /// `SET TIME ZONE <value>` is an alias for `SET timezone TO <value>` in PostgreSQL
    SetTimeZone { local: bool, value: Expr },
    /// SET NAMES 'charset_name' [COLLATE 'collation_name']
    ///
    /// Note: this is a MySQL-specific statement.
    SetNames {
        charset_name: String,
        collation_name: Option<String>,
    },
    /// SET NAMES DEFAULT
    ///
    /// Note: this is a MySQL-specific statement.
    SetNamesDefault {},
    /// SHOW FUNCTIONS
    ///
    /// Note: this is a Presto-specific statement.
    ShowFunctions { filter: Option<ShowStatementFilter> },
    /// ```sql
    /// SHOW <variable>
    /// ```
    ///
    /// Note: this is a PostgreSQL-specific statement.
    ShowVariable { variable: Vec<Ident> },
    /// SHOW VARIABLES
    ///
    /// Note: this is a MySQL-specific statement.
    ShowVariables { filter: Option<ShowStatementFilter> },
    /// SHOW CREATE TABLE
    ///
    /// Note: this is a MySQL-specific statement.
    ShowCreate {
        obj_type: ShowCreateObject,
        obj_name: ObjectName,
    },
    /// SHOW COLUMNS
    ///
    /// Note: this is a MySQL-specific statement.
    ShowColumns {
        extended: bool,
        full: bool,
        #[cfg_attr(feature = "visitor", visit(with = "visit_relation"))]
        table_name: ObjectName,
        filter: Option<ShowStatementFilter>,
    },
    /// SHOW TABLES
    ///
    /// Note: this is a MySQL-specific statement.
    ShowTables {
        extended: bool,
        full: bool,
        db_name: Option<Ident>,
        filter: Option<ShowStatementFilter>,
    },
    /// SHOW COLLATION
    ///
    /// Note: this is a MySQL-specific statement.
    ShowCollation { filter: Option<ShowStatementFilter> },
    /// USE
    ///
    /// Note: This is a MySQL-specific statement.
    Use { db_name: Ident },
    /// `START  [ TRANSACTION | WORK ] | START TRANSACTION } ...`
    /// If `begin` is false.
    ///
    /// `BEGIN  [ TRANSACTION | WORK ] | START TRANSACTION } ...`
    /// If `begin` is true
    StartTransaction {
        modes: Vec<TransactionMode>,
        begin: bool,
    },
    /// `SET TRANSACTION ...`
    SetTransaction {
        modes: Vec<TransactionMode>,
        snapshot: Option<Value>,
        session: bool,
    },
    /// `COMMENT ON ...`
    ///
    /// Note: this is a PostgreSQL-specific statement.
    Comment {
        object_type: CommentObject,
        object_name: ObjectName,
        comment: Option<String>,
        /// An optional `IF EXISTS` clause. (Non-standard.)
        /// See <https://docs.snowflake.com/en/sql-reference/sql/comment>
        if_exists: bool,
    },
    /// `COMMIT [ TRANSACTION | WORK ] [ AND [ NO ] CHAIN ]`
    Commit { chain: bool },
    /// `ROLLBACK [ TRANSACTION | WORK ] [ AND [ NO ] CHAIN ]`
    Rollback { chain: bool },
    /// CREATE SCHEMA
    CreateSchema {
        /// `<schema name> | AUTHORIZATION <schema authorization identifier>  | <schema name>  AUTHORIZATION <schema authorization identifier>`
        schema_name: SchemaName,
        if_not_exists: bool,
    },
    /// CREATE DATABASE
    CreateDatabase {
        db_name: ObjectName,
        if_not_exists: bool,
        location: Option<String>,
        managed_location: Option<String>,
    },
    /// ```sql
    /// CREATE FUNCTION
    /// ```
    ///
    /// Supported variants:
    /// 1. [Hive](https://cwiki.apache.org/confluence/display/hive/languagemanual+ddl#LanguageManualDDL-Create/Drop/ReloadFunction)
    /// 2. [Postgres](https://www.postgresql.org/docs/15/sql-createfunction.html)
    CreateFunction {
        or_replace: bool,
        temporary: bool,
        name: ObjectName,
        args: Option<Vec<OperateFunctionArg>>,
        return_type: Option<DataType>,
        /// Optional parameters.
        params: CreateFunctionBody,
    },
    /// ```sql
    /// CREATE PROCEDURE
    /// ```
    CreateProcedure {
        or_alter: bool,
        name: ObjectName,
        params: Option<Vec<ProcedureParam>>,
        body: Vec<Statement>,
    },
    /// ```sql
    /// CREATE MACRO
    /// ```
    ///
    /// Supported variants:
    /// 1. [DuckDB](https://duckdb.org/docs/sql/statements/create_macro)
    CreateMacro {
        or_replace: bool,
        temporary: bool,
        name: ObjectName,
        args: Option<Vec<MacroArg>>,
        definition: MacroDefinition,
    },
    /// ```sql
    /// CREATE STAGE
    /// ```
    /// See <https://docs.snowflake.com/en/sql-reference/sql/create-stage>
    CreateStage {
        or_replace: bool,
        temporary: bool,
        if_not_exists: bool,
        name: ObjectName,
        stage_params: StageParamsObject,
        directory_table_params: DataLoadingOptions,
        file_format: DataLoadingOptions,
        copy_options: DataLoadingOptions,
        comment: Option<String>,
    },
    /// `ASSERT <condition> [AS <message>]`
    Assert {
        condition: Expr,
        message: Option<Expr>,
    },
    /// GRANT privileges ON objects TO grantees
    Grant {
        privileges: Privileges,
        objects: GrantObjects,
        grantees: Vec<Ident>,
        with_grant_option: bool,
        granted_by: Option<Ident>,
    },
    /// REVOKE privileges ON objects FROM grantees
    Revoke {
        privileges: Privileges,
        objects: GrantObjects,
        grantees: Vec<Ident>,
        granted_by: Option<Ident>,
        cascade: bool,
    },
    /// `DEALLOCATE [ PREPARE ] { name | ALL }`
    ///
    /// Note: this is a PostgreSQL-specific statement.
    Deallocate { name: Ident, prepare: bool },
    /// `EXECUTE name [ ( parameter [, ...] ) ]`
    ///
    /// Note: this is a PostgreSQL-specific statement.
    Execute { name: Ident, parameters: Vec<Expr> },
    /// `PREPARE name [ ( data_type [, ...] ) ] AS statement`
    ///
    /// Note: this is a PostgreSQL-specific statement.
    Prepare {
        name: Ident,
        data_types: Vec<DataType>,
        statement: Box<Statement>,
    },
    /// KILL [CONNECTION | QUERY | MUTATION]
    ///
    /// See <https://clickhouse.com/docs/ru/sql-reference/statements/kill/>
    /// See <https://dev.mysql.com/doc/refman/8.0/en/kill.html>
    Kill {
        modifier: Option<KillType>,
        // processlist_id
        id: u64,
    },
    /// EXPLAIN TABLE
    /// Note: this is a MySQL-specific statement. See <https://dev.mysql.com/doc/refman/8.0/en/explain.html>
    ExplainTable {
        /// If true, query used the MySQL `DESCRIBE` alias for explain
        describe_alias: bool,
        /// Table name
        #[cfg_attr(feature = "visitor", visit(with = "visit_relation"))]
        table_name: ObjectName,
    },
    /// EXPLAIN / DESCRIBE for select_statement
    Explain {
        // If true, query used the MySQL `DESCRIBE` alias for explain
        describe_alias: bool,
        /// Carry out the command and show actual run times and other statistics.
        analyze: bool,
        // Display additional information regarding the plan.
        verbose: bool,
        /// A SQL query that specifies what to explain
        statement: Box<Statement>,
        /// Optional output format of explain
        format: Option<AnalyzeFormat>,
    },
    /// SAVEPOINT -- define a new savepoint within the current transaction
    Savepoint { name: Ident },
    // MERGE INTO statement, based on Snowflake. See <https://docs.snowflake.com/en/sql-reference/sql/merge.html>
    Merge {
        // optional INTO keyword
        into: bool,
        // Specifies the table to merge
        table: TableFactor,
        // Specifies the table or subquery to join with the target table
        source: TableFactor,
        // Specifies the expression on which to join the target table and source
        on: Box<Expr>,
        // Specifies the actions to perform when values match or do not match.
        clauses: Vec<MergeClause>,
    },
    /// `CACHE [ FLAG ] TABLE <table_name> [ OPTIONS('K1' = 'V1', 'K2' = V2) ] [ AS ] [ <query> ]`.
    ///
    /// See [Spark SQL docs] for more details.
    ///
    /// [Spark SQL docs]: https://docs.databricks.com/spark/latest/spark-sql/language-manual/sql-ref-syntax-aux-cache-cache-table.html
    Cache {
        /// Table flag
        table_flag: Option<ObjectName>,
        /// Table name

        #[cfg_attr(feature = "visitor", visit(with = "visit_relation"))]
        table_name: ObjectName,
        has_as: bool,
        /// Table confs
        options: Vec<SqlOption>,
        /// Cache table as a Query
        query: Option<Query>,
    },
    /// UNCACHE TABLE [ IF EXISTS ]  <table_name>
    UNCache {
        /// Table name
        #[cfg_attr(feature = "visitor", visit(with = "visit_relation"))]
        table_name: ObjectName,
        if_exists: bool,
    },
    ///CreateSequence -- define a new sequence
    /// CREATE [ { TEMPORARY | TEMP } ] SEQUENCE [ IF NOT EXISTS ] <sequence_name>
    CreateSequence {
        temporary: bool,
        if_not_exists: bool,
        name: ObjectName,
        data_type: Option<DataType>,
        sequence_options: Vec<SequenceOptions>,
        owned_by: Option<ObjectName>,
    },
    /// CREATE TYPE `<name>`
    CreateType {
        name: ObjectName,
        representation: UserDefinedTypeRepresentation,
    },
    // PRAGMA <schema-name>.<pragma-name> = <pragma-value>
    Pragma {
        name: ObjectName,
        value: Option<Value>,
        is_eq: bool,
    },
}

impl fmt::Display for Statement {
    // Clippy thinks this function is too complicated, but it is painful to
    // split up without extracting structs for each `Statement` variant.
    #[allow(clippy::cognitive_complexity)]
    fn fmt(&self, f: &mut fmt::Formatter) -> fmt::Result {
        match self {
            Statement::Kill { modifier, id } => {
                write!(f, "KILL ")?;

                if let Some(m) = modifier {
                    write!(f, "{m} ")?;
                }

                write!(f, "{id}")
            }
            Statement::ExplainTable {
                describe_alias,
                table_name,
            } => {
                if *describe_alias {
                    write!(f, "DESCRIBE ")?;
                } else {
                    write!(f, "EXPLAIN ")?;
                }

                write!(f, "{table_name}")
            }
            Statement::Explain {
                describe_alias,
                verbose,
                analyze,
                statement,
                format,
            } => {
                if *describe_alias {
                    write!(f, "DESCRIBE ")?;
                } else {
                    write!(f, "EXPLAIN ")?;
                }

                if *analyze {
                    write!(f, "ANALYZE ")?;
                }

                if *verbose {
                    write!(f, "VERBOSE ")?;
                }

                if let Some(format) = format {
                    write!(f, "FORMAT {format} ")?;
                }

                write!(f, "{statement}")
            }
            Statement::Query(s) => write!(f, "{s}"),
            Statement::Declare {
                name,
                binary,
                sensitive,
                scroll,
                hold,
                query,
            } => {
                write!(f, "DECLARE {name} ")?;

                if *binary {
                    write!(f, "BINARY ")?;
                }

                if let Some(sensitive) = sensitive {
                    if *sensitive {
                        write!(f, "INSENSITIVE ")?;
                    } else {
                        write!(f, "ASENSITIVE ")?;
                    }
                }

                if let Some(scroll) = scroll {
                    if *scroll {
                        write!(f, "SCROLL ")?;
                    } else {
                        write!(f, "NO SCROLL ")?;
                    }
                }

                write!(f, "CURSOR ")?;

                if let Some(hold) = hold {
                    if *hold {
                        write!(f, "WITH HOLD ")?;
                    } else {
                        write!(f, "WITHOUT HOLD ")?;
                    }
                }

                write!(f, "FOR {query}")
            }
            Statement::Fetch {
                name,
                direction,
                into,
            } => {
                write!(f, "FETCH {direction} ")?;

                write!(f, "IN {name}")?;

                if let Some(into) = into {
                    write!(f, " INTO {into}")?;
                }

                Ok(())
            }
            Statement::Directory {
                overwrite,
                local,
                path,
                file_format,
                source,
            } => {
                write!(
                    f,
                    "INSERT{overwrite}{local} DIRECTORY '{path}'",
                    overwrite = if *overwrite { " OVERWRITE" } else { "" },
                    local = if *local { " LOCAL" } else { "" },
                    path = path
                )?;
                if let Some(ref ff) = file_format {
                    write!(f, " STORED AS {ff}")?
                }
                write!(f, " {source}")
            }
            Statement::Msck {
                table_name,
                repair,
                partition_action,
            } => {
                write!(
                    f,
                    "MSCK {repair}TABLE {table}",
                    repair = if *repair { "REPAIR " } else { "" },
                    table = table_name
                )?;
                if let Some(pa) = partition_action {
                    write!(f, " {pa}")?;
                }
                Ok(())
            }
            Statement::Truncate {
                table_name,
                partitions,
                table,
            } => {
                let table = if *table { "TABLE " } else { "" };
                write!(f, "TRUNCATE {table}{table_name}")?;
                if let Some(ref parts) = partitions {
                    if !parts.is_empty() {
                        write!(f, " PARTITION ({})", display_comma_separated(parts))?;
                    }
                }
                Ok(())
            }
            Statement::AttachDatabase {
                schema_name,
                database_file_name,
                database,
            } => {
                let keyword = if *database { "DATABASE " } else { "" };
                write!(f, "ATTACH {keyword}{database_file_name} AS {schema_name}")
            }
            Statement::Analyze {
                table_name,
                partitions,
                for_columns,
                columns,
                cache_metadata,
                noscan,
                compute_statistics,
            } => {
                write!(f, "ANALYZE TABLE {table_name}")?;
                if let Some(ref parts) = partitions {
                    if !parts.is_empty() {
                        write!(f, " PARTITION ({})", display_comma_separated(parts))?;
                    }
                }

                if *compute_statistics {
                    write!(f, " COMPUTE STATISTICS")?;
                }
                if *noscan {
                    write!(f, " NOSCAN")?;
                }
                if *cache_metadata {
                    write!(f, " CACHE METADATA")?;
                }
                if *for_columns {
                    write!(f, " FOR COLUMNS")?;
                    if !columns.is_empty() {
                        write!(f, " {}", display_comma_separated(columns))?;
                    }
                }
                Ok(())
            }
            Statement::Insert {
                or,
                ignore,
                into,
                table_name,
                overwrite,
                partitioned,
                columns,
                after_columns,
                source,
                table,
                on,
                returning,
            } => {
                if let Some(action) = or {
                    write!(f, "INSERT OR {action} INTO {table_name} ")?;
                } else {
                    write!(
                        f,
                        "INSERT{ignore}{over}{int}{tbl} {table_name} ",
                        table_name = table_name,
                        ignore = if *ignore { " IGNORE" } else { "" },
                        over = if *overwrite { " OVERWRITE" } else { "" },
                        int = if *into { " INTO" } else { "" },
                        tbl = if *table { " TABLE" } else { "" }
                    )?;
                }
                if !columns.is_empty() {
                    write!(f, "({}) ", display_comma_separated(columns))?;
                }
                if let Some(ref parts) = partitioned {
                    if !parts.is_empty() {
                        write!(f, "PARTITION ({}) ", display_comma_separated(parts))?;
                    }
                }
                if !after_columns.is_empty() {
                    write!(f, "({}) ", display_comma_separated(after_columns))?;
                }
                write!(f, "{source}")?;

                if let Some(on) = on {
                    write!(f, "{on}")?;
                }

                if let Some(returning) = returning {
                    write!(f, " RETURNING {}", display_comma_separated(returning))?;
                }

                Ok(())
            }

            Statement::Copy {
                source,
                to,
                target,
                options,
                legacy_options,
                values,
            } => {
                write!(f, "COPY")?;
                match source {
                    CopySource::Query(query) => write!(f, " ({query})")?,
                    CopySource::Table {
                        table_name,
                        columns,
                    } => {
                        write!(f, " {table_name}")?;
                        if !columns.is_empty() {
                            write!(f, " ({})", display_comma_separated(columns))?;
                        }
                    }
                }
                write!(f, " {} {}", if *to { "TO" } else { "FROM" }, target)?;
                if !options.is_empty() {
                    write!(f, " ({})", display_comma_separated(options))?;
                }
                if !legacy_options.is_empty() {
                    write!(f, " {}", display_separated(legacy_options, " "))?;
                }
                if !values.is_empty() {
                    writeln!(f, ";")?;
                    let mut delim = "";
                    for v in values {
                        write!(f, "{delim}")?;
                        delim = "\t";
                        if let Some(v) = v {
                            write!(f, "{v}")?;
                        } else {
                            write!(f, "\\N")?;
                        }
                    }
                    write!(f, "\n\\.")?;
                }
                Ok(())
            }
            Statement::Update {
                table,
                assignments,
                from,
                selection,
                returning,
            } => {
                write!(f, "UPDATE {table}")?;
                if !assignments.is_empty() {
                    write!(f, " SET {}", display_comma_separated(assignments))?;
                }
                if let Some(from) = from {
                    write!(f, " FROM {from}")?;
                }
                if let Some(selection) = selection {
                    write!(f, " WHERE {selection}")?;
                }
                if let Some(returning) = returning {
                    write!(f, " RETURNING {}", display_comma_separated(returning))?;
                }
                Ok(())
            }
            Statement::Delete {
                tables,
                from,
                using,
                selection,
                returning,
                order_by,
                limit,
            } => {
                write!(f, "DELETE ")?;
                if !tables.is_empty() {
                    write!(f, "{} ", display_comma_separated(tables))?;
                }
                write!(f, "FROM {}", display_comma_separated(from))?;
                if let Some(using) = using {
                    write!(f, " USING {}", display_comma_separated(using))?;
                }
                if let Some(selection) = selection {
                    write!(f, " WHERE {selection}")?;
                }
                if let Some(returning) = returning {
                    write!(f, " RETURNING {}", display_comma_separated(returning))?;
                }
                if !order_by.is_empty() {
                    write!(f, " ORDER BY {}", display_comma_separated(order_by))?;
                }
                if let Some(limit) = limit {
                    write!(f, " LIMIT {limit}")?;
                }
                Ok(())
            }
            Statement::Close { cursor } => {
                write!(f, "CLOSE {cursor}")?;

                Ok(())
            }
            Statement::CreateDatabase {
                db_name,
                if_not_exists,
                location,
                managed_location,
            } => {
                write!(f, "CREATE DATABASE")?;
                if *if_not_exists {
                    write!(f, " IF NOT EXISTS")?;
                }
                write!(f, " {db_name}")?;
                if let Some(l) = location {
                    write!(f, " LOCATION '{l}'")?;
                }
                if let Some(ml) = managed_location {
                    write!(f, " MANAGEDLOCATION '{ml}'")?;
                }
                Ok(())
            }
            Statement::CreateFunction {
                or_replace,
                temporary,
                name,
                args,
                return_type,
                params,
            } => {
                write!(
                    f,
                    "CREATE {or_replace}{temp}FUNCTION {name}",
                    temp = if *temporary { "TEMPORARY " } else { "" },
                    or_replace = if *or_replace { "OR REPLACE " } else { "" },
                )?;
                if let Some(args) = args {
                    write!(f, "({})", display_comma_separated(args))?;
                }
                if let Some(return_type) = return_type {
                    write!(f, " RETURNS {return_type}")?;
                }
                write!(f, "{params}")?;
                Ok(())
            }
            Statement::CreateProcedure {
                name,
                or_alter,
                params,
                body,
            } => {
                write!(
                    f,
                    "CREATE {or_alter}PROCEDURE {name}",
                    or_alter = if *or_alter { "OR ALTER " } else { "" },
                    name = name
                )?;

                if let Some(p) = params {
                    if !p.is_empty() {
                        write!(f, " ({})", display_comma_separated(p))?;
                    }
                }
                write!(
                    f,
                    " AS BEGIN {body} END",
                    body = display_separated(body, "; ")
                )
            }
            Statement::CreateMacro {
                or_replace,
                temporary,
                name,
                args,
                definition,
            } => {
                write!(
                    f,
                    "CREATE {or_replace}{temp}MACRO {name}",
                    temp = if *temporary { "TEMPORARY " } else { "" },
                    or_replace = if *or_replace { "OR REPLACE " } else { "" },
                )?;
                if let Some(args) = args {
                    write!(f, "({})", display_comma_separated(args))?;
                }
                match definition {
                    MacroDefinition::Expr(expr) => write!(f, " AS {expr}")?,
                    MacroDefinition::Table(query) => write!(f, " AS TABLE {query}")?,
                }
                Ok(())
            }
            Statement::CreateView {
                name,
                or_replace,
                columns,
                query,
                materialized,
                with_options,
                cluster_by,
                with_no_schema_binding,
                if_not_exists,
                temporary,
            } => {
                write!(
                    f,
                    "CREATE {or_replace}{materialized}{temporary}VIEW {if_not_exists}{name}",
                    or_replace = if *or_replace { "OR REPLACE " } else { "" },
                    materialized = if *materialized { "MATERIALIZED " } else { "" },
                    name = name,
                    temporary = if *temporary { "TEMPORARY " } else { "" },
                    if_not_exists = if *if_not_exists { "IF NOT EXISTS " } else { "" }
                )?;
                if !with_options.is_empty() {
                    write!(f, " WITH ({})", display_comma_separated(with_options))?;
                }
                if !columns.is_empty() {
                    write!(f, " ({})", display_comma_separated(columns))?;
                }
                if !cluster_by.is_empty() {
                    write!(f, " CLUSTER BY ({})", display_comma_separated(cluster_by))?;
                }
                write!(f, " AS {query}")?;
                if *with_no_schema_binding {
                    write!(f, " WITH NO SCHEMA BINDING")?;
                }
                Ok(())
            }
            Statement::CreateTable {
                name,
                columns,
                constraints,
                table_properties,
                with_options,
                or_replace,
                if_not_exists,
                transient,
                hive_distribution,
                hive_formats,
                external,
                global,
                temporary,
                file_format,
                location,
                query,
                without_rowid,
                like,
                clone,
                default_charset,
                engine,
                comment,
                auto_increment_offset,
                collation,
                on_commit,
                on_cluster,
                order_by,
                strict,
            } => {
                // We want to allow the following options
                // Empty column list, allowed by PostgreSQL:
                //   `CREATE TABLE t ()`
                // No columns provided for CREATE TABLE AS:
                //   `CREATE TABLE t AS SELECT a from t2`
                // Columns provided for CREATE TABLE AS:
                //   `CREATE TABLE t (a INT) AS SELECT a from t2`
                write!(
                    f,
                    "CREATE {or_replace}{external}{global}{temporary}{transient}TABLE {if_not_exists}{name}",
                    or_replace = if *or_replace { "OR REPLACE " } else { "" },
                    external = if *external { "EXTERNAL " } else { "" },
                    global = global
                        .map(|global| {
                            if global {
                                "GLOBAL "
                            } else {
                                "LOCAL "
                            }
                        })
                        .unwrap_or(""),
                    if_not_exists = if *if_not_exists { "IF NOT EXISTS " } else { "" },
                    temporary = if *temporary { "TEMPORARY " } else { "" },
                    transient = if *transient { "TRANSIENT " } else { "" },
                    name = name,
                )?;
                if let Some(on_cluster) = on_cluster {
                    write!(
                        f,
                        " ON CLUSTER {}",
                        on_cluster.replace('{', "'{").replace('}', "}'")
                    )?;
                }
                if !columns.is_empty() || !constraints.is_empty() {
                    write!(f, " ({}", display_comma_separated(columns))?;
                    if !columns.is_empty() && !constraints.is_empty() {
                        write!(f, ", ")?;
                    }
                    write!(f, "{})", display_comma_separated(constraints))?;
                } else if query.is_none() && like.is_none() && clone.is_none() {
                    // PostgreSQL allows `CREATE TABLE t ();`, but requires empty parens
                    write!(f, " ()")?;
                }
                // Only for SQLite
                if *without_rowid {
                    write!(f, " WITHOUT ROWID")?;
                }

                // Only for Hive
                if let Some(l) = like {
                    write!(f, " LIKE {l}")?;
                }

                if let Some(c) = clone {
                    write!(f, " CLONE {c}")?;
                }

                match hive_distribution {
                    HiveDistributionStyle::PARTITIONED { columns } => {
                        write!(f, " PARTITIONED BY ({})", display_comma_separated(columns))?;
                    }
                    HiveDistributionStyle::CLUSTERED {
                        columns,
                        sorted_by,
                        num_buckets,
                    } => {
                        write!(f, " CLUSTERED BY ({})", display_comma_separated(columns))?;
                        if !sorted_by.is_empty() {
                            write!(f, " SORTED BY ({})", display_comma_separated(sorted_by))?;
                        }
                        if *num_buckets > 0 {
                            write!(f, " INTO {num_buckets} BUCKETS")?;
                        }
                    }
                    HiveDistributionStyle::SKEWED {
                        columns,
                        on,
                        stored_as_directories,
                    } => {
                        write!(
                            f,
                            " SKEWED BY ({})) ON ({})",
                            display_comma_separated(columns),
                            display_comma_separated(on)
                        )?;
                        if *stored_as_directories {
                            write!(f, " STORED AS DIRECTORIES")?;
                        }
                    }
                    _ => (),
                }

                if let Some(HiveFormat {
                    row_format,
                    storage,
                    location,
                }) = hive_formats
                {
                    match row_format {
                        Some(HiveRowFormat::SERDE { class }) => {
                            write!(f, " ROW FORMAT SERDE '{class}'")?
                        }
                        Some(HiveRowFormat::DELIMITED) => write!(f, " ROW FORMAT DELIMITED")?,
                        None => (),
                    }
                    match storage {
                        Some(HiveIOFormat::IOF {
                            input_format,
                            output_format,
                        }) => write!(
                            f,
                            " STORED AS INPUTFORMAT {input_format} OUTPUTFORMAT {output_format}"
                        )?,
                        Some(HiveIOFormat::FileFormat { format }) if !*external => {
                            write!(f, " STORED AS {format}")?
                        }
                        _ => (),
                    }
                    if !*external {
                        if let Some(loc) = location {
                            write!(f, " LOCATION '{loc}'")?;
                        }
                    }
                }
                if *external {
                    write!(
                        f,
                        " STORED AS {} LOCATION '{}'",
                        file_format.as_ref().unwrap(),
                        location.as_ref().unwrap()
                    )?;
                }
                if !table_properties.is_empty() {
                    write!(
                        f,
                        " TBLPROPERTIES ({})",
                        display_comma_separated(table_properties)
                    )?;
                }
                if !with_options.is_empty() {
                    write!(f, " WITH ({})", display_comma_separated(with_options))?;
                }
                if let Some(engine) = engine {
                    write!(f, " ENGINE={engine}")?;
                }
                if let Some(comment) = comment {
                    write!(f, " COMMENT '{comment}'")?;
                }
                if let Some(auto_increment_offset) = auto_increment_offset {
                    write!(f, " AUTO_INCREMENT {auto_increment_offset}")?;
                }
                if let Some(order_by) = order_by {
                    write!(f, " ORDER BY ({})", display_comma_separated(order_by))?;
                }
                if let Some(query) = query {
                    write!(f, " AS {query}")?;
                }
                if let Some(default_charset) = default_charset {
                    write!(f, " DEFAULT CHARSET={default_charset}")?;
                }
                if let Some(collation) = collation {
                    write!(f, " COLLATE={collation}")?;
                }

                if on_commit.is_some() {
                    let on_commit = match on_commit {
                        Some(OnCommit::DeleteRows) => "ON COMMIT DELETE ROWS",
                        Some(OnCommit::PreserveRows) => "ON COMMIT PRESERVE ROWS",
                        Some(OnCommit::Drop) => "ON COMMIT DROP",
                        None => "",
                    };
                    write!(f, " {on_commit}")?;
                }
                if *strict {
                    write!(f, " STRICT")?;
                }
                Ok(())
            }
            Statement::CreateVirtualTable {
                name,
                if_not_exists,
                module_name,
                module_args,
            } => {
                write!(
                    f,
                    "CREATE VIRTUAL TABLE {if_not_exists}{name} USING {module_name}",
                    if_not_exists = if *if_not_exists { "IF NOT EXISTS " } else { "" },
                    name = name,
                    module_name = module_name
                )?;
                if !module_args.is_empty() {
                    write!(f, " ({})", display_comma_separated(module_args))?;
                }
                Ok(())
            }
            Statement::CreateIndex {
                name,
                table_name,
                using,
                columns,
                unique,
                concurrently,
                if_not_exists,
                include,
                nulls_distinct,
                predicate,
            } => {
                write!(
                    f,
                    "CREATE {unique}INDEX {concurrently}{if_not_exists}",
                    unique = if *unique { "UNIQUE " } else { "" },
                    concurrently = if *concurrently { "CONCURRENTLY " } else { "" },
                    if_not_exists = if *if_not_exists { "IF NOT EXISTS " } else { "" },
                )?;
                if let Some(value) = name {
                    write!(f, "{value} ")?;
                }
                write!(f, "ON {table_name}")?;
                if let Some(value) = using {
                    write!(f, " USING {value} ")?;
                }
                write!(f, "({})", display_separated(columns, ","))?;
                if !include.is_empty() {
                    write!(f, " INCLUDE ({})", display_separated(include, ","))?;
                }
                if let Some(value) = nulls_distinct {
                    if *value {
                        write!(f, " NULLS DISTINCT")?;
                    } else {
                        write!(f, " NULLS NOT DISTINCT")?;
                    }
                }
                if let Some(predicate) = predicate {
                    write!(f, " WHERE {predicate}")?;
                }
                Ok(())
            }
            Statement::CreateRole {
                names,
                if_not_exists,
                inherit,
                login,
                bypassrls,
                password,
                create_db,
                create_role,
                superuser,
                replication,
                connection_limit,
                valid_until,
                in_role,
                in_group,
                role,
                user,
                admin,
                authorization_owner,
            } => {
                write!(
                    f,
                    "CREATE ROLE {if_not_exists}{names}{superuser}{create_db}{create_role}{inherit}{login}{replication}{bypassrls}",
                    if_not_exists = if *if_not_exists { "IF NOT EXISTS " } else { "" },
                    names = display_separated(names, ", "),
                    superuser = match *superuser {
                        Some(true) => " SUPERUSER",
                        Some(false) => " NOSUPERUSER",
                        None => ""
                    },
                    create_db = match *create_db {
                        Some(true) => " CREATEDB",
                        Some(false) => " NOCREATEDB",
                        None => ""
                    },
                    create_role = match *create_role {
                        Some(true) => " CREATEROLE",
                        Some(false) => " NOCREATEROLE",
                        None => ""
                    },
                    inherit = match *inherit {
                        Some(true) => " INHERIT",
                        Some(false) => " NOINHERIT",
                        None => ""
                    },
                    login = match *login {
                        Some(true) => " LOGIN",
                        Some(false) => " NOLOGIN",
                        None => ""
                    },
                    replication = match *replication {
                        Some(true) => " REPLICATION",
                        Some(false) => " NOREPLICATION",
                        None => ""
                    },
                    bypassrls = match *bypassrls {
                        Some(true) => " BYPASSRLS",
                        Some(false) => " NOBYPASSRLS",
                        None => ""
                    }
                )?;
                if let Some(limit) = connection_limit {
                    write!(f, " CONNECTION LIMIT {limit}")?;
                }
                match password {
                    Some(Password::Password(pass)) => write!(f, " PASSWORD {pass}"),
                    Some(Password::NullPassword) => write!(f, " PASSWORD NULL"),
                    None => Ok(()),
                }?;
                if let Some(until) = valid_until {
                    write!(f, " VALID UNTIL {until}")?;
                }
                if !in_role.is_empty() {
                    write!(f, " IN ROLE {}", display_comma_separated(in_role))?;
                }
                if !in_group.is_empty() {
                    write!(f, " IN GROUP {}", display_comma_separated(in_group))?;
                }
                if !role.is_empty() {
                    write!(f, " ROLE {}", display_comma_separated(role))?;
                }
                if !user.is_empty() {
                    write!(f, " USER {}", display_comma_separated(user))?;
                }
                if !admin.is_empty() {
                    write!(f, " ADMIN {}", display_comma_separated(admin))?;
                }
                if let Some(owner) = authorization_owner {
                    write!(f, " AUTHORIZATION {owner}")?;
                }
                Ok(())
            }
            Statement::AlterTable {
                name,
                if_exists,
                only,
                operations,
            } => {
                write!(f, "ALTER TABLE ")?;
                if *if_exists {
                    write!(f, "IF EXISTS ")?;
                }
                if *only {
                    write!(f, "ONLY ")?;
                }
                write!(
                    f,
                    "{name} {operations}",
                    operations = display_comma_separated(operations)
                )
            }
            Statement::AlterIndex { name, operation } => {
                write!(f, "ALTER INDEX {name} {operation}")
            }
            Statement::AlterView {
                name,
                columns,
                query,
                with_options,
            } => {
                write!(f, "ALTER VIEW {name}")?;
                if !with_options.is_empty() {
                    write!(f, " WITH ({})", display_comma_separated(with_options))?;
                }
                if !columns.is_empty() {
                    write!(f, " ({})", display_comma_separated(columns))?;
                }
                write!(f, " AS {query}")
            }
            Statement::AlterRole { name, operation } => {
                write!(f, "ALTER ROLE {name} {operation}")
            }
            Statement::Drop {
                object_type,
                if_exists,
                names,
                cascade,
                restrict,
                purge,
                temporary,
            } => write!(
                f,
                "DROP {}{}{} {}{}{}{}",
                if *temporary { "TEMPORARY " } else { "" },
                object_type,
                if *if_exists { " IF EXISTS" } else { "" },
                display_comma_separated(names),
                if *cascade { " CASCADE" } else { "" },
                if *restrict { " RESTRICT" } else { "" },
                if *purge { " PURGE" } else { "" }
            ),
            Statement::DropFunction {
                if_exists,
                func_desc,
                option,
            } => {
                write!(
                    f,
                    "DROP FUNCTION{} {}",
                    if *if_exists { " IF EXISTS" } else { "" },
                    display_comma_separated(func_desc),
                )?;
                if let Some(op) = option {
                    write!(f, " {op}")?;
                }
                Ok(())
            }
            Statement::Discard { object_type } => {
                write!(f, "DISCARD {object_type}")?;
                Ok(())
            }
            Self::SetRole {
                context_modifier,
                role_name,
            } => {
                let role_name = role_name.clone().unwrap_or_else(|| Ident::new("NONE"));
                write!(f, "SET{context_modifier} ROLE {role_name}")
            }
            Statement::SetVariable {
                local,
                variable,
                hivevar,
                value,
            } => {
                f.write_str("SET ")?;
                if *local {
                    f.write_str("LOCAL ")?;
                }
                write!(
                    f,
                    "{hivevar}{name} = {value}",
                    hivevar = if *hivevar { "HIVEVAR:" } else { "" },
                    name = variable,
                    value = display_comma_separated(value)
                )
            }
            Statement::SetTimeZone { local, value } => {
                f.write_str("SET ")?;
                if *local {
                    f.write_str("LOCAL ")?;
                }
                write!(f, "TIME ZONE {value}")
            }
            Statement::SetNames {
                charset_name,
                collation_name,
            } => {
                f.write_str("SET NAMES ")?;
                f.write_str(charset_name)?;

                if let Some(collation) = collation_name {
                    f.write_str(" COLLATE ")?;
                    f.write_str(collation)?;
                };

                Ok(())
            }
            Statement::SetNamesDefault {} => {
                f.write_str("SET NAMES DEFAULT")?;

                Ok(())
            }
            Statement::ShowVariable { variable } => {
                write!(f, "SHOW")?;
                if !variable.is_empty() {
                    write!(f, " {}", display_separated(variable, " "))?;
                }
                Ok(())
            }
            Statement::ShowVariables { filter } => {
                write!(f, "SHOW VARIABLES")?;
                if filter.is_some() {
                    write!(f, " {}", filter.as_ref().unwrap())?;
                }
                Ok(())
            }
            Statement::ShowCreate { obj_type, obj_name } => {
                write!(f, "SHOW CREATE {obj_type} {obj_name}",)?;
                Ok(())
            }
            Statement::ShowColumns {
                extended,
                full,
                table_name,
                filter,
            } => {
                write!(
                    f,
                    "SHOW {extended}{full}COLUMNS FROM {table_name}",
                    extended = if *extended { "EXTENDED " } else { "" },
                    full = if *full { "FULL " } else { "" },
                    table_name = table_name,
                )?;
                if let Some(filter) = filter {
                    write!(f, " {filter}")?;
                }
                Ok(())
            }
            Statement::ShowTables {
                extended,
                full,
                db_name,
                filter,
            } => {
                write!(
                    f,
                    "SHOW {extended}{full}TABLES",
                    extended = if *extended { "EXTENDED " } else { "" },
                    full = if *full { "FULL " } else { "" },
                )?;
                if let Some(db_name) = db_name {
                    write!(f, " FROM {db_name}")?;
                }
                if let Some(filter) = filter {
                    write!(f, " {filter}")?;
                }
                Ok(())
            }
            Statement::ShowFunctions { filter } => {
                write!(f, "SHOW FUNCTIONS")?;
                if let Some(filter) = filter {
                    write!(f, " {filter}")?;
                }
                Ok(())
            }
            Statement::Use { db_name } => {
                write!(f, "USE {db_name}")?;
                Ok(())
            }
            Statement::ShowCollation { filter } => {
                write!(f, "SHOW COLLATION")?;
                if let Some(filter) = filter {
                    write!(f, " {filter}")?;
                }
                Ok(())
            }
            Statement::StartTransaction {
                modes,
                begin: syntax_begin,
            } => {
                if *syntax_begin {
                    write!(f, "BEGIN TRANSACTION")?;
                } else {
                    write!(f, "START TRANSACTION")?;
                }
                if !modes.is_empty() {
                    write!(f, " {}", display_comma_separated(modes))?;
                }
                Ok(())
            }
            Statement::SetTransaction {
                modes,
                snapshot,
                session,
            } => {
                if *session {
                    write!(f, "SET SESSION CHARACTERISTICS AS TRANSACTION")?;
                } else {
                    write!(f, "SET TRANSACTION")?;
                }
                if !modes.is_empty() {
                    write!(f, " {}", display_comma_separated(modes))?;
                }
                if let Some(snapshot_id) = snapshot {
                    write!(f, " SNAPSHOT {snapshot_id}")?;
                }
                Ok(())
            }
            Statement::Commit { chain } => {
                write!(f, "COMMIT{}", if *chain { " AND CHAIN" } else { "" },)
            }
            Statement::Rollback { chain } => {
                write!(f, "ROLLBACK{}", if *chain { " AND CHAIN" } else { "" },)
            }
            Statement::CreateSchema {
                schema_name,
                if_not_exists,
            } => write!(
                f,
                "CREATE SCHEMA {if_not_exists}{name}",
                if_not_exists = if *if_not_exists { "IF NOT EXISTS " } else { "" },
                name = schema_name
            ),
            Statement::Assert { condition, message } => {
                write!(f, "ASSERT {condition}")?;
                if let Some(m) = message {
                    write!(f, " AS {m}")?;
                }
                Ok(())
            }
            Statement::Grant {
                privileges,
                objects,
                grantees,
                with_grant_option,
                granted_by,
            } => {
                write!(f, "GRANT {privileges} ")?;
                write!(f, "ON {objects} ")?;
                write!(f, "TO {}", display_comma_separated(grantees))?;
                if *with_grant_option {
                    write!(f, " WITH GRANT OPTION")?;
                }
                if let Some(grantor) = granted_by {
                    write!(f, " GRANTED BY {grantor}")?;
                }
                Ok(())
            }
            Statement::Revoke {
                privileges,
                objects,
                grantees,
                granted_by,
                cascade,
            } => {
                write!(f, "REVOKE {privileges} ")?;
                write!(f, "ON {objects} ")?;
                write!(f, "FROM {}", display_comma_separated(grantees))?;
                if let Some(grantor) = granted_by {
                    write!(f, " GRANTED BY {grantor}")?;
                }
                write!(f, " {}", if *cascade { "CASCADE" } else { "RESTRICT" })?;
                Ok(())
            }
            Statement::Deallocate { name, prepare } => write!(
                f,
                "DEALLOCATE {prepare}{name}",
                prepare = if *prepare { "PREPARE " } else { "" },
                name = name,
            ),
            Statement::Execute { name, parameters } => {
                write!(f, "EXECUTE {name}")?;
                if !parameters.is_empty() {
                    write!(f, "({})", display_comma_separated(parameters))?;
                }
                Ok(())
            }
            Statement::Prepare {
                name,
                data_types,
                statement,
            } => {
                write!(f, "PREPARE {name} ")?;
                if !data_types.is_empty() {
                    write!(f, "({}) ", display_comma_separated(data_types))?;
                }
                write!(f, "AS {statement}")
            }
            Statement::Comment {
                object_type,
                object_name,
                comment,
                if_exists,
            } => {
                write!(f, "COMMENT ")?;
                if *if_exists {
                    write!(f, "IF EXISTS ")?
                };
                write!(f, "ON {object_type} {object_name} IS ")?;
                if let Some(c) = comment {
                    write!(f, "'{c}'")
                } else {
                    write!(f, "NULL")
                }
            }
            Statement::Savepoint { name } => {
                write!(f, "SAVEPOINT ")?;
                write!(f, "{name}")
            }
            Statement::Merge {
                into,
                table,
                source,
                on,
                clauses,
            } => {
                write!(
                    f,
                    "MERGE{int} {table} USING {source} ",
                    int = if *into { " INTO" } else { "" }
                )?;
                write!(f, "ON {on} ")?;
                write!(f, "{}", display_separated(clauses, " "))
            }
            Statement::Cache {
                table_name,
                table_flag,
                has_as,
                options,
                query,
            } => {
                if table_flag.is_some() {
                    write!(
                        f,
                        "CACHE {table_flag} TABLE {table_name}",
                        table_flag = table_flag.clone().unwrap(),
                        table_name = table_name,
                    )?;
                } else {
                    write!(f, "CACHE TABLE {table_name}",)?;
                }

                if !options.is_empty() {
                    write!(f, " OPTIONS({})", display_comma_separated(options))?;
                }

                let has_query = query.is_some();
                if *has_as && has_query {
                    write!(f, " AS {query}", query = query.clone().unwrap())
                } else if !has_as && has_query {
                    write!(f, " {query}", query = query.clone().unwrap())
                } else if *has_as && !has_query {
                    write!(f, " AS")
                } else {
                    Ok(())
                }
            }
            Statement::UNCache {
                table_name,
                if_exists,
            } => {
                if *if_exists {
                    write!(f, "UNCACHE TABLE IF EXISTS {table_name}")
                } else {
                    write!(f, "UNCACHE TABLE {table_name}")
                }
            }
            Statement::CreateSequence {
                temporary,
                if_not_exists,
                name,
                data_type,
                sequence_options,
                owned_by,
            } => {
                let as_type: String = if let Some(dt) = data_type.as_ref() {
                    //Cannot use format!(" AS {}", dt), due to format! is not available in --target thumbv6m-none-eabi
                    // " AS ".to_owned() + &dt.to_string()
                    [" AS ", &dt.to_string()].concat()
                } else {
                    "".to_string()
                };
                write!(
                    f,
                    "CREATE {temporary}SEQUENCE {if_not_exists}{name}{as_type}",
                    if_not_exists = if *if_not_exists { "IF NOT EXISTS " } else { "" },
                    temporary = if *temporary { "TEMPORARY " } else { "" },
                    name = name,
                    as_type = as_type
                )?;
                for sequence_option in sequence_options {
                    write!(f, "{sequence_option}")?;
                }
                if let Some(ob) = owned_by.as_ref() {
                    write!(f, " OWNED BY {ob}")?;
                }
                write!(f, "")
            }
            Statement::CreateStage {
                or_replace,
                temporary,
                if_not_exists,
                name,
                stage_params,
                directory_table_params,
                file_format,
                copy_options,
                comment,
                ..
            } => {
                write!(
                    f,
                    "CREATE {or_replace}{temp}STAGE {if_not_exists}{name}{stage_params}",
                    temp = if *temporary { "TEMPORARY " } else { "" },
                    or_replace = if *or_replace { "OR REPLACE " } else { "" },
                    if_not_exists = if *if_not_exists { "IF NOT EXISTS " } else { "" },
                )?;
                if !directory_table_params.options.is_empty() {
                    write!(f, " DIRECTORY=({})", directory_table_params)?;
                }
                if !file_format.options.is_empty() {
                    write!(f, " FILE_FORMAT=({})", file_format)?;
                }
                if !copy_options.options.is_empty() {
                    write!(f, " COPY_OPTIONS=({})", copy_options)?;
                }
                if comment.is_some() {
                    write!(f, " COMMENT='{}'", comment.as_ref().unwrap())?;
                }
                Ok(())
            }
            Statement::CopyIntoSnowflake {
                into,
                from_stage,
                from_stage_alias,
                stage_params,
                from_transformations,
                files,
                pattern,
                file_format,
                copy_options,
                validation_mode,
            } => {
                write!(f, "COPY INTO {}", into)?;
                if from_transformations.is_none() {
                    // Standard data load
                    write!(f, " FROM {}{}", from_stage, stage_params)?;
                    if from_stage_alias.as_ref().is_some() {
                        write!(f, " AS {}", from_stage_alias.as_ref().unwrap())?;
                    }
                } else {
                    // Data load with transformation
                    write!(
                        f,
                        " FROM (SELECT {} FROM {}{}",
                        display_separated(from_transformations.as_ref().unwrap(), ", "),
                        from_stage,
                        stage_params,
                    )?;
                    if from_stage_alias.as_ref().is_some() {
                        write!(f, " AS {}", from_stage_alias.as_ref().unwrap())?;
                    }
                    write!(f, ")")?;
                }
                if files.is_some() {
                    write!(
                        f,
                        " FILES = ('{}')",
                        display_separated(files.as_ref().unwrap(), "', '")
                    )?;
                }
                if pattern.is_some() {
                    write!(f, " PATTERN = '{}'", pattern.as_ref().unwrap())?;
                }
                if !file_format.options.is_empty() {
                    write!(f, " FILE_FORMAT=({})", file_format)?;
                }
                if !copy_options.options.is_empty() {
                    write!(f, " COPY_OPTIONS=({})", copy_options)?;
                }
                if validation_mode.is_some() {
                    write!(
                        f,
                        " VALIDATION_MODE = {}",
                        validation_mode.as_ref().unwrap()
                    )?;
                }
                Ok(())
            }
            Statement::CreateType {
                name,
                representation,
            } => {
                write!(f, "CREATE TYPE {name} AS {representation}")
            }
            Statement::Pragma { name, value, is_eq } => {
                write!(f, "PRAGMA {name}")?;
                if value.is_some() {
                    let val = value.as_ref().unwrap();
                    if *is_eq {
                        write!(f, " = {val}")?;
                    } else {
                        write!(f, "({val})")?;
                    }
                }
                Ok(())
            }
        }
    }
}

/// Can use to describe options in create sequence or table column type identity
/// ```sql
/// [ INCREMENT [ BY ] increment ]
///     [ MINVALUE minvalue | NO MINVALUE ] [ MAXVALUE maxvalue | NO MAXVALUE ]
///     [ START [ WITH ] start ] [ CACHE cache ] [ [ NO ] CYCLE ]
/// ```
#[derive(Debug, Clone, PartialEq, PartialOrd, Eq, Ord, Hash)]
#[cfg_attr(feature = "serde", derive(Serialize, Deserialize))]
#[cfg_attr(feature = "visitor", derive(Visit, VisitMut))]
pub enum SequenceOptions {
    IncrementBy(Expr, bool),
    MinValue(MinMaxValue),
    MaxValue(MinMaxValue),
    StartWith(Expr, bool),
    Cache(Expr),
    Cycle(bool),
}

impl fmt::Display for SequenceOptions {
    fn fmt(&self, f: &mut fmt::Formatter) -> fmt::Result {
        match self {
            SequenceOptions::IncrementBy(increment, by) => {
                write!(
                    f,
                    " INCREMENT{by} {increment}",
                    by = if *by { " BY" } else { "" },
                    increment = increment
                )
            }
            SequenceOptions::MinValue(value) => match value {
                MinMaxValue::Empty => {
                    write!(f, "")
                }
                MinMaxValue::None => {
                    write!(f, " NO MINVALUE")
                }
                MinMaxValue::Some(minvalue) => {
                    write!(f, " MINVALUE {minvalue}")
                }
            },
            SequenceOptions::MaxValue(value) => match value {
                MinMaxValue::Empty => {
                    write!(f, "")
                }
                MinMaxValue::None => {
                    write!(f, " NO MAXVALUE")
                }
                MinMaxValue::Some(maxvalue) => {
                    write!(f, " MAXVALUE {maxvalue}")
                }
            },
            SequenceOptions::StartWith(start, with) => {
                write!(
                    f,
                    " START{with} {start}",
                    with = if *with { " WITH" } else { "" },
                    start = start
                )
            }
            SequenceOptions::Cache(cache) => {
                write!(f, " CACHE {}", *cache)
            }
            SequenceOptions::Cycle(no) => {
                write!(f, " {}CYCLE", if *no { "NO " } else { "" })
            }
        }
    }
}

/// Can use to describe options in  create sequence or table column type identity
/// [ MINVALUE minvalue | NO MINVALUE ] [ MAXVALUE maxvalue | NO MAXVALUE ]
#[derive(Debug, Clone, PartialEq, PartialOrd, Eq, Ord, Hash)]
#[cfg_attr(feature = "serde", derive(Serialize, Deserialize))]
#[cfg_attr(feature = "visitor", derive(Visit, VisitMut))]
pub enum MinMaxValue {
    // clause is not specified
    Empty,
    // NO MINVALUE/NO MAXVALUE
    None,
    // MINVALUE <expr> / MAXVALUE <expr>
    Some(Expr),
}

#[derive(Debug, Clone, PartialEq, PartialOrd, Eq, Ord, Hash)]
#[cfg_attr(feature = "serde", derive(Serialize, Deserialize))]
#[cfg_attr(feature = "visitor", derive(Visit, VisitMut))]
#[non_exhaustive]
pub enum OnInsert {
    /// ON DUPLICATE KEY UPDATE (MySQL when the key already exists, then execute an update instead)
    DuplicateKeyUpdate(Vec<Assignment>),
    /// ON CONFLICT is a PostgreSQL and Sqlite extension
    OnConflict(OnConflict),
}

#[derive(Debug, Clone, PartialEq, PartialOrd, Eq, Ord, Hash)]
#[cfg_attr(feature = "serde", derive(Serialize, Deserialize))]
#[cfg_attr(feature = "visitor", derive(Visit, VisitMut))]
pub struct OnConflict {
    pub conflict_target: Option<ConflictTarget>,
    pub action: OnConflictAction,
}
#[derive(Debug, Clone, PartialEq, PartialOrd, Eq, Ord, Hash)]
#[cfg_attr(feature = "serde", derive(Serialize, Deserialize))]
#[cfg_attr(feature = "visitor", derive(Visit, VisitMut))]
pub enum ConflictTarget {
    Columns(Vec<Ident>),
    OnConstraint(ObjectName),
}
#[derive(Debug, Clone, PartialEq, PartialOrd, Eq, Ord, Hash)]
#[cfg_attr(feature = "serde", derive(Serialize, Deserialize))]
#[cfg_attr(feature = "visitor", derive(Visit, VisitMut))]
pub enum OnConflictAction {
    DoNothing,
    DoUpdate(DoUpdate),
}

#[derive(Debug, Clone, PartialEq, PartialOrd, Eq, Ord, Hash)]
#[cfg_attr(feature = "serde", derive(Serialize, Deserialize))]
#[cfg_attr(feature = "visitor", derive(Visit, VisitMut))]
pub struct DoUpdate {
    /// Column assignments
    pub assignments: Vec<Assignment>,
    /// WHERE
    pub selection: Option<Expr>,
}

impl fmt::Display for OnInsert {
    fn fmt(&self, f: &mut fmt::Formatter) -> fmt::Result {
        match self {
            Self::DuplicateKeyUpdate(expr) => write!(
                f,
                " ON DUPLICATE KEY UPDATE {}",
                display_comma_separated(expr)
            ),
            Self::OnConflict(o) => write!(f, " {o}"),
        }
    }
}
impl fmt::Display for OnConflict {
    fn fmt(&self, f: &mut fmt::Formatter) -> fmt::Result {
        write!(f, " ON CONFLICT")?;
        if let Some(target) = &self.conflict_target {
            write!(f, "{target}")?;
        }
        write!(f, " {}", self.action)
    }
}
impl fmt::Display for ConflictTarget {
    fn fmt(&self, f: &mut fmt::Formatter) -> fmt::Result {
        match self {
            ConflictTarget::Columns(cols) => write!(f, "({})", display_comma_separated(cols)),
            ConflictTarget::OnConstraint(name) => write!(f, " ON CONSTRAINT {name}"),
        }
    }
}
impl fmt::Display for OnConflictAction {
    fn fmt(&self, f: &mut fmt::Formatter) -> fmt::Result {
        match self {
            Self::DoNothing => write!(f, "DO NOTHING"),
            Self::DoUpdate(do_update) => {
                write!(f, "DO UPDATE")?;
                if !do_update.assignments.is_empty() {
                    write!(
                        f,
                        " SET {}",
                        display_comma_separated(&do_update.assignments)
                    )?;
                }
                if let Some(selection) = &do_update.selection {
                    write!(f, " WHERE {selection}")?;
                }
                Ok(())
            }
        }
    }
}

/// Privileges granted in a GRANT statement or revoked in a REVOKE statement.
#[derive(Debug, Clone, PartialEq, PartialOrd, Eq, Ord, Hash)]
#[cfg_attr(feature = "serde", derive(Serialize, Deserialize))]
#[cfg_attr(feature = "visitor", derive(Visit, VisitMut))]
pub enum Privileges {
    /// All privileges applicable to the object type
    All {
        /// Optional keyword from the spec, ignored in practice
        with_privileges_keyword: bool,
    },
    /// Specific privileges (e.g. `SELECT`, `INSERT`)
    Actions(Vec<Action>),
}

impl fmt::Display for Privileges {
    fn fmt(&self, f: &mut fmt::Formatter) -> fmt::Result {
        match self {
            Privileges::All {
                with_privileges_keyword,
            } => {
                write!(
                    f,
                    "ALL{}",
                    if *with_privileges_keyword {
                        " PRIVILEGES"
                    } else {
                        ""
                    }
                )
            }
            Privileges::Actions(actions) => {
                write!(f, "{}", display_comma_separated(actions))
            }
        }
    }
}

/// Specific direction for FETCH statement
#[derive(Debug, Clone, PartialEq, PartialOrd, Eq, Ord, Hash)]
#[cfg_attr(feature = "serde", derive(Serialize, Deserialize))]
#[cfg_attr(feature = "visitor", derive(Visit, VisitMut))]
pub enum FetchDirection {
    Count { limit: Value },
    Next,
    Prior,
    First,
    Last,
    Absolute { limit: Value },
    Relative { limit: Value },
    All,
    // FORWARD
    // FORWARD count
    Forward { limit: Option<Value> },
    ForwardAll,
    // BACKWARD
    // BACKWARD count
    Backward { limit: Option<Value> },
    BackwardAll,
}

impl fmt::Display for FetchDirection {
    fn fmt(&self, f: &mut fmt::Formatter) -> fmt::Result {
        match self {
            FetchDirection::Count { limit } => f.write_str(&limit.to_string())?,
            FetchDirection::Next => f.write_str("NEXT")?,
            FetchDirection::Prior => f.write_str("PRIOR")?,
            FetchDirection::First => f.write_str("FIRST")?,
            FetchDirection::Last => f.write_str("LAST")?,
            FetchDirection::Absolute { limit } => {
                f.write_str("ABSOLUTE ")?;
                f.write_str(&limit.to_string())?;
            }
            FetchDirection::Relative { limit } => {
                f.write_str("RELATIVE ")?;
                f.write_str(&limit.to_string())?;
            }
            FetchDirection::All => f.write_str("ALL")?,
            FetchDirection::Forward { limit } => {
                f.write_str("FORWARD")?;

                if let Some(l) = limit {
                    f.write_str(" ")?;
                    f.write_str(&l.to_string())?;
                }
            }
            FetchDirection::ForwardAll => f.write_str("FORWARD ALL")?,
            FetchDirection::Backward { limit } => {
                f.write_str("BACKWARD")?;

                if let Some(l) = limit {
                    f.write_str(" ")?;
                    f.write_str(&l.to_string())?;
                }
            }
            FetchDirection::BackwardAll => f.write_str("BACKWARD ALL")?,
        };

        Ok(())
    }
}

/// A privilege on a database object (table, sequence, etc.).
#[derive(Debug, Clone, PartialEq, PartialOrd, Eq, Ord, Hash)]
#[cfg_attr(feature = "serde", derive(Serialize, Deserialize))]
#[cfg_attr(feature = "visitor", derive(Visit, VisitMut))]
pub enum Action {
    Connect,
    Create,
    Delete,
    Execute,
    Insert { columns: Option<Vec<Ident>> },
    References { columns: Option<Vec<Ident>> },
    Select { columns: Option<Vec<Ident>> },
    Temporary,
    Trigger,
    Truncate,
    Update { columns: Option<Vec<Ident>> },
    Usage,
}

impl fmt::Display for Action {
    fn fmt(&self, f: &mut fmt::Formatter) -> fmt::Result {
        match self {
            Action::Connect => f.write_str("CONNECT")?,
            Action::Create => f.write_str("CREATE")?,
            Action::Delete => f.write_str("DELETE")?,
            Action::Execute => f.write_str("EXECUTE")?,
            Action::Insert { .. } => f.write_str("INSERT")?,
            Action::References { .. } => f.write_str("REFERENCES")?,
            Action::Select { .. } => f.write_str("SELECT")?,
            Action::Temporary => f.write_str("TEMPORARY")?,
            Action::Trigger => f.write_str("TRIGGER")?,
            Action::Truncate => f.write_str("TRUNCATE")?,
            Action::Update { .. } => f.write_str("UPDATE")?,
            Action::Usage => f.write_str("USAGE")?,
        };
        match self {
            Action::Insert { columns }
            | Action::References { columns }
            | Action::Select { columns }
            | Action::Update { columns } => {
                if let Some(columns) = columns {
                    write!(f, " ({})", display_comma_separated(columns))?;
                }
            }
            _ => (),
        };
        Ok(())
    }
}

/// Objects on which privileges are granted in a GRANT statement.
#[derive(Debug, Clone, PartialEq, PartialOrd, Eq, Ord, Hash)]
#[cfg_attr(feature = "serde", derive(Serialize, Deserialize))]
#[cfg_attr(feature = "visitor", derive(Visit, VisitMut))]
pub enum GrantObjects {
    /// Grant privileges on `ALL SEQUENCES IN SCHEMA <schema_name> [, ...]`
    AllSequencesInSchema { schemas: Vec<ObjectName> },
    /// Grant privileges on `ALL TABLES IN SCHEMA <schema_name> [, ...]`
    AllTablesInSchema { schemas: Vec<ObjectName> },
    /// Grant privileges on specific schemas
    Schemas(Vec<ObjectName>),
    /// Grant privileges on specific sequences
    Sequences(Vec<ObjectName>),
    /// Grant privileges on specific tables
    Tables(Vec<ObjectName>),
}

impl fmt::Display for GrantObjects {
    fn fmt(&self, f: &mut fmt::Formatter) -> fmt::Result {
        match self {
            GrantObjects::Sequences(sequences) => {
                write!(f, "SEQUENCE {}", display_comma_separated(sequences))
            }
            GrantObjects::Schemas(schemas) => {
                write!(f, "SCHEMA {}", display_comma_separated(schemas))
            }
            GrantObjects::Tables(tables) => {
                write!(f, "{}", display_comma_separated(tables))
            }
            GrantObjects::AllSequencesInSchema { schemas } => {
                write!(
                    f,
                    "ALL SEQUENCES IN SCHEMA {}",
                    display_comma_separated(schemas)
                )
            }
            GrantObjects::AllTablesInSchema { schemas } => {
                write!(
                    f,
                    "ALL TABLES IN SCHEMA {}",
                    display_comma_separated(schemas)
                )
            }
        }
    }
}

/// SQL assignment `foo = expr` as used in SQLUpdate
#[derive(Debug, Clone, PartialEq, PartialOrd, Eq, Ord, Hash)]
#[cfg_attr(feature = "serde", derive(Serialize, Deserialize))]
#[cfg_attr(feature = "visitor", derive(Visit, VisitMut))]
pub struct Assignment {
    pub id: Vec<Ident>,
    pub value: Expr,
}

impl fmt::Display for Assignment {
    fn fmt(&self, f: &mut fmt::Formatter) -> fmt::Result {
        write!(f, "{} = {}", display_separated(&self.id, "."), self.value)
    }
}

#[derive(Debug, Clone, PartialEq, PartialOrd, Eq, Ord, Hash)]
#[cfg_attr(feature = "serde", derive(Serialize, Deserialize))]
#[cfg_attr(feature = "visitor", derive(Visit, VisitMut))]
pub enum FunctionArgExpr {
    Expr(Expr),
    /// Qualified wildcard, e.g. `alias.*` or `schema.table.*`.
    QualifiedWildcard(ObjectName),
    /// An unqualified `*`
    Wildcard,
}

impl fmt::Display for FunctionArgExpr {
    fn fmt(&self, f: &mut fmt::Formatter) -> fmt::Result {
        match self {
            FunctionArgExpr::Expr(expr) => write!(f, "{expr}"),
            FunctionArgExpr::QualifiedWildcard(prefix) => write!(f, "{prefix}.*"),
            FunctionArgExpr::Wildcard => f.write_str("*"),
        }
    }
}

#[derive(Debug, Clone, PartialEq, PartialOrd, Eq, Ord, Hash)]
#[cfg_attr(feature = "serde", derive(Serialize, Deserialize))]
#[cfg_attr(feature = "visitor", derive(Visit, VisitMut))]
pub enum FunctionArg {
    Named { name: Ident, arg: FunctionArgExpr },
    Unnamed(FunctionArgExpr),
}

impl fmt::Display for FunctionArg {
    fn fmt(&self, f: &mut fmt::Formatter) -> fmt::Result {
        match self {
            FunctionArg::Named { name, arg } => write!(f, "{name} => {arg}"),
            FunctionArg::Unnamed(unnamed_arg) => write!(f, "{unnamed_arg}"),
        }
    }
}

#[derive(Debug, Clone, PartialEq, PartialOrd, Eq, Ord, Hash)]
#[cfg_attr(feature = "serde", derive(Serialize, Deserialize))]
#[cfg_attr(feature = "visitor", derive(Visit, VisitMut))]
pub enum CloseCursor {
    All,
    Specific { name: Ident },
}

impl fmt::Display for CloseCursor {
    fn fmt(&self, f: &mut fmt::Formatter) -> fmt::Result {
        match self {
            CloseCursor::All => write!(f, "ALL"),
            CloseCursor::Specific { name } => write!(f, "{name}"),
        }
    }
}

/// A function call
#[derive(Debug, Clone, PartialEq, PartialOrd, Eq, Ord, Hash)]
#[cfg_attr(feature = "serde", derive(Serialize, Deserialize))]
#[cfg_attr(feature = "visitor", derive(Visit, VisitMut))]
pub struct Function {
    pub name: ObjectName,
    pub args: Vec<FunctionArg>,
<<<<<<< HEAD
    // Snowflake/MSSQL supports diffrent options for null treatment in rank functions
    pub null_treatment: Option<NullTreatment>,
=======
    /// e.g. `x > 5` in `COUNT(x) FILTER (WHERE x > 5)`
    pub filter: Option<Box<Expr>>,
>>>>>>> 8262abcd
    pub over: Option<WindowType>,
    // aggregate functions may specify eg `COUNT(DISTINCT x)`
    pub distinct: bool,
    // Some functions must be called without trailing parentheses, for example Postgres
    // do it for current_catalog, current_schema, etc. This flags is used for formatting.
    pub special: bool,
    // Required ordering for the function (if empty, there is no requirement).
    pub order_by: Vec<OrderByExpr>,
}

#[derive(Debug, Copy, Clone, PartialEq, PartialOrd, Eq, Ord, Hash)]
#[cfg_attr(feature = "serde", derive(Serialize, Deserialize))]
#[cfg_attr(feature = "visitor", derive(Visit, VisitMut))]
pub enum AnalyzeFormat {
    TEXT,
    GRAPHVIZ,
    JSON,
}

impl fmt::Display for AnalyzeFormat {
    fn fmt(&self, f: &mut core::fmt::Formatter<'_>) -> core::fmt::Result {
        f.write_str(match self {
            AnalyzeFormat::TEXT => "TEXT",
            AnalyzeFormat::GRAPHVIZ => "GRAPHVIZ",
            AnalyzeFormat::JSON => "JSON",
        })
    }
}

impl fmt::Display for Function {
    fn fmt(&self, f: &mut fmt::Formatter) -> fmt::Result {
        if self.special {
            write!(f, "{}", self.name)?;
        } else {
            let order_by = if !self.order_by.is_empty() {
                " ORDER BY "
            } else {
                ""
            };
            write!(
                f,
                "{}({}{}{order_by}{})",
                self.name,
                if self.distinct { "DISTINCT " } else { "" },
                display_comma_separated(&self.args),
                display_comma_separated(&self.order_by),
            )?;

<<<<<<< HEAD
            if let Some(o) = &self.null_treatment {
                write!(f, " {o}")?;
=======
            if let Some(filter_cond) = &self.filter {
                write!(f, " FILTER (WHERE {filter_cond})")?;
>>>>>>> 8262abcd
            }

            if let Some(o) = &self.over {
                write!(f, " OVER {o}")?;
            }
        }

        Ok(())
    }
}

/// External table's available file format
#[derive(Debug, Copy, Clone, PartialEq, PartialOrd, Eq, Ord, Hash)]
#[cfg_attr(feature = "serde", derive(Serialize, Deserialize))]
#[cfg_attr(feature = "visitor", derive(Visit, VisitMut))]
pub enum FileFormat {
    TEXTFILE,
    SEQUENCEFILE,
    ORC,
    PARQUET,
    AVRO,
    RCFILE,
    JSONFILE,
}

impl fmt::Display for FileFormat {
    fn fmt(&self, f: &mut fmt::Formatter) -> fmt::Result {
        use self::FileFormat::*;
        f.write_str(match self {
            TEXTFILE => "TEXTFILE",
            SEQUENCEFILE => "SEQUENCEFILE",
            ORC => "ORC",
            PARQUET => "PARQUET",
            AVRO => "AVRO",
            RCFILE => "RCFILE",
            JSONFILE => "JSONFILE",
        })
    }
}

/// A `LISTAGG` invocation `LISTAGG( [ DISTINCT ] <expr>[, <separator> ] [ON OVERFLOW <on_overflow>] ) )
/// [ WITHIN GROUP (ORDER BY <within_group1>[, ...] ) ]`
#[derive(Debug, Clone, PartialEq, PartialOrd, Eq, Ord, Hash)]
#[cfg_attr(feature = "serde", derive(Serialize, Deserialize))]
#[cfg_attr(feature = "visitor", derive(Visit, VisitMut))]
pub struct ListAgg {
    pub distinct: bool,
    pub expr: Box<Expr>,
    pub separator: Option<Box<Expr>>,
    pub on_overflow: Option<ListAggOnOverflow>,
    pub within_group: Vec<OrderByExpr>,
}

impl fmt::Display for ListAgg {
    fn fmt(&self, f: &mut fmt::Formatter) -> fmt::Result {
        write!(
            f,
            "LISTAGG({}{}",
            if self.distinct { "DISTINCT " } else { "" },
            self.expr
        )?;
        if let Some(separator) = &self.separator {
            write!(f, ", {separator}")?;
        }
        if let Some(on_overflow) = &self.on_overflow {
            write!(f, "{on_overflow}")?;
        }
        write!(f, ")")?;
        if !self.within_group.is_empty() {
            write!(
                f,
                " WITHIN GROUP (ORDER BY {})",
                display_comma_separated(&self.within_group)
            )?;
        }
        Ok(())
    }
}

/// The `ON OVERFLOW` clause of a LISTAGG invocation
#[derive(Debug, Clone, PartialEq, PartialOrd, Eq, Ord, Hash)]
#[cfg_attr(feature = "serde", derive(Serialize, Deserialize))]
#[cfg_attr(feature = "visitor", derive(Visit, VisitMut))]
pub enum ListAggOnOverflow {
    /// `ON OVERFLOW ERROR`
    Error,

    /// `ON OVERFLOW TRUNCATE [ <filler> ] WITH[OUT] COUNT`
    Truncate {
        filler: Option<Box<Expr>>,
        with_count: bool,
    },
}

impl fmt::Display for ListAggOnOverflow {
    fn fmt(&self, f: &mut fmt::Formatter) -> fmt::Result {
        write!(f, " ON OVERFLOW")?;
        match self {
            ListAggOnOverflow::Error => write!(f, " ERROR"),
            ListAggOnOverflow::Truncate { filler, with_count } => {
                write!(f, " TRUNCATE")?;
                if let Some(filler) = filler {
                    write!(f, " {filler}")?;
                }
                if *with_count {
                    write!(f, " WITH")?;
                } else {
                    write!(f, " WITHOUT")?;
                }
                write!(f, " COUNT")
            }
        }
    }
}

/// An `ARRAY_AGG` invocation `ARRAY_AGG( [ DISTINCT ] <expr> [ORDER BY <expr>] [LIMIT <n>] )`
/// Or `ARRAY_AGG( [ DISTINCT ] <expr> ) [ WITHIN GROUP ( ORDER BY <expr> ) ]`
/// ORDER BY position is defined differently for BigQuery, Postgres and Snowflake.
#[derive(Debug, Clone, PartialEq, PartialOrd, Eq, Ord, Hash)]
#[cfg_attr(feature = "serde", derive(Serialize, Deserialize))]
#[cfg_attr(feature = "visitor", derive(Visit, VisitMut))]
pub struct ArrayAgg {
    pub distinct: bool,
    pub expr: Box<Expr>,
    pub order_by: Option<Vec<OrderByExpr>>,
    pub limit: Option<Box<Expr>>,
    pub within_group: bool, // order by is used inside a within group or not
}

impl fmt::Display for ArrayAgg {
    fn fmt(&self, f: &mut fmt::Formatter) -> fmt::Result {
        write!(
            f,
            "ARRAY_AGG({}{}",
            if self.distinct { "DISTINCT " } else { "" },
            self.expr
        )?;
        if !self.within_group {
            if let Some(order_by) = &self.order_by {
                write!(f, " ORDER BY {}", display_comma_separated(order_by))?;
            }
            if let Some(limit) = &self.limit {
                write!(f, " LIMIT {limit}")?;
            }
        }
        write!(f, ")")?;
        if self.within_group {
            if let Some(order_by) = &self.order_by {
                write!(
                    f,
                    " WITHIN GROUP (ORDER BY {})",
                    display_comma_separated(order_by)
                )?;
            }
        }
        Ok(())
    }
}

#[derive(Debug, Copy, Clone, PartialEq, PartialOrd, Eq, Ord, Hash)]
#[cfg_attr(feature = "serde", derive(Serialize, Deserialize))]
#[cfg_attr(feature = "visitor", derive(Visit, VisitMut))]
pub enum ObjectType {
    Table,
    View,
    Index,
    Schema,
    Role,
    Sequence,
    Stage,
}

impl fmt::Display for ObjectType {
    fn fmt(&self, f: &mut fmt::Formatter) -> fmt::Result {
        f.write_str(match self {
            ObjectType::Table => "TABLE",
            ObjectType::View => "VIEW",
            ObjectType::Index => "INDEX",
            ObjectType::Schema => "SCHEMA",
            ObjectType::Role => "ROLE",
            ObjectType::Sequence => "SEQUENCE",
            ObjectType::Stage => "STAGE",
        })
    }
}

#[derive(Debug, Copy, Clone, PartialEq, PartialOrd, Eq, Ord, Hash)]
#[cfg_attr(feature = "serde", derive(Serialize, Deserialize))]
#[cfg_attr(feature = "visitor", derive(Visit, VisitMut))]
pub enum KillType {
    Connection,
    Query,
    Mutation,
}

impl fmt::Display for KillType {
    fn fmt(&self, f: &mut fmt::Formatter) -> fmt::Result {
        f.write_str(match self {
            // MySQL
            KillType::Connection => "CONNECTION",
            KillType::Query => "QUERY",
            // Clickhouse supports Mutation
            KillType::Mutation => "MUTATION",
        })
    }
}

#[derive(Debug, Clone, PartialEq, PartialOrd, Eq, Ord, Hash)]
#[cfg_attr(feature = "serde", derive(Serialize, Deserialize))]
#[cfg_attr(feature = "visitor", derive(Visit, VisitMut))]
pub enum HiveDistributionStyle {
    PARTITIONED {
        columns: Vec<ColumnDef>,
    },
    CLUSTERED {
        columns: Vec<Ident>,
        sorted_by: Vec<ColumnDef>,
        num_buckets: i32,
    },
    SKEWED {
        columns: Vec<ColumnDef>,
        on: Vec<ColumnDef>,
        stored_as_directories: bool,
    },
    NONE,
}

#[derive(Debug, Clone, PartialEq, PartialOrd, Eq, Ord, Hash)]
#[cfg_attr(feature = "serde", derive(Serialize, Deserialize))]
#[cfg_attr(feature = "visitor", derive(Visit, VisitMut))]
pub enum HiveRowFormat {
    SERDE { class: String },
    DELIMITED,
}

#[derive(Debug, Clone, PartialEq, PartialOrd, Eq, Ord, Hash)]
#[cfg_attr(feature = "serde", derive(Serialize, Deserialize))]
#[cfg_attr(feature = "visitor", derive(Visit, VisitMut))]
#[allow(clippy::large_enum_variant)]
pub enum HiveIOFormat {
    IOF {
        input_format: Expr,
        output_format: Expr,
    },
    FileFormat {
        format: FileFormat,
    },
}

#[derive(Debug, Clone, PartialEq, PartialOrd, Eq, Ord, Hash, Default)]
#[cfg_attr(feature = "serde", derive(Serialize, Deserialize))]
#[cfg_attr(feature = "visitor", derive(Visit, VisitMut))]
pub struct HiveFormat {
    pub row_format: Option<HiveRowFormat>,
    pub storage: Option<HiveIOFormat>,
    pub location: Option<String>,
}

#[derive(Debug, Clone, PartialEq, PartialOrd, Eq, Ord, Hash)]
#[cfg_attr(feature = "serde", derive(Serialize, Deserialize))]
#[cfg_attr(feature = "visitor", derive(Visit, VisitMut))]
pub struct SqlOption {
    pub name: Ident,
    pub value: Value,
}

impl fmt::Display for SqlOption {
    fn fmt(&self, f: &mut fmt::Formatter) -> fmt::Result {
        write!(f, "{} = {}", self.name, self.value)
    }
}

#[derive(Debug, Copy, Clone, PartialEq, PartialOrd, Eq, Ord, Hash)]
#[cfg_attr(feature = "serde", derive(Serialize, Deserialize))]
#[cfg_attr(feature = "visitor", derive(Visit, VisitMut))]
pub enum TransactionMode {
    AccessMode(TransactionAccessMode),
    IsolationLevel(TransactionIsolationLevel),
}

impl fmt::Display for TransactionMode {
    fn fmt(&self, f: &mut fmt::Formatter) -> fmt::Result {
        use TransactionMode::*;
        match self {
            AccessMode(access_mode) => write!(f, "{access_mode}"),
            IsolationLevel(iso_level) => write!(f, "ISOLATION LEVEL {iso_level}"),
        }
    }
}

#[derive(Debug, Copy, Clone, PartialEq, PartialOrd, Eq, Ord, Hash)]
#[cfg_attr(feature = "serde", derive(Serialize, Deserialize))]
#[cfg_attr(feature = "visitor", derive(Visit, VisitMut))]
pub enum TransactionAccessMode {
    ReadOnly,
    ReadWrite,
}

impl fmt::Display for TransactionAccessMode {
    fn fmt(&self, f: &mut fmt::Formatter) -> fmt::Result {
        use TransactionAccessMode::*;
        f.write_str(match self {
            ReadOnly => "READ ONLY",
            ReadWrite => "READ WRITE",
        })
    }
}

#[derive(Debug, Copy, Clone, PartialEq, PartialOrd, Eq, Ord, Hash)]
#[cfg_attr(feature = "serde", derive(Serialize, Deserialize))]
#[cfg_attr(feature = "visitor", derive(Visit, VisitMut))]
pub enum TransactionIsolationLevel {
    ReadUncommitted,
    ReadCommitted,
    RepeatableRead,
    Serializable,
}

impl fmt::Display for TransactionIsolationLevel {
    fn fmt(&self, f: &mut fmt::Formatter) -> fmt::Result {
        use TransactionIsolationLevel::*;
        f.write_str(match self {
            ReadUncommitted => "READ UNCOMMITTED",
            ReadCommitted => "READ COMMITTED",
            RepeatableRead => "REPEATABLE READ",
            Serializable => "SERIALIZABLE",
        })
    }
}

#[derive(Debug, Clone, PartialEq, PartialOrd, Eq, Ord, Hash)]
#[cfg_attr(feature = "serde", derive(Serialize, Deserialize))]
#[cfg_attr(feature = "visitor", derive(Visit, VisitMut))]
pub enum ShowStatementFilter {
    Like(String),
    ILike(String),
    Where(Expr),
}

impl fmt::Display for ShowStatementFilter {
    fn fmt(&self, f: &mut fmt::Formatter) -> fmt::Result {
        use ShowStatementFilter::*;
        match self {
            Like(pattern) => write!(f, "LIKE '{}'", value::escape_single_quote_string(pattern)),
            ILike(pattern) => write!(f, "ILIKE {}", value::escape_single_quote_string(pattern)),
            Where(expr) => write!(f, "WHERE {expr}"),
        }
    }
}

/// Sqlite specific syntax
///
/// See [Sqlite documentation](https://sqlite.org/lang_conflict.html)
/// for more details.
#[derive(Debug, Copy, Clone, PartialEq, PartialOrd, Eq, Ord, Hash)]
#[cfg_attr(feature = "serde", derive(Serialize, Deserialize))]
#[cfg_attr(feature = "visitor", derive(Visit, VisitMut))]
pub enum SqliteOnConflict {
    Rollback,
    Abort,
    Fail,
    Ignore,
    Replace,
}

impl fmt::Display for SqliteOnConflict {
    fn fmt(&self, f: &mut fmt::Formatter) -> fmt::Result {
        use SqliteOnConflict::*;
        match self {
            Rollback => write!(f, "ROLLBACK"),
            Abort => write!(f, "ABORT"),
            Fail => write!(f, "FAIL"),
            Ignore => write!(f, "IGNORE"),
            Replace => write!(f, "REPLACE"),
        }
    }
}

#[derive(Debug, Clone, PartialEq, PartialOrd, Eq, Ord, Hash)]
#[cfg_attr(feature = "serde", derive(Serialize, Deserialize))]
#[cfg_attr(feature = "visitor", derive(Visit, VisitMut))]
pub enum CopySource {
    Table {
        /// The name of the table to copy from.
        table_name: ObjectName,
        /// A list of column names to copy. Empty list means that all columns
        /// are copied.
        columns: Vec<Ident>,
    },
    Query(Box<Query>),
}

#[derive(Debug, Clone, PartialEq, PartialOrd, Eq, Ord, Hash)]
#[cfg_attr(feature = "serde", derive(Serialize, Deserialize))]
#[cfg_attr(feature = "visitor", derive(Visit, VisitMut))]
pub enum CopyTarget {
    Stdin,
    Stdout,
    File {
        /// The path name of the input or output file.
        filename: String,
    },
    Program {
        /// A command to execute
        command: String,
    },
}

impl fmt::Display for CopyTarget {
    fn fmt(&self, f: &mut fmt::Formatter) -> fmt::Result {
        use CopyTarget::*;
        match self {
            Stdin { .. } => write!(f, "STDIN"),
            Stdout => write!(f, "STDOUT"),
            File { filename } => write!(f, "'{}'", value::escape_single_quote_string(filename)),
            Program { command } => write!(
                f,
                "PROGRAM '{}'",
                value::escape_single_quote_string(command)
            ),
        }
    }
}

#[derive(Debug, Copy, Clone, PartialEq, PartialOrd, Eq, Ord, Hash)]
#[cfg_attr(feature = "serde", derive(Serialize, Deserialize))]
#[cfg_attr(feature = "visitor", derive(Visit, VisitMut))]
pub enum OnCommit {
    DeleteRows,
    PreserveRows,
    Drop,
}

/// An option in `COPY` statement.
///
/// <https://www.postgresql.org/docs/14/sql-copy.html>
#[derive(Debug, Clone, PartialEq, PartialOrd, Eq, Ord, Hash)]
#[cfg_attr(feature = "serde", derive(Serialize, Deserialize))]
#[cfg_attr(feature = "visitor", derive(Visit, VisitMut))]
pub enum CopyOption {
    /// FORMAT format_name
    Format(Ident),
    /// FREEZE \[ boolean \]
    Freeze(bool),
    /// DELIMITER 'delimiter_character'
    Delimiter(char),
    /// NULL 'null_string'
    Null(String),
    /// HEADER \[ boolean \]
    Header(bool),
    /// QUOTE 'quote_character'
    Quote(char),
    /// ESCAPE 'escape_character'
    Escape(char),
    /// FORCE_QUOTE { ( column_name [, ...] ) | * }
    ForceQuote(Vec<Ident>),
    /// FORCE_NOT_NULL ( column_name [, ...] )
    ForceNotNull(Vec<Ident>),
    /// FORCE_NULL ( column_name [, ...] )
    ForceNull(Vec<Ident>),
    /// ENCODING 'encoding_name'
    Encoding(String),
}

impl fmt::Display for CopyOption {
    fn fmt(&self, f: &mut fmt::Formatter) -> fmt::Result {
        use CopyOption::*;
        match self {
            Format(name) => write!(f, "FORMAT {name}"),
            Freeze(true) => write!(f, "FREEZE"),
            Freeze(false) => write!(f, "FREEZE FALSE"),
            Delimiter(char) => write!(f, "DELIMITER '{char}'"),
            Null(string) => write!(f, "NULL '{}'", value::escape_single_quote_string(string)),
            Header(true) => write!(f, "HEADER"),
            Header(false) => write!(f, "HEADER FALSE"),
            Quote(char) => write!(f, "QUOTE '{char}'"),
            Escape(char) => write!(f, "ESCAPE '{char}'"),
            ForceQuote(columns) => write!(f, "FORCE_QUOTE ({})", display_comma_separated(columns)),
            ForceNotNull(columns) => {
                write!(f, "FORCE_NOT_NULL ({})", display_comma_separated(columns))
            }
            ForceNull(columns) => write!(f, "FORCE_NULL ({})", display_comma_separated(columns)),
            Encoding(name) => write!(f, "ENCODING '{}'", value::escape_single_quote_string(name)),
        }
    }
}

/// An option in `COPY` statement before PostgreSQL version 9.0.
///
/// <https://www.postgresql.org/docs/8.4/sql-copy.html>
#[derive(Debug, Clone, PartialEq, PartialOrd, Eq, Ord, Hash)]
#[cfg_attr(feature = "serde", derive(Serialize, Deserialize))]
#[cfg_attr(feature = "visitor", derive(Visit, VisitMut))]
pub enum CopyLegacyOption {
    /// BINARY
    Binary,
    /// DELIMITER \[ AS \] 'delimiter_character'
    Delimiter(char),
    /// NULL \[ AS \] 'null_string'
    Null(String),
    /// CSV ...
    Csv(Vec<CopyLegacyCsvOption>),
}

impl fmt::Display for CopyLegacyOption {
    fn fmt(&self, f: &mut fmt::Formatter) -> fmt::Result {
        use CopyLegacyOption::*;
        match self {
            Binary => write!(f, "BINARY"),
            Delimiter(char) => write!(f, "DELIMITER '{char}'"),
            Null(string) => write!(f, "NULL '{}'", value::escape_single_quote_string(string)),
            Csv(opts) => write!(f, "CSV {}", display_separated(opts, " ")),
        }
    }
}

/// A `CSV` option in `COPY` statement before PostgreSQL version 9.0.
///
/// <https://www.postgresql.org/docs/8.4/sql-copy.html>
#[derive(Debug, Clone, PartialEq, PartialOrd, Eq, Ord, Hash)]
#[cfg_attr(feature = "serde", derive(Serialize, Deserialize))]
#[cfg_attr(feature = "visitor", derive(Visit, VisitMut))]
pub enum CopyLegacyCsvOption {
    /// HEADER
    Header,
    /// QUOTE \[ AS \] 'quote_character'
    Quote(char),
    /// ESCAPE \[ AS \] 'escape_character'
    Escape(char),
    /// FORCE QUOTE { column_name [, ...] | * }
    ForceQuote(Vec<Ident>),
    /// FORCE NOT NULL column_name [, ...]
    ForceNotNull(Vec<Ident>),
}

impl fmt::Display for CopyLegacyCsvOption {
    fn fmt(&self, f: &mut fmt::Formatter) -> fmt::Result {
        use CopyLegacyCsvOption::*;
        match self {
            Header => write!(f, "HEADER"),
            Quote(char) => write!(f, "QUOTE '{char}'"),
            Escape(char) => write!(f, "ESCAPE '{char}'"),
            ForceQuote(columns) => write!(f, "FORCE QUOTE {}", display_comma_separated(columns)),
            ForceNotNull(columns) => {
                write!(f, "FORCE NOT NULL {}", display_comma_separated(columns))
            }
        }
    }
}

///
#[derive(Debug, Clone, PartialEq, PartialOrd, Eq, Ord, Hash)]
#[cfg_attr(feature = "serde", derive(Serialize, Deserialize))]
#[cfg_attr(feature = "visitor", derive(Visit, VisitMut))]
pub enum MergeClause {
    MatchedUpdate {
        predicate: Option<Expr>,
        assignments: Vec<Assignment>,
    },
    MatchedDelete(Option<Expr>),
    NotMatched {
        predicate: Option<Expr>,
        columns: Vec<Ident>,
        values: Values,
    },
}

impl fmt::Display for MergeClause {
    fn fmt(&self, f: &mut fmt::Formatter) -> fmt::Result {
        use MergeClause::*;
        write!(f, "WHEN")?;
        match self {
            MatchedUpdate {
                predicate,
                assignments,
            } => {
                write!(f, " MATCHED")?;
                if let Some(pred) = predicate {
                    write!(f, " AND {pred}")?;
                }
                write!(
                    f,
                    " THEN UPDATE SET {}",
                    display_comma_separated(assignments)
                )
            }
            MatchedDelete(predicate) => {
                write!(f, " MATCHED")?;
                if let Some(pred) = predicate {
                    write!(f, " AND {pred}")?;
                }
                write!(f, " THEN DELETE")
            }
            NotMatched {
                predicate,
                columns,
                values,
            } => {
                write!(f, " NOT MATCHED")?;
                if let Some(pred) = predicate {
                    write!(f, " AND {pred}")?;
                }
                write!(
                    f,
                    " THEN INSERT ({}) {}",
                    display_comma_separated(columns),
                    values
                )
            }
        }
    }
}

#[derive(Debug, Copy, Clone, PartialEq, PartialOrd, Eq, Ord, Hash)]
#[cfg_attr(feature = "serde", derive(Serialize, Deserialize))]
#[cfg_attr(feature = "visitor", derive(Visit, VisitMut))]
pub enum DiscardObject {
    ALL,
    PLANS,
    SEQUENCES,
    TEMP,
}

impl fmt::Display for DiscardObject {
    fn fmt(&self, f: &mut fmt::Formatter) -> fmt::Result {
        match self {
            DiscardObject::ALL => f.write_str("ALL"),
            DiscardObject::PLANS => f.write_str("PLANS"),
            DiscardObject::SEQUENCES => f.write_str("SEQUENCES"),
            DiscardObject::TEMP => f.write_str("TEMP"),
        }
    }
}

/// Optional context modifier for statements that can be or `LOCAL`, or `SESSION`.
#[derive(Debug, Copy, Clone, PartialEq, PartialOrd, Eq, Ord, Hash)]
#[cfg_attr(feature = "serde", derive(Serialize, Deserialize))]
#[cfg_attr(feature = "visitor", derive(Visit, VisitMut))]
pub enum ContextModifier {
    /// No context defined. Each dialect defines the default in this scenario.
    None,
    /// `LOCAL` identifier, usually related to transactional states.
    Local,
    /// `SESSION` identifier
    Session,
}

impl fmt::Display for ContextModifier {
    fn fmt(&self, f: &mut fmt::Formatter) -> fmt::Result {
        match self {
            Self::None => {
                write!(f, "")
            }
            Self::Local => {
                write!(f, " LOCAL")
            }
            Self::Session => {
                write!(f, " SESSION")
            }
        }
    }
}

/// Function describe in DROP FUNCTION.
#[derive(Debug, Clone, PartialEq, PartialOrd, Eq, Ord, Hash)]
#[cfg_attr(feature = "serde", derive(Serialize, Deserialize))]
pub enum DropFunctionOption {
    Restrict,
    Cascade,
}

impl fmt::Display for DropFunctionOption {
    fn fmt(&self, f: &mut fmt::Formatter) -> fmt::Result {
        match self {
            DropFunctionOption::Restrict => write!(f, "RESTRICT "),
            DropFunctionOption::Cascade => write!(f, "CASCADE  "),
        }
    }
}

/// Function describe in DROP FUNCTION.
#[derive(Debug, Clone, PartialEq, PartialOrd, Eq, Ord, Hash)]
#[cfg_attr(feature = "serde", derive(Serialize, Deserialize))]
#[cfg_attr(feature = "visitor", derive(Visit, VisitMut))]
pub struct DropFunctionDesc {
    pub name: ObjectName,
    pub args: Option<Vec<OperateFunctionArg>>,
}

impl fmt::Display for DropFunctionDesc {
    fn fmt(&self, f: &mut fmt::Formatter) -> fmt::Result {
        write!(f, "{}", self.name)?;
        if let Some(args) = &self.args {
            write!(f, "({})", display_comma_separated(args))?;
        }
        Ok(())
    }
}

/// Function argument in CREATE OR DROP FUNCTION.
#[derive(Debug, Clone, PartialEq, PartialOrd, Eq, Ord, Hash)]
#[cfg_attr(feature = "serde", derive(Serialize, Deserialize))]
#[cfg_attr(feature = "visitor", derive(Visit, VisitMut))]
pub struct OperateFunctionArg {
    pub mode: Option<ArgMode>,
    pub name: Option<Ident>,
    pub data_type: DataType,
    pub default_expr: Option<Expr>,
}

impl OperateFunctionArg {
    /// Returns an unnamed argument.
    pub fn unnamed(data_type: DataType) -> Self {
        Self {
            mode: None,
            name: None,
            data_type,
            default_expr: None,
        }
    }

    /// Returns an argument with name.
    pub fn with_name(name: &str, data_type: DataType) -> Self {
        Self {
            mode: None,
            name: Some(name.into()),
            data_type,
            default_expr: None,
        }
    }
}

impl fmt::Display for OperateFunctionArg {
    fn fmt(&self, f: &mut fmt::Formatter) -> fmt::Result {
        if let Some(mode) = &self.mode {
            write!(f, "{mode} ")?;
        }
        if let Some(name) = &self.name {
            write!(f, "{name} ")?;
        }
        write!(f, "{}", self.data_type)?;
        if let Some(default_expr) = &self.default_expr {
            write!(f, " = {default_expr}")?;
        }
        Ok(())
    }
}

/// The mode of an argument in CREATE FUNCTION.
#[derive(Debug, Clone, PartialEq, PartialOrd, Eq, Ord, Hash)]
#[cfg_attr(feature = "serde", derive(Serialize, Deserialize))]
#[cfg_attr(feature = "visitor", derive(Visit, VisitMut))]
pub enum ArgMode {
    In,
    Out,
    InOut,
}

impl fmt::Display for ArgMode {
    fn fmt(&self, f: &mut fmt::Formatter) -> fmt::Result {
        match self {
            ArgMode::In => write!(f, "IN"),
            ArgMode::Out => write!(f, "OUT"),
            ArgMode::InOut => write!(f, "INOUT"),
        }
    }
}

/// These attributes inform the query optimizer about the behavior of the function.
#[derive(Debug, Clone, PartialEq, PartialOrd, Eq, Ord, Hash)]
#[cfg_attr(feature = "serde", derive(Serialize, Deserialize))]
#[cfg_attr(feature = "visitor", derive(Visit, VisitMut))]
pub enum FunctionBehavior {
    Immutable,
    Stable,
    Volatile,
}

impl fmt::Display for FunctionBehavior {
    fn fmt(&self, f: &mut fmt::Formatter) -> fmt::Result {
        match self {
            FunctionBehavior::Immutable => write!(f, "IMMUTABLE"),
            FunctionBehavior::Stable => write!(f, "STABLE"),
            FunctionBehavior::Volatile => write!(f, "VOLATILE"),
        }
    }
}

#[derive(Debug, Clone, PartialEq, PartialOrd, Eq, Ord, Hash)]
#[cfg_attr(feature = "serde", derive(Serialize, Deserialize))]
#[cfg_attr(feature = "visitor", derive(Visit, VisitMut))]
pub enum FunctionDefinition {
    SingleQuotedDef(String),
    DoubleDollarDef(String),
}

impl fmt::Display for FunctionDefinition {
    fn fmt(&self, f: &mut fmt::Formatter) -> fmt::Result {
        match self {
            FunctionDefinition::SingleQuotedDef(s) => write!(f, "'{s}'")?,
            FunctionDefinition::DoubleDollarDef(s) => write!(f, "$${s}$$")?,
        }
        Ok(())
    }
}

/// Postgres specific feature.
///
/// See [Postgresdocs](https://www.postgresql.org/docs/15/sql-createfunction.html)
/// for more details
#[derive(Debug, Default, Clone, PartialEq, PartialOrd, Eq, Ord, Hash)]
#[cfg_attr(feature = "serde", derive(Serialize, Deserialize))]
#[cfg_attr(feature = "visitor", derive(Visit, VisitMut))]
pub struct CreateFunctionBody {
    /// LANGUAGE lang_name
    pub language: Option<Ident>,
    /// IMMUTABLE | STABLE | VOLATILE
    pub behavior: Option<FunctionBehavior>,
    /// AS 'definition'
    ///
    /// Note that Hive's `AS class_name` is also parsed here.
    pub as_: Option<FunctionDefinition>,
    /// RETURN expression
    pub return_: Option<Expr>,
    /// USING ... (Hive only)
    pub using: Option<CreateFunctionUsing>,
}

impl fmt::Display for CreateFunctionBody {
    fn fmt(&self, f: &mut fmt::Formatter) -> fmt::Result {
        if let Some(language) = &self.language {
            write!(f, " LANGUAGE {language}")?;
        }
        if let Some(behavior) = &self.behavior {
            write!(f, " {behavior}")?;
        }
        if let Some(definition) = &self.as_ {
            write!(f, " AS {definition}")?;
        }
        if let Some(expr) = &self.return_ {
            write!(f, " RETURN {expr}")?;
        }
        if let Some(using) = &self.using {
            write!(f, " {using}")?;
        }
        Ok(())
    }
}

#[derive(Debug, Clone, PartialEq, PartialOrd, Eq, Ord, Hash)]
#[cfg_attr(feature = "serde", derive(Serialize, Deserialize))]
#[cfg_attr(feature = "visitor", derive(Visit, VisitMut))]
pub enum CreateFunctionUsing {
    Jar(String),
    File(String),
    Archive(String),
}

impl fmt::Display for CreateFunctionUsing {
    fn fmt(&self, f: &mut fmt::Formatter) -> fmt::Result {
        write!(f, "USING ")?;
        match self {
            CreateFunctionUsing::Jar(uri) => write!(f, "JAR '{uri}'"),
            CreateFunctionUsing::File(uri) => write!(f, "FILE '{uri}'"),
            CreateFunctionUsing::Archive(uri) => write!(f, "ARCHIVE '{uri}'"),
        }
    }
}

/// `NAME = <EXPR>` arguments for DuckDB macros
///
/// See [Create Macro - DuckDB](https://duckdb.org/docs/sql/statements/create_macro)
/// for more details
#[derive(Debug, Clone, PartialEq, PartialOrd, Eq, Ord, Hash)]
#[cfg_attr(feature = "serde", derive(Serialize, Deserialize))]
#[cfg_attr(feature = "visitor", derive(Visit, VisitMut))]
pub struct MacroArg {
    pub name: Ident,
    pub default_expr: Option<Expr>,
}

impl MacroArg {
    /// Returns an argument with name.
    pub fn new(name: &str) -> Self {
        Self {
            name: name.into(),
            default_expr: None,
        }
    }
}

impl fmt::Display for MacroArg {
    fn fmt(&self, f: &mut fmt::Formatter) -> fmt::Result {
        write!(f, "{}", self.name)?;
        if let Some(default_expr) = &self.default_expr {
            write!(f, " := {default_expr}")?;
        }
        Ok(())
    }
}

#[derive(Debug, Clone, PartialEq, PartialOrd, Eq, Ord, Hash)]
#[cfg_attr(feature = "serde", derive(Serialize, Deserialize))]
#[cfg_attr(feature = "visitor", derive(Visit, VisitMut))]
pub enum MacroDefinition {
    Expr(Expr),
    Table(Query),
}

impl fmt::Display for MacroDefinition {
    fn fmt(&self, f: &mut fmt::Formatter) -> fmt::Result {
        match self {
            MacroDefinition::Expr(expr) => write!(f, "{expr}")?,
            MacroDefinition::Table(query) => write!(f, "{query}")?,
        }
        Ok(())
    }
}

/// Schema possible naming variants ([1]).
///
/// [1]: https://jakewheat.github.io/sql-overview/sql-2016-foundation-grammar.html#schema-definition
#[derive(Debug, Clone, PartialEq, PartialOrd, Eq, Ord, Hash)]
#[cfg_attr(feature = "serde", derive(Serialize, Deserialize))]
#[cfg_attr(feature = "visitor", derive(Visit, VisitMut))]
pub enum SchemaName {
    /// Only schema name specified: `<schema name>`.
    Simple(ObjectName),
    /// Only authorization identifier specified: `AUTHORIZATION <schema authorization identifier>`.
    UnnamedAuthorization(Ident),
    /// Both schema name and authorization identifier specified: `<schema name>  AUTHORIZATION <schema authorization identifier>`.
    NamedAuthorization(ObjectName, Ident),
}

impl fmt::Display for SchemaName {
    fn fmt(&self, f: &mut fmt::Formatter<'_>) -> fmt::Result {
        match self {
            SchemaName::Simple(name) => {
                write!(f, "{name}")
            }
            SchemaName::UnnamedAuthorization(authorization) => {
                write!(f, "AUTHORIZATION {authorization}")
            }
            SchemaName::NamedAuthorization(name, authorization) => {
                write!(f, "{name} AUTHORIZATION {authorization}")
            }
        }
    }
}

/// Fulltext search modifiers ([1]).
///
/// [1]: https://dev.mysql.com/doc/refman/8.0/en/fulltext-search.html#function_match
#[derive(Debug, Clone, PartialEq, PartialOrd, Eq, Ord, Hash)]
#[cfg_attr(feature = "serde", derive(Serialize, Deserialize))]
#[cfg_attr(feature = "visitor", derive(Visit, VisitMut))]
pub enum SearchModifier {
    /// `IN NATURAL LANGUAGE MODE`.
    InNaturalLanguageMode,
    /// `IN NATURAL LANGUAGE MODE WITH QUERY EXPANSION`.
    InNaturalLanguageModeWithQueryExpansion,
    ///`IN BOOLEAN MODE`.
    InBooleanMode,
    ///`WITH QUERY EXPANSION`.
    WithQueryExpansion,
}

impl fmt::Display for SearchModifier {
    fn fmt(&self, f: &mut fmt::Formatter<'_>) -> fmt::Result {
        match self {
            Self::InNaturalLanguageMode => {
                write!(f, "IN NATURAL LANGUAGE MODE")?;
            }
            Self::InNaturalLanguageModeWithQueryExpansion => {
                write!(f, "IN NATURAL LANGUAGE MODE WITH QUERY EXPANSION")?;
            }
            Self::InBooleanMode => {
                write!(f, "IN BOOLEAN MODE")?;
            }
            Self::WithQueryExpansion => {
                write!(f, "WITH QUERY EXPANSION")?;
            }
        }

        Ok(())
    }
}

#[cfg(test)]
mod tests {
    use super::*;

    #[test]
    fn test_window_frame_default() {
        let window_frame = WindowFrame::default();
        assert_eq!(WindowFrameBound::Preceding(None), window_frame.start_bound);
    }

    #[test]
    fn test_grouping_sets_display() {
        // a and b in different group
        let grouping_sets = Expr::GroupingSets(vec![
            vec![Expr::Identifier(Ident::new("a"))],
            vec![Expr::Identifier(Ident::new("b"))],
        ]);
        assert_eq!("GROUPING SETS ((a), (b))", format!("{grouping_sets}"));

        // a and b in the same group
        let grouping_sets = Expr::GroupingSets(vec![vec![
            Expr::Identifier(Ident::new("a")),
            Expr::Identifier(Ident::new("b")),
        ]]);
        assert_eq!("GROUPING SETS ((a, b))", format!("{grouping_sets}"));

        // (a, b) and (c, d) in different group
        let grouping_sets = Expr::GroupingSets(vec![
            vec![
                Expr::Identifier(Ident::new("a")),
                Expr::Identifier(Ident::new("b")),
            ],
            vec![
                Expr::Identifier(Ident::new("c")),
                Expr::Identifier(Ident::new("d")),
            ],
        ]);
        assert_eq!("GROUPING SETS ((a, b), (c, d))", format!("{grouping_sets}"));
    }

    #[test]
    fn test_rollup_display() {
        let rollup = Expr::Rollup(vec![vec![Expr::Identifier(Ident::new("a"))]]);
        assert_eq!("ROLLUP (a)", format!("{rollup}"));

        let rollup = Expr::Rollup(vec![vec![
            Expr::Identifier(Ident::new("a")),
            Expr::Identifier(Ident::new("b")),
        ]]);
        assert_eq!("ROLLUP ((a, b))", format!("{rollup}"));

        let rollup = Expr::Rollup(vec![
            vec![Expr::Identifier(Ident::new("a"))],
            vec![Expr::Identifier(Ident::new("b"))],
        ]);
        assert_eq!("ROLLUP (a, b)", format!("{rollup}"));

        let rollup = Expr::Rollup(vec![
            vec![Expr::Identifier(Ident::new("a"))],
            vec![
                Expr::Identifier(Ident::new("b")),
                Expr::Identifier(Ident::new("c")),
            ],
            vec![Expr::Identifier(Ident::new("d"))],
        ]);
        assert_eq!("ROLLUP (a, (b, c), d)", format!("{rollup}"));
    }

    #[test]
    fn test_cube_display() {
        let cube = Expr::Cube(vec![vec![Expr::Identifier(Ident::new("a"))]]);
        assert_eq!("CUBE (a)", format!("{cube}"));

        let cube = Expr::Cube(vec![vec![
            Expr::Identifier(Ident::new("a")),
            Expr::Identifier(Ident::new("b")),
        ]]);
        assert_eq!("CUBE ((a, b))", format!("{cube}"));

        let cube = Expr::Cube(vec![
            vec![Expr::Identifier(Ident::new("a"))],
            vec![Expr::Identifier(Ident::new("b"))],
        ]);
        assert_eq!("CUBE (a, b)", format!("{cube}"));

        let cube = Expr::Cube(vec![
            vec![Expr::Identifier(Ident::new("a"))],
            vec![
                Expr::Identifier(Ident::new("b")),
                Expr::Identifier(Ident::new("c")),
            ],
            vec![Expr::Identifier(Ident::new("d"))],
        ]);
        assert_eq!("CUBE (a, (b, c), d)", format!("{cube}"));
    }

    #[test]
    fn test_interval_display() {
        let interval = Expr::Interval(Interval {
            value: Box::new(Expr::Value(Value::SingleQuotedString(String::from(
                "123:45.67",
            )))),
            leading_field: Some(DateTimeField::Minute),
            leading_precision: Some(10),
            last_field: Some(DateTimeField::Second),
            fractional_seconds_precision: Some(9),
        });
        assert_eq!(
            "INTERVAL '123:45.67' MINUTE (10) TO SECOND (9)",
            format!("{interval}"),
        );

        let interval = Expr::Interval(Interval {
            value: Box::new(Expr::Value(Value::SingleQuotedString(String::from("5")))),
            leading_field: Some(DateTimeField::Second),
            leading_precision: Some(1),
            last_field: None,
            fractional_seconds_precision: Some(3),
        });
        assert_eq!("INTERVAL '5' SECOND (1, 3)", format!("{interval}"));
    }
}<|MERGE_RESOLUTION|>--- conflicted
+++ resolved
@@ -1162,7 +1162,7 @@
 }
 
 /// Specifies Ignore / Respect NULL within window functions.
-/// For example 
+/// For example
 /// `FIRST_VALUE(column2) IGNORE NULLS OVER (PARTITION BY column1)`
 #[derive(Debug, Copy, Clone, PartialEq, PartialOrd, Eq, Ord, Hash)]
 #[cfg_attr(feature = "serde", derive(Serialize, Deserialize))]
@@ -3775,13 +3775,10 @@
 pub struct Function {
     pub name: ObjectName,
     pub args: Vec<FunctionArg>,
-<<<<<<< HEAD
+    /// e.g. `x > 5` in `COUNT(x) FILTER (WHERE x > 5)`
+    pub filter: Option<Box<Expr>>,
     // Snowflake/MSSQL supports diffrent options for null treatment in rank functions
     pub null_treatment: Option<NullTreatment>,
-=======
-    /// e.g. `x > 5` in `COUNT(x) FILTER (WHERE x > 5)`
-    pub filter: Option<Box<Expr>>,
->>>>>>> 8262abcd
     pub over: Option<WindowType>,
     // aggregate functions may specify eg `COUNT(DISTINCT x)`
     pub distinct: bool,
@@ -3830,13 +3827,12 @@
                 display_comma_separated(&self.order_by),
             )?;
 
-<<<<<<< HEAD
+            if let Some(filter_cond) = &self.filter {
+                write!(f, " FILTER (WHERE {filter_cond})")?;
+            }
+
             if let Some(o) = &self.null_treatment {
                 write!(f, " {o}")?;
-=======
-            if let Some(filter_cond) = &self.filter {
-                write!(f, " FILTER (WHERE {filter_cond})")?;
->>>>>>> 8262abcd
             }
 
             if let Some(o) = &self.over {
