// Licensed under the Apache License, Version 2.0 (the "License");
// you may not use this file except in compliance with the License.
// You may obtain a copy of the License at
//
// http://www.apache.org/licenses/LICENSE-2.0
//
// Unless required by applicable law or agreed to in writing, software
// distributed under the License is distributed on an "AS IS" BASIS,
// WITHOUT WARRANTIES OR CONDITIONS OF ANY KIND, either express or implied.
// See the License for the specific language governing permissions and
// limitations under the License.

//! SQL Abstract Syntax Tree (AST) types

mod data_type;
mod ddl;
mod operator;
mod query;
mod value;

#[cfg(feature = "serde")]
use serde::{Deserialize, Serialize};
use std::fmt;

pub use self::data_type::DataType;
pub use self::ddl::{
    AlterTableOperation, ColumnDef, ColumnOption, ColumnOptionDef, ReferentialAction,
    TableConstraint,
};
pub use self::operator::{BinaryOperator, UnaryOperator};
pub use self::query::{
    Cte, Fetch, Join, JoinConstraint, JoinOperator, LateralView, Offset, OffsetRows, OrderByExpr,
    Query, Select, SelectItem, SetExpr, SetOperator, TableAlias, TableFactor, TableWithJoins, Top,
    Values,
};
pub use self::value::{DateTimeField, Value};

struct DisplaySeparated<'a, T>
where
    T: fmt::Display,
{
    slice: &'a [T],
    sep: &'static str,
}

impl<'a, T> fmt::Display for DisplaySeparated<'a, T>
where
    T: fmt::Display,
{
    fn fmt(&self, f: &mut fmt::Formatter) -> fmt::Result {
        let mut delim = "";
        for t in self.slice {
            write!(f, "{}", delim)?;
            delim = self.sep;
            write!(f, "{}", t)?;
        }
        Ok(())
    }
}

fn display_separated<'a, T>(slice: &'a [T], sep: &'static str) -> DisplaySeparated<'a, T>
where
    T: fmt::Display,
{
    DisplaySeparated { slice, sep }
}

fn display_comma_separated<T>(slice: &[T]) -> DisplaySeparated<'_, T>
where
    T: fmt::Display,
{
    DisplaySeparated { slice, sep: ", " }
}

/// An identifier, decomposed into its value or character data and the quote style.
#[derive(Debug, Clone, PartialEq, Eq, Hash)]
#[cfg_attr(feature = "serde", derive(Serialize, Deserialize))]
pub struct Ident {
    /// The value of the identifier without quotes.
    pub value: String,
    /// The starting quote if any. Valid quote characters are the single quote,
    /// double quote, backtick, and opening square bracket.
    pub quote_style: Option<char>,
}

impl Ident {
    /// Create a new identifier with the given value and no quotes.
    pub fn new<S>(value: S) -> Self
    where
        S: Into<String>,
    {
        Ident {
            value: value.into(),
            quote_style: None,
        }
    }

    /// Create a new quoted identifier with the given quote and value. This function
    /// panics if the given quote is not a valid quote character.
    pub fn with_quote<S>(quote: char, value: S) -> Self
    where
        S: Into<String>,
    {
        assert!(quote == '\'' || quote == '"' || quote == '`' || quote == '[');
        Ident {
            value: value.into(),
            quote_style: Some(quote),
        }
    }
}

impl From<&str> for Ident {
    fn from(value: &str) -> Self {
        Ident {
            value: value.to_string(),
            quote_style: None,
        }
    }
}

impl fmt::Display for Ident {
    fn fmt(&self, f: &mut fmt::Formatter) -> fmt::Result {
        match self.quote_style {
            Some(q) if q == '"' || q == '\'' || q == '`' => write!(f, "{}{}{}", q, self.value, q),
            Some(q) if q == '[' => write!(f, "[{}]", self.value),
            None => f.write_str(&self.value),
            _ => panic!("unexpected quote style"),
        }
    }
}

/// A name of a table, view, custom type, etc., possibly multi-part, i.e. db.schema.obj
#[derive(Debug, Clone, PartialEq, Eq, Hash)]
#[cfg_attr(feature = "serde", derive(Serialize, Deserialize))]
pub struct ObjectName(pub Vec<Ident>);

impl fmt::Display for ObjectName {
    fn fmt(&self, f: &mut fmt::Formatter) -> fmt::Result {
        write!(f, "{}", display_separated(&self.0, "."))
    }
}

/// An SQL expression of any type.
///
/// The parser does not distinguish between expressions of different types
/// (e.g. boolean vs string), so the caller must handle expressions of
/// inappropriate type, like `WHERE 1` or `SELECT 1=1`, as necessary.
#[derive(Debug, Clone, PartialEq, Eq, Hash)]
#[cfg_attr(feature = "serde", derive(Serialize, Deserialize))]
pub enum Expr {
    /// Identifier e.g. table name or column name
    Identifier(Ident),
    /// Unqualified wildcard (`*`). SQL allows this in limited contexts, such as:
    /// - right after `SELECT` (which is represented as a [SelectItem::Wildcard] instead)
    /// - or as part of an aggregate function, e.g. `COUNT(*)`,
    ///
    /// ...but we currently also accept it in contexts where it doesn't make
    /// sense, such as `* + *`
    Wildcard,
    /// Qualified wildcard, e.g. `alias.*` or `schema.table.*`.
    /// (Same caveats apply to `QualifiedWildcard` as to `Wildcard`.)
    QualifiedWildcard(Vec<Ident>),
    /// Multi-part identifier, e.g. `table_alias.column` or `schema.table.col`
    CompoundIdentifier(Vec<Ident>),
    /// `IS NULL` expression
    IsNull(Box<Expr>),
    /// `IS NOT NULL` expression
    IsNotNull(Box<Expr>),
    /// `[ NOT ] IN (val1, val2, ...)`
    InList {
        expr: Box<Expr>,
        list: Vec<Expr>,
        negated: bool,
    },
    /// `[ NOT ] IN (SELECT ...)`
    InSubquery {
        expr: Box<Expr>,
        subquery: Box<Query>,
        negated: bool,
    },
    /// `<expr> [ NOT ] BETWEEN <low> AND <high>`
    Between {
        expr: Box<Expr>,
        negated: bool,
        low: Box<Expr>,
        high: Box<Expr>,
    },
    /// Binary operation e.g. `1 + 1` or `foo > bar`
    BinaryOp {
        left: Box<Expr>,
        op: BinaryOperator,
        right: Box<Expr>,
    },
    /// Unary operation e.g. `NOT foo`
    UnaryOp { op: UnaryOperator, expr: Box<Expr> },
    /// CAST an expression to a different data type e.g. `CAST(foo AS VARCHAR(123))`
    Cast {
        expr: Box<Expr>,
        data_type: DataType,
    },
    Extract {
        field: DateTimeField,
        expr: Box<Expr>,
    },
    /// `expr COLLATE collation`
    Collate {
        expr: Box<Expr>,
        collation: ObjectName,
    },
    /// Nested expression e.g. `(foo > bar)` or `(1)`
    Nested(Box<Expr>),
    /// A literal value, such as string, number, date or NULL
    Value(Value),
    /// A constant of form `<data_type> 'value'`.
    /// This can represent ANSI SQL `DATE`, `TIME`, and `TIMESTAMP` literals (such as `DATE '2020-01-01'`),
    /// as well as constants of other types (a non-standard PostgreSQL extension).
    TypedString { data_type: DataType, value: String },
    /// Scalar function call e.g. `LEFT(foo, 5)`
    Function(Function),
    /// `CASE [<operand>] WHEN <condition> THEN <result> ... [ELSE <result>] END`
    ///
    /// Note we only recognize a complete single expression as `<condition>`,
    /// not `< 0` nor `1, 2, 3` as allowed in a `<simple when clause>` per
    /// <https://jakewheat.github.io/sql-overview/sql-2011-foundation-grammar.html#simple-when-clause>
    Case {
        operand: Option<Box<Expr>>,
        conditions: Vec<Expr>,
        results: Vec<Expr>,
        else_result: Option<Box<Expr>>,
    },
    /// An exists expression `EXISTS(SELECT ...)`, used in expressions like
    /// `WHERE EXISTS (SELECT ...)`.
    Exists(Box<Query>),
    /// A parenthesized subquery `(SELECT ...)`, used in expression like
    /// `SELECT (subquery) AS x` or `WHERE (subquery) = x`
    Subquery(Box<Query>),
    /// The `LISTAGG` function `SELECT LISTAGG(...) WITHIN GROUP (ORDER BY ...)`
    ListAgg(ListAgg),
}

impl fmt::Display for Expr {
    fn fmt(&self, f: &mut fmt::Formatter) -> fmt::Result {
        match self {
            Expr::Identifier(s) => write!(f, "{}", s),
            Expr::Wildcard => f.write_str("*"),
            Expr::QualifiedWildcard(q) => write!(f, "{}.*", display_separated(q, ".")),
            Expr::CompoundIdentifier(s) => write!(f, "{}", display_separated(s, ".")),
            Expr::IsNull(ast) => write!(f, "{} IS NULL", ast),
            Expr::IsNotNull(ast) => write!(f, "{} IS NOT NULL", ast),
            Expr::InList {
                expr,
                list,
                negated,
            } => write!(
                f,
                "{} {}IN ({})",
                expr,
                if *negated { "NOT " } else { "" },
                display_comma_separated(list)
            ),
            Expr::InSubquery {
                expr,
                subquery,
                negated,
            } => write!(
                f,
                "{} {}IN ({})",
                expr,
                if *negated { "NOT " } else { "" },
                subquery
            ),
            Expr::Between {
                expr,
                negated,
                low,
                high,
            } => write!(
                f,
                "{} {}BETWEEN {} AND {}",
                expr,
                if *negated { "NOT " } else { "" },
                low,
                high
            ),
            Expr::BinaryOp { left, op, right } => write!(f, "{} {} {}", left, op, right),
            Expr::UnaryOp { op, expr } => write!(f, "{} {}", op, expr),
            Expr::Cast { expr, data_type } => write!(f, "CAST({} AS {})", expr, data_type),
            Expr::Extract { field, expr } => write!(f, "EXTRACT({} FROM {})", field, expr),
            Expr::Collate { expr, collation } => write!(f, "{} COLLATE {}", expr, collation),
            Expr::Nested(ast) => write!(f, "({})", ast),
            Expr::Value(v) => write!(f, "{}", v),
            Expr::TypedString { data_type, value } => {
                write!(f, "{}", data_type)?;
                write!(f, " '{}'", &value::escape_single_quote_string(value))
            }
            Expr::Function(fun) => write!(f, "{}", fun),
            Expr::Case {
                operand,
                conditions,
                results,
                else_result,
            } => {
                write!(f, "CASE")?;
                if let Some(operand) = operand {
                    write!(f, " {}", operand)?;
                }
                for (c, r) in conditions.iter().zip(results) {
                    write!(f, " WHEN {} THEN {}", c, r)?;
                }

                if let Some(else_result) = else_result {
                    write!(f, " ELSE {}", else_result)?;
                }
                write!(f, " END")
            }
            Expr::Exists(s) => write!(f, "EXISTS ({})", s),
            Expr::Subquery(s) => write!(f, "({})", s),
            Expr::ListAgg(listagg) => write!(f, "{}", listagg),
        }
    }
}

/// A window specification (i.e. `OVER (PARTITION BY .. ORDER BY .. etc.)`)
#[derive(Debug, Clone, PartialEq, Eq, Hash)]
#[cfg_attr(feature = "serde", derive(Serialize, Deserialize))]
pub struct WindowSpec {
    pub partition_by: Vec<Expr>,
    pub order_by: Vec<OrderByExpr>,
    pub window_frame: Option<WindowFrame>,
}

impl fmt::Display for WindowSpec {
    fn fmt(&self, f: &mut fmt::Formatter) -> fmt::Result {
        let mut delim = "";
        if !self.partition_by.is_empty() {
            delim = " ";
            write!(
                f,
                "PARTITION BY {}",
                display_comma_separated(&self.partition_by)
            )?;
        }
        if !self.order_by.is_empty() {
            f.write_str(delim)?;
            delim = " ";
            write!(f, "ORDER BY {}", display_comma_separated(&self.order_by))?;
        }
        if let Some(window_frame) = &self.window_frame {
            if let Some(end_bound) = &window_frame.end_bound {
                f.write_str(delim)?;
                write!(
                    f,
                    "{} BETWEEN {} AND {}",
                    window_frame.units, window_frame.start_bound, end_bound
                )?;
            } else {
                f.write_str(delim)?;
                write!(f, "{} {}", window_frame.units, window_frame.start_bound)?;
            }
        }
        Ok(())
    }
}

/// Specifies the data processed by a window function, e.g.
/// `RANGE UNBOUNDED PRECEDING` or `ROWS BETWEEN 5 PRECEDING AND CURRENT ROW`.
///
/// Note: The parser does not validate the specified bounds; the caller should
/// reject invalid bounds like `ROWS UNBOUNDED FOLLOWING` before execution.
#[derive(Debug, Clone, PartialEq, Eq, Hash)]
#[cfg_attr(feature = "serde", derive(Serialize, Deserialize))]
pub struct WindowFrame {
    pub units: WindowFrameUnits,
    pub start_bound: WindowFrameBound,
    /// The right bound of the `BETWEEN .. AND` clause. The end bound of `None`
    /// indicates the shorthand form (e.g. `ROWS 1 PRECEDING`), which must
    /// behave the same as `end_bound = WindowFrameBound::CurrentRow`.
    pub end_bound: Option<WindowFrameBound>,
    // TBD: EXCLUDE
}

#[derive(Debug, Clone, PartialEq, Eq, Hash)]
#[cfg_attr(feature = "serde", derive(Serialize, Deserialize))]
pub enum WindowFrameUnits {
    Rows,
    Range,
    Groups,
}

impl fmt::Display for WindowFrameUnits {
    fn fmt(&self, f: &mut fmt::Formatter) -> fmt::Result {
        f.write_str(match self {
            WindowFrameUnits::Rows => "ROWS",
            WindowFrameUnits::Range => "RANGE",
            WindowFrameUnits::Groups => "GROUPS",
        })
    }
}

/// Specifies [WindowFrame]'s `start_bound` and `end_bound`
#[derive(Debug, Clone, PartialEq, Eq, Hash)]
#[cfg_attr(feature = "serde", derive(Serialize, Deserialize))]
pub enum WindowFrameBound {
    /// `CURRENT ROW`
    CurrentRow,
    /// `<N> PRECEDING` or `UNBOUNDED PRECEDING`
    Preceding(Option<u64>),
    /// `<N> FOLLOWING` or `UNBOUNDED FOLLOWING`.
    Following(Option<u64>),
}

impl fmt::Display for WindowFrameBound {
    fn fmt(&self, f: &mut fmt::Formatter) -> fmt::Result {
        match self {
            WindowFrameBound::CurrentRow => f.write_str("CURRENT ROW"),
            WindowFrameBound::Preceding(None) => f.write_str("UNBOUNDED PRECEDING"),
            WindowFrameBound::Following(None) => f.write_str("UNBOUNDED FOLLOWING"),
            WindowFrameBound::Preceding(Some(n)) => write!(f, "{} PRECEDING", n),
            WindowFrameBound::Following(Some(n)) => write!(f, "{} FOLLOWING", n),
        }
    }
}

#[derive(Debug, Clone, PartialEq, Eq, Hash)]
#[cfg_attr(feature = "serde", derive(Serialize, Deserialize))]
pub enum AddDropSync {
    ADD,
    DROP,
    SYNC,
}

impl fmt::Display for AddDropSync {
    fn fmt(&self, f: &mut fmt::Formatter) -> fmt::Result {
        match self {
            AddDropSync::SYNC => f.write_str("SYNC PARTITIONS"),
            AddDropSync::DROP => f.write_str("DROP PARTITIONS"),
            AddDropSync::ADD => f.write_str("ADD PARTITIONS"),
        }
    }
}

/// A top-level statement (SELECT, INSERT, CREATE, etc.)
#[allow(clippy::large_enum_variant)]
#[derive(Debug, Clone, PartialEq, Eq, Hash)]
#[cfg_attr(feature = "serde", derive(Serialize, Deserialize))]
pub enum Statement {
    /// Analyze (Hive)
    Analyze {
        table_name: ObjectName,
        partitions: Option<Vec<Expr>>,
        for_columns: bool,
        columns: Vec<Ident>,
        cache_metadata: bool,
        noscan: bool,
        compute_statistics: bool,
    },
    /// Truncate (Hive)
    Truncate {
        table_name: ObjectName,
        partitions: Option<Vec<Expr>>,
    },
    /// Msck (Hive)
    Msck {
        table_name: ObjectName,
        repair: bool,
        partition_action: Option<AddDropSync>,
    },
    /// SELECT
    Query(Box<Query>),
    /// INSERT
    Insert {
        /// TABLE
        table_name: ObjectName,
        /// COLUMNS
        columns: Vec<Ident>,
        /// Overwrite (Hive)
        overwrite: bool,
        /// A SQL query that specifies what to insert
        source: Box<Query>,
        /// partitioned insert (Hive)
        partitioned: Option<Vec<Expr>>,
        /// Columns defined after PARTITION
        after_columns: Vec<Ident>,
        /// whether the insert has the table keyword (Hive)
        table: bool,
    },
    // TODO: Support ROW FORMAT
    Directory {
        overwrite: bool,
        local: bool,
        path: String,
        file_format: Option<FileFormat>,
        source: Box<Query>,
    },
    Copy {
        /// TABLE
        table_name: ObjectName,
        /// COLUMNS
        columns: Vec<Ident>,
        /// VALUES a vector of values to be copied
        values: Vec<Option<String>>,
    },
    /// UPDATE
    Update {
        /// TABLE
        table_name: ObjectName,
        /// Column assignments
        assignments: Vec<Assignment>,
        /// WHERE
        selection: Option<Expr>,
    },
    /// DELETE
    Delete {
        /// FROM
        table_name: ObjectName,
        /// WHERE
        selection: Option<Expr>,
    },
    /// CREATE VIEW
    CreateView {
        or_replace: bool,
        materialized: bool,
        /// View name
        name: ObjectName,
        columns: Vec<Ident>,
        query: Box<Query>,
        with_options: Vec<SqlOption>,
    },
    /// CREATE TABLE
    CreateTable {
        or_replace: bool,
        temporary: bool,
        external: bool,
        if_not_exists: bool,
        /// Table name
        name: ObjectName,
        /// Optional schema
        columns: Vec<ColumnDef>,
        constraints: Vec<TableConstraint>,
        hive_distribution: HiveDistributionStyle,
        hive_formats: Option<HiveFormat>,
        table_properties: Vec<SqlOption>,
        with_options: Vec<SqlOption>,
        file_format: Option<FileFormat>,
        location: Option<String>,
        query: Option<Box<Query>>,
        without_rowid: bool,
        like: Option<ObjectName>,
    },
    /// SQLite's `CREATE VIRTUAL TABLE .. USING <module_name> (<module_args>)`
    CreateVirtualTable {
        name: ObjectName,
        if_not_exists: bool,
        module_name: Ident,
        module_args: Vec<Ident>,
    },
    /// CREATE INDEX
    CreateIndex {
        /// index name
        name: ObjectName,
        table_name: ObjectName,
        columns: Vec<OrderByExpr>,
        unique: bool,
        if_not_exists: bool,
    },
    /// ALTER TABLE
    AlterTable {
        /// Table name
        name: ObjectName,
        operation: AlterTableOperation,
    },
    /// DROP
    Drop {
        /// The type of the object to drop: TABLE, VIEW, etc.
        object_type: ObjectType,
        /// An optional `IF EXISTS` clause. (Non-standard.)
        if_exists: bool,
        /// One or more objects to drop. (ANSI SQL requires exactly one.)
        names: Vec<ObjectName>,
        /// Whether `CASCADE` was specified. This will be `false` when
        /// `RESTRICT` or no drop behavior at all was specified.
        cascade: bool,
        /// Hive allows you specify whether the table's stored data will be
        /// deleted along with the dropped table
        purge: bool,
    },
    /// SET <variable>
    ///
    /// Note: this is not a standard SQL statement, but it is supported by at
    /// least MySQL and PostgreSQL. Not all MySQL-specific syntatic forms are
    /// supported yet.
    SetVariable {
        local: bool,
        hivevar: bool,
        variable: Ident,
        value: Vec<SetVariableValue>,
    },
    /// SHOW <variable>
    ///
    /// Note: this is a PostgreSQL-specific statement.
    ShowVariable { variable: Ident },
    /// SHOW COLUMNS
    ///
    /// Note: this is a MySQL-specific statement.
    ShowColumns {
        extended: bool,
        full: bool,
        table_name: ObjectName,
        filter: Option<ShowStatementFilter>,
    },
    /// `{ BEGIN [ TRANSACTION | WORK ] | START TRANSACTION } ...`
    StartTransaction { modes: Vec<TransactionMode> },
    /// `SET TRANSACTION ...`
    SetTransaction { modes: Vec<TransactionMode> },
    /// `COMMIT [ TRANSACTION | WORK ] [ AND [ NO ] CHAIN ]`
    Commit { chain: bool },
    /// `ROLLBACK [ TRANSACTION | WORK ] [ AND [ NO ] CHAIN ]`
    Rollback { chain: bool },
    /// CREATE SCHEMA
    CreateSchema { schema_name: ObjectName },
<<<<<<< HEAD
    /// CREATE DATABASE
    CreateDatabase {
        db_name: ObjectName,
        if_not_exists: bool,
        location: Option<String>,
        managed_location: Option<String>,
    },
    /// ASSERT <condition> [AS <message>]
=======
    /// `ASSERT <condition> [AS <message>]`
>>>>>>> 9c1a5a78
    Assert {
        condition: Expr,
        message: Option<Expr>,
    },
    /// `DEALLOCATE [ PREPARE ] { name | ALL }`
    ///
    /// Note: this is a PostgreSQL-specific statement.
    Deallocate { name: Ident, prepare: bool },
    /// `EXECUTE name [ ( parameter [, ...] ) ]`
    ///
    /// Note: this is a PostgreSQL-specific statement.
    Execute { name: Ident, parameters: Vec<Expr> },
    /// `PREPARE name [ ( data_type [, ...] ) ] AS statement`
    ///
    /// Note: this is a PostgreSQL-specific statement.
    Prepare {
        name: Ident,
        data_types: Vec<DataType>,
        statement: Box<Statement>,
    },
}

impl fmt::Display for Statement {
    // Clippy thinks this function is too complicated, but it is painful to
    // split up without extracting structs for each `Statement` variant.
    #[allow(clippy::cognitive_complexity)]
    fn fmt(&self, f: &mut fmt::Formatter) -> fmt::Result {
        match self {
            Statement::Query(s) => write!(f, "{}", s),
            Statement::Directory {
                overwrite,
                local,
                path,
                file_format,
                source,
            } => {
                write!(
                    f,
                    "INSERT{overwrite}{local} DIRECTORY '{path}'",
                    overwrite = if *overwrite { " OVERWRITE" } else { "" },
                    local = if *local { " LOCAL" } else { "" },
                    path = path
                )?;
                if let Some(ref ff) = file_format {
                    write!(f, " STORED AS {}", ff)?
                }
                write!(f, " {}", source)
            }
            Statement::Msck {
                table_name,
                repair,
                partition_action,
            } => {
                write!(
                    f,
                    "MSCK {repair}TABLE {table}",
                    repair = if *repair { "REPAIR " } else { "" },
                    table = table_name
                )?;
                if let Some(pa) = partition_action {
                    write!(f, " {}", pa)?;
                }
                Ok(())
            }
            Statement::Truncate {
                table_name,
                partitions,
            } => {
                write!(f, "TRUNCATE TABLE {}", table_name)?;
                if let Some(ref parts) = partitions {
                    if !parts.is_empty() {
                        write!(f, " PARTITION ({})", display_comma_separated(parts))?;
                    }
                }
                Ok(())
            }
            Statement::Analyze {
                table_name,
                partitions,
                for_columns,
                columns,
                cache_metadata,
                noscan,
                compute_statistics,
            } => {
                write!(f, "ANALYZE TABLE {}", table_name)?;
                if let Some(ref parts) = partitions {
                    if !parts.is_empty() {
                        write!(f, " PARTITION ({})", display_comma_separated(parts))?;
                    }
                }

                if *compute_statistics {
                    write!(f, " COMPUTE STATISTICS")?;
                }
                if *noscan {
                    write!(f, " NOSCAN")?;
                }
                if *cache_metadata {
                    write!(f, " CACHE METADATA")?;
                }
                if *for_columns {
                    write!(f, " FOR COLUMNS")?;
                    if !columns.is_empty() {
                        write!(f, " {}", display_comma_separated(columns))?;
                    }
                }
                Ok(())
            }
            Statement::Insert {
                table_name,
                overwrite,
                partitioned,
                columns,
                after_columns,
                source,
                table,
            } => {
                write!(
                    f,
                    "INSERT {act}{tbl} {table_name} ",
                    table_name = table_name,
                    act = if *overwrite { "OVERWRITE" } else { "INTO" },
                    tbl = if *table { " TABLE" } else { "" }
                )?;
                if !columns.is_empty() {
                    write!(f, "({}) ", display_comma_separated(columns))?;
                }
                if let Some(ref parts) = partitioned {
                    if !parts.is_empty() {
                        write!(f, "PARTITION ({}) ", display_comma_separated(parts))?;
                    }
                }
                if !after_columns.is_empty() {
                    write!(f, "({}) ", display_comma_separated(after_columns))?;
                }
                write!(f, "{}", source)
            }
            Statement::Copy {
                table_name,
                columns,
                values,
            } => {
                write!(f, "COPY {}", table_name)?;
                if !columns.is_empty() {
                    write!(f, " ({})", display_comma_separated(columns))?;
                }
                write!(f, " FROM stdin; ")?;
                if !values.is_empty() {
                    writeln!(f)?;
                    let mut delim = "";
                    for v in values {
                        write!(f, "{}", delim)?;
                        delim = "\t";
                        if let Some(v) = v {
                            write!(f, "{}", v)?;
                        } else {
                            write!(f, "\\N")?;
                        }
                    }
                }
                write!(f, "\n\\.")
            }
            Statement::Update {
                table_name,
                assignments,
                selection,
            } => {
                write!(f, "UPDATE {}", table_name)?;
                if !assignments.is_empty() {
                    write!(f, " SET {}", display_comma_separated(assignments))?;
                }
                if let Some(selection) = selection {
                    write!(f, " WHERE {}", selection)?;
                }
                Ok(())
            }
            Statement::Delete {
                table_name,
                selection,
            } => {
                write!(f, "DELETE FROM {}", table_name)?;
                if let Some(selection) = selection {
                    write!(f, " WHERE {}", selection)?;
                }
                Ok(())
            }
            Statement::CreateDatabase {
                db_name,
                if_not_exists,
                location,
                managed_location,
            } => {
                write!(f, "CREATE")?;
                if *if_not_exists {
                    write!(f, " IF NOT EXISTS")?;
                }
                write!(f, " {}", db_name)?;
                if let Some(l) = location {
                    write!(f, " LOCATION '{}'", l)?;
                }
                if let Some(ml) = managed_location {
                    write!(f, " MANAGEDLOCATION '{}'", ml)?;
                }
                Ok(())
            }
            Statement::CreateView {
                name,
                or_replace,
                columns,
                query,
                materialized,
                with_options,
            } => {
                write!(
                    f,
                    "CREATE {or_replace}{materialized}VIEW {name}",
                    or_replace = if *or_replace { "OR REPLACE " } else { "" },
                    materialized = if *materialized { "MATERIALIZED " } else { "" },
                    name = name
                )?;
                if !with_options.is_empty() {
                    write!(f, " WITH ({})", display_comma_separated(with_options))?;
                }
                if !columns.is_empty() {
                    write!(f, " ({})", display_comma_separated(columns))?;
                }
                write!(f, " AS {}", query)
            }
            Statement::CreateTable {
                name,
                columns,
                constraints,
                table_properties,
                with_options,
                or_replace,
                if_not_exists,
                hive_distribution,
                hive_formats,
                external,
                temporary,
                file_format,
                location,
                query,
                without_rowid,
                like,
            } => {
                // We want to allow the following options
                // Empty column list, allowed by PostgreSQL:
                //   `CREATE TABLE t ()`
                // No columns provided for CREATE TABLE AS:
                //   `CREATE TABLE t AS SELECT a from t2`
                // Columns provided for CREATE TABLE AS:
                //   `CREATE TABLE t (a INT) AS SELECT a from t2`
                write!(
                    f,
                    "CREATE {or_replace}{external}{temporary}TABLE {if_not_exists}{name}",
                    or_replace = if *or_replace { "OR REPLACE " } else { "" },
                    external = if *external { "EXTERNAL " } else { "" },
                    if_not_exists = if *if_not_exists { "IF NOT EXISTS " } else { "" },
                    temporary = if *temporary { "TEMPORARY " } else { "" },
                    name = name,
                )?;
                if !columns.is_empty() || !constraints.is_empty() {
                    write!(f, " ({}", display_comma_separated(columns))?;
                    if !columns.is_empty() && !constraints.is_empty() {
                        write!(f, ", ")?;
                    }
                    write!(f, "{})", display_comma_separated(constraints))?;
                } else if query.is_none() && like.is_none() {
                    // PostgreSQL allows `CREATE TABLE t ();`, but requires empty parens
                    write!(f, " ()")?;
                }
                // Only for SQLite
                if *without_rowid {
                    write!(f, " WITHOUT ROWID")?;
                }
<<<<<<< HEAD

                // Only for Hive
                if let Some(l) = like {
                    write!(f, " LIKE {}", l)?;
                }
                match hive_distribution {
                    HiveDistributionStyle::PARTITIONED { columns } => {
                        write!(f, " PARTITIONED BY ({})", display_comma_separated(&columns))?;
                    }
                    HiveDistributionStyle::CLUSTERED {
                        columns,
                        sorted_by,
                        num_buckets,
                    } => {
                        write!(f, " CLUSTERED BY ({})", display_comma_separated(&columns))?;
                        if !sorted_by.is_empty() {
                            write!(f, " SORTED BY ({})", display_comma_separated(&sorted_by))?;
                        }
                        if *num_buckets > 0 {
                            write!(f, " INTO {} BUCKETS", num_buckets)?;
                        }
                    }
                    HiveDistributionStyle::SKEWED {
                        columns,
                        on,
                        stored_as_directories,
                    } => {
                        write!(
                            f,
                            " SKEWED BY ({})) ON ({})",
                            display_comma_separated(&columns),
                            display_comma_separated(&on)
                        )?;
                        if *stored_as_directories {
                            write!(f, " STORED AS DIRECTORIES")?;
                        }
                    }
                    _ => (),
                }

                if let Some(HiveFormat {
                    row_format,
                    storage,
                    location,
                }) = hive_formats
                {
                    match row_format {
                        Some(HiveRowFormat::SERDE { class }) => {
                            write!(f, " ROW FORMAT SERDE '{}'", class)?
                        }
                        Some(HiveRowFormat::DELIMITED) => write!(f, " ROW FORMAT DELIMITED")?,
                        None => (),
                    }
                    match storage {
                        Some(HiveIOFormat::IOF {
                            input_format,
                            output_format,
                        }) => write!(
                            f,
                            " STORED AS INPUTFORMAT {} OUTPUTFORMAT {}",
                            input_format, output_format
                        )?,
                        Some(HiveIOFormat::FileFormat { format }) if !*external => {
                            write!(f, " STORED AS {}", format)?
                        }
                        _ => (),
                    }
                    if !*external {
                        if let Some(loc) = location {
                            write!(f, " LOCATION '{}'", loc)?;
                        }
                    }
                }
=======
>>>>>>> 9c1a5a78
                if *external {
                    write!(
                        f,
                        " STORED AS {} LOCATION '{}'",
                        file_format.as_ref().unwrap(),
                        location.as_ref().unwrap()
                    )?;
                }
                if !table_properties.is_empty() {
                    write!(
                        f,
                        " TBLPROPERTIES ({})",
                        display_comma_separated(table_properties)
                    )?;
                }
                if !with_options.is_empty() {
                    write!(f, " WITH ({})", display_comma_separated(with_options))?;
                }
                if let Some(query) = query {
                    write!(f, " AS {}", query)?;
                }
                Ok(())
            }
            Statement::CreateVirtualTable {
                name,
                if_not_exists,
                module_name,
                module_args,
            } => {
                write!(
                    f,
                    "CREATE VIRTUAL TABLE {if_not_exists}{name} USING {module_name}",
                    if_not_exists = if *if_not_exists { "IF NOT EXISTS " } else { "" },
                    name = name,
                    module_name = module_name
                )?;
                if !module_args.is_empty() {
                    write!(f, " ({})", display_comma_separated(module_args))?;
                }
                Ok(())
            }
            Statement::CreateIndex {
                name,
                table_name,
                columns,
                unique,
                if_not_exists,
            } => write!(
                f,
                "CREATE {unique}INDEX {if_not_exists}{name} ON {table_name}({columns})",
                unique = if *unique { "UNIQUE " } else { "" },
                if_not_exists = if *if_not_exists { "IF NOT EXISTS " } else { "" },
                name = name,
                table_name = table_name,
                columns = display_separated(columns, ",")
            ),
            Statement::AlterTable { name, operation } => {
                write!(f, "ALTER TABLE {} {}", name, operation)
            }
            Statement::Drop {
                object_type,
                if_exists,
                names,
                cascade,
                purge,
            } => write!(
                f,
                "DROP {}{} {}{}{}",
                object_type,
                if *if_exists { " IF EXISTS" } else { "" },
                display_comma_separated(names),
                if *cascade { " CASCADE" } else { "" },
                if *purge { " PURGE" } else { "" }
            ),
            Statement::SetVariable {
                local,
                variable,
                hivevar,
                value,
<<<<<<< HEAD
            } => {
                f.write_str("SET ")?;
                if *local {
                    f.write_str("LOCAL ")?;
                }
                write!(
                    f,
                    "{hivevar}{name} = {value}",
                    hivevar = if *hivevar { "HIVEVAR:" } else { "" },
                    name = variable,
                    value = display_comma_separated(value)
                )
            }
=======
            } => write!(
                f,
                "SET{local} {variable} = {value}",
                local = if *local { " LOCAL" } else { "" },
                variable = variable,
                value = value
            ),
>>>>>>> 9c1a5a78
            Statement::ShowVariable { variable } => write!(f, "SHOW {}", variable),
            Statement::ShowColumns {
                extended,
                full,
                table_name,
                filter,
            } => {
                write!(
                    f,
                    "SHOW {extended}{full}COLUMNS FROM {table_name}",
                    extended = if *extended { "EXTENDED " } else { "" },
                    full = if *full { "FULL " } else { "" },
                    table_name = table_name,
                )?;
                if let Some(filter) = filter {
                    write!(f, " {}", filter)?;
                }
                Ok(())
            }
            Statement::StartTransaction { modes } => {
                write!(f, "START TRANSACTION")?;
                if !modes.is_empty() {
                    write!(f, " {}", display_comma_separated(modes))?;
                }
                Ok(())
            }
            Statement::SetTransaction { modes } => {
                write!(f, "SET TRANSACTION")?;
                if !modes.is_empty() {
                    write!(f, " {}", display_comma_separated(modes))?;
                }
                Ok(())
            }
            Statement::Commit { chain } => {
                write!(f, "COMMIT{}", if *chain { " AND CHAIN" } else { "" },)
            }
            Statement::Rollback { chain } => {
                write!(f, "ROLLBACK{}", if *chain { " AND CHAIN" } else { "" },)
            }
            Statement::CreateSchema { schema_name } => write!(f, "CREATE SCHEMA {}", schema_name),
            Statement::Assert { condition, message } => {
                write!(f, "ASSERT {}", condition)?;
                if let Some(m) = message {
                    write!(f, " AS {}", m)?;
                }
                Ok(())
            }
            Statement::Deallocate { name, prepare } => write!(
                f,
                "DEALLOCATE {prepare}{name}",
                prepare = if *prepare { "PREPARE " } else { "" },
                name = name,
            ),
            Statement::Execute { name, parameters } => {
                write!(f, "EXECUTE {}", name)?;
                if !parameters.is_empty() {
                    write!(f, "({})", display_comma_separated(parameters))?;
                }
                Ok(())
            }
            Statement::Prepare {
                name,
                data_types,
                statement,
            } => {
                write!(f, "PREPARE {} ", name)?;
                if !data_types.is_empty() {
                    write!(f, "({}) ", display_comma_separated(data_types))?;
                }
                write!(f, "AS {}", statement)
            }
        }
    }
}

/// SQL assignment `foo = expr` as used in SQLUpdate
#[derive(Debug, Clone, PartialEq, Eq, Hash)]
#[cfg_attr(feature = "serde", derive(Serialize, Deserialize))]
pub struct Assignment {
    pub id: Ident,
    pub value: Expr,
}

impl fmt::Display for Assignment {
    fn fmt(&self, f: &mut fmt::Formatter) -> fmt::Result {
        write!(f, "{} = {}", self.id, self.value)
    }
}

/// A function call
#[derive(Debug, Clone, PartialEq, Eq, Hash)]
#[cfg_attr(feature = "serde", derive(Serialize, Deserialize))]
pub struct Function {
    pub name: ObjectName,
    pub args: Vec<Expr>,
    pub over: Option<WindowSpec>,
    // aggregate functions may specify eg `COUNT(DISTINCT x)`
    pub distinct: bool,
}

impl fmt::Display for Function {
    fn fmt(&self, f: &mut fmt::Formatter) -> fmt::Result {
        write!(
            f,
            "{}({}{})",
            self.name,
            if self.distinct { "DISTINCT " } else { "" },
            display_comma_separated(&self.args),
        )?;
        if let Some(o) = &self.over {
            write!(f, " OVER ({})", o)?;
        }
        Ok(())
    }
}

/// External table's available file format
#[derive(Debug, Clone, PartialEq, Eq, Hash)]
#[cfg_attr(feature = "serde", derive(Serialize, Deserialize))]
pub enum FileFormat {
    TEXTFILE,
    SEQUENCEFILE,
    ORC,
    PARQUET,
    AVRO,
    RCFILE,
    JSONFILE,
}

impl fmt::Display for FileFormat {
    fn fmt(&self, f: &mut fmt::Formatter) -> fmt::Result {
        use self::FileFormat::*;
        f.write_str(match self {
            TEXTFILE => "TEXTFILE",
            SEQUENCEFILE => "SEQUENCEFILE",
            ORC => "ORC",
            PARQUET => "PARQUET",
            AVRO => "AVRO",
            RCFILE => "RCFILE",
            JSONFILE => "JSONFILE",
        })
    }
}

/// A `LISTAGG` invocation `LISTAGG( [ DISTINCT ] <expr>[, <separator> ] [ON OVERFLOW <on_overflow>] ) )
/// [ WITHIN GROUP (ORDER BY <within_group1>[, ...] ) ]`
#[derive(Debug, Clone, PartialEq, Eq, Hash)]
#[cfg_attr(feature = "serde", derive(Serialize, Deserialize))]
pub struct ListAgg {
    pub distinct: bool,
    pub expr: Box<Expr>,
    pub separator: Option<Box<Expr>>,
    pub on_overflow: Option<ListAggOnOverflow>,
    pub within_group: Vec<OrderByExpr>,
}

impl fmt::Display for ListAgg {
    fn fmt(&self, f: &mut fmt::Formatter) -> fmt::Result {
        write!(
            f,
            "LISTAGG({}{}",
            if self.distinct { "DISTINCT " } else { "" },
            self.expr
        )?;
        if let Some(separator) = &self.separator {
            write!(f, ", {}", separator)?;
        }
        if let Some(on_overflow) = &self.on_overflow {
            write!(f, "{}", on_overflow)?;
        }
        write!(f, ")")?;
        if !self.within_group.is_empty() {
            write!(
                f,
                " WITHIN GROUP (ORDER BY {})",
                display_comma_separated(&self.within_group)
            )?;
        }
        Ok(())
    }
}

/// The `ON OVERFLOW` clause of a LISTAGG invocation
#[derive(Debug, Clone, PartialEq, Eq, Hash)]
#[cfg_attr(feature = "serde", derive(Serialize, Deserialize))]
pub enum ListAggOnOverflow {
    /// `ON OVERFLOW ERROR`
    Error,

    /// `ON OVERFLOW TRUNCATE [ <filler> ] WITH[OUT] COUNT`
    Truncate {
        filler: Option<Box<Expr>>,
        with_count: bool,
    },
}

impl fmt::Display for ListAggOnOverflow {
    fn fmt(&self, f: &mut fmt::Formatter) -> fmt::Result {
        write!(f, " ON OVERFLOW")?;
        match self {
            ListAggOnOverflow::Error => write!(f, " ERROR"),
            ListAggOnOverflow::Truncate { filler, with_count } => {
                write!(f, " TRUNCATE")?;
                if let Some(filler) = filler {
                    write!(f, " {}", filler)?;
                }
                if *with_count {
                    write!(f, " WITH")?;
                } else {
                    write!(f, " WITHOUT")?;
                }
                write!(f, " COUNT")
            }
        }
    }
}

#[derive(Debug, Clone, PartialEq, Eq, Hash)]
#[cfg_attr(feature = "serde", derive(Serialize, Deserialize))]
pub enum ObjectType {
    Table,
    View,
    Index,
    Schema,
}

impl fmt::Display for ObjectType {
    fn fmt(&self, f: &mut fmt::Formatter) -> fmt::Result {
        f.write_str(match self {
            ObjectType::Table => "TABLE",
            ObjectType::View => "VIEW",
            ObjectType::Index => "INDEX",
            ObjectType::Schema => "SCHEMA",
        })
    }
}

#[derive(Debug, Clone, PartialEq, Eq, Hash)]
#[cfg_attr(feature = "serde", derive(Serialize, Deserialize))]
pub enum HiveDistributionStyle {
    PARTITIONED {
        columns: Vec<ColumnDef>,
    },
    CLUSTERED {
        columns: Vec<Ident>,
        sorted_by: Vec<ColumnDef>,
        num_buckets: i32,
    },
    SKEWED {
        columns: Vec<ColumnDef>,
        on: Vec<ColumnDef>,
        stored_as_directories: bool,
    },
    NONE,
}

#[derive(Debug, Clone, PartialEq, Eq, Hash)]
#[cfg_attr(feature = "serde", derive(Serialize, Deserialize))]
pub enum HiveRowFormat {
    SERDE { class: String },
    DELIMITED,
}

#[derive(Debug, Clone, PartialEq, Eq, Hash)]
#[cfg_attr(feature = "serde", derive(Serialize, Deserialize))]
pub enum HiveIOFormat {
    IOF {
        input_format: Expr,
        output_format: Expr,
    },
    FileFormat {
        format: FileFormat,
    },
}

#[derive(Debug, Clone, PartialEq, Eq, Hash)]
#[cfg_attr(feature = "serde", derive(Serialize, Deserialize))]
pub struct HiveFormat {
    pub row_format: Option<HiveRowFormat>,
    pub storage: Option<HiveIOFormat>,
    pub location: Option<String>,
}

impl Default for HiveFormat {
    fn default() -> Self {
        HiveFormat {
            row_format: None,
            location: None,
            storage: None,
        }
    }
}

#[derive(Debug, Clone, PartialEq, Eq, Hash)]
#[cfg_attr(feature = "serde", derive(Serialize, Deserialize))]
pub struct SqlOption {
    pub name: Ident,
    pub value: Value,
}

impl fmt::Display for SqlOption {
    fn fmt(&self, f: &mut fmt::Formatter) -> fmt::Result {
        write!(f, "{} = {}", self.name, self.value)
    }
}

#[derive(Debug, Clone, PartialEq, Eq, Hash)]
#[cfg_attr(feature = "serde", derive(Serialize, Deserialize))]
pub enum TransactionMode {
    AccessMode(TransactionAccessMode),
    IsolationLevel(TransactionIsolationLevel),
}

impl fmt::Display for TransactionMode {
    fn fmt(&self, f: &mut fmt::Formatter) -> fmt::Result {
        use TransactionMode::*;
        match self {
            AccessMode(access_mode) => write!(f, "{}", access_mode),
            IsolationLevel(iso_level) => write!(f, "ISOLATION LEVEL {}", iso_level),
        }
    }
}

#[derive(Debug, Clone, PartialEq, Eq, Hash)]
#[cfg_attr(feature = "serde", derive(Serialize, Deserialize))]
pub enum TransactionAccessMode {
    ReadOnly,
    ReadWrite,
}

impl fmt::Display for TransactionAccessMode {
    fn fmt(&self, f: &mut fmt::Formatter) -> fmt::Result {
        use TransactionAccessMode::*;
        f.write_str(match self {
            ReadOnly => "READ ONLY",
            ReadWrite => "READ WRITE",
        })
    }
}

#[derive(Debug, Clone, PartialEq, Eq, Hash)]
#[cfg_attr(feature = "serde", derive(Serialize, Deserialize))]
pub enum TransactionIsolationLevel {
    ReadUncommitted,
    ReadCommitted,
    RepeatableRead,
    Serializable,
}

impl fmt::Display for TransactionIsolationLevel {
    fn fmt(&self, f: &mut fmt::Formatter) -> fmt::Result {
        use TransactionIsolationLevel::*;
        f.write_str(match self {
            ReadUncommitted => "READ UNCOMMITTED",
            ReadCommitted => "READ COMMITTED",
            RepeatableRead => "REPEATABLE READ",
            Serializable => "SERIALIZABLE",
        })
    }
}

#[derive(Debug, Clone, PartialEq, Eq, Hash)]
#[cfg_attr(feature = "serde", derive(Serialize, Deserialize))]
pub enum ShowStatementFilter {
    Like(String),
    Where(Expr),
}

impl fmt::Display for ShowStatementFilter {
    fn fmt(&self, f: &mut fmt::Formatter) -> fmt::Result {
        use ShowStatementFilter::*;
        match self {
            Like(pattern) => write!(f, "LIKE '{}'", value::escape_single_quote_string(pattern)),
            Where(expr) => write!(f, "WHERE {}", expr),
        }
    }
}

#[derive(Debug, Clone, PartialEq, Eq, Hash)]
#[cfg_attr(feature = "serde", derive(Serialize, Deserialize))]
pub enum SetVariableValue {
    Ident(Ident),
    Literal(Value),
}

impl fmt::Display for SetVariableValue {
    fn fmt(&self, f: &mut fmt::Formatter) -> fmt::Result {
        use SetVariableValue::*;
        match self {
            Ident(ident) => write!(f, "{}", ident),
            Literal(literal) => write!(f, "{}", literal),
        }
    }
}<|MERGE_RESOLUTION|>--- conflicted
+++ resolved
@@ -618,7 +618,6 @@
     Rollback { chain: bool },
     /// CREATE SCHEMA
     CreateSchema { schema_name: ObjectName },
-<<<<<<< HEAD
     /// CREATE DATABASE
     CreateDatabase {
         db_name: ObjectName,
@@ -626,10 +625,7 @@
         location: Option<String>,
         managed_location: Option<String>,
     },
-    /// ASSERT <condition> [AS <message>]
-=======
     /// `ASSERT <condition> [AS <message>]`
->>>>>>> 9c1a5a78
     Assert {
         condition: Expr,
         message: Option<Expr>,
@@ -907,7 +903,7 @@
                 if *without_rowid {
                     write!(f, " WITHOUT ROWID")?;
                 }
-<<<<<<< HEAD
+
 
                 // Only for Hive
                 if let Some(l) = like {
@@ -981,8 +977,6 @@
                         }
                     }
                 }
-=======
->>>>>>> 9c1a5a78
                 if *external {
                     write!(
                         f,
@@ -1062,7 +1056,6 @@
                 variable,
                 hivevar,
                 value,
-<<<<<<< HEAD
             } => {
                 f.write_str("SET ")?;
                 if *local {
@@ -1076,15 +1069,6 @@
                     value = display_comma_separated(value)
                 )
             }
-=======
-            } => write!(
-                f,
-                "SET{local} {variable} = {value}",
-                local = if *local { " LOCAL" } else { "" },
-                variable = variable,
-                value = value
-            ),
->>>>>>> 9c1a5a78
             Statement::ShowVariable { variable } => write!(f, "SHOW {}", variable),
             Statement::ShowColumns {
                 extended,
