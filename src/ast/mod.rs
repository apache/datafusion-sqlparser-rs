// Licensed under the Apache License, Version 2.0 (the "License");
// you may not use this file except in compliance with the License.
// You may obtain a copy of the License at
//
// http://www.apache.org/licenses/LICENSE-2.0
//
// Unless required by applicable law or agreed to in writing, software
// distributed under the License is distributed on an "AS IS" BASIS,
// WITHOUT WARRANTIES OR CONDITIONS OF ANY KIND, either express or implied.
// See the License for the specific language governing permissions and
// limitations under the License.

//! SQL Abstract Syntax Tree (AST) types
#[cfg(not(feature = "std"))]
use alloc::{
    boxed::Box,
    format,
    string::{String, ToString},
    vec::Vec,
};
use core::fmt::{self, Display};

#[cfg(feature = "serde")]
use serde::{Deserialize, Serialize};

#[cfg(feature = "visitor")]
use sqlparser_derive::{Visit, VisitMut};

pub use self::data_type::{
    ArrayElemTypeDef, CharLengthUnits, CharacterLength, DataType, ExactNumberInfo, TimezoneInfo,
};
pub use self::dcl::{AlterRoleOperation, ResetConfig, RoleOption, SetConfigValue};
pub use self::ddl::{
    AlterColumnOperation, AlterIndexOperation, AlterTableOperation, ColumnDef, ColumnOption,
    ColumnOptionDef, ConstraintCharacteristics, DeferrableInitial, GeneratedAs,
    GeneratedExpressionMode, IndexType, KeyOrIndexDisplay, Partition, ProcedureParam,
    ReferentialAction, TableConstraint, UserDefinedTypeCompositeAttributeDef,
    UserDefinedTypeRepresentation, ViewColumnDef,
};
pub use self::operator::{BinaryOperator, UnaryOperator};
pub use self::query::{
<<<<<<< HEAD
    Cte, CteAsMaterialized, Distinct, ExceptSelectItem, ExcludeSelectItem, Fetch, ForClause,
    ForJson, ForXml, GroupByExpr, IdentWithAlias, Join, JoinConstraint, JoinOperator,
    JsonTableColumn, JsonTableColumnErrorHandling, LateralView, LockClause, LockType,
    NamedWindowDefinition, NonBlock, Offset, OffsetRows, OrderByExpr, Query, RenameSelectItem,
    ReplaceSelectElement, ReplaceSelectItem, Select, SelectInto, SelectItem, SetExpr, SetOperator,
    SetQuantifier, Table, TableAlias, TableFactor, TableVersion, TableWithJoins, Top, TopQuantity,
=======
    Cte, Distinct, ExceptSelectItem, ExcludeSelectItem, Fetch, ForClause, ForJson, ForXml,
    GroupByExpr, IdentWithAlias, Join, JoinConstraint, JoinOperator, JsonTableColumn,
    JsonTableColumnErrorHandling, LateralView, LockClause, LockType, NamedWindowDefinition,
    NonBlock, Offset, OffsetRows, OrderByExpr, Query, RenameSelectItem, ReplaceSelectElement,
    ReplaceSelectItem, Select, SelectInto, SelectItem, SetExpr, SetOperator, SetQuantifier, Table,
    TableAlias, TableFactor, TableVersion, TableWithJoins, Top, TopQuantity, ValueTableMode,
>>>>>>> f75bb4be
    Values, WildcardAdditionalOptions, With,
};
pub use self::value::{
    escape_quoted_string, DateTimeField, DollarQuotedString, TrimWhereField, Value,
};

use crate::ast::helpers::stmt_data_loading::{
    DataLoadingOptions, StageLoadSelectItem, StageParamsObject,
};
#[cfg(feature = "visitor")]
pub use visitor::*;

mod data_type;
mod dcl;
mod ddl;
pub mod helpers;
mod operator;
mod query;
mod value;

#[cfg(feature = "visitor")]
mod visitor;

struct DisplaySeparated<'a, T>
where
    T: fmt::Display,
{
    slice: &'a [T],
    sep: &'static str,
}

impl<'a, T> fmt::Display for DisplaySeparated<'a, T>
where
    T: fmt::Display,
{
    fn fmt(&self, f: &mut fmt::Formatter) -> fmt::Result {
        let mut delim = "";
        for t in self.slice {
            write!(f, "{delim}")?;
            delim = self.sep;
            write!(f, "{t}")?;
        }
        Ok(())
    }
}

fn display_separated<'a, T>(slice: &'a [T], sep: &'static str) -> DisplaySeparated<'a, T>
where
    T: fmt::Display,
{
    DisplaySeparated { slice, sep }
}

fn display_comma_separated<T>(slice: &[T]) -> DisplaySeparated<'_, T>
where
    T: fmt::Display,
{
    DisplaySeparated { slice, sep: ", " }
}

/// An identifier, decomposed into its value or character data and the quote style.
#[derive(Debug, Clone, PartialEq, PartialOrd, Eq, Ord, Hash)]
#[cfg_attr(feature = "serde", derive(Serialize, Deserialize))]
#[cfg_attr(feature = "visitor", derive(Visit, VisitMut))]
pub struct Ident {
    /// The value of the identifier without quotes.
    pub value: String,
    /// The starting quote if any. Valid quote characters are the single quote,
    /// double quote, backtick, and opening square bracket.
    pub quote_style: Option<char>,
}

impl Ident {
    /// Create a new identifier with the given value and no quotes.
    pub fn new<S>(value: S) -> Self
    where
        S: Into<String>,
    {
        Ident {
            value: value.into(),
            quote_style: None,
        }
    }

    /// Create a new quoted identifier with the given quote and value. This function
    /// panics if the given quote is not a valid quote character.
    pub fn with_quote<S>(quote: char, value: S) -> Self
    where
        S: Into<String>,
    {
        assert!(quote == '\'' || quote == '"' || quote == '`' || quote == '[');
        Ident {
            value: value.into(),
            quote_style: Some(quote),
        }
    }
}

impl From<&str> for Ident {
    fn from(value: &str) -> Self {
        Ident {
            value: value.to_string(),
            quote_style: None,
        }
    }
}

impl fmt::Display for Ident {
    fn fmt(&self, f: &mut fmt::Formatter) -> fmt::Result {
        match self.quote_style {
            Some(q) if q == '"' || q == '\'' || q == '`' => {
                let escaped = value::escape_quoted_string(&self.value, q);
                write!(f, "{q}{escaped}{q}")
            }
            Some('[') => write!(f, "[{}]", self.value),
            None => f.write_str(&self.value),
            _ => panic!("unexpected quote style"),
        }
    }
}

/// A name of a table, view, custom type, etc., possibly multi-part, i.e. db.schema.obj
#[derive(Debug, Clone, PartialEq, PartialOrd, Eq, Ord, Hash)]
#[cfg_attr(feature = "serde", derive(Serialize, Deserialize))]
#[cfg_attr(feature = "visitor", derive(Visit, VisitMut))]
pub struct ObjectName(pub Vec<Ident>);

impl fmt::Display for ObjectName {
    fn fmt(&self, f: &mut fmt::Formatter) -> fmt::Result {
        write!(f, "{}", display_separated(&self.0, "."))
    }
}

/// Represents an Array Expression, either
/// `ARRAY[..]`, or `[..]`
#[derive(Debug, Clone, PartialEq, PartialOrd, Eq, Ord, Hash)]
#[cfg_attr(feature = "serde", derive(Serialize, Deserialize))]
#[cfg_attr(feature = "visitor", derive(Visit, VisitMut))]
pub struct Array {
    /// The list of expressions between brackets
    pub elem: Vec<Expr>,

    /// `true` for  `ARRAY[..]`, `false` for `[..]`
    pub named: bool,
}

impl fmt::Display for Array {
    fn fmt(&self, f: &mut fmt::Formatter) -> fmt::Result {
        write!(
            f,
            "{}[{}]",
            if self.named { "ARRAY" } else { "" },
            display_comma_separated(&self.elem)
        )
    }
}

/// Represents an INTERVAL expression, roughly in the following format:
/// `INTERVAL '<value>' [ <leading_field> [ (<leading_precision>) ] ]
/// [ TO <last_field> [ (<fractional_seconds_precision>) ] ]`,
/// e.g. `INTERVAL '123:45.67' MINUTE(3) TO SECOND(2)`.
///
/// The parser does not validate the `<value>`, nor does it ensure
/// that the `<leading_field>` units >= the units in `<last_field>`,
/// so the user will have to reject intervals like `HOUR TO YEAR`.
#[derive(Debug, Clone, PartialEq, PartialOrd, Eq, Ord, Hash)]
#[cfg_attr(feature = "serde", derive(Serialize, Deserialize))]
#[cfg_attr(feature = "visitor", derive(Visit, VisitMut))]
pub struct Interval {
    pub value: Box<Expr>,
    pub leading_field: Option<DateTimeField>,
    pub leading_precision: Option<u64>,
    pub last_field: Option<DateTimeField>,
    /// The seconds precision can be specified in SQL source as
    /// `INTERVAL '__' SECOND(_, x)` (in which case the `leading_field`
    /// will be `Second` and the `last_field` will be `None`),
    /// or as `__ TO SECOND(x)`.
    pub fractional_seconds_precision: Option<u64>,
}

impl fmt::Display for Interval {
    fn fmt(&self, f: &mut fmt::Formatter) -> fmt::Result {
        let value = self.value.as_ref();
        match (
            self.leading_field,
            self.leading_precision,
            self.fractional_seconds_precision,
        ) {
            (
                Some(DateTimeField::Second),
                Some(leading_precision),
                Some(fractional_seconds_precision),
            ) => {
                // When the leading field is SECOND, the parser guarantees that
                // the last field is None.
                assert!(self.last_field.is_none());
                write!(
                    f,
                    "INTERVAL {value} SECOND ({leading_precision}, {fractional_seconds_precision})"
                )
            }
            _ => {
                write!(f, "INTERVAL {value}")?;
                if let Some(leading_field) = self.leading_field {
                    write!(f, " {leading_field}")?;
                }
                if let Some(leading_precision) = self.leading_precision {
                    write!(f, " ({leading_precision})")?;
                }
                if let Some(last_field) = self.last_field {
                    write!(f, " TO {last_field}")?;
                }
                if let Some(fractional_seconds_precision) = self.fractional_seconds_precision {
                    write!(f, " ({fractional_seconds_precision})")?;
                }
                Ok(())
            }
        }
    }
}

/// JsonOperator
#[derive(Debug, Copy, Clone, PartialEq, PartialOrd, Eq, Ord, Hash)]
#[cfg_attr(feature = "serde", derive(Serialize, Deserialize))]
#[cfg_attr(feature = "visitor", derive(Visit, VisitMut))]
pub enum JsonOperator {
    /// -> keeps the value as json
    Arrow,
    /// ->> keeps the value as text or int.
    LongArrow,
    /// #> Extracts JSON sub-object at the specified path
    HashArrow,
    /// #>> Extracts JSON sub-object at the specified path as text
    HashLongArrow,
    /// : Colon is used by Snowflake (Which is similar to LongArrow)
    Colon,
    /// jsonb @> jsonb -> boolean: Test whether left json contains the right json
    AtArrow,
    /// jsonb <@ jsonb -> boolean: Test whether right json contains the left json
    ArrowAt,
    /// jsonb #- text[] -> jsonb: Deletes the field or array element at the specified
    /// path, where path elements can be either field keys or array indexes.
    HashMinus,
    /// jsonb @? jsonpath -> boolean: Does JSON path return any item for the specified
    /// JSON value?
    AtQuestion,
    /// jsonb @@ jsonpath → boolean: Returns the result of a JSON path predicate check
    /// for the specified JSON value. Only the first item of the result is taken into
    /// account. If the result is not Boolean, then NULL is returned.
    AtAt,
}

impl fmt::Display for JsonOperator {
    fn fmt(&self, f: &mut fmt::Formatter<'_>) -> fmt::Result {
        match self {
            JsonOperator::Arrow => {
                write!(f, "->")
            }
            JsonOperator::LongArrow => {
                write!(f, "->>")
            }
            JsonOperator::HashArrow => {
                write!(f, "#>")
            }
            JsonOperator::HashLongArrow => {
                write!(f, "#>>")
            }
            JsonOperator::Colon => {
                write!(f, ":")
            }
            JsonOperator::AtArrow => {
                write!(f, "@>")
            }
            JsonOperator::ArrowAt => write!(f, "<@"),
            JsonOperator::HashMinus => write!(f, "#-"),
            JsonOperator::AtQuestion => write!(f, "@?"),
            JsonOperator::AtAt => write!(f, "@@"),
        }
    }
}

/// A field definition within a struct.
///
/// [bigquery]: https://cloud.google.com/bigquery/docs/reference/standard-sql/data-types#struct_type
#[derive(Debug, Clone, PartialEq, PartialOrd, Eq, Ord, Hash)]
#[cfg_attr(feature = "serde", derive(Serialize, Deserialize))]
#[cfg_attr(feature = "visitor", derive(Visit, VisitMut))]
pub struct StructField {
    pub field_name: Option<Ident>,
    pub field_type: DataType,
}

impl fmt::Display for StructField {
    fn fmt(&self, f: &mut fmt::Formatter<'_>) -> fmt::Result {
        if let Some(name) = &self.field_name {
            write!(f, "{name} {}", self.field_type)
        } else {
            write!(f, "{}", self.field_type)
        }
    }
}

/// Options for `CAST` / `TRY_CAST`
/// BigQuery: <https://cloud.google.com/bigquery/docs/reference/standard-sql/format-elements#formatting_syntax>
#[derive(Debug, Clone, PartialEq, PartialOrd, Eq, Ord, Hash)]
#[cfg_attr(feature = "serde", derive(Serialize, Deserialize))]
#[cfg_attr(feature = "visitor", derive(Visit, VisitMut))]
pub enum CastFormat {
    Value(Value),
    ValueAtTimeZone(Value, Value),
}

/// An SQL expression of any type.
///
/// The parser does not distinguish between expressions of different types
/// (e.g. boolean vs string), so the caller must handle expressions of
/// inappropriate type, like `WHERE 1` or `SELECT 1=1`, as necessary.
#[derive(Debug, Clone, PartialEq, PartialOrd, Eq, Ord, Hash)]
#[cfg_attr(feature = "serde", derive(Serialize, Deserialize))]
#[cfg_attr(
    feature = "visitor",
    derive(Visit, VisitMut),
    visit(with = "visit_expr")
)]
pub enum Expr {
    /// Identifier e.g. table name or column name
    Identifier(Ident),
    /// Multi-part identifier, e.g. `table_alias.column` or `schema.table.col`
    CompoundIdentifier(Vec<Ident>),
    /// JSON access (postgres)  eg: data->'tags'
    JsonAccess {
        left: Box<Expr>,
        operator: JsonOperator,
        right: Box<Expr>,
    },
    /// CompositeAccess (postgres) eg: SELECT (information_schema._pg_expandarray(array['i','i'])).n
    CompositeAccess {
        expr: Box<Expr>,
        key: Ident,
    },
    /// `IS FALSE` operator
    IsFalse(Box<Expr>),
    /// `IS NOT FALSE` operator
    IsNotFalse(Box<Expr>),
    /// `IS TRUE` operator
    IsTrue(Box<Expr>),
    /// `IS NOT TRUE` operator
    IsNotTrue(Box<Expr>),
    /// `IS NULL` operator
    IsNull(Box<Expr>),
    /// `IS NOT NULL` operator
    IsNotNull(Box<Expr>),
    /// `IS UNKNOWN` operator
    IsUnknown(Box<Expr>),
    /// `IS NOT UNKNOWN` operator
    IsNotUnknown(Box<Expr>),
    /// `IS DISTINCT FROM` operator
    IsDistinctFrom(Box<Expr>, Box<Expr>),
    /// `IS NOT DISTINCT FROM` operator
    IsNotDistinctFrom(Box<Expr>, Box<Expr>),
    /// `[ NOT ] IN (val1, val2, ...)`
    InList {
        expr: Box<Expr>,
        list: Vec<Expr>,
        negated: bool,
    },
    /// `[ NOT ] IN (SELECT ...)`
    InSubquery {
        expr: Box<Expr>,
        subquery: Box<Query>,
        negated: bool,
    },
    /// `[ NOT ] IN UNNEST(array_expression)`
    InUnnest {
        expr: Box<Expr>,
        array_expr: Box<Expr>,
        negated: bool,
    },
    /// `<expr> [ NOT ] BETWEEN <low> AND <high>`
    Between {
        expr: Box<Expr>,
        negated: bool,
        low: Box<Expr>,
        high: Box<Expr>,
    },
    /// Binary operation e.g. `1 + 1` or `foo > bar`
    BinaryOp {
        left: Box<Expr>,
        op: BinaryOperator,
        right: Box<Expr>,
    },
    /// `[NOT] LIKE <pattern> [ESCAPE <escape_character>]`
    Like {
        negated: bool,
        expr: Box<Expr>,
        pattern: Box<Expr>,
        escape_char: Option<char>,
    },
    /// `ILIKE` (case-insensitive `LIKE`)
    ILike {
        negated: bool,
        expr: Box<Expr>,
        pattern: Box<Expr>,
        escape_char: Option<char>,
    },
    /// SIMILAR TO regex
    SimilarTo {
        negated: bool,
        expr: Box<Expr>,
        pattern: Box<Expr>,
        escape_char: Option<char>,
    },
    /// MySQL: RLIKE regex or REGEXP regex
    RLike {
        negated: bool,
        expr: Box<Expr>,
        pattern: Box<Expr>,
        // true for REGEXP, false for RLIKE (no difference in semantics)
        regexp: bool,
    },
    /// `ANY` operation e.g. `foo > ANY(bar)`, comparison operator is one of `[=, >, <, =>, =<, !=]`
    AnyOp {
        left: Box<Expr>,
        compare_op: BinaryOperator,
        right: Box<Expr>,
    },
    /// `ALL` operation e.g. `foo > ALL(bar)`, comparison operator is one of `[=, >, <, =>, =<, !=]`
    AllOp {
        left: Box<Expr>,
        compare_op: BinaryOperator,
        right: Box<Expr>,
    },
    /// Unary operation e.g. `NOT foo`
    UnaryOp {
        op: UnaryOperator,
        expr: Box<Expr>,
    },
    /// CONVERT a value to a different data type or character encoding. e.g. `CONVERT(foo USING utf8mb4)`
    Convert {
        /// The expression to convert
        expr: Box<Expr>,
        /// The target data type
        data_type: Option<DataType>,
        /// The target character encoding
        charset: Option<ObjectName>,
        /// whether the target comes before the expr (MSSQL syntax)
        target_before_value: bool,
    },
    /// `CAST` an expression to a different data type e.g. `CAST(foo AS VARCHAR(123))`
    Cast {
        expr: Box<Expr>,
        data_type: DataType,
        // Optional CAST(string_expression AS type FORMAT format_string_expression) as used by BigQuery
        // https://cloud.google.com/bigquery/docs/reference/standard-sql/format-elements#formatting_syntax
        format: Option<CastFormat>,
    },
    /// `TRY_CAST` an expression to a different data type e.g. `TRY_CAST(foo AS VARCHAR(123))`
    //  this differs from CAST in the choice of how to implement invalid conversions
    TryCast {
        expr: Box<Expr>,
        data_type: DataType,
        // Optional CAST(string_expression AS type FORMAT format_string_expression) as used by BigQuery
        // https://cloud.google.com/bigquery/docs/reference/standard-sql/format-elements#formatting_syntax
        format: Option<CastFormat>,
    },
    /// `SAFE_CAST` an expression to a different data type e.g. `SAFE_CAST(foo AS FLOAT64)`
    //  only available for BigQuery: https://cloud.google.com/bigquery/docs/reference/standard-sql/functions-and-operators#safe_casting
    //  this works the same as `TRY_CAST`
    SafeCast {
        expr: Box<Expr>,
        data_type: DataType,
        // Optional CAST(string_expression AS type FORMAT format_string_expression) as used by BigQuery
        // https://cloud.google.com/bigquery/docs/reference/standard-sql/format-elements#formatting_syntax
        format: Option<CastFormat>,
    },
    /// AT a timestamp to a different timezone e.g. `FROM_UNIXTIME(0) AT TIME ZONE 'UTC-06:00'`
    AtTimeZone {
        timestamp: Box<Expr>,
        time_zone: String,
    },
    /// Extract a field from a timestamp e.g. `EXTRACT(MONTH FROM foo)`
    ///
    /// Syntax:
    /// ```sql
    /// EXTRACT(DateTimeField FROM <expr>)
    /// ```
    Extract {
        field: DateTimeField,
        expr: Box<Expr>,
    },
    /// ```sql
    /// CEIL(<expr> [TO DateTimeField])
    /// ```
    Ceil {
        expr: Box<Expr>,
        field: DateTimeField,
    },
    /// ```sql
    /// FLOOR(<expr> [TO DateTimeField])
    /// ```
    Floor {
        expr: Box<Expr>,
        field: DateTimeField,
    },
    /// ```sql
    /// POSITION(<expr> in <expr>)
    /// ```
    Position {
        expr: Box<Expr>,
        r#in: Box<Expr>,
    },
    /// ```sql
    /// SUBSTRING(<expr> [FROM <expr>] [FOR <expr>])
    /// ```
    Substring {
        expr: Box<Expr>,
        substring_from: Option<Box<Expr>>,
        substring_for: Option<Box<Expr>>,

        // Some dialects use `SUBSTRING(expr [FROM start] [FOR len])` syntax while others omit FROM,
        // FOR keywords (e.g. Microsoft SQL Server). This flags is used for formatting.
        special: bool,
    },
    /// ```sql
    /// TRIM([BOTH | LEADING | TRAILING] [<expr> FROM] <expr>)
    /// TRIM(<expr>)
    /// TRIM(<expr>, [, characters]) -- only Snowflake or Bigquery
    /// ```
    Trim {
        expr: Box<Expr>,
        // ([BOTH | LEADING | TRAILING]
        trim_where: Option<TrimWhereField>,
        trim_what: Option<Box<Expr>>,
        trim_characters: Option<Vec<Expr>>,
    },
    /// ```sql
    /// OVERLAY(<expr> PLACING <expr> FROM <expr>[ FOR <expr> ]
    /// ```
    Overlay {
        expr: Box<Expr>,
        overlay_what: Box<Expr>,
        overlay_from: Box<Expr>,
        overlay_for: Option<Box<Expr>>,
    },
    /// `expr COLLATE collation`
    Collate {
        expr: Box<Expr>,
        collation: ObjectName,
    },
    /// Nested expression e.g. `(foo > bar)` or `(1)`
    Nested(Box<Expr>),
    /// A literal value, such as string, number, date or NULL
    Value(Value),
    /// <https://dev.mysql.com/doc/refman/8.0/en/charset-introducer.html>
    IntroducedString {
        introducer: String,
        value: Value,
    },
    /// A constant of form `<data_type> 'value'`.
    /// This can represent ANSI SQL `DATE`, `TIME`, and `TIMESTAMP` literals (such as `DATE '2020-01-01'`),
    /// as well as constants of other types (a non-standard PostgreSQL extension).
    TypedString {
        data_type: DataType,
        value: String,
    },
    /// Access a map-like object by field (e.g. `column['field']` or `column[4]`
    /// Note that depending on the dialect, struct like accesses may be
    /// parsed as [`ArrayIndex`](Self::ArrayIndex) or [`MapAccess`](Self::MapAccess)
    /// <https://clickhouse.com/docs/en/sql-reference/data-types/map/>
    MapAccess {
        column: Box<Expr>,
        keys: Vec<Expr>,
    },
    /// Scalar function call e.g. `LEFT(foo, 5)`
    Function(Function),
    /// Aggregate function with filter
    AggregateExpressionWithFilter {
        expr: Box<Expr>,
        filter: Box<Expr>,
    },
    /// `CASE [<operand>] WHEN <condition> THEN <result> ... [ELSE <result>] END`
    ///
    /// Note we only recognize a complete single expression as `<condition>`,
    /// not `< 0` nor `1, 2, 3` as allowed in a `<simple when clause>` per
    /// <https://jakewheat.github.io/sql-overview/sql-2011-foundation-grammar.html#simple-when-clause>
    Case {
        operand: Option<Box<Expr>>,
        conditions: Vec<Expr>,
        results: Vec<Expr>,
        else_result: Option<Box<Expr>>,
    },
    /// An exists expression `[ NOT ] EXISTS(SELECT ...)`, used in expressions like
    /// `WHERE [ NOT ] EXISTS (SELECT ...)`.
    Exists {
        subquery: Box<Query>,
        negated: bool,
    },
    /// A parenthesized subquery `(SELECT ...)`, used in expression like
    /// `SELECT (subquery) AS x` or `WHERE (subquery) = x`
    Subquery(Box<Query>),
    /// An array subquery constructor, e.g. `SELECT ARRAY(SELECT 1 UNION SELECT 2)`
    ArraySubquery(Box<Query>),
    /// The `LISTAGG` function `SELECT LISTAGG(...) WITHIN GROUP (ORDER BY ...)`
    ListAgg(ListAgg),
    /// The `ARRAY_AGG` function `SELECT ARRAY_AGG(... ORDER BY ...)`
    ArrayAgg(ArrayAgg),
    /// The `GROUPING SETS` expr.
    GroupingSets(Vec<Vec<Expr>>),
    /// The `CUBE` expr.
    Cube(Vec<Vec<Expr>>),
    /// The `ROLLUP` expr.
    Rollup(Vec<Vec<Expr>>),
    /// ROW / TUPLE a single value, such as `SELECT (1, 2)`
    Tuple(Vec<Expr>),
    /// `BigQuery` specific `Struct` literal expression [1]
    /// Syntax:
    /// ```sql
    /// STRUCT<[field_name] field_type, ...>( expr1 [, ... ])
    /// ```
    /// [1]: https://cloud.google.com/bigquery/docs/reference/standard-sql/data-types#struct_type
    Struct {
        /// Struct values.
        values: Vec<Expr>,
        /// Struct field definitions.
        fields: Vec<StructField>,
    },
    /// `BigQuery` specific: An named expression in a typeless struct [1]
    ///
    /// Syntax
    /// ```sql
    /// 1 AS A
    /// ```
    /// [1]: https://cloud.google.com/bigquery/docs/reference/standard-sql/data-types#struct_type
    Named {
        expr: Box<Expr>,
        name: Ident,
    },
    /// An array index expression e.g. `(ARRAY[1, 2])[1]` or `(current_schemas(FALSE))[1]`
    ArrayIndex {
        obj: Box<Expr>,
        indexes: Vec<Expr>,
    },
    /// An array expression e.g. `ARRAY[1, 2]`
    Array(Array),
    /// An interval expression e.g. `INTERVAL '1' YEAR`
    Interval(Interval),
    /// `MySQL` specific text search function [(1)].
    ///
    /// Syntax:
    /// ```sql
    /// MATCH (<col>, <col>, ...) AGAINST (<expr> [<search modifier>])
    ///
    /// <col> = CompoundIdentifier
    /// <expr> = String literal
    /// ```
    /// [(1)]: https://dev.mysql.com/doc/refman/8.0/en/fulltext-search.html#function_match
    MatchAgainst {
        /// `(<col>, <col>, ...)`.
        columns: Vec<Ident>,
        /// `<expr>`.
        match_value: Value,
        /// `<search modifier>`
        opt_search_modifier: Option<SearchModifier>,
    },
    Wildcard,
    /// Qualified wildcard, e.g. `alias.*` or `schema.table.*`.
    /// (Same caveats apply to `QualifiedWildcard` as to `Wildcard`.)
    QualifiedWildcard(ObjectName),
    /// Some dialects support an older syntax for outer joins where columns are
    /// marked with the `(+)` operator in the WHERE clause, for example:
    ///
    /// ```sql
    /// SELECT t1.c1, t2.c2 FROM t1, t2 WHERE t1.c1 = t2.c2 (+)
    /// ```
    ///
    /// which is equivalent to
    ///
    /// ```sql
    /// SELECT t1.c1, t2.c2 FROM t1 LEFT OUTER JOIN t2 ON t1.c1 = t2.c2
    /// ```
    ///
    /// See <https://docs.snowflake.com/en/sql-reference/constructs/where#joins-in-the-where-clause>.
    OuterJoin(Box<Expr>),
}

impl fmt::Display for CastFormat {
    fn fmt(&self, f: &mut fmt::Formatter) -> fmt::Result {
        match self {
            CastFormat::Value(v) => write!(f, "{v}"),
            CastFormat::ValueAtTimeZone(v, tz) => write!(f, "{v} AT TIME ZONE {tz}"),
        }
    }
}

impl fmt::Display for Expr {
    fn fmt(&self, f: &mut fmt::Formatter) -> fmt::Result {
        match self {
            Expr::Identifier(s) => write!(f, "{s}"),
            Expr::MapAccess { column, keys } => {
                write!(f, "{column}")?;
                for k in keys {
                    match k {
                        k @ Expr::Value(Value::Number(_, _)) => write!(f, "[{k}]")?,
                        Expr::Value(Value::SingleQuotedString(s)) => write!(f, "[\"{s}\"]")?,
                        _ => write!(f, "[{k}]")?,
                    }
                }
                Ok(())
            }
            Expr::Wildcard => f.write_str("*"),
            Expr::QualifiedWildcard(prefix) => write!(f, "{}.*", prefix),
            Expr::CompoundIdentifier(s) => write!(f, "{}", display_separated(s, ".")),
            Expr::IsTrue(ast) => write!(f, "{ast} IS TRUE"),
            Expr::IsNotTrue(ast) => write!(f, "{ast} IS NOT TRUE"),
            Expr::IsFalse(ast) => write!(f, "{ast} IS FALSE"),
            Expr::IsNotFalse(ast) => write!(f, "{ast} IS NOT FALSE"),
            Expr::IsNull(ast) => write!(f, "{ast} IS NULL"),
            Expr::IsNotNull(ast) => write!(f, "{ast} IS NOT NULL"),
            Expr::IsUnknown(ast) => write!(f, "{ast} IS UNKNOWN"),
            Expr::IsNotUnknown(ast) => write!(f, "{ast} IS NOT UNKNOWN"),
            Expr::InList {
                expr,
                list,
                negated,
            } => write!(
                f,
                "{} {}IN ({})",
                expr,
                if *negated { "NOT " } else { "" },
                display_comma_separated(list)
            ),
            Expr::InSubquery {
                expr,
                subquery,
                negated,
            } => write!(
                f,
                "{} {}IN ({})",
                expr,
                if *negated { "NOT " } else { "" },
                subquery
            ),
            Expr::InUnnest {
                expr,
                array_expr,
                negated,
            } => write!(
                f,
                "{} {}IN UNNEST({})",
                expr,
                if *negated { "NOT " } else { "" },
                array_expr
            ),
            Expr::Between {
                expr,
                negated,
                low,
                high,
            } => write!(
                f,
                "{} {}BETWEEN {} AND {}",
                expr,
                if *negated { "NOT " } else { "" },
                low,
                high
            ),
            Expr::BinaryOp { left, op, right } => write!(f, "{left} {op} {right}"),
            Expr::Like {
                negated,
                expr,
                pattern,
                escape_char,
            } => match escape_char {
                Some(ch) => write!(
                    f,
                    "{} {}LIKE {} ESCAPE '{}'",
                    expr,
                    if *negated { "NOT " } else { "" },
                    pattern,
                    ch
                ),
                _ => write!(
                    f,
                    "{} {}LIKE {}",
                    expr,
                    if *negated { "NOT " } else { "" },
                    pattern
                ),
            },
            Expr::ILike {
                negated,
                expr,
                pattern,
                escape_char,
            } => match escape_char {
                Some(ch) => write!(
                    f,
                    "{} {}ILIKE {} ESCAPE '{}'",
                    expr,
                    if *negated { "NOT " } else { "" },
                    pattern,
                    ch
                ),
                _ => write!(
                    f,
                    "{} {}ILIKE {}",
                    expr,
                    if *negated { "NOT " } else { "" },
                    pattern
                ),
            },
            Expr::RLike {
                negated,
                expr,
                pattern,
                regexp,
            } => write!(
                f,
                "{} {}{} {}",
                expr,
                if *negated { "NOT " } else { "" },
                if *regexp { "REGEXP" } else { "RLIKE" },
                pattern
            ),
            Expr::SimilarTo {
                negated,
                expr,
                pattern,
                escape_char,
            } => match escape_char {
                Some(ch) => write!(
                    f,
                    "{} {}SIMILAR TO {} ESCAPE '{}'",
                    expr,
                    if *negated { "NOT " } else { "" },
                    pattern,
                    ch
                ),
                _ => write!(
                    f,
                    "{} {}SIMILAR TO {}",
                    expr,
                    if *negated { "NOT " } else { "" },
                    pattern
                ),
            },
            Expr::AnyOp {
                left,
                compare_op,
                right,
            } => write!(f, "{left} {compare_op} ANY({right})"),
            Expr::AllOp {
                left,
                compare_op,
                right,
            } => write!(f, "{left} {compare_op} ALL({right})"),
            Expr::UnaryOp { op, expr } => {
                if op == &UnaryOperator::PGPostfixFactorial {
                    write!(f, "{expr}{op}")
                } else if op == &UnaryOperator::Not {
                    write!(f, "{op} {expr}")
                } else {
                    write!(f, "{op}{expr}")
                }
            }
            Expr::Convert {
                expr,
                target_before_value,
                data_type,
                charset,
            } => {
                write!(f, "CONVERT(")?;
                if let Some(data_type) = data_type {
                    if let Some(charset) = charset {
                        write!(f, "{expr}, {data_type} CHARACTER SET {charset}")
                    } else if *target_before_value {
                        write!(f, "{data_type}, {expr}")
                    } else {
                        write!(f, "{expr}, {data_type}")
                    }
                } else if let Some(charset) = charset {
                    write!(f, "{expr} USING {charset}")
                } else {
                    write!(f, "{expr}") // This should never happen
                }?;
                write!(f, ")")
            }
            Expr::Cast {
                expr,
                data_type,
                format,
            } => {
                if let Some(format) = format {
                    write!(f, "CAST({expr} AS {data_type} FORMAT {format})")
                } else {
                    write!(f, "CAST({expr} AS {data_type})")
                }
            }
            Expr::TryCast {
                expr,
                data_type,
                format,
            } => {
                if let Some(format) = format {
                    write!(f, "TRY_CAST({expr} AS {data_type} FORMAT {format})")
                } else {
                    write!(f, "TRY_CAST({expr} AS {data_type})")
                }
            }
            Expr::SafeCast {
                expr,
                data_type,
                format,
            } => {
                if let Some(format) = format {
                    write!(f, "SAFE_CAST({expr} AS {data_type} FORMAT {format})")
                } else {
                    write!(f, "SAFE_CAST({expr} AS {data_type})")
                }
            }
            Expr::Extract { field, expr } => write!(f, "EXTRACT({field} FROM {expr})"),
            Expr::Ceil { expr, field } => {
                if field == &DateTimeField::NoDateTime {
                    write!(f, "CEIL({expr})")
                } else {
                    write!(f, "CEIL({expr} TO {field})")
                }
            }
            Expr::Floor { expr, field } => {
                if field == &DateTimeField::NoDateTime {
                    write!(f, "FLOOR({expr})")
                } else {
                    write!(f, "FLOOR({expr} TO {field})")
                }
            }
            Expr::Position { expr, r#in } => write!(f, "POSITION({expr} IN {in})"),
            Expr::Collate { expr, collation } => write!(f, "{expr} COLLATE {collation}"),
            Expr::Nested(ast) => write!(f, "({ast})"),
            Expr::Value(v) => write!(f, "{v}"),
            Expr::IntroducedString { introducer, value } => write!(f, "{introducer} {value}"),
            Expr::TypedString { data_type, value } => {
                write!(f, "{data_type}")?;
                write!(f, " '{}'", &value::escape_single_quote_string(value))
            }
            Expr::Function(fun) => write!(f, "{fun}"),
            Expr::AggregateExpressionWithFilter { expr, filter } => {
                write!(f, "{expr} FILTER (WHERE {filter})")
            }
            Expr::Case {
                operand,
                conditions,
                results,
                else_result,
            } => {
                write!(f, "CASE")?;
                if let Some(operand) = operand {
                    write!(f, " {operand}")?;
                }
                for (c, r) in conditions.iter().zip(results) {
                    write!(f, " WHEN {c} THEN {r}")?;
                }

                if let Some(else_result) = else_result {
                    write!(f, " ELSE {else_result}")?;
                }
                write!(f, " END")
            }
            Expr::Exists { subquery, negated } => write!(
                f,
                "{}EXISTS ({})",
                if *negated { "NOT " } else { "" },
                subquery
            ),
            Expr::Subquery(s) => write!(f, "({s})"),
            Expr::ArraySubquery(s) => write!(f, "ARRAY({s})"),
            Expr::ListAgg(listagg) => write!(f, "{listagg}"),
            Expr::ArrayAgg(arrayagg) => write!(f, "{arrayagg}"),
            Expr::GroupingSets(sets) => {
                write!(f, "GROUPING SETS (")?;
                let mut sep = "";
                for set in sets {
                    write!(f, "{sep}")?;
                    sep = ", ";
                    write!(f, "({})", display_comma_separated(set))?;
                }
                write!(f, ")")
            }
            Expr::Cube(sets) => {
                write!(f, "CUBE (")?;
                let mut sep = "";
                for set in sets {
                    write!(f, "{sep}")?;
                    sep = ", ";
                    if set.len() == 1 {
                        write!(f, "{}", set[0])?;
                    } else {
                        write!(f, "({})", display_comma_separated(set))?;
                    }
                }
                write!(f, ")")
            }
            Expr::Rollup(sets) => {
                write!(f, "ROLLUP (")?;
                let mut sep = "";
                for set in sets {
                    write!(f, "{sep}")?;
                    sep = ", ";
                    if set.len() == 1 {
                        write!(f, "{}", set[0])?;
                    } else {
                        write!(f, "({})", display_comma_separated(set))?;
                    }
                }
                write!(f, ")")
            }
            Expr::Substring {
                expr,
                substring_from,
                substring_for,
                special,
            } => {
                write!(f, "SUBSTRING({expr}")?;
                if let Some(from_part) = substring_from {
                    if *special {
                        write!(f, ", {from_part}")?;
                    } else {
                        write!(f, " FROM {from_part}")?;
                    }
                }
                if let Some(for_part) = substring_for {
                    if *special {
                        write!(f, ", {for_part}")?;
                    } else {
                        write!(f, " FOR {for_part}")?;
                    }
                }

                write!(f, ")")
            }
            Expr::Overlay {
                expr,
                overlay_what,
                overlay_from,
                overlay_for,
            } => {
                write!(
                    f,
                    "OVERLAY({expr} PLACING {overlay_what} FROM {overlay_from}"
                )?;
                if let Some(for_part) = overlay_for {
                    write!(f, " FOR {for_part}")?;
                }

                write!(f, ")")
            }
            Expr::IsDistinctFrom(a, b) => write!(f, "{a} IS DISTINCT FROM {b}"),
            Expr::IsNotDistinctFrom(a, b) => write!(f, "{a} IS NOT DISTINCT FROM {b}"),
            Expr::Trim {
                expr,
                trim_where,
                trim_what,
                trim_characters,
            } => {
                write!(f, "TRIM(")?;
                if let Some(ident) = trim_where {
                    write!(f, "{ident} ")?;
                }
                if let Some(trim_char) = trim_what {
                    write!(f, "{trim_char} FROM {expr}")?;
                } else {
                    write!(f, "{expr}")?;
                }
                if let Some(characters) = trim_characters {
                    write!(f, ", {}", display_comma_separated(characters))?;
                }

                write!(f, ")")
            }
            Expr::Tuple(exprs) => {
                write!(f, "({})", display_comma_separated(exprs))
            }
            Expr::Struct { values, fields } => {
                if !fields.is_empty() {
                    write!(
                        f,
                        "STRUCT<{}>({})",
                        display_comma_separated(fields),
                        display_comma_separated(values)
                    )
                } else {
                    write!(f, "STRUCT({})", display_comma_separated(values))
                }
            }
            Expr::Named { expr, name } => {
                write!(f, "{} AS {}", expr, name)
            }
            Expr::ArrayIndex { obj, indexes } => {
                write!(f, "{obj}")?;
                for i in indexes {
                    write!(f, "[{i}]")?;
                }
                Ok(())
            }
            Expr::Array(set) => {
                write!(f, "{set}")
            }
            Expr::JsonAccess {
                left,
                operator,
                right,
            } => {
                if operator == &JsonOperator::Colon {
                    write!(f, "{left}{operator}{right}")
                } else {
                    write!(f, "{left} {operator} {right}")
                }
            }
            Expr::CompositeAccess { expr, key } => {
                write!(f, "{expr}.{key}")
            }
            Expr::AtTimeZone {
                timestamp,
                time_zone,
            } => {
                write!(f, "{timestamp} AT TIME ZONE '{time_zone}'")
            }
            Expr::Interval(interval) => {
                write!(f, "{interval}")
            }
            Expr::MatchAgainst {
                columns,
                match_value: match_expr,
                opt_search_modifier,
            } => {
                write!(f, "MATCH ({}) AGAINST ", display_comma_separated(columns),)?;

                if let Some(search_modifier) = opt_search_modifier {
                    write!(f, "({match_expr} {search_modifier})")?;
                } else {
                    write!(f, "({match_expr})")?;
                }

                Ok(())
            }
            Expr::OuterJoin(expr) => {
                write!(f, "{expr} (+)")
            }
        }
    }
}

#[derive(Debug, Clone, PartialEq, PartialOrd, Eq, Ord, Hash)]
#[cfg_attr(feature = "serde", derive(Serialize, Deserialize))]
#[cfg_attr(feature = "visitor", derive(Visit, VisitMut))]
pub enum WindowType {
    WindowSpec(WindowSpec),
    NamedWindow(Ident),
}

impl Display for WindowType {
    fn fmt(&self, f: &mut fmt::Formatter<'_>) -> fmt::Result {
        match self {
            WindowType::WindowSpec(spec) => write!(f, "({})", spec),
            WindowType::NamedWindow(name) => write!(f, "{}", name),
        }
    }
}

/// A window specification (i.e. `OVER (PARTITION BY .. ORDER BY .. etc.)`)
#[derive(Debug, Clone, PartialEq, PartialOrd, Eq, Ord, Hash)]
#[cfg_attr(feature = "serde", derive(Serialize, Deserialize))]
#[cfg_attr(feature = "visitor", derive(Visit, VisitMut))]
pub struct WindowSpec {
    /// `OVER (PARTITION BY ...)`
    pub partition_by: Vec<Expr>,
    /// `OVER (ORDER BY ...)`
    pub order_by: Vec<OrderByExpr>,
    /// `OVER (window frame)`
    pub window_frame: Option<WindowFrame>,
}

impl fmt::Display for WindowSpec {
    fn fmt(&self, f: &mut fmt::Formatter) -> fmt::Result {
        let mut delim = "";
        if !self.partition_by.is_empty() {
            delim = " ";
            write!(
                f,
                "PARTITION BY {}",
                display_comma_separated(&self.partition_by)
            )?;
        }
        if !self.order_by.is_empty() {
            f.write_str(delim)?;
            delim = " ";
            write!(f, "ORDER BY {}", display_comma_separated(&self.order_by))?;
        }
        if let Some(window_frame) = &self.window_frame {
            f.write_str(delim)?;
            if let Some(end_bound) = &window_frame.end_bound {
                write!(
                    f,
                    "{} BETWEEN {} AND {}",
                    window_frame.units, window_frame.start_bound, end_bound
                )?;
            } else {
                write!(f, "{} {}", window_frame.units, window_frame.start_bound)?;
            }
        }
        Ok(())
    }
}

/// Specifies the data processed by a window function, e.g.
/// `RANGE UNBOUNDED PRECEDING` or `ROWS BETWEEN 5 PRECEDING AND CURRENT ROW`.
///
/// Note: The parser does not validate the specified bounds; the caller should
/// reject invalid bounds like `ROWS UNBOUNDED FOLLOWING` before execution.
#[derive(Debug, Clone, PartialEq, PartialOrd, Eq, Ord, Hash)]
#[cfg_attr(feature = "serde", derive(Serialize, Deserialize))]
#[cfg_attr(feature = "visitor", derive(Visit, VisitMut))]
pub struct WindowFrame {
    pub units: WindowFrameUnits,
    pub start_bound: WindowFrameBound,
    /// The right bound of the `BETWEEN .. AND` clause. The end bound of `None`
    /// indicates the shorthand form (e.g. `ROWS 1 PRECEDING`), which must
    /// behave the same as `end_bound = WindowFrameBound::CurrentRow`.
    pub end_bound: Option<WindowFrameBound>,
    // TBD: EXCLUDE
}

impl Default for WindowFrame {
    /// Returns default value for window frame
    ///
    /// See [this page](https://www.sqlite.org/windowfunctions.html#frame_specifications) for more details.
    fn default() -> Self {
        Self {
            units: WindowFrameUnits::Range,
            start_bound: WindowFrameBound::Preceding(None),
            end_bound: None,
        }
    }
}

#[derive(Debug, Copy, Clone, PartialEq, PartialOrd, Eq, Ord, Hash)]
#[cfg_attr(feature = "serde", derive(Serialize, Deserialize))]
#[cfg_attr(feature = "visitor", derive(Visit, VisitMut))]
pub enum WindowFrameUnits {
    Rows,
    Range,
    Groups,
}

impl fmt::Display for WindowFrameUnits {
    fn fmt(&self, f: &mut fmt::Formatter) -> fmt::Result {
        f.write_str(match self {
            WindowFrameUnits::Rows => "ROWS",
            WindowFrameUnits::Range => "RANGE",
            WindowFrameUnits::Groups => "GROUPS",
        })
    }
}

/// Specifies Ignore / Respect NULL within window functions.
/// For example
/// `FIRST_VALUE(column2) IGNORE NULLS OVER (PARTITION BY column1)`
#[derive(Debug, Copy, Clone, PartialEq, PartialOrd, Eq, Ord, Hash)]
#[cfg_attr(feature = "serde", derive(Serialize, Deserialize))]
#[cfg_attr(feature = "visitor", derive(Visit, VisitMut))]
pub enum NullTreatment {
    IgnoreNulls,
    RespectNulls,
}

impl fmt::Display for NullTreatment {
    fn fmt(&self, f: &mut fmt::Formatter) -> fmt::Result {
        f.write_str(match self {
            NullTreatment::IgnoreNulls => "IGNORE NULLS",
            NullTreatment::RespectNulls => "RESPECT NULLS",
        })
    }
}

/// Specifies [WindowFrame]'s `start_bound` and `end_bound`
#[derive(Debug, Clone, PartialEq, PartialOrd, Eq, Ord, Hash)]
#[cfg_attr(feature = "serde", derive(Serialize, Deserialize))]
#[cfg_attr(feature = "visitor", derive(Visit, VisitMut))]
pub enum WindowFrameBound {
    /// `CURRENT ROW`
    CurrentRow,
    /// `<N> PRECEDING` or `UNBOUNDED PRECEDING`
    Preceding(Option<Box<Expr>>),
    /// `<N> FOLLOWING` or `UNBOUNDED FOLLOWING`.
    Following(Option<Box<Expr>>),
}

impl fmt::Display for WindowFrameBound {
    fn fmt(&self, f: &mut fmt::Formatter) -> fmt::Result {
        match self {
            WindowFrameBound::CurrentRow => f.write_str("CURRENT ROW"),
            WindowFrameBound::Preceding(None) => f.write_str("UNBOUNDED PRECEDING"),
            WindowFrameBound::Following(None) => f.write_str("UNBOUNDED FOLLOWING"),
            WindowFrameBound::Preceding(Some(n)) => write!(f, "{n} PRECEDING"),
            WindowFrameBound::Following(Some(n)) => write!(f, "{n} FOLLOWING"),
        }
    }
}

#[derive(Debug, Copy, Clone, PartialEq, PartialOrd, Eq, Ord, Hash)]
#[cfg_attr(feature = "serde", derive(Serialize, Deserialize))]
#[cfg_attr(feature = "visitor", derive(Visit, VisitMut))]
pub enum AddDropSync {
    ADD,
    DROP,
    SYNC,
}

impl fmt::Display for AddDropSync {
    fn fmt(&self, f: &mut fmt::Formatter) -> fmt::Result {
        match self {
            AddDropSync::SYNC => f.write_str("SYNC PARTITIONS"),
            AddDropSync::DROP => f.write_str("DROP PARTITIONS"),
            AddDropSync::ADD => f.write_str("ADD PARTITIONS"),
        }
    }
}

#[derive(Debug, Copy, Clone, PartialEq, PartialOrd, Eq, Ord, Hash)]
#[cfg_attr(feature = "serde", derive(Serialize, Deserialize))]
#[cfg_attr(feature = "visitor", derive(Visit, VisitMut))]
pub enum ShowCreateObject {
    Event,
    Function,
    Procedure,
    Table,
    Trigger,
    View,
}

impl fmt::Display for ShowCreateObject {
    fn fmt(&self, f: &mut fmt::Formatter) -> fmt::Result {
        match self {
            ShowCreateObject::Event => f.write_str("EVENT"),
            ShowCreateObject::Function => f.write_str("FUNCTION"),
            ShowCreateObject::Procedure => f.write_str("PROCEDURE"),
            ShowCreateObject::Table => f.write_str("TABLE"),
            ShowCreateObject::Trigger => f.write_str("TRIGGER"),
            ShowCreateObject::View => f.write_str("VIEW"),
        }
    }
}

#[derive(Debug, Copy, Clone, PartialEq, PartialOrd, Eq, Ord, Hash)]
#[cfg_attr(feature = "serde", derive(Serialize, Deserialize))]
#[cfg_attr(feature = "visitor", derive(Visit, VisitMut))]
pub enum CommentObject {
    Column,
    Table,
}

impl fmt::Display for CommentObject {
    fn fmt(&self, f: &mut fmt::Formatter) -> fmt::Result {
        match self {
            CommentObject::Column => f.write_str("COLUMN"),
            CommentObject::Table => f.write_str("TABLE"),
        }
    }
}

#[derive(Debug, Clone, PartialEq, PartialOrd, Eq, Ord, Hash)]
#[cfg_attr(feature = "serde", derive(Serialize, Deserialize))]
#[cfg_attr(feature = "visitor", derive(Visit, VisitMut))]
pub enum Password {
    Password(Expr),
    NullPassword,
}

/// Sql options of a `CREATE TABLE` statement.
#[derive(Debug, Clone, PartialEq, PartialOrd, Eq, Ord, Hash)]
#[cfg_attr(feature = "serde", derive(Serialize, Deserialize))]
#[cfg_attr(feature = "visitor", derive(Visit, VisitMut))]
pub enum CreateTableOptions {
    None,
    /// Options specified using the `WITH` keyword.
    /// e.g. `WITH (description = "123")`
    ///
    /// <https://www.postgresql.org/docs/current/sql-createtable.html>
    With(Vec<SqlOption>),
    /// Options specified using the `OPTIONS` keyword.
    /// e.g. `OPTIONS(description = "123")`
    ///
    /// <https://cloud.google.com/bigquery/docs/reference/standard-sql/data-definition-language#table_option_list>
    Options(Vec<SqlOption>),
}

impl fmt::Display for CreateTableOptions {
    fn fmt(&self, f: &mut fmt::Formatter) -> fmt::Result {
        match self {
            CreateTableOptions::With(with_options) => {
                write!(f, "WITH ({})", display_comma_separated(with_options))
            }
            CreateTableOptions::Options(options) => {
                write!(f, "OPTIONS({})", display_comma_separated(options))
            }
            CreateTableOptions::None => Ok(()),
        }
    }
}

/// A `FROM` clause within a `DELETE` statement.
///
/// Syntax
/// ```sql
/// [FROM] table
/// ```
#[derive(Debug, Clone, PartialEq, PartialOrd, Eq, Ord, Hash)]
#[cfg_attr(feature = "serde", derive(Serialize, Deserialize))]
#[cfg_attr(feature = "visitor", derive(Visit, VisitMut))]
pub enum FromTable {
    /// An explicit `FROM` keyword was specified.
    WithFromKeyword(Vec<TableWithJoins>),
    /// BigQuery: `FROM` keyword was omitted.
    /// <https://cloud.google.com/bigquery/docs/reference/standard-sql/dml-syntax#delete_statement>
    WithoutKeyword(Vec<TableWithJoins>),
}

/// A top-level statement (SELECT, INSERT, CREATE, etc.)
#[allow(clippy::large_enum_variant)]
#[derive(Debug, Clone, PartialEq, PartialOrd, Eq, Ord, Hash)]
#[cfg_attr(feature = "serde", derive(Serialize, Deserialize))]
#[cfg_attr(
    feature = "visitor",
    derive(Visit, VisitMut),
    visit(with = "visit_statement")
)]
pub enum Statement {
    /// ```sql
    /// ANALYZE
    /// ```
    /// Analyze (Hive)
    Analyze {
        #[cfg_attr(feature = "visitor", visit(with = "visit_relation"))]
        table_name: ObjectName,
        partitions: Option<Vec<Expr>>,
        for_columns: bool,
        columns: Vec<Ident>,
        cache_metadata: bool,
        noscan: bool,
        compute_statistics: bool,
    },
    /// ```sql
    /// TRUNCATE
    /// ```
    /// Truncate (Hive)
    Truncate {
        #[cfg_attr(feature = "visitor", visit(with = "visit_relation"))]
        table_name: ObjectName,
        partitions: Option<Vec<Expr>>,
        /// TABLE - optional keyword;
        table: bool,
    },
    /// ```sql
    /// MSCK
    /// ```
    /// Msck (Hive)
    Msck {
        #[cfg_attr(feature = "visitor", visit(with = "visit_relation"))]
        table_name: ObjectName,
        repair: bool,
        partition_action: Option<AddDropSync>,
    },
    /// ```sql
    /// SELECT
    /// ```
    Query(Box<Query>),
    /// ```sql
    /// INSERT
    /// ```
    Insert {
        /// Only for Sqlite
        or: Option<SqliteOnConflict>,
        /// Only for mysql
        ignore: bool,
        /// INTO - optional keyword
        into: bool,
        /// TABLE
        #[cfg_attr(feature = "visitor", visit(with = "visit_relation"))]
        table_name: ObjectName,
        /// table_name as foo (for PostgreSQL)
        table_alias: Option<Ident>,
        /// COLUMNS
        columns: Vec<Ident>,
        /// Overwrite (Hive)
        overwrite: bool,
        /// A SQL query that specifies what to insert
        source: Option<Box<Query>>,
        /// partitioned insert (Hive)
        partitioned: Option<Vec<Expr>>,
        /// Columns defined after PARTITION
        after_columns: Vec<Ident>,
        /// whether the insert has the table keyword (Hive)
        table: bool,
        on: Option<OnInsert>,
        /// RETURNING
        returning: Option<Vec<SelectItem>>,
        /// Only for mysql
        replace_into: bool,
        /// Only for mysql
        priority: Option<MysqlInsertPriority>,
    },
    /// ```sql
    /// INSTALL
    /// ```
    Install {
        /// Only for DuckDB
        extension_name: Ident,
    },
    /// ```sql
    /// LOAD
    /// ```
    Load {
        /// Only for DuckDB
        extension_name: Ident,
    },
    // TODO: Support ROW FORMAT
    Directory {
        overwrite: bool,
        local: bool,
        path: String,
        file_format: Option<FileFormat>,
        source: Box<Query>,
    },
    /// ```sql
    /// CALL <function>
    /// ```
    Call(Function),
    /// ```sql
    /// COPY [TO | FROM] ...
    /// ```
    Copy {
        /// The source of 'COPY TO', or the target of 'COPY FROM'
        source: CopySource,
        /// If true, is a 'COPY TO' statement. If false is a 'COPY FROM'
        to: bool,
        /// The target of 'COPY TO', or the source of 'COPY FROM'
        target: CopyTarget,
        /// WITH options (from PostgreSQL version 9.0)
        options: Vec<CopyOption>,
        /// WITH options (before PostgreSQL version 9.0)
        legacy_options: Vec<CopyLegacyOption>,
        /// VALUES a vector of values to be copied
        values: Vec<Option<String>>,
    },
    /// ```sql
    /// COPY INTO
    /// ```
    /// See <https://docs.snowflake.com/en/sql-reference/sql/copy-into-table>
    /// Copy Into syntax available for Snowflake is different than the one implemented in
    /// Postgres. Although they share common prefix, it is reasonable to implement them
    /// in different enums. This can be refactored later once custom dialects
    /// are allowed to have custom Statements.
    CopyIntoSnowflake {
        into: ObjectName,
        from_stage: ObjectName,
        from_stage_alias: Option<Ident>,
        stage_params: StageParamsObject,
        from_transformations: Option<Vec<StageLoadSelectItem>>,
        files: Option<Vec<String>>,
        pattern: Option<String>,
        file_format: DataLoadingOptions,
        copy_options: DataLoadingOptions,
        validation_mode: Option<String>,
    },
    /// ```sql
    /// CLOSE
    /// ```
    /// Closes the portal underlying an open cursor.
    Close {
        /// Cursor name
        cursor: CloseCursor,
    },
    /// ```sql
    /// UPDATE
    /// ```
    Update {
        /// TABLE
        table: TableWithJoins,
        /// Column assignments
        assignments: Vec<Assignment>,
        /// Table which provide value to be set
        from: Option<TableWithJoins>,
        /// WHERE
        selection: Option<Expr>,
        /// RETURNING
        returning: Option<Vec<SelectItem>>,
    },
    /// ```sql
    /// DELETE
    /// ```
    Delete {
        /// Multi tables delete are supported in mysql
        tables: Vec<ObjectName>,
        /// FROM
        from: FromTable,
        /// USING (Snowflake, Postgres, MySQL)
        using: Option<Vec<TableWithJoins>>,
        /// WHERE
        selection: Option<Expr>,
        /// RETURNING
        returning: Option<Vec<SelectItem>>,
        /// ORDER BY (MySQL)
        order_by: Vec<OrderByExpr>,
        /// LIMIT (MySQL)
        limit: Option<Expr>,
    },
    /// ```sql
    /// CREATE VIEW
    /// ```
    CreateView {
        or_replace: bool,
        materialized: bool,
        /// View name
        name: ObjectName,
        columns: Vec<ViewColumnDef>,
        query: Box<Query>,
        options: CreateTableOptions,
        cluster_by: Vec<Ident>,
        /// if true, has RedShift [`WITH NO SCHEMA BINDING`] clause <https://docs.aws.amazon.com/redshift/latest/dg/r_CREATE_VIEW.html>
        with_no_schema_binding: bool,
        /// if true, has SQLite `IF NOT EXISTS` clause <https://www.sqlite.org/lang_createview.html>
        if_not_exists: bool,
        /// if true, has SQLite `TEMP` or `TEMPORARY` clause <https://www.sqlite.org/lang_createview.html>
        temporary: bool,
    },
    /// ```sql
    /// CREATE TABLE
    /// ```
    CreateTable {
        or_replace: bool,
        temporary: bool,
        external: bool,
        global: Option<bool>,
        if_not_exists: bool,
        transient: bool,
        /// Table name
        #[cfg_attr(feature = "visitor", visit(with = "visit_relation"))]
        name: ObjectName,
        /// Optional schema
        columns: Vec<ColumnDef>,
        constraints: Vec<TableConstraint>,
        hive_distribution: HiveDistributionStyle,
        hive_formats: Option<HiveFormat>,
        table_properties: Vec<SqlOption>,
        with_options: Vec<SqlOption>,
        file_format: Option<FileFormat>,
        location: Option<String>,
        query: Option<Box<Query>>,
        without_rowid: bool,
        like: Option<ObjectName>,
        clone: Option<ObjectName>,
        engine: Option<String>,
        comment: Option<String>,
        auto_increment_offset: Option<u32>,
        default_charset: Option<String>,
        collation: Option<String>,
        on_commit: Option<OnCommit>,
        /// ClickHouse "ON CLUSTER" clause:
        /// <https://clickhouse.com/docs/en/sql-reference/distributed-ddl/>
        on_cluster: Option<String>,
        /// ClickHouse "ORDER BY " clause. Note that omitted ORDER BY is different
        /// than empty (represented as ()), the latter meaning "no sorting".
        /// <https://clickhouse.com/docs/en/sql-reference/statements/create/table/>
        order_by: Option<Vec<Ident>>,
        /// BigQuery: A partition expression for the table.
        /// <https://cloud.google.com/bigquery/docs/reference/standard-sql/data-definition-language#partition_expression>
        partition_by: Option<Box<Expr>>,
        /// BigQuery: Table clustering column list.
        /// <https://cloud.google.com/bigquery/docs/reference/standard-sql/data-definition-language#table_option_list>
        cluster_by: Option<Vec<Ident>>,
        /// BigQuery: Table options list.
        /// <https://cloud.google.com/bigquery/docs/reference/standard-sql/data-definition-language#table_option_list>
        options: Option<Vec<SqlOption>>,
        /// SQLite "STRICT" clause.
        /// if the "STRICT" table-option keyword is added to the end, after the closing ")",
        /// then strict typing rules apply to that table.
        strict: bool,
    },
    /// ```sql
    /// CREATE VIRTUAL TABLE .. USING <module_name> (<module_args>)`
    /// ```
    /// Sqlite specific statement
    CreateVirtualTable {
        #[cfg_attr(feature = "visitor", visit(with = "visit_relation"))]
        name: ObjectName,
        if_not_exists: bool,
        module_name: Ident,
        module_args: Vec<Ident>,
    },
    /// ```sql
    /// `CREATE INDEX`
    /// ```
    CreateIndex {
        /// index name
        name: Option<ObjectName>,
        #[cfg_attr(feature = "visitor", visit(with = "visit_relation"))]
        table_name: ObjectName,
        using: Option<Ident>,
        columns: Vec<OrderByExpr>,
        unique: bool,
        concurrently: bool,
        if_not_exists: bool,
        include: Vec<Ident>,
        nulls_distinct: Option<bool>,
        predicate: Option<Expr>,
    },
    /// ```sql
    /// CREATE ROLE
    /// ```
    /// See [postgres](https://www.postgresql.org/docs/current/sql-createrole.html)
    CreateRole {
        names: Vec<ObjectName>,
        if_not_exists: bool,
        // Postgres
        login: Option<bool>,
        inherit: Option<bool>,
        bypassrls: Option<bool>,
        password: Option<Password>,
        superuser: Option<bool>,
        create_db: Option<bool>,
        create_role: Option<bool>,
        replication: Option<bool>,
        connection_limit: Option<Expr>,
        valid_until: Option<Expr>,
        in_role: Vec<Ident>,
        in_group: Vec<Ident>,
        role: Vec<Ident>,
        user: Vec<Ident>,
        admin: Vec<Ident>,
        // MSSQL
        authorization_owner: Option<ObjectName>,
    },
    /// ```sql
    /// ALTER TABLE
    /// ```
    AlterTable {
        /// Table name
        #[cfg_attr(feature = "visitor", visit(with = "visit_relation"))]
        name: ObjectName,
        if_exists: bool,
        only: bool,
        operations: Vec<AlterTableOperation>,
    },
    /// ```sql
    /// ALTER INDEX
    /// ```
    AlterIndex {
        name: ObjectName,
        operation: AlterIndexOperation,
    },
    /// ```sql
    /// ALTER VIEW
    /// ```
    AlterView {
        /// View name
        #[cfg_attr(feature = "visitor", visit(with = "visit_relation"))]
        name: ObjectName,
        columns: Vec<Ident>,
        query: Box<Query>,
        with_options: Vec<SqlOption>,
    },
    /// ```sql
    /// ALTER ROLE
    /// ```
    AlterRole {
        name: Ident,
        operation: AlterRoleOperation,
    },
    /// ```sql
    /// ATTACH DATABASE 'path/to/file' AS alias
    /// ```
    /// (SQLite-specific)
    AttachDatabase {
        /// The name to bind to the newly attached database
        schema_name: Ident,
        /// An expression that indicates the path to the database file
        database_file_name: Expr,
        /// true if the syntax is 'ATTACH DATABASE', false if it's just 'ATTACH'
        database: bool,
    },
    /// ```sql
    /// DROP [TABLE, VIEW, ...]
    /// ```
    Drop {
        /// The type of the object to drop: TABLE, VIEW, etc.
        object_type: ObjectType,
        /// An optional `IF EXISTS` clause. (Non-standard.)
        if_exists: bool,
        /// One or more objects to drop. (ANSI SQL requires exactly one.)
        names: Vec<ObjectName>,
        /// Whether `CASCADE` was specified. This will be `false` when
        /// `RESTRICT` or no drop behavior at all was specified.
        cascade: bool,
        /// Whether `RESTRICT` was specified. This will be `false` when
        /// `CASCADE` or no drop behavior at all was specified.
        restrict: bool,
        /// Hive allows you specify whether the table's stored data will be
        /// deleted along with the dropped table
        purge: bool,
        /// MySQL-specific "TEMPORARY" keyword
        temporary: bool,
    },
    /// ```sql
    /// DROP FUNCTION
    /// ```
    DropFunction {
        if_exists: bool,
        /// One or more function to drop
        func_desc: Vec<DropFunctionDesc>,
        /// `CASCADE` or `RESTRICT`
        option: Option<ReferentialAction>,
    },
    /// ```sql
    /// DECLARE
    /// ```
    /// Declare Cursor Variables
    ///
    /// Note: this is a PostgreSQL-specific statement,
    /// but may also compatible with other SQL.
    Declare {
        /// Cursor name
        name: Ident,
        /// Causes the cursor to return data in binary rather than in text format.
        binary: bool,
        /// None = Not specified
        /// Some(true) = INSENSITIVE
        /// Some(false) = ASENSITIVE
        sensitive: Option<bool>,
        /// None = Not specified
        /// Some(true) = SCROLL
        /// Some(false) = NO SCROLL
        scroll: Option<bool>,
        /// None = Not specified
        /// Some(true) = WITH HOLD, specifies that the cursor can continue to be used after the transaction that created it successfully commits
        /// Some(false) = WITHOUT HOLD, specifies that the cursor cannot be used outside of the transaction that created it
        hold: Option<bool>,
        query: Box<Query>,
    },
    /// ```sql
    /// CREATE EXTENSION [ IF NOT EXISTS ] extension_name
    ///     [ WITH ] [ SCHEMA schema_name ]
    ///              [ VERSION version ]
    ///              [ CASCADE ]
    /// ```
    ///
    /// Note: this is a PostgreSQL-specific statement,
    CreateExtension {
        name: Ident,
        if_not_exists: bool,
        cascade: bool,
        schema: Option<Ident>,
        version: Option<Ident>,
    },
    /// ```sql
    /// FETCH
    /// ```
    /// Retrieve rows from a query using a cursor
    ///
    /// Note: this is a PostgreSQL-specific statement,
    /// but may also compatible with other SQL.
    Fetch {
        /// Cursor name
        name: Ident,
        direction: FetchDirection,
        /// Optional, It's possible to fetch rows form cursor to the table
        into: Option<ObjectName>,
    },
    /// ```sql
    /// FLUSH [NO_WRITE_TO_BINLOG | LOCAL] flush_option [, flush_option] ... | tables_option
    /// ```
    ///
    /// Note: this is a Mysql-specific statement,
    /// but may also compatible with other SQL.
    Flush {
        object_type: FlushType,
        location: Option<FlushLocation>,
        channel: Option<String>,
        read_lock: bool,
        export: bool,
        tables: Vec<ObjectName>,
    },
    /// ```sql
    /// DISCARD [ ALL | PLANS | SEQUENCES | TEMPORARY | TEMP ]
    /// ```
    ///
    /// Note: this is a PostgreSQL-specific statement,
    /// but may also compatible with other SQL.
    Discard { object_type: DiscardObject },
    /// ```sql
    /// SET [ SESSION | LOCAL ] ROLE role_name
    /// ```
    ///
    /// Sets sesssion state. Examples: [ANSI][1], [Postgresql][2], [MySQL][3], and [Oracle][4]
    ///
    /// [1]: https://jakewheat.github.io/sql-overview/sql-2016-foundation-grammar.html#set-role-statement
    /// [2]: https://www.postgresql.org/docs/14/sql-set-role.html
    /// [3]: https://dev.mysql.com/doc/refman/8.0/en/set-role.html
    /// [4]: https://docs.oracle.com/cd/B19306_01/server.102/b14200/statements_10004.htm
    SetRole {
        /// Non-ANSI optional identifier to inform if the role is defined inside the current session (`SESSION`) or transaction (`LOCAL`).
        context_modifier: ContextModifier,
        /// Role name. If NONE is specified, then the current role name is removed.
        role_name: Option<Ident>,
    },
    /// ```sql
    /// SET <variable>
    /// ```
    ///
    /// Note: this is not a standard SQL statement, but it is supported by at
    /// least MySQL and PostgreSQL. Not all MySQL-specific syntatic forms are
    /// supported yet.
    SetVariable {
        local: bool,
        hivevar: bool,
        variable: ObjectName,
        value: Vec<Expr>,
    },
    /// ```sql
    /// SET TIME ZONE <value>
    /// ```
    ///
    /// Note: this is a PostgreSQL-specific statements
    /// `SET TIME ZONE <value>` is an alias for `SET timezone TO <value>` in PostgreSQL
    SetTimeZone { local: bool, value: Expr },
    /// ```sql
    /// SET NAMES 'charset_name' [COLLATE 'collation_name']
    /// ```
    ///
    /// Note: this is a MySQL-specific statement.
    SetNames {
        charset_name: String,
        collation_name: Option<String>,
    },
    /// ```sql
    /// SET NAMES DEFAULT
    /// ```
    ///
    /// Note: this is a MySQL-specific statement.
    SetNamesDefault {},
    /// `SHOW FUNCTIONS`
    ///
    /// Note: this is a Presto-specific statement.
    ShowFunctions { filter: Option<ShowStatementFilter> },
    /// ```sql
    /// SHOW <variable>
    /// ```
    ///
    /// Note: this is a PostgreSQL-specific statement.
    ShowVariable { variable: Vec<Ident> },
    /// ```sql
    /// SHOW [GLOBAL | SESSION] STATUS [LIKE 'pattern' | WHERE expr]
    /// ```
    ///
    /// Note: this is a MySQL-specific statement.
    ShowStatus {
        filter: Option<ShowStatementFilter>,
        global: bool,
        session: bool,
    },
    /// ```sql
    /// SHOW VARIABLES
    /// ```
    ///
    /// Note: this is a MySQL-specific statement.
    ShowVariables {
        filter: Option<ShowStatementFilter>,
        global: bool,
        session: bool,
    },
    /// ```sql
    /// SHOW CREATE TABLE
    /// ```
    ///
    /// Note: this is a MySQL-specific statement.
    ShowCreate {
        obj_type: ShowCreateObject,
        obj_name: ObjectName,
    },
    /// ```sql
    /// SHOW COLUMNS
    /// ```
    ///
    /// Note: this is a MySQL-specific statement.
    ShowColumns {
        extended: bool,
        full: bool,
        #[cfg_attr(feature = "visitor", visit(with = "visit_relation"))]
        table_name: ObjectName,
        filter: Option<ShowStatementFilter>,
    },
    /// ```sql
    /// SHOW TABLES
    /// ```
    /// Note: this is a MySQL-specific statement.
    ShowTables {
        extended: bool,
        full: bool,
        db_name: Option<Ident>,
        filter: Option<ShowStatementFilter>,
    },
    /// ```sql
    /// SHOW COLLATION
    /// ```
    ///
    /// Note: this is a MySQL-specific statement.
    ShowCollation { filter: Option<ShowStatementFilter> },
    /// ```sql
    /// USE
    /// ```
    ///
    /// Note: This is a MySQL-specific statement.
    Use { db_name: Ident },
    /// ```sql
    /// START  [ TRANSACTION | WORK ] | START TRANSACTION } ...
    /// ```
    /// If `begin` is false.
    ///
    /// ```sql
    /// `BEGIN  [ TRANSACTION | WORK ] | START TRANSACTION } ...`
    /// ```
    /// If `begin` is true
    StartTransaction {
        modes: Vec<TransactionMode>,
        begin: bool,
        /// Only for SQLite
        modifier: Option<TransactionModifier>,
    },
    /// ```sql
    /// SET TRANSACTION ...
    /// ```
    SetTransaction {
        modes: Vec<TransactionMode>,
        snapshot: Option<Value>,
        session: bool,
    },
    /// ```sql
    /// COMMENT ON ...
    /// ```
    ///
    /// Note: this is a PostgreSQL-specific statement.
    Comment {
        object_type: CommentObject,
        object_name: ObjectName,
        comment: Option<String>,
        /// An optional `IF EXISTS` clause. (Non-standard.)
        /// See <https://docs.snowflake.com/en/sql-reference/sql/comment>
        if_exists: bool,
    },
    /// ```sql
    /// COMMIT [ TRANSACTION | WORK ] [ AND [ NO ] CHAIN ]
    /// ```
    Commit { chain: bool },
    /// ```sql
    /// ROLLBACK [ TRANSACTION | WORK ] [ AND [ NO ] CHAIN ] [ TO [ SAVEPOINT ] savepoint_name ]
    /// ```
    Rollback {
        chain: bool,
        savepoint: Option<Ident>,
    },
    /// ```sql
    /// CREATE SCHEMA
    /// ```
    CreateSchema {
        /// `<schema name> | AUTHORIZATION <schema authorization identifier>  | <schema name>  AUTHORIZATION <schema authorization identifier>`
        schema_name: SchemaName,
        if_not_exists: bool,
    },
    /// ```sql
    /// CREATE DATABASE
    /// ```
    CreateDatabase {
        db_name: ObjectName,
        if_not_exists: bool,
        location: Option<String>,
        managed_location: Option<String>,
    },
    /// ```sql
    /// CREATE FUNCTION
    /// ```
    ///
    /// Supported variants:
    /// 1. [Hive](https://cwiki.apache.org/confluence/display/hive/languagemanual+ddl#LanguageManualDDL-Create/Drop/ReloadFunction)
    /// 2. [Postgres](https://www.postgresql.org/docs/15/sql-createfunction.html)
    CreateFunction {
        or_replace: bool,
        temporary: bool,
        name: ObjectName,
        args: Option<Vec<OperateFunctionArg>>,
        return_type: Option<DataType>,
        /// Optional parameters.
        params: CreateFunctionBody,
    },
    /// ```sql
    /// CREATE PROCEDURE
    /// ```
    CreateProcedure {
        or_alter: bool,
        name: ObjectName,
        params: Option<Vec<ProcedureParam>>,
        body: Vec<Statement>,
    },
    /// ```sql
    /// CREATE MACRO
    /// ```
    ///
    /// Supported variants:
    /// 1. [DuckDB](https://duckdb.org/docs/sql/statements/create_macro)
    CreateMacro {
        or_replace: bool,
        temporary: bool,
        name: ObjectName,
        args: Option<Vec<MacroArg>>,
        definition: MacroDefinition,
    },
    /// ```sql
    /// CREATE STAGE
    /// ```
    /// See <https://docs.snowflake.com/en/sql-reference/sql/create-stage>
    CreateStage {
        or_replace: bool,
        temporary: bool,
        if_not_exists: bool,
        name: ObjectName,
        stage_params: StageParamsObject,
        directory_table_params: DataLoadingOptions,
        file_format: DataLoadingOptions,
        copy_options: DataLoadingOptions,
        comment: Option<String>,
    },
    /// ```sql
    /// ASSERT <condition> [AS <message>]
    /// ```
    Assert {
        condition: Expr,
        message: Option<Expr>,
    },
    /// ```sql
    /// GRANT privileges ON objects TO grantees
    /// ```
    Grant {
        privileges: Privileges,
        objects: GrantObjects,
        grantees: Vec<Ident>,
        with_grant_option: bool,
        granted_by: Option<Ident>,
    },
    /// ```sql
    /// REVOKE privileges ON objects FROM grantees
    /// ```
    Revoke {
        privileges: Privileges,
        objects: GrantObjects,
        grantees: Vec<Ident>,
        granted_by: Option<Ident>,
        cascade: bool,
    },
    /// ```sql
    /// DEALLOCATE [ PREPARE ] { name | ALL }
    /// ```
    ///
    /// Note: this is a PostgreSQL-specific statement.
    Deallocate { name: Ident, prepare: bool },
    /// ```sql
    /// EXECUTE name [ ( parameter [, ...] ) ]
    /// ```
    ///
    /// Note: this is a PostgreSQL-specific statement.
    Execute { name: Ident, parameters: Vec<Expr> },
    /// ```sql
    /// PREPARE name [ ( data_type [, ...] ) ] AS statement
    /// ```
    ///
    /// Note: this is a PostgreSQL-specific statement.
    Prepare {
        name: Ident,
        data_types: Vec<DataType>,
        statement: Box<Statement>,
    },
    /// ```sql
    /// KILL [CONNECTION | QUERY | MUTATION]
    /// ```
    ///
    /// See <https://clickhouse.com/docs/ru/sql-reference/statements/kill/>
    /// See <https://dev.mysql.com/doc/refman/8.0/en/kill.html>
    Kill {
        modifier: Option<KillType>,
        // processlist_id
        id: u64,
    },
    /// ```sql
    /// EXPLAIN TABLE
    /// ```
    /// Note: this is a MySQL-specific statement. See <https://dev.mysql.com/doc/refman/8.0/en/explain.html>
    ExplainTable {
        /// If true, query used the MySQL `DESCRIBE` alias for explain
        describe_alias: bool,
        /// Table name
        #[cfg_attr(feature = "visitor", visit(with = "visit_relation"))]
        table_name: ObjectName,
    },
    /// ```sql
    /// [EXPLAIN | DESCRIBE <select statement>
    /// ```
    Explain {
        // If true, query used the MySQL `DESCRIBE` alias for explain
        describe_alias: bool,
        /// Carry out the command and show actual run times and other statistics.
        analyze: bool,
        // Display additional information regarding the plan.
        verbose: bool,
        /// A SQL query that specifies what to explain
        statement: Box<Statement>,
        /// Optional output format of explain
        format: Option<AnalyzeFormat>,
    },
    /// ```sql
    /// SAVEPOINT
    /// ```
    /// Define a new savepoint within the current transaction
    Savepoint { name: Ident },
    /// ```sql
    /// RELEASE [ SAVEPOINT ] savepoint_name
    /// ```
    ReleaseSavepoint { name: Ident },
    /// ```sql
    /// MERGE INTO <statement>
    /// ```
    /// Based on Snowflake. See <https://docs.snowflake.com/en/sql-reference/sql/merge.html>
    Merge {
        // optional INTO keyword
        into: bool,
        // Specifies the table to merge
        table: TableFactor,
        // Specifies the table or subquery to join with the target table
        source: TableFactor,
        // Specifies the expression on which to join the target table and source
        on: Box<Expr>,
        // Specifies the actions to perform when values match or do not match.
        clauses: Vec<MergeClause>,
    },
    /// ```sql
    /// CACHE [ FLAG ] TABLE <table_name> [ OPTIONS('K1' = 'V1', 'K2' = V2) ] [ AS ] [ <query> ]
    /// ```
    ///
    /// See [Spark SQL docs] for more details.
    ///
    /// [Spark SQL docs]: https://docs.databricks.com/spark/latest/spark-sql/language-manual/sql-ref-syntax-aux-cache-cache-table.html
    Cache {
        /// Table flag
        table_flag: Option<ObjectName>,
        /// Table name

        #[cfg_attr(feature = "visitor", visit(with = "visit_relation"))]
        table_name: ObjectName,
        has_as: bool,
        /// Table confs
        options: Vec<SqlOption>,
        /// Cache table as a Query
        query: Option<Query>,
    },
    /// ```sql
    /// UNCACHE TABLE [ IF EXISTS ]  <table_name>
    /// ```
    UNCache {
        /// Table name
        #[cfg_attr(feature = "visitor", visit(with = "visit_relation"))]
        table_name: ObjectName,
        if_exists: bool,
    },
    /// ```sql
    /// CREATE [ { TEMPORARY | TEMP } ] SEQUENCE [ IF NOT EXISTS ] <sequence_name>
    /// ```
    /// Define a new sequence:
    CreateSequence {
        temporary: bool,
        if_not_exists: bool,
        name: ObjectName,
        data_type: Option<DataType>,
        sequence_options: Vec<SequenceOptions>,
        owned_by: Option<ObjectName>,
    },
    /// ```sql
    /// CREATE TYPE <name>
    /// ```
    CreateType {
        name: ObjectName,
        representation: UserDefinedTypeRepresentation,
    },
    /// ```sql
    /// PRAGMA <schema-name>.<pragma-name> = <pragma-value>
    /// ```
    Pragma {
        name: ObjectName,
        value: Option<Value>,
        is_eq: bool,
    },
    /// ```sql
    /// LOCK TABLES <table_name> [READ [LOCAL] | [LOW_PRIORITY] WRITE]
    /// ```
    /// Note: this is a MySQL-specific statement. See <https://dev.mysql.com/doc/refman/8.0/en/lock-tables.html>
    LockTables { tables: Vec<LockTable> },
    /// ```sql
    /// UNLOCK TABLES
    /// ```
    /// Note: this is a MySQL-specific statement. See <https://dev.mysql.com/doc/refman/8.0/en/lock-tables.html>
    UnlockTables,
}

impl fmt::Display for Statement {
    // Clippy thinks this function is too complicated, but it is painful to
    // split up without extracting structs for each `Statement` variant.
    #[allow(clippy::cognitive_complexity)]
    fn fmt(&self, f: &mut fmt::Formatter) -> fmt::Result {
        match self {
            Statement::Flush {
                object_type,
                location,
                channel,
                read_lock,
                export,
                tables,
            } => {
                write!(f, "FLUSH")?;
                if let Some(location) = location {
                    write!(f, " {location}")?;
                }
                write!(f, " {object_type}")?;

                if let Some(channel) = channel {
                    write!(f, " FOR CHANNEL {channel}")?;
                }

                write!(
                    f,
                    "{tables}{read}{export}",
                    tables = if !tables.is_empty() {
                        " ".to_string() + &display_comma_separated(tables).to_string()
                    } else {
                        "".to_string()
                    },
                    export = if *export { " FOR EXPORT" } else { "" },
                    read = if *read_lock { " WITH READ LOCK" } else { "" }
                )
            }
            Statement::Kill { modifier, id } => {
                write!(f, "KILL ")?;

                if let Some(m) = modifier {
                    write!(f, "{m} ")?;
                }

                write!(f, "{id}")
            }
            Statement::ExplainTable {
                describe_alias,
                table_name,
            } => {
                if *describe_alias {
                    write!(f, "DESCRIBE ")?;
                } else {
                    write!(f, "EXPLAIN ")?;
                }

                write!(f, "{table_name}")
            }
            Statement::Explain {
                describe_alias,
                verbose,
                analyze,
                statement,
                format,
            } => {
                if *describe_alias {
                    write!(f, "DESCRIBE ")?;
                } else {
                    write!(f, "EXPLAIN ")?;
                }

                if *analyze {
                    write!(f, "ANALYZE ")?;
                }

                if *verbose {
                    write!(f, "VERBOSE ")?;
                }

                if let Some(format) = format {
                    write!(f, "FORMAT {format} ")?;
                }

                write!(f, "{statement}")
            }
            Statement::Query(s) => write!(f, "{s}"),
            Statement::Declare {
                name,
                binary,
                sensitive,
                scroll,
                hold,
                query,
            } => {
                write!(f, "DECLARE {name} ")?;

                if *binary {
                    write!(f, "BINARY ")?;
                }

                if let Some(sensitive) = sensitive {
                    if *sensitive {
                        write!(f, "INSENSITIVE ")?;
                    } else {
                        write!(f, "ASENSITIVE ")?;
                    }
                }

                if let Some(scroll) = scroll {
                    if *scroll {
                        write!(f, "SCROLL ")?;
                    } else {
                        write!(f, "NO SCROLL ")?;
                    }
                }

                write!(f, "CURSOR ")?;

                if let Some(hold) = hold {
                    if *hold {
                        write!(f, "WITH HOLD ")?;
                    } else {
                        write!(f, "WITHOUT HOLD ")?;
                    }
                }

                write!(f, "FOR {query}")
            }
            Statement::Fetch {
                name,
                direction,
                into,
            } => {
                write!(f, "FETCH {direction} ")?;

                write!(f, "IN {name}")?;

                if let Some(into) = into {
                    write!(f, " INTO {into}")?;
                }

                Ok(())
            }
            Statement::Directory {
                overwrite,
                local,
                path,
                file_format,
                source,
            } => {
                write!(
                    f,
                    "INSERT{overwrite}{local} DIRECTORY '{path}'",
                    overwrite = if *overwrite { " OVERWRITE" } else { "" },
                    local = if *local { " LOCAL" } else { "" },
                    path = path
                )?;
                if let Some(ref ff) = file_format {
                    write!(f, " STORED AS {ff}")?
                }
                write!(f, " {source}")
            }
            Statement::Msck {
                table_name,
                repair,
                partition_action,
            } => {
                write!(
                    f,
                    "MSCK {repair}TABLE {table}",
                    repair = if *repair { "REPAIR " } else { "" },
                    table = table_name
                )?;
                if let Some(pa) = partition_action {
                    write!(f, " {pa}")?;
                }
                Ok(())
            }
            Statement::Truncate {
                table_name,
                partitions,
                table,
            } => {
                let table = if *table { "TABLE " } else { "" };
                write!(f, "TRUNCATE {table}{table_name}")?;
                if let Some(ref parts) = partitions {
                    if !parts.is_empty() {
                        write!(f, " PARTITION ({})", display_comma_separated(parts))?;
                    }
                }
                Ok(())
            }
            Statement::AttachDatabase {
                schema_name,
                database_file_name,
                database,
            } => {
                let keyword = if *database { "DATABASE " } else { "" };
                write!(f, "ATTACH {keyword}{database_file_name} AS {schema_name}")
            }
            Statement::Analyze {
                table_name,
                partitions,
                for_columns,
                columns,
                cache_metadata,
                noscan,
                compute_statistics,
            } => {
                write!(f, "ANALYZE TABLE {table_name}")?;
                if let Some(ref parts) = partitions {
                    if !parts.is_empty() {
                        write!(f, " PARTITION ({})", display_comma_separated(parts))?;
                    }
                }

                if *compute_statistics {
                    write!(f, " COMPUTE STATISTICS")?;
                }
                if *noscan {
                    write!(f, " NOSCAN")?;
                }
                if *cache_metadata {
                    write!(f, " CACHE METADATA")?;
                }
                if *for_columns {
                    write!(f, " FOR COLUMNS")?;
                    if !columns.is_empty() {
                        write!(f, " {}", display_comma_separated(columns))?;
                    }
                }
                Ok(())
            }
            Statement::Insert {
                or,
                ignore,
                into,
                table_name,
                table_alias,
                overwrite,
                partitioned,
                columns,
                after_columns,
                source,
                table,
                on,
                returning,
                replace_into,
                priority,
            } => {
                let table_name = if let Some(alias) = table_alias {
                    format!("{table_name} AS {alias}")
                } else {
                    table_name.to_string()
                };

                if let Some(action) = or {
                    write!(f, "INSERT OR {action} INTO {table_name} ")?;
                } else {
                    write!(
                        f,
                        "{start}",
                        start = if *replace_into { "REPLACE" } else { "INSERT" },
                    )?;
                    if let Some(priority) = priority {
                        write!(f, " {priority}",)?;
                    }

                    write!(
                        f,
                        "{ignore}{over}{int}{tbl} {table_name} ",
                        table_name = table_name,
                        ignore = if *ignore { " IGNORE" } else { "" },
                        over = if *overwrite { " OVERWRITE" } else { "" },
                        int = if *into { " INTO" } else { "" },
                        tbl = if *table { " TABLE" } else { "" },
                    )?;
                }
                if !columns.is_empty() {
                    write!(f, "({}) ", display_comma_separated(columns))?;
                }
                if let Some(ref parts) = partitioned {
                    if !parts.is_empty() {
                        write!(f, "PARTITION ({}) ", display_comma_separated(parts))?;
                    }
                }
                if !after_columns.is_empty() {
                    write!(f, "({}) ", display_comma_separated(after_columns))?;
                }

                if let Some(source) = source {
                    write!(f, "{source}")?;
                }

                if source.is_none() && columns.is_empty() {
                    write!(f, "DEFAULT VALUES")?;
                }

                if let Some(on) = on {
                    write!(f, "{on}")?;
                }

                if let Some(returning) = returning {
                    write!(f, " RETURNING {}", display_comma_separated(returning))?;
                }

                Ok(())
            }
            Statement::Install {
                extension_name: name,
            } => write!(f, "INSTALL {name}"),

            Statement::Load {
                extension_name: name,
            } => write!(f, "LOAD {name}"),

            Statement::Call(function) => write!(f, "CALL {function}"),

            Statement::Copy {
                source,
                to,
                target,
                options,
                legacy_options,
                values,
            } => {
                write!(f, "COPY")?;
                match source {
                    CopySource::Query(query) => write!(f, " ({query})")?,
                    CopySource::Table {
                        table_name,
                        columns,
                    } => {
                        write!(f, " {table_name}")?;
                        if !columns.is_empty() {
                            write!(f, " ({})", display_comma_separated(columns))?;
                        }
                    }
                }
                write!(f, " {} {}", if *to { "TO" } else { "FROM" }, target)?;
                if !options.is_empty() {
                    write!(f, " ({})", display_comma_separated(options))?;
                }
                if !legacy_options.is_empty() {
                    write!(f, " {}", display_separated(legacy_options, " "))?;
                }
                if !values.is_empty() {
                    writeln!(f, ";")?;
                    let mut delim = "";
                    for v in values {
                        write!(f, "{delim}")?;
                        delim = "\t";
                        if let Some(v) = v {
                            write!(f, "{v}")?;
                        } else {
                            write!(f, "\\N")?;
                        }
                    }
                    write!(f, "\n\\.")?;
                }
                Ok(())
            }
            Statement::Update {
                table,
                assignments,
                from,
                selection,
                returning,
            } => {
                write!(f, "UPDATE {table}")?;
                if !assignments.is_empty() {
                    write!(f, " SET {}", display_comma_separated(assignments))?;
                }
                if let Some(from) = from {
                    write!(f, " FROM {from}")?;
                }
                if let Some(selection) = selection {
                    write!(f, " WHERE {selection}")?;
                }
                if let Some(returning) = returning {
                    write!(f, " RETURNING {}", display_comma_separated(returning))?;
                }
                Ok(())
            }
            Statement::Delete {
                tables,
                from,
                using,
                selection,
                returning,
                order_by,
                limit,
            } => {
                write!(f, "DELETE ")?;
                if !tables.is_empty() {
                    write!(f, "{} ", display_comma_separated(tables))?;
                }
                match from {
                    FromTable::WithFromKeyword(from) => {
                        write!(f, "FROM {}", display_comma_separated(from))?;
                    }
                    FromTable::WithoutKeyword(from) => {
                        write!(f, "{}", display_comma_separated(from))?;
                    }
                }
                if let Some(using) = using {
                    write!(f, " USING {}", display_comma_separated(using))?;
                }
                if let Some(selection) = selection {
                    write!(f, " WHERE {selection}")?;
                }
                if let Some(returning) = returning {
                    write!(f, " RETURNING {}", display_comma_separated(returning))?;
                }
                if !order_by.is_empty() {
                    write!(f, " ORDER BY {}", display_comma_separated(order_by))?;
                }
                if let Some(limit) = limit {
                    write!(f, " LIMIT {limit}")?;
                }
                Ok(())
            }
            Statement::Close { cursor } => {
                write!(f, "CLOSE {cursor}")?;

                Ok(())
            }
            Statement::CreateDatabase {
                db_name,
                if_not_exists,
                location,
                managed_location,
            } => {
                write!(f, "CREATE DATABASE")?;
                if *if_not_exists {
                    write!(f, " IF NOT EXISTS")?;
                }
                write!(f, " {db_name}")?;
                if let Some(l) = location {
                    write!(f, " LOCATION '{l}'")?;
                }
                if let Some(ml) = managed_location {
                    write!(f, " MANAGEDLOCATION '{ml}'")?;
                }
                Ok(())
            }
            Statement::CreateFunction {
                or_replace,
                temporary,
                name,
                args,
                return_type,
                params,
            } => {
                write!(
                    f,
                    "CREATE {or_replace}{temp}FUNCTION {name}",
                    temp = if *temporary { "TEMPORARY " } else { "" },
                    or_replace = if *or_replace { "OR REPLACE " } else { "" },
                )?;
                if let Some(args) = args {
                    write!(f, "({})", display_comma_separated(args))?;
                }
                if let Some(return_type) = return_type {
                    write!(f, " RETURNS {return_type}")?;
                }
                write!(f, "{params}")?;
                Ok(())
            }
            Statement::CreateProcedure {
                name,
                or_alter,
                params,
                body,
            } => {
                write!(
                    f,
                    "CREATE {or_alter}PROCEDURE {name}",
                    or_alter = if *or_alter { "OR ALTER " } else { "" },
                    name = name
                )?;

                if let Some(p) = params {
                    if !p.is_empty() {
                        write!(f, " ({})", display_comma_separated(p))?;
                    }
                }
                write!(
                    f,
                    " AS BEGIN {body} END",
                    body = display_separated(body, "; ")
                )
            }
            Statement::CreateMacro {
                or_replace,
                temporary,
                name,
                args,
                definition,
            } => {
                write!(
                    f,
                    "CREATE {or_replace}{temp}MACRO {name}",
                    temp = if *temporary { "TEMPORARY " } else { "" },
                    or_replace = if *or_replace { "OR REPLACE " } else { "" },
                )?;
                if let Some(args) = args {
                    write!(f, "({})", display_comma_separated(args))?;
                }
                match definition {
                    MacroDefinition::Expr(expr) => write!(f, " AS {expr}")?,
                    MacroDefinition::Table(query) => write!(f, " AS TABLE {query}")?,
                }
                Ok(())
            }
            Statement::CreateView {
                name,
                or_replace,
                columns,
                query,
                materialized,
                options,
                cluster_by,
                with_no_schema_binding,
                if_not_exists,
                temporary,
            } => {
                write!(
                    f,
                    "CREATE {or_replace}{materialized}{temporary}VIEW {if_not_exists}{name}",
                    or_replace = if *or_replace { "OR REPLACE " } else { "" },
                    materialized = if *materialized { "MATERIALIZED " } else { "" },
                    name = name,
                    temporary = if *temporary { "TEMPORARY " } else { "" },
                    if_not_exists = if *if_not_exists { "IF NOT EXISTS " } else { "" }
                )?;
                if matches!(options, CreateTableOptions::With(_)) {
                    write!(f, " {options}")?;
                }
                if !columns.is_empty() {
                    write!(f, " ({})", display_comma_separated(columns))?;
                }
                if !cluster_by.is_empty() {
                    write!(f, " CLUSTER BY ({})", display_comma_separated(cluster_by))?;
                }
                if matches!(options, CreateTableOptions::Options(_)) {
                    write!(f, " {options}")?;
                }
                write!(f, " AS {query}")?;
                if *with_no_schema_binding {
                    write!(f, " WITH NO SCHEMA BINDING")?;
                }
                Ok(())
            }
            Statement::CreateTable {
                name,
                columns,
                constraints,
                table_properties,
                with_options,
                or_replace,
                if_not_exists,
                transient,
                hive_distribution,
                hive_formats,
                external,
                global,
                temporary,
                file_format,
                location,
                query,
                without_rowid,
                like,
                clone,
                default_charset,
                engine,
                comment,
                auto_increment_offset,
                collation,
                on_commit,
                on_cluster,
                order_by,
                partition_by,
                cluster_by,
                options,
                strict,
            } => {
                // We want to allow the following options
                // Empty column list, allowed by PostgreSQL:
                //   `CREATE TABLE t ()`
                // No columns provided for CREATE TABLE AS:
                //   `CREATE TABLE t AS SELECT a from t2`
                // Columns provided for CREATE TABLE AS:
                //   `CREATE TABLE t (a INT) AS SELECT a from t2`
                write!(
                    f,
                    "CREATE {or_replace}{external}{global}{temporary}{transient}TABLE {if_not_exists}{name}",
                    or_replace = if *or_replace { "OR REPLACE " } else { "" },
                    external = if *external { "EXTERNAL " } else { "" },
                    global = global
                        .map(|global| {
                            if global {
                                "GLOBAL "
                            } else {
                                "LOCAL "
                            }
                        })
                        .unwrap_or(""),
                    if_not_exists = if *if_not_exists { "IF NOT EXISTS " } else { "" },
                    temporary = if *temporary { "TEMPORARY " } else { "" },
                    transient = if *transient { "TRANSIENT " } else { "" },
                    name = name,
                )?;
                if let Some(on_cluster) = on_cluster {
                    write!(
                        f,
                        " ON CLUSTER {}",
                        on_cluster.replace('{', "'{").replace('}', "}'")
                    )?;
                }
                if !columns.is_empty() || !constraints.is_empty() {
                    write!(f, " ({}", display_comma_separated(columns))?;
                    if !columns.is_empty() && !constraints.is_empty() {
                        write!(f, ", ")?;
                    }
                    write!(f, "{})", display_comma_separated(constraints))?;
                } else if query.is_none() && like.is_none() && clone.is_none() {
                    // PostgreSQL allows `CREATE TABLE t ();`, but requires empty parens
                    write!(f, " ()")?;
                }
                // Only for SQLite
                if *without_rowid {
                    write!(f, " WITHOUT ROWID")?;
                }

                // Only for Hive
                if let Some(l) = like {
                    write!(f, " LIKE {l}")?;
                }

                if let Some(c) = clone {
                    write!(f, " CLONE {c}")?;
                }

                match hive_distribution {
                    HiveDistributionStyle::PARTITIONED { columns } => {
                        write!(f, " PARTITIONED BY ({})", display_comma_separated(columns))?;
                    }
                    HiveDistributionStyle::CLUSTERED {
                        columns,
                        sorted_by,
                        num_buckets,
                    } => {
                        write!(f, " CLUSTERED BY ({})", display_comma_separated(columns))?;
                        if !sorted_by.is_empty() {
                            write!(f, " SORTED BY ({})", display_comma_separated(sorted_by))?;
                        }
                        if *num_buckets > 0 {
                            write!(f, " INTO {num_buckets} BUCKETS")?;
                        }
                    }
                    HiveDistributionStyle::SKEWED {
                        columns,
                        on,
                        stored_as_directories,
                    } => {
                        write!(
                            f,
                            " SKEWED BY ({})) ON ({})",
                            display_comma_separated(columns),
                            display_comma_separated(on)
                        )?;
                        if *stored_as_directories {
                            write!(f, " STORED AS DIRECTORIES")?;
                        }
                    }
                    _ => (),
                }

                if let Some(HiveFormat {
                    row_format,
                    storage,
                    location,
                }) = hive_formats
                {
                    match row_format {
                        Some(HiveRowFormat::SERDE { class }) => {
                            write!(f, " ROW FORMAT SERDE '{class}'")?
                        }
                        Some(HiveRowFormat::DELIMITED) => write!(f, " ROW FORMAT DELIMITED")?,
                        None => (),
                    }
                    match storage {
                        Some(HiveIOFormat::IOF {
                            input_format,
                            output_format,
                        }) => write!(
                            f,
                            " STORED AS INPUTFORMAT {input_format} OUTPUTFORMAT {output_format}"
                        )?,
                        Some(HiveIOFormat::FileFormat { format }) if !*external => {
                            write!(f, " STORED AS {format}")?
                        }
                        _ => (),
                    }
                    if !*external {
                        if let Some(loc) = location {
                            write!(f, " LOCATION '{loc}'")?;
                        }
                    }
                }
                if *external {
                    write!(
                        f,
                        " STORED AS {} LOCATION '{}'",
                        file_format.as_ref().unwrap(),
                        location.as_ref().unwrap()
                    )?;
                }
                if !table_properties.is_empty() {
                    write!(
                        f,
                        " TBLPROPERTIES ({})",
                        display_comma_separated(table_properties)
                    )?;
                }
                if !with_options.is_empty() {
                    write!(f, " WITH ({})", display_comma_separated(with_options))?;
                }
                if let Some(engine) = engine {
                    write!(f, " ENGINE={engine}")?;
                }
                if let Some(comment) = comment {
                    write!(f, " COMMENT '{comment}'")?;
                }
                if let Some(auto_increment_offset) = auto_increment_offset {
                    write!(f, " AUTO_INCREMENT {auto_increment_offset}")?;
                }
                if let Some(order_by) = order_by {
                    write!(f, " ORDER BY ({})", display_comma_separated(order_by))?;
                }
                if let Some(partition_by) = partition_by.as_ref() {
                    write!(f, " PARTITION BY {partition_by}")?;
                }
                if let Some(cluster_by) = cluster_by.as_ref() {
                    write!(
                        f,
                        " CLUSTER BY {}",
                        display_comma_separated(cluster_by.as_slice())
                    )?;
                }
                if let Some(options) = options.as_ref() {
                    write!(
                        f,
                        " OPTIONS({})",
                        display_comma_separated(options.as_slice())
                    )?;
                }
                if let Some(query) = query {
                    write!(f, " AS {query}")?;
                }
                if let Some(default_charset) = default_charset {
                    write!(f, " DEFAULT CHARSET={default_charset}")?;
                }
                if let Some(collation) = collation {
                    write!(f, " COLLATE={collation}")?;
                }

                if on_commit.is_some() {
                    let on_commit = match on_commit {
                        Some(OnCommit::DeleteRows) => "ON COMMIT DELETE ROWS",
                        Some(OnCommit::PreserveRows) => "ON COMMIT PRESERVE ROWS",
                        Some(OnCommit::Drop) => "ON COMMIT DROP",
                        None => "",
                    };
                    write!(f, " {on_commit}")?;
                }
                if *strict {
                    write!(f, " STRICT")?;
                }
                Ok(())
            }
            Statement::CreateVirtualTable {
                name,
                if_not_exists,
                module_name,
                module_args,
            } => {
                write!(
                    f,
                    "CREATE VIRTUAL TABLE {if_not_exists}{name} USING {module_name}",
                    if_not_exists = if *if_not_exists { "IF NOT EXISTS " } else { "" },
                    name = name,
                    module_name = module_name
                )?;
                if !module_args.is_empty() {
                    write!(f, " ({})", display_comma_separated(module_args))?;
                }
                Ok(())
            }
            Statement::CreateIndex {
                name,
                table_name,
                using,
                columns,
                unique,
                concurrently,
                if_not_exists,
                include,
                nulls_distinct,
                predicate,
            } => {
                write!(
                    f,
                    "CREATE {unique}INDEX {concurrently}{if_not_exists}",
                    unique = if *unique { "UNIQUE " } else { "" },
                    concurrently = if *concurrently { "CONCURRENTLY " } else { "" },
                    if_not_exists = if *if_not_exists { "IF NOT EXISTS " } else { "" },
                )?;
                if let Some(value) = name {
                    write!(f, "{value} ")?;
                }
                write!(f, "ON {table_name}")?;
                if let Some(value) = using {
                    write!(f, " USING {value} ")?;
                }
                write!(f, "({})", display_separated(columns, ","))?;
                if !include.is_empty() {
                    write!(f, " INCLUDE ({})", display_separated(include, ","))?;
                }
                if let Some(value) = nulls_distinct {
                    if *value {
                        write!(f, " NULLS DISTINCT")?;
                    } else {
                        write!(f, " NULLS NOT DISTINCT")?;
                    }
                }
                if let Some(predicate) = predicate {
                    write!(f, " WHERE {predicate}")?;
                }
                Ok(())
            }
            Statement::CreateExtension {
                name,
                if_not_exists,
                cascade,
                schema,
                version,
            } => {
                write!(
                    f,
                    "CREATE EXTENSION {if_not_exists}{name}",
                    if_not_exists = if *if_not_exists { "IF NOT EXISTS " } else { "" }
                )?;
                if *cascade || schema.is_some() || version.is_some() {
                    write!(f, " WITH")?;

                    if let Some(name) = schema {
                        write!(f, " SCHEMA {name}")?;
                    }
                    if let Some(version) = version {
                        write!(f, " VERSION {version}")?;
                    }
                    if *cascade {
                        write!(f, " CASCADE")?;
                    }
                }

                Ok(())
            }
            Statement::CreateRole {
                names,
                if_not_exists,
                inherit,
                login,
                bypassrls,
                password,
                create_db,
                create_role,
                superuser,
                replication,
                connection_limit,
                valid_until,
                in_role,
                in_group,
                role,
                user,
                admin,
                authorization_owner,
            } => {
                write!(
                    f,
                    "CREATE ROLE {if_not_exists}{names}{superuser}{create_db}{create_role}{inherit}{login}{replication}{bypassrls}",
                    if_not_exists = if *if_not_exists { "IF NOT EXISTS " } else { "" },
                    names = display_separated(names, ", "),
                    superuser = match *superuser {
                        Some(true) => " SUPERUSER",
                        Some(false) => " NOSUPERUSER",
                        None => ""
                    },
                    create_db = match *create_db {
                        Some(true) => " CREATEDB",
                        Some(false) => " NOCREATEDB",
                        None => ""
                    },
                    create_role = match *create_role {
                        Some(true) => " CREATEROLE",
                        Some(false) => " NOCREATEROLE",
                        None => ""
                    },
                    inherit = match *inherit {
                        Some(true) => " INHERIT",
                        Some(false) => " NOINHERIT",
                        None => ""
                    },
                    login = match *login {
                        Some(true) => " LOGIN",
                        Some(false) => " NOLOGIN",
                        None => ""
                    },
                    replication = match *replication {
                        Some(true) => " REPLICATION",
                        Some(false) => " NOREPLICATION",
                        None => ""
                    },
                    bypassrls = match *bypassrls {
                        Some(true) => " BYPASSRLS",
                        Some(false) => " NOBYPASSRLS",
                        None => ""
                    }
                )?;
                if let Some(limit) = connection_limit {
                    write!(f, " CONNECTION LIMIT {limit}")?;
                }
                match password {
                    Some(Password::Password(pass)) => write!(f, " PASSWORD {pass}"),
                    Some(Password::NullPassword) => write!(f, " PASSWORD NULL"),
                    None => Ok(()),
                }?;
                if let Some(until) = valid_until {
                    write!(f, " VALID UNTIL {until}")?;
                }
                if !in_role.is_empty() {
                    write!(f, " IN ROLE {}", display_comma_separated(in_role))?;
                }
                if !in_group.is_empty() {
                    write!(f, " IN GROUP {}", display_comma_separated(in_group))?;
                }
                if !role.is_empty() {
                    write!(f, " ROLE {}", display_comma_separated(role))?;
                }
                if !user.is_empty() {
                    write!(f, " USER {}", display_comma_separated(user))?;
                }
                if !admin.is_empty() {
                    write!(f, " ADMIN {}", display_comma_separated(admin))?;
                }
                if let Some(owner) = authorization_owner {
                    write!(f, " AUTHORIZATION {owner}")?;
                }
                Ok(())
            }
            Statement::AlterTable {
                name,
                if_exists,
                only,
                operations,
            } => {
                write!(f, "ALTER TABLE ")?;
                if *if_exists {
                    write!(f, "IF EXISTS ")?;
                }
                if *only {
                    write!(f, "ONLY ")?;
                }
                write!(
                    f,
                    "{name} {operations}",
                    operations = display_comma_separated(operations)
                )
            }
            Statement::AlterIndex { name, operation } => {
                write!(f, "ALTER INDEX {name} {operation}")
            }
            Statement::AlterView {
                name,
                columns,
                query,
                with_options,
            } => {
                write!(f, "ALTER VIEW {name}")?;
                if !with_options.is_empty() {
                    write!(f, " WITH ({})", display_comma_separated(with_options))?;
                }
                if !columns.is_empty() {
                    write!(f, " ({})", display_comma_separated(columns))?;
                }
                write!(f, " AS {query}")
            }
            Statement::AlterRole { name, operation } => {
                write!(f, "ALTER ROLE {name} {operation}")
            }
            Statement::Drop {
                object_type,
                if_exists,
                names,
                cascade,
                restrict,
                purge,
                temporary,
            } => write!(
                f,
                "DROP {}{}{} {}{}{}{}",
                if *temporary { "TEMPORARY " } else { "" },
                object_type,
                if *if_exists { " IF EXISTS" } else { "" },
                display_comma_separated(names),
                if *cascade { " CASCADE" } else { "" },
                if *restrict { " RESTRICT" } else { "" },
                if *purge { " PURGE" } else { "" }
            ),
            Statement::DropFunction {
                if_exists,
                func_desc,
                option,
            } => {
                write!(
                    f,
                    "DROP FUNCTION{} {}",
                    if *if_exists { " IF EXISTS" } else { "" },
                    display_comma_separated(func_desc),
                )?;
                if let Some(op) = option {
                    write!(f, " {op}")?;
                }
                Ok(())
            }
            Statement::Discard { object_type } => {
                write!(f, "DISCARD {object_type}")?;
                Ok(())
            }
            Self::SetRole {
                context_modifier,
                role_name,
            } => {
                let role_name = role_name.clone().unwrap_or_else(|| Ident::new("NONE"));
                write!(f, "SET{context_modifier} ROLE {role_name}")
            }
            Statement::SetVariable {
                local,
                variable,
                hivevar,
                value,
            } => {
                f.write_str("SET ")?;
                if *local {
                    f.write_str("LOCAL ")?;
                }
                write!(
                    f,
                    "{hivevar}{name} = {value}",
                    hivevar = if *hivevar { "HIVEVAR:" } else { "" },
                    name = variable,
                    value = display_comma_separated(value)
                )
            }
            Statement::SetTimeZone { local, value } => {
                f.write_str("SET ")?;
                if *local {
                    f.write_str("LOCAL ")?;
                }
                write!(f, "TIME ZONE {value}")
            }
            Statement::SetNames {
                charset_name,
                collation_name,
            } => {
                f.write_str("SET NAMES ")?;
                f.write_str(charset_name)?;

                if let Some(collation) = collation_name {
                    f.write_str(" COLLATE ")?;
                    f.write_str(collation)?;
                };

                Ok(())
            }
            Statement::SetNamesDefault {} => {
                f.write_str("SET NAMES DEFAULT")?;

                Ok(())
            }
            Statement::ShowVariable { variable } => {
                write!(f, "SHOW")?;
                if !variable.is_empty() {
                    write!(f, " {}", display_separated(variable, " "))?;
                }
                Ok(())
            }
            Statement::ShowStatus {
                filter,
                global,
                session,
            } => {
                write!(f, "SHOW")?;
                if *global {
                    write!(f, " GLOBAL")?;
                }
                if *session {
                    write!(f, " SESSION")?;
                }
                write!(f, " STATUS")?;
                if filter.is_some() {
                    write!(f, " {}", filter.as_ref().unwrap())?;
                }
                Ok(())
            }
            Statement::ShowVariables {
                filter,
                global,
                session,
            } => {
                write!(f, "SHOW")?;
                if *global {
                    write!(f, " GLOBAL")?;
                }
                if *session {
                    write!(f, " SESSION")?;
                }
                write!(f, " VARIABLES")?;
                if filter.is_some() {
                    write!(f, " {}", filter.as_ref().unwrap())?;
                }
                Ok(())
            }
            Statement::ShowCreate { obj_type, obj_name } => {
                write!(f, "SHOW CREATE {obj_type} {obj_name}",)?;
                Ok(())
            }
            Statement::ShowColumns {
                extended,
                full,
                table_name,
                filter,
            } => {
                write!(
                    f,
                    "SHOW {extended}{full}COLUMNS FROM {table_name}",
                    extended = if *extended { "EXTENDED " } else { "" },
                    full = if *full { "FULL " } else { "" },
                    table_name = table_name,
                )?;
                if let Some(filter) = filter {
                    write!(f, " {filter}")?;
                }
                Ok(())
            }
            Statement::ShowTables {
                extended,
                full,
                db_name,
                filter,
            } => {
                write!(
                    f,
                    "SHOW {extended}{full}TABLES",
                    extended = if *extended { "EXTENDED " } else { "" },
                    full = if *full { "FULL " } else { "" },
                )?;
                if let Some(db_name) = db_name {
                    write!(f, " FROM {db_name}")?;
                }
                if let Some(filter) = filter {
                    write!(f, " {filter}")?;
                }
                Ok(())
            }
            Statement::ShowFunctions { filter } => {
                write!(f, "SHOW FUNCTIONS")?;
                if let Some(filter) = filter {
                    write!(f, " {filter}")?;
                }
                Ok(())
            }
            Statement::Use { db_name } => {
                write!(f, "USE {db_name}")?;
                Ok(())
            }
            Statement::ShowCollation { filter } => {
                write!(f, "SHOW COLLATION")?;
                if let Some(filter) = filter {
                    write!(f, " {filter}")?;
                }
                Ok(())
            }
            Statement::StartTransaction {
                modes,
                begin: syntax_begin,
                modifier,
            } => {
                if *syntax_begin {
                    if let Some(modifier) = *modifier {
                        write!(f, "BEGIN {} TRANSACTION", modifier)?;
                    } else {
                        write!(f, "BEGIN TRANSACTION")?;
                    }
                } else {
                    write!(f, "START TRANSACTION")?;
                }
                if !modes.is_empty() {
                    write!(f, " {}", display_comma_separated(modes))?;
                }
                Ok(())
            }
            Statement::SetTransaction {
                modes,
                snapshot,
                session,
            } => {
                if *session {
                    write!(f, "SET SESSION CHARACTERISTICS AS TRANSACTION")?;
                } else {
                    write!(f, "SET TRANSACTION")?;
                }
                if !modes.is_empty() {
                    write!(f, " {}", display_comma_separated(modes))?;
                }
                if let Some(snapshot_id) = snapshot {
                    write!(f, " SNAPSHOT {snapshot_id}")?;
                }
                Ok(())
            }
            Statement::Commit { chain } => {
                write!(f, "COMMIT{}", if *chain { " AND CHAIN" } else { "" },)
            }
            Statement::Rollback { chain, savepoint } => {
                write!(f, "ROLLBACK")?;

                if *chain {
                    write!(f, " AND CHAIN")?;
                }

                if let Some(savepoint) = savepoint {
                    write!(f, " TO SAVEPOINT {savepoint}")?;
                }

                Ok(())
            }
            Statement::CreateSchema {
                schema_name,
                if_not_exists,
            } => write!(
                f,
                "CREATE SCHEMA {if_not_exists}{name}",
                if_not_exists = if *if_not_exists { "IF NOT EXISTS " } else { "" },
                name = schema_name
            ),
            Statement::Assert { condition, message } => {
                write!(f, "ASSERT {condition}")?;
                if let Some(m) = message {
                    write!(f, " AS {m}")?;
                }
                Ok(())
            }
            Statement::Grant {
                privileges,
                objects,
                grantees,
                with_grant_option,
                granted_by,
            } => {
                write!(f, "GRANT {privileges} ")?;
                write!(f, "ON {objects} ")?;
                write!(f, "TO {}", display_comma_separated(grantees))?;
                if *with_grant_option {
                    write!(f, " WITH GRANT OPTION")?;
                }
                if let Some(grantor) = granted_by {
                    write!(f, " GRANTED BY {grantor}")?;
                }
                Ok(())
            }
            Statement::Revoke {
                privileges,
                objects,
                grantees,
                granted_by,
                cascade,
            } => {
                write!(f, "REVOKE {privileges} ")?;
                write!(f, "ON {objects} ")?;
                write!(f, "FROM {}", display_comma_separated(grantees))?;
                if let Some(grantor) = granted_by {
                    write!(f, " GRANTED BY {grantor}")?;
                }
                write!(f, " {}", if *cascade { "CASCADE" } else { "RESTRICT" })?;
                Ok(())
            }
            Statement::Deallocate { name, prepare } => write!(
                f,
                "DEALLOCATE {prepare}{name}",
                prepare = if *prepare { "PREPARE " } else { "" },
                name = name,
            ),
            Statement::Execute { name, parameters } => {
                write!(f, "EXECUTE {name}")?;
                if !parameters.is_empty() {
                    write!(f, "({})", display_comma_separated(parameters))?;
                }
                Ok(())
            }
            Statement::Prepare {
                name,
                data_types,
                statement,
            } => {
                write!(f, "PREPARE {name} ")?;
                if !data_types.is_empty() {
                    write!(f, "({}) ", display_comma_separated(data_types))?;
                }
                write!(f, "AS {statement}")
            }
            Statement::Comment {
                object_type,
                object_name,
                comment,
                if_exists,
            } => {
                write!(f, "COMMENT ")?;
                if *if_exists {
                    write!(f, "IF EXISTS ")?
                };
                write!(f, "ON {object_type} {object_name} IS ")?;
                if let Some(c) = comment {
                    write!(f, "'{c}'")
                } else {
                    write!(f, "NULL")
                }
            }
            Statement::Savepoint { name } => {
                write!(f, "SAVEPOINT ")?;
                write!(f, "{name}")
            }
            Statement::ReleaseSavepoint { name } => {
                write!(f, "RELEASE SAVEPOINT {name}")
            }
            Statement::Merge {
                into,
                table,
                source,
                on,
                clauses,
            } => {
                write!(
                    f,
                    "MERGE{int} {table} USING {source} ",
                    int = if *into { " INTO" } else { "" }
                )?;
                write!(f, "ON {on} ")?;
                write!(f, "{}", display_separated(clauses, " "))
            }
            Statement::Cache {
                table_name,
                table_flag,
                has_as,
                options,
                query,
            } => {
                if table_flag.is_some() {
                    write!(
                        f,
                        "CACHE {table_flag} TABLE {table_name}",
                        table_flag = table_flag.clone().unwrap(),
                        table_name = table_name,
                    )?;
                } else {
                    write!(f, "CACHE TABLE {table_name}",)?;
                }

                if !options.is_empty() {
                    write!(f, " OPTIONS({})", display_comma_separated(options))?;
                }

                let has_query = query.is_some();
                if *has_as && has_query {
                    write!(f, " AS {query}", query = query.clone().unwrap())
                } else if !has_as && has_query {
                    write!(f, " {query}", query = query.clone().unwrap())
                } else if *has_as && !has_query {
                    write!(f, " AS")
                } else {
                    Ok(())
                }
            }
            Statement::UNCache {
                table_name,
                if_exists,
            } => {
                if *if_exists {
                    write!(f, "UNCACHE TABLE IF EXISTS {table_name}")
                } else {
                    write!(f, "UNCACHE TABLE {table_name}")
                }
            }
            Statement::CreateSequence {
                temporary,
                if_not_exists,
                name,
                data_type,
                sequence_options,
                owned_by,
            } => {
                let as_type: String = if let Some(dt) = data_type.as_ref() {
                    //Cannot use format!(" AS {}", dt), due to format! is not available in --target thumbv6m-none-eabi
                    // " AS ".to_owned() + &dt.to_string()
                    [" AS ", &dt.to_string()].concat()
                } else {
                    "".to_string()
                };
                write!(
                    f,
                    "CREATE {temporary}SEQUENCE {if_not_exists}{name}{as_type}",
                    if_not_exists = if *if_not_exists { "IF NOT EXISTS " } else { "" },
                    temporary = if *temporary { "TEMPORARY " } else { "" },
                    name = name,
                    as_type = as_type
                )?;
                for sequence_option in sequence_options {
                    write!(f, "{sequence_option}")?;
                }
                if let Some(ob) = owned_by.as_ref() {
                    write!(f, " OWNED BY {ob}")?;
                }
                write!(f, "")
            }
            Statement::CreateStage {
                or_replace,
                temporary,
                if_not_exists,
                name,
                stage_params,
                directory_table_params,
                file_format,
                copy_options,
                comment,
                ..
            } => {
                write!(
                    f,
                    "CREATE {or_replace}{temp}STAGE {if_not_exists}{name}{stage_params}",
                    temp = if *temporary { "TEMPORARY " } else { "" },
                    or_replace = if *or_replace { "OR REPLACE " } else { "" },
                    if_not_exists = if *if_not_exists { "IF NOT EXISTS " } else { "" },
                )?;
                if !directory_table_params.options.is_empty() {
                    write!(f, " DIRECTORY=({})", directory_table_params)?;
                }
                if !file_format.options.is_empty() {
                    write!(f, " FILE_FORMAT=({})", file_format)?;
                }
                if !copy_options.options.is_empty() {
                    write!(f, " COPY_OPTIONS=({})", copy_options)?;
                }
                if comment.is_some() {
                    write!(f, " COMMENT='{}'", comment.as_ref().unwrap())?;
                }
                Ok(())
            }
            Statement::CopyIntoSnowflake {
                into,
                from_stage,
                from_stage_alias,
                stage_params,
                from_transformations,
                files,
                pattern,
                file_format,
                copy_options,
                validation_mode,
            } => {
                write!(f, "COPY INTO {}", into)?;
                if from_transformations.is_none() {
                    // Standard data load
                    write!(f, " FROM {}{}", from_stage, stage_params)?;
                    if from_stage_alias.as_ref().is_some() {
                        write!(f, " AS {}", from_stage_alias.as_ref().unwrap())?;
                    }
                } else {
                    // Data load with transformation
                    write!(
                        f,
                        " FROM (SELECT {} FROM {}{}",
                        display_separated(from_transformations.as_ref().unwrap(), ", "),
                        from_stage,
                        stage_params,
                    )?;
                    if from_stage_alias.as_ref().is_some() {
                        write!(f, " AS {}", from_stage_alias.as_ref().unwrap())?;
                    }
                    write!(f, ")")?;
                }
                if files.is_some() {
                    write!(
                        f,
                        " FILES = ('{}')",
                        display_separated(files.as_ref().unwrap(), "', '")
                    )?;
                }
                if pattern.is_some() {
                    write!(f, " PATTERN = '{}'", pattern.as_ref().unwrap())?;
                }
                if !file_format.options.is_empty() {
                    write!(f, " FILE_FORMAT=({})", file_format)?;
                }
                if !copy_options.options.is_empty() {
                    write!(f, " COPY_OPTIONS=({})", copy_options)?;
                }
                if validation_mode.is_some() {
                    write!(
                        f,
                        " VALIDATION_MODE = {}",
                        validation_mode.as_ref().unwrap()
                    )?;
                }
                Ok(())
            }
            Statement::CreateType {
                name,
                representation,
            } => {
                write!(f, "CREATE TYPE {name} AS {representation}")
            }
            Statement::Pragma { name, value, is_eq } => {
                write!(f, "PRAGMA {name}")?;
                if value.is_some() {
                    let val = value.as_ref().unwrap();
                    if *is_eq {
                        write!(f, " = {val}")?;
                    } else {
                        write!(f, "({val})")?;
                    }
                }
                Ok(())
            }
            Statement::LockTables { tables } => {
                write!(f, "LOCK TABLES {}", display_comma_separated(tables))
            }
            Statement::UnlockTables => {
                write!(f, "UNLOCK TABLES")
            }
        }
    }
}

/// Can use to describe options in create sequence or table column type identity
/// ```sql
/// [ INCREMENT [ BY ] increment ]
///     [ MINVALUE minvalue | NO MINVALUE ] [ MAXVALUE maxvalue | NO MAXVALUE ]
///     [ START [ WITH ] start ] [ CACHE cache ] [ [ NO ] CYCLE ]
/// ```
#[derive(Debug, Clone, PartialEq, PartialOrd, Eq, Ord, Hash)]
#[cfg_attr(feature = "serde", derive(Serialize, Deserialize))]
#[cfg_attr(feature = "visitor", derive(Visit, VisitMut))]
pub enum SequenceOptions {
    IncrementBy(Expr, bool),
    MinValue(Option<Expr>),
    MaxValue(Option<Expr>),
    StartWith(Expr, bool),
    Cache(Expr),
    Cycle(bool),
}

impl fmt::Display for SequenceOptions {
    fn fmt(&self, f: &mut fmt::Formatter) -> fmt::Result {
        match self {
            SequenceOptions::IncrementBy(increment, by) => {
                write!(
                    f,
                    " INCREMENT{by} {increment}",
                    by = if *by { " BY" } else { "" },
                    increment = increment
                )
            }
            SequenceOptions::MinValue(Some(expr)) => {
                write!(f, " MINVALUE {expr}")
            }
            SequenceOptions::MinValue(None) => {
                write!(f, " NO MINVALUE")
            }
            SequenceOptions::MaxValue(Some(expr)) => {
                write!(f, " MAXVALUE {expr}")
            }
            SequenceOptions::MaxValue(None) => {
                write!(f, " NO MAXVALUE")
            }
            SequenceOptions::StartWith(start, with) => {
                write!(
                    f,
                    " START{with} {start}",
                    with = if *with { " WITH" } else { "" },
                    start = start
                )
            }
            SequenceOptions::Cache(cache) => {
                write!(f, " CACHE {}", *cache)
            }
            SequenceOptions::Cycle(no) => {
                write!(f, " {}CYCLE", if *no { "NO " } else { "" })
            }
        }
    }
}

/// Can use to describe options in  create sequence or table column type identity
/// [ MINVALUE minvalue | NO MINVALUE ] [ MAXVALUE maxvalue | NO MAXVALUE ]
#[derive(Debug, Clone, PartialEq, PartialOrd, Eq, Ord, Hash)]
#[cfg_attr(feature = "serde", derive(Serialize, Deserialize))]
#[cfg_attr(feature = "visitor", derive(Visit, VisitMut))]
pub enum MinMaxValue {
    // clause is not specified
    Empty,
    // NO MINVALUE/NO MAXVALUE
    None,
    // MINVALUE <expr> / MAXVALUE <expr>
    Some(Expr),
}

#[derive(Debug, Clone, PartialEq, PartialOrd, Eq, Ord, Hash)]
#[cfg_attr(feature = "serde", derive(Serialize, Deserialize))]
#[cfg_attr(feature = "visitor", derive(Visit, VisitMut))]
#[non_exhaustive]
pub enum OnInsert {
    /// ON DUPLICATE KEY UPDATE (MySQL when the key already exists, then execute an update instead)
    DuplicateKeyUpdate(Vec<Assignment>),
    /// ON CONFLICT is a PostgreSQL and Sqlite extension
    OnConflict(OnConflict),
}

#[derive(Debug, Clone, PartialEq, PartialOrd, Eq, Ord, Hash)]
#[cfg_attr(feature = "serde", derive(Serialize, Deserialize))]
#[cfg_attr(feature = "visitor", derive(Visit, VisitMut))]
pub struct OnConflict {
    pub conflict_target: Option<ConflictTarget>,
    pub action: OnConflictAction,
}
#[derive(Debug, Clone, PartialEq, PartialOrd, Eq, Ord, Hash)]
#[cfg_attr(feature = "serde", derive(Serialize, Deserialize))]
#[cfg_attr(feature = "visitor", derive(Visit, VisitMut))]
pub enum ConflictTarget {
    Columns(Vec<Ident>),
    OnConstraint(ObjectName),
}
#[derive(Debug, Clone, PartialEq, PartialOrd, Eq, Ord, Hash)]
#[cfg_attr(feature = "serde", derive(Serialize, Deserialize))]
#[cfg_attr(feature = "visitor", derive(Visit, VisitMut))]
pub enum OnConflictAction {
    DoNothing,
    DoUpdate(DoUpdate),
}

#[derive(Debug, Clone, PartialEq, PartialOrd, Eq, Ord, Hash)]
#[cfg_attr(feature = "serde", derive(Serialize, Deserialize))]
#[cfg_attr(feature = "visitor", derive(Visit, VisitMut))]
pub struct DoUpdate {
    /// Column assignments
    pub assignments: Vec<Assignment>,
    /// WHERE
    pub selection: Option<Expr>,
}

impl fmt::Display for OnInsert {
    fn fmt(&self, f: &mut fmt::Formatter) -> fmt::Result {
        match self {
            Self::DuplicateKeyUpdate(expr) => write!(
                f,
                " ON DUPLICATE KEY UPDATE {}",
                display_comma_separated(expr)
            ),
            Self::OnConflict(o) => write!(f, "{o}"),
        }
    }
}
impl fmt::Display for OnConflict {
    fn fmt(&self, f: &mut fmt::Formatter) -> fmt::Result {
        write!(f, " ON CONFLICT")?;
        if let Some(target) = &self.conflict_target {
            write!(f, "{target}")?;
        }
        write!(f, " {}", self.action)
    }
}
impl fmt::Display for ConflictTarget {
    fn fmt(&self, f: &mut fmt::Formatter) -> fmt::Result {
        match self {
            ConflictTarget::Columns(cols) => write!(f, "({})", display_comma_separated(cols)),
            ConflictTarget::OnConstraint(name) => write!(f, " ON CONSTRAINT {name}"),
        }
    }
}
impl fmt::Display for OnConflictAction {
    fn fmt(&self, f: &mut fmt::Formatter) -> fmt::Result {
        match self {
            Self::DoNothing => write!(f, "DO NOTHING"),
            Self::DoUpdate(do_update) => {
                write!(f, "DO UPDATE")?;
                if !do_update.assignments.is_empty() {
                    write!(
                        f,
                        " SET {}",
                        display_comma_separated(&do_update.assignments)
                    )?;
                }
                if let Some(selection) = &do_update.selection {
                    write!(f, " WHERE {selection}")?;
                }
                Ok(())
            }
        }
    }
}

/// Privileges granted in a GRANT statement or revoked in a REVOKE statement.
#[derive(Debug, Clone, PartialEq, PartialOrd, Eq, Ord, Hash)]
#[cfg_attr(feature = "serde", derive(Serialize, Deserialize))]
#[cfg_attr(feature = "visitor", derive(Visit, VisitMut))]
pub enum Privileges {
    /// All privileges applicable to the object type
    All {
        /// Optional keyword from the spec, ignored in practice
        with_privileges_keyword: bool,
    },
    /// Specific privileges (e.g. `SELECT`, `INSERT`)
    Actions(Vec<Action>),
}

impl fmt::Display for Privileges {
    fn fmt(&self, f: &mut fmt::Formatter) -> fmt::Result {
        match self {
            Privileges::All {
                with_privileges_keyword,
            } => {
                write!(
                    f,
                    "ALL{}",
                    if *with_privileges_keyword {
                        " PRIVILEGES"
                    } else {
                        ""
                    }
                )
            }
            Privileges::Actions(actions) => {
                write!(f, "{}", display_comma_separated(actions))
            }
        }
    }
}

/// Specific direction for FETCH statement
#[derive(Debug, Clone, PartialEq, PartialOrd, Eq, Ord, Hash)]
#[cfg_attr(feature = "serde", derive(Serialize, Deserialize))]
#[cfg_attr(feature = "visitor", derive(Visit, VisitMut))]
pub enum FetchDirection {
    Count { limit: Value },
    Next,
    Prior,
    First,
    Last,
    Absolute { limit: Value },
    Relative { limit: Value },
    All,
    // FORWARD
    // FORWARD count
    Forward { limit: Option<Value> },
    ForwardAll,
    // BACKWARD
    // BACKWARD count
    Backward { limit: Option<Value> },
    BackwardAll,
}

impl fmt::Display for FetchDirection {
    fn fmt(&self, f: &mut fmt::Formatter) -> fmt::Result {
        match self {
            FetchDirection::Count { limit } => f.write_str(&limit.to_string())?,
            FetchDirection::Next => f.write_str("NEXT")?,
            FetchDirection::Prior => f.write_str("PRIOR")?,
            FetchDirection::First => f.write_str("FIRST")?,
            FetchDirection::Last => f.write_str("LAST")?,
            FetchDirection::Absolute { limit } => {
                f.write_str("ABSOLUTE ")?;
                f.write_str(&limit.to_string())?;
            }
            FetchDirection::Relative { limit } => {
                f.write_str("RELATIVE ")?;
                f.write_str(&limit.to_string())?;
            }
            FetchDirection::All => f.write_str("ALL")?,
            FetchDirection::Forward { limit } => {
                f.write_str("FORWARD")?;

                if let Some(l) = limit {
                    f.write_str(" ")?;
                    f.write_str(&l.to_string())?;
                }
            }
            FetchDirection::ForwardAll => f.write_str("FORWARD ALL")?,
            FetchDirection::Backward { limit } => {
                f.write_str("BACKWARD")?;

                if let Some(l) = limit {
                    f.write_str(" ")?;
                    f.write_str(&l.to_string())?;
                }
            }
            FetchDirection::BackwardAll => f.write_str("BACKWARD ALL")?,
        };

        Ok(())
    }
}

/// A privilege on a database object (table, sequence, etc.).
#[derive(Debug, Clone, PartialEq, PartialOrd, Eq, Ord, Hash)]
#[cfg_attr(feature = "serde", derive(Serialize, Deserialize))]
#[cfg_attr(feature = "visitor", derive(Visit, VisitMut))]
pub enum Action {
    Connect,
    Create,
    Delete,
    Execute,
    Insert { columns: Option<Vec<Ident>> },
    References { columns: Option<Vec<Ident>> },
    Select { columns: Option<Vec<Ident>> },
    Temporary,
    Trigger,
    Truncate,
    Update { columns: Option<Vec<Ident>> },
    Usage,
}

impl fmt::Display for Action {
    fn fmt(&self, f: &mut fmt::Formatter) -> fmt::Result {
        match self {
            Action::Connect => f.write_str("CONNECT")?,
            Action::Create => f.write_str("CREATE")?,
            Action::Delete => f.write_str("DELETE")?,
            Action::Execute => f.write_str("EXECUTE")?,
            Action::Insert { .. } => f.write_str("INSERT")?,
            Action::References { .. } => f.write_str("REFERENCES")?,
            Action::Select { .. } => f.write_str("SELECT")?,
            Action::Temporary => f.write_str("TEMPORARY")?,
            Action::Trigger => f.write_str("TRIGGER")?,
            Action::Truncate => f.write_str("TRUNCATE")?,
            Action::Update { .. } => f.write_str("UPDATE")?,
            Action::Usage => f.write_str("USAGE")?,
        };
        match self {
            Action::Insert { columns }
            | Action::References { columns }
            | Action::Select { columns }
            | Action::Update { columns } => {
                if let Some(columns) = columns {
                    write!(f, " ({})", display_comma_separated(columns))?;
                }
            }
            _ => (),
        };
        Ok(())
    }
}

/// Objects on which privileges are granted in a GRANT statement.
#[derive(Debug, Clone, PartialEq, PartialOrd, Eq, Ord, Hash)]
#[cfg_attr(feature = "serde", derive(Serialize, Deserialize))]
#[cfg_attr(feature = "visitor", derive(Visit, VisitMut))]
pub enum GrantObjects {
    /// Grant privileges on `ALL SEQUENCES IN SCHEMA <schema_name> [, ...]`
    AllSequencesInSchema { schemas: Vec<ObjectName> },
    /// Grant privileges on `ALL TABLES IN SCHEMA <schema_name> [, ...]`
    AllTablesInSchema { schemas: Vec<ObjectName> },
    /// Grant privileges on specific schemas
    Schemas(Vec<ObjectName>),
    /// Grant privileges on specific sequences
    Sequences(Vec<ObjectName>),
    /// Grant privileges on specific tables
    Tables(Vec<ObjectName>),
}

impl fmt::Display for GrantObjects {
    fn fmt(&self, f: &mut fmt::Formatter) -> fmt::Result {
        match self {
            GrantObjects::Sequences(sequences) => {
                write!(f, "SEQUENCE {}", display_comma_separated(sequences))
            }
            GrantObjects::Schemas(schemas) => {
                write!(f, "SCHEMA {}", display_comma_separated(schemas))
            }
            GrantObjects::Tables(tables) => {
                write!(f, "{}", display_comma_separated(tables))
            }
            GrantObjects::AllSequencesInSchema { schemas } => {
                write!(
                    f,
                    "ALL SEQUENCES IN SCHEMA {}",
                    display_comma_separated(schemas)
                )
            }
            GrantObjects::AllTablesInSchema { schemas } => {
                write!(
                    f,
                    "ALL TABLES IN SCHEMA {}",
                    display_comma_separated(schemas)
                )
            }
        }
    }
}

/// SQL assignment `foo = expr` as used in SQLUpdate
#[derive(Debug, Clone, PartialEq, PartialOrd, Eq, Ord, Hash)]
#[cfg_attr(feature = "serde", derive(Serialize, Deserialize))]
#[cfg_attr(feature = "visitor", derive(Visit, VisitMut))]
pub struct Assignment {
    pub id: Vec<Ident>,
    pub value: Expr,
}

impl fmt::Display for Assignment {
    fn fmt(&self, f: &mut fmt::Formatter) -> fmt::Result {
        write!(f, "{} = {}", display_separated(&self.id, "."), self.value)
    }
}

#[derive(Debug, Clone, PartialEq, PartialOrd, Eq, Ord, Hash)]
#[cfg_attr(feature = "serde", derive(Serialize, Deserialize))]
#[cfg_attr(feature = "visitor", derive(Visit, VisitMut))]
pub enum FunctionArgExpr {
    Expr(Expr),
    /// Qualified wildcard, e.g. `alias.*` or `schema.table.*`.
    QualifiedWildcard(ObjectName),
    /// An unqualified `*`
    Wildcard,
}

impl From<Expr> for FunctionArgExpr {
    fn from(wildcard_expr: Expr) -> Self {
        match wildcard_expr {
            Expr::QualifiedWildcard(prefix) => Self::QualifiedWildcard(prefix),
            Expr::Wildcard => Self::Wildcard,
            expr => Self::Expr(expr),
        }
    }
}

impl fmt::Display for FunctionArgExpr {
    fn fmt(&self, f: &mut fmt::Formatter) -> fmt::Result {
        match self {
            FunctionArgExpr::Expr(expr) => write!(f, "{expr}"),
            FunctionArgExpr::QualifiedWildcard(prefix) => write!(f, "{prefix}.*"),
            FunctionArgExpr::Wildcard => f.write_str("*"),
        }
    }
}

#[derive(Debug, Clone, PartialEq, PartialOrd, Eq, Ord, Hash)]
#[cfg_attr(feature = "serde", derive(Serialize, Deserialize))]
#[cfg_attr(feature = "visitor", derive(Visit, VisitMut))]
/// Operator used to separate function arguments
pub enum FunctionArgOperator {
    /// function(arg1 = value1)
    Equals,
    /// function(arg1 => value1)
    RightArrow,
}

impl fmt::Display for FunctionArgOperator {
    fn fmt(&self, f: &mut fmt::Formatter) -> fmt::Result {
        match self {
            FunctionArgOperator::Equals => f.write_str("="),
            FunctionArgOperator::RightArrow => f.write_str("=>"),
        }
    }
}

#[derive(Debug, Clone, PartialEq, PartialOrd, Eq, Ord, Hash)]
#[cfg_attr(feature = "serde", derive(Serialize, Deserialize))]
#[cfg_attr(feature = "visitor", derive(Visit, VisitMut))]
pub enum FunctionArg {
    Named {
        name: Ident,
        arg: FunctionArgExpr,
        operator: FunctionArgOperator,
    },
    Unnamed(FunctionArgExpr),
}

impl fmt::Display for FunctionArg {
    fn fmt(&self, f: &mut fmt::Formatter) -> fmt::Result {
        match self {
            FunctionArg::Named {
                name,
                arg,
                operator,
            } => write!(f, "{name} {operator} {arg}"),
            FunctionArg::Unnamed(unnamed_arg) => write!(f, "{unnamed_arg}"),
        }
    }
}

#[derive(Debug, Clone, PartialEq, PartialOrd, Eq, Ord, Hash)]
#[cfg_attr(feature = "serde", derive(Serialize, Deserialize))]
#[cfg_attr(feature = "visitor", derive(Visit, VisitMut))]
pub enum CloseCursor {
    All,
    Specific { name: Ident },
}

impl fmt::Display for CloseCursor {
    fn fmt(&self, f: &mut fmt::Formatter) -> fmt::Result {
        match self {
            CloseCursor::All => write!(f, "ALL"),
            CloseCursor::Specific { name } => write!(f, "{name}"),
        }
    }
}

/// A function call
#[derive(Debug, Clone, PartialEq, PartialOrd, Eq, Ord, Hash)]
#[cfg_attr(feature = "serde", derive(Serialize, Deserialize))]
#[cfg_attr(feature = "visitor", derive(Visit, VisitMut))]
pub struct Function {
    pub name: ObjectName,
    pub args: Vec<FunctionArg>,
    /// e.g. `x > 5` in `COUNT(x) FILTER (WHERE x > 5)`
    pub filter: Option<Box<Expr>>,
    // Snowflake/MSSQL supports diffrent options for null treatment in rank functions
    pub null_treatment: Option<NullTreatment>,
    pub over: Option<WindowType>,
    // aggregate functions may specify eg `COUNT(DISTINCT x)`
    pub distinct: bool,
    // Some functions must be called without trailing parentheses, for example Postgres
    // do it for current_catalog, current_schema, etc. This flags is used for formatting.
    pub special: bool,
    // Required ordering for the function (if empty, there is no requirement).
    pub order_by: Vec<OrderByExpr>,
}

#[derive(Debug, Copy, Clone, PartialEq, PartialOrd, Eq, Ord, Hash)]
#[cfg_attr(feature = "serde", derive(Serialize, Deserialize))]
#[cfg_attr(feature = "visitor", derive(Visit, VisitMut))]
pub enum AnalyzeFormat {
    TEXT,
    GRAPHVIZ,
    JSON,
}

impl fmt::Display for AnalyzeFormat {
    fn fmt(&self, f: &mut core::fmt::Formatter<'_>) -> core::fmt::Result {
        f.write_str(match self {
            AnalyzeFormat::TEXT => "TEXT",
            AnalyzeFormat::GRAPHVIZ => "GRAPHVIZ",
            AnalyzeFormat::JSON => "JSON",
        })
    }
}

impl fmt::Display for Function {
    fn fmt(&self, f: &mut fmt::Formatter) -> fmt::Result {
        if self.special {
            write!(f, "{}", self.name)?;
        } else {
            let order_by = if !self.order_by.is_empty() {
                " ORDER BY "
            } else {
                ""
            };
            write!(
                f,
                "{}({}{}{order_by}{})",
                self.name,
                if self.distinct { "DISTINCT " } else { "" },
                display_comma_separated(&self.args),
                display_comma_separated(&self.order_by),
            )?;

            if let Some(filter_cond) = &self.filter {
                write!(f, " FILTER (WHERE {filter_cond})")?;
            }

            if let Some(o) = &self.null_treatment {
                write!(f, " {o}")?;
            }

            if let Some(o) = &self.over {
                write!(f, " OVER {o}")?;
            }
        }

        Ok(())
    }
}

/// External table's available file format
#[derive(Debug, Copy, Clone, PartialEq, PartialOrd, Eq, Ord, Hash)]
#[cfg_attr(feature = "serde", derive(Serialize, Deserialize))]
#[cfg_attr(feature = "visitor", derive(Visit, VisitMut))]
pub enum FileFormat {
    TEXTFILE,
    SEQUENCEFILE,
    ORC,
    PARQUET,
    AVRO,
    RCFILE,
    JSONFILE,
}

impl fmt::Display for FileFormat {
    fn fmt(&self, f: &mut fmt::Formatter) -> fmt::Result {
        use self::FileFormat::*;
        f.write_str(match self {
            TEXTFILE => "TEXTFILE",
            SEQUENCEFILE => "SEQUENCEFILE",
            ORC => "ORC",
            PARQUET => "PARQUET",
            AVRO => "AVRO",
            RCFILE => "RCFILE",
            JSONFILE => "JSONFILE",
        })
    }
}

/// A `LISTAGG` invocation `LISTAGG( [ DISTINCT ] <expr>[, <separator> ] [ON OVERFLOW <on_overflow>] ) )
/// [ WITHIN GROUP (ORDER BY <within_group1>[, ...] ) ]`
#[derive(Debug, Clone, PartialEq, PartialOrd, Eq, Ord, Hash)]
#[cfg_attr(feature = "serde", derive(Serialize, Deserialize))]
#[cfg_attr(feature = "visitor", derive(Visit, VisitMut))]
pub struct ListAgg {
    pub distinct: bool,
    pub expr: Box<Expr>,
    pub separator: Option<Box<Expr>>,
    pub on_overflow: Option<ListAggOnOverflow>,
    pub within_group: Vec<OrderByExpr>,
}

impl fmt::Display for ListAgg {
    fn fmt(&self, f: &mut fmt::Formatter) -> fmt::Result {
        write!(
            f,
            "LISTAGG({}{}",
            if self.distinct { "DISTINCT " } else { "" },
            self.expr
        )?;
        if let Some(separator) = &self.separator {
            write!(f, ", {separator}")?;
        }
        if let Some(on_overflow) = &self.on_overflow {
            write!(f, "{on_overflow}")?;
        }
        write!(f, ")")?;
        if !self.within_group.is_empty() {
            write!(
                f,
                " WITHIN GROUP (ORDER BY {})",
                display_comma_separated(&self.within_group)
            )?;
        }
        Ok(())
    }
}

/// The `ON OVERFLOW` clause of a LISTAGG invocation
#[derive(Debug, Clone, PartialEq, PartialOrd, Eq, Ord, Hash)]
#[cfg_attr(feature = "serde", derive(Serialize, Deserialize))]
#[cfg_attr(feature = "visitor", derive(Visit, VisitMut))]
pub enum ListAggOnOverflow {
    /// `ON OVERFLOW ERROR`
    Error,

    /// `ON OVERFLOW TRUNCATE [ <filler> ] WITH[OUT] COUNT`
    Truncate {
        filler: Option<Box<Expr>>,
        with_count: bool,
    },
}

impl fmt::Display for ListAggOnOverflow {
    fn fmt(&self, f: &mut fmt::Formatter) -> fmt::Result {
        write!(f, " ON OVERFLOW")?;
        match self {
            ListAggOnOverflow::Error => write!(f, " ERROR"),
            ListAggOnOverflow::Truncate { filler, with_count } => {
                write!(f, " TRUNCATE")?;
                if let Some(filler) = filler {
                    write!(f, " {filler}")?;
                }
                if *with_count {
                    write!(f, " WITH")?;
                } else {
                    write!(f, " WITHOUT")?;
                }
                write!(f, " COUNT")
            }
        }
    }
}

/// An `ARRAY_AGG` invocation `ARRAY_AGG( [ DISTINCT ] <expr> [ORDER BY <expr>] [LIMIT <n>] )`
/// Or `ARRAY_AGG( [ DISTINCT ] <expr> ) [ WITHIN GROUP ( ORDER BY <expr> ) ]`
/// ORDER BY position is defined differently for BigQuery, Postgres and Snowflake.
#[derive(Debug, Clone, PartialEq, PartialOrd, Eq, Ord, Hash)]
#[cfg_attr(feature = "serde", derive(Serialize, Deserialize))]
#[cfg_attr(feature = "visitor", derive(Visit, VisitMut))]
pub struct ArrayAgg {
    pub distinct: bool,
    pub expr: Box<Expr>,
    pub order_by: Option<Vec<OrderByExpr>>,
    pub limit: Option<Box<Expr>>,
    pub within_group: bool, // order by is used inside a within group or not
}

impl fmt::Display for ArrayAgg {
    fn fmt(&self, f: &mut fmt::Formatter) -> fmt::Result {
        write!(
            f,
            "ARRAY_AGG({}{}",
            if self.distinct { "DISTINCT " } else { "" },
            self.expr
        )?;
        if !self.within_group {
            if let Some(order_by) = &self.order_by {
                write!(f, " ORDER BY {}", display_comma_separated(order_by))?;
            }
            if let Some(limit) = &self.limit {
                write!(f, " LIMIT {limit}")?;
            }
        }
        write!(f, ")")?;
        if self.within_group {
            if let Some(order_by) = &self.order_by {
                write!(
                    f,
                    " WITHIN GROUP (ORDER BY {})",
                    display_comma_separated(order_by)
                )?;
            }
        }
        Ok(())
    }
}

#[derive(Debug, Copy, Clone, PartialEq, PartialOrd, Eq, Ord, Hash)]
#[cfg_attr(feature = "serde", derive(Serialize, Deserialize))]
#[cfg_attr(feature = "visitor", derive(Visit, VisitMut))]
pub enum ObjectType {
    Table,
    View,
    Index,
    Schema,
    Role,
    Sequence,
    Stage,
}

impl fmt::Display for ObjectType {
    fn fmt(&self, f: &mut fmt::Formatter) -> fmt::Result {
        f.write_str(match self {
            ObjectType::Table => "TABLE",
            ObjectType::View => "VIEW",
            ObjectType::Index => "INDEX",
            ObjectType::Schema => "SCHEMA",
            ObjectType::Role => "ROLE",
            ObjectType::Sequence => "SEQUENCE",
            ObjectType::Stage => "STAGE",
        })
    }
}

#[derive(Debug, Copy, Clone, PartialEq, PartialOrd, Eq, Ord, Hash)]
#[cfg_attr(feature = "serde", derive(Serialize, Deserialize))]
#[cfg_attr(feature = "visitor", derive(Visit, VisitMut))]
pub enum KillType {
    Connection,
    Query,
    Mutation,
}

impl fmt::Display for KillType {
    fn fmt(&self, f: &mut fmt::Formatter) -> fmt::Result {
        f.write_str(match self {
            // MySQL
            KillType::Connection => "CONNECTION",
            KillType::Query => "QUERY",
            // Clickhouse supports Mutation
            KillType::Mutation => "MUTATION",
        })
    }
}

#[derive(Debug, Clone, PartialEq, PartialOrd, Eq, Ord, Hash)]
#[cfg_attr(feature = "serde", derive(Serialize, Deserialize))]
#[cfg_attr(feature = "visitor", derive(Visit, VisitMut))]
pub enum HiveDistributionStyle {
    PARTITIONED {
        columns: Vec<ColumnDef>,
    },
    CLUSTERED {
        columns: Vec<Ident>,
        sorted_by: Vec<ColumnDef>,
        num_buckets: i32,
    },
    SKEWED {
        columns: Vec<ColumnDef>,
        on: Vec<ColumnDef>,
        stored_as_directories: bool,
    },
    NONE,
}

#[derive(Debug, Clone, PartialEq, PartialOrd, Eq, Ord, Hash)]
#[cfg_attr(feature = "serde", derive(Serialize, Deserialize))]
#[cfg_attr(feature = "visitor", derive(Visit, VisitMut))]
pub enum HiveRowFormat {
    SERDE { class: String },
    DELIMITED,
}

#[derive(Debug, Clone, PartialEq, PartialOrd, Eq, Ord, Hash)]
#[cfg_attr(feature = "serde", derive(Serialize, Deserialize))]
#[cfg_attr(feature = "visitor", derive(Visit, VisitMut))]
#[allow(clippy::large_enum_variant)]
pub enum HiveIOFormat {
    IOF {
        input_format: Expr,
        output_format: Expr,
    },
    FileFormat {
        format: FileFormat,
    },
}

#[derive(Debug, Clone, PartialEq, PartialOrd, Eq, Ord, Hash, Default)]
#[cfg_attr(feature = "serde", derive(Serialize, Deserialize))]
#[cfg_attr(feature = "visitor", derive(Visit, VisitMut))]
pub struct HiveFormat {
    pub row_format: Option<HiveRowFormat>,
    pub storage: Option<HiveIOFormat>,
    pub location: Option<String>,
}

#[derive(Debug, Clone, PartialEq, PartialOrd, Eq, Ord, Hash)]
#[cfg_attr(feature = "serde", derive(Serialize, Deserialize))]
#[cfg_attr(feature = "visitor", derive(Visit, VisitMut))]
pub struct SqlOption {
    pub name: Ident,
    pub value: Expr,
}

impl fmt::Display for SqlOption {
    fn fmt(&self, f: &mut fmt::Formatter) -> fmt::Result {
        write!(f, "{} = {}", self.name, self.value)
    }
}

#[derive(Debug, Copy, Clone, PartialEq, PartialOrd, Eq, Ord, Hash)]
#[cfg_attr(feature = "serde", derive(Serialize, Deserialize))]
#[cfg_attr(feature = "visitor", derive(Visit, VisitMut))]
pub enum TransactionMode {
    AccessMode(TransactionAccessMode),
    IsolationLevel(TransactionIsolationLevel),
}

impl fmt::Display for TransactionMode {
    fn fmt(&self, f: &mut fmt::Formatter) -> fmt::Result {
        use TransactionMode::*;
        match self {
            AccessMode(access_mode) => write!(f, "{access_mode}"),
            IsolationLevel(iso_level) => write!(f, "ISOLATION LEVEL {iso_level}"),
        }
    }
}

#[derive(Debug, Copy, Clone, PartialEq, PartialOrd, Eq, Ord, Hash)]
#[cfg_attr(feature = "serde", derive(Serialize, Deserialize))]
#[cfg_attr(feature = "visitor", derive(Visit, VisitMut))]
pub enum TransactionAccessMode {
    ReadOnly,
    ReadWrite,
}

impl fmt::Display for TransactionAccessMode {
    fn fmt(&self, f: &mut fmt::Formatter) -> fmt::Result {
        use TransactionAccessMode::*;
        f.write_str(match self {
            ReadOnly => "READ ONLY",
            ReadWrite => "READ WRITE",
        })
    }
}

#[derive(Debug, Copy, Clone, PartialEq, PartialOrd, Eq, Ord, Hash)]
#[cfg_attr(feature = "serde", derive(Serialize, Deserialize))]
#[cfg_attr(feature = "visitor", derive(Visit, VisitMut))]
pub enum TransactionIsolationLevel {
    ReadUncommitted,
    ReadCommitted,
    RepeatableRead,
    Serializable,
}

impl fmt::Display for TransactionIsolationLevel {
    fn fmt(&self, f: &mut fmt::Formatter) -> fmt::Result {
        use TransactionIsolationLevel::*;
        f.write_str(match self {
            ReadUncommitted => "READ UNCOMMITTED",
            ReadCommitted => "READ COMMITTED",
            RepeatableRead => "REPEATABLE READ",
            Serializable => "SERIALIZABLE",
        })
    }
}

/// SQLite specific syntax
///
/// <https://sqlite.org/lang_transaction.html>
#[derive(Debug, Copy, Clone, PartialEq, PartialOrd, Eq, Ord, Hash)]
#[cfg_attr(feature = "serde", derive(Serialize, Deserialize))]
#[cfg_attr(feature = "visitor", derive(Visit, VisitMut))]
pub enum TransactionModifier {
    Deferred,
    Immediate,
    Exclusive,
}

impl fmt::Display for TransactionModifier {
    fn fmt(&self, f: &mut fmt::Formatter) -> fmt::Result {
        use TransactionModifier::*;
        f.write_str(match self {
            Deferred => "DEFERRED",
            Immediate => "IMMEDIATE",
            Exclusive => "EXCLUSIVE",
        })
    }
}

#[derive(Debug, Clone, PartialEq, PartialOrd, Eq, Ord, Hash)]
#[cfg_attr(feature = "serde", derive(Serialize, Deserialize))]
#[cfg_attr(feature = "visitor", derive(Visit, VisitMut))]
pub enum ShowStatementFilter {
    Like(String),
    ILike(String),
    Where(Expr),
}

impl fmt::Display for ShowStatementFilter {
    fn fmt(&self, f: &mut fmt::Formatter) -> fmt::Result {
        use ShowStatementFilter::*;
        match self {
            Like(pattern) => write!(f, "LIKE '{}'", value::escape_single_quote_string(pattern)),
            ILike(pattern) => write!(f, "ILIKE {}", value::escape_single_quote_string(pattern)),
            Where(expr) => write!(f, "WHERE {expr}"),
        }
    }
}

/// Sqlite specific syntax
///
/// See [Sqlite documentation](https://sqlite.org/lang_conflict.html)
/// for more details.
#[derive(Debug, Copy, Clone, PartialEq, PartialOrd, Eq, Ord, Hash)]
#[cfg_attr(feature = "serde", derive(Serialize, Deserialize))]
#[cfg_attr(feature = "visitor", derive(Visit, VisitMut))]
pub enum SqliteOnConflict {
    Rollback,
    Abort,
    Fail,
    Ignore,
    Replace,
}

impl fmt::Display for SqliteOnConflict {
    fn fmt(&self, f: &mut fmt::Formatter) -> fmt::Result {
        use SqliteOnConflict::*;
        match self {
            Rollback => write!(f, "ROLLBACK"),
            Abort => write!(f, "ABORT"),
            Fail => write!(f, "FAIL"),
            Ignore => write!(f, "IGNORE"),
            Replace => write!(f, "REPLACE"),
        }
    }
}

/// Mysql specific syntax
///
/// See [Mysql documentation](https://dev.mysql.com/doc/refman/8.0/en/replace.html)
/// See [Mysql documentation](https://dev.mysql.com/doc/refman/8.0/en/insert.html)
/// for more details.
#[derive(Debug, Copy, Clone, PartialEq, PartialOrd, Eq, Ord, Hash)]
#[cfg_attr(feature = "serde", derive(Serialize, Deserialize))]
#[cfg_attr(feature = "visitor", derive(Visit, VisitMut))]
pub enum MysqlInsertPriority {
    LowPriority,
    Delayed,
    HighPriority,
}

impl fmt::Display for crate::ast::MysqlInsertPriority {
    fn fmt(&self, f: &mut fmt::Formatter) -> fmt::Result {
        use MysqlInsertPriority::*;
        match self {
            LowPriority => write!(f, "LOW_PRIORITY"),
            Delayed => write!(f, "DELAYED"),
            HighPriority => write!(f, "HIGH_PRIORITY"),
        }
    }
}

#[derive(Debug, Clone, PartialEq, PartialOrd, Eq, Ord, Hash)]
#[cfg_attr(feature = "serde", derive(Serialize, Deserialize))]
#[cfg_attr(feature = "visitor", derive(Visit, VisitMut))]
pub enum CopySource {
    Table {
        /// The name of the table to copy from.
        table_name: ObjectName,
        /// A list of column names to copy. Empty list means that all columns
        /// are copied.
        columns: Vec<Ident>,
    },
    Query(Box<Query>),
}

#[derive(Debug, Clone, PartialEq, PartialOrd, Eq, Ord, Hash)]
#[cfg_attr(feature = "serde", derive(Serialize, Deserialize))]
#[cfg_attr(feature = "visitor", derive(Visit, VisitMut))]
pub enum CopyTarget {
    Stdin,
    Stdout,
    File {
        /// The path name of the input or output file.
        filename: String,
    },
    Program {
        /// A command to execute
        command: String,
    },
}

impl fmt::Display for CopyTarget {
    fn fmt(&self, f: &mut fmt::Formatter) -> fmt::Result {
        use CopyTarget::*;
        match self {
            Stdin { .. } => write!(f, "STDIN"),
            Stdout => write!(f, "STDOUT"),
            File { filename } => write!(f, "'{}'", value::escape_single_quote_string(filename)),
            Program { command } => write!(
                f,
                "PROGRAM '{}'",
                value::escape_single_quote_string(command)
            ),
        }
    }
}

#[derive(Debug, Copy, Clone, PartialEq, PartialOrd, Eq, Ord, Hash)]
#[cfg_attr(feature = "serde", derive(Serialize, Deserialize))]
#[cfg_attr(feature = "visitor", derive(Visit, VisitMut))]
pub enum OnCommit {
    DeleteRows,
    PreserveRows,
    Drop,
}

/// An option in `COPY` statement.
///
/// <https://www.postgresql.org/docs/14/sql-copy.html>
#[derive(Debug, Clone, PartialEq, PartialOrd, Eq, Ord, Hash)]
#[cfg_attr(feature = "serde", derive(Serialize, Deserialize))]
#[cfg_attr(feature = "visitor", derive(Visit, VisitMut))]
pub enum CopyOption {
    /// FORMAT format_name
    Format(Ident),
    /// FREEZE \[ boolean \]
    Freeze(bool),
    /// DELIMITER 'delimiter_character'
    Delimiter(char),
    /// NULL 'null_string'
    Null(String),
    /// HEADER \[ boolean \]
    Header(bool),
    /// QUOTE 'quote_character'
    Quote(char),
    /// ESCAPE 'escape_character'
    Escape(char),
    /// FORCE_QUOTE { ( column_name [, ...] ) | * }
    ForceQuote(Vec<Ident>),
    /// FORCE_NOT_NULL ( column_name [, ...] )
    ForceNotNull(Vec<Ident>),
    /// FORCE_NULL ( column_name [, ...] )
    ForceNull(Vec<Ident>),
    /// ENCODING 'encoding_name'
    Encoding(String),
}

impl fmt::Display for CopyOption {
    fn fmt(&self, f: &mut fmt::Formatter) -> fmt::Result {
        use CopyOption::*;
        match self {
            Format(name) => write!(f, "FORMAT {name}"),
            Freeze(true) => write!(f, "FREEZE"),
            Freeze(false) => write!(f, "FREEZE FALSE"),
            Delimiter(char) => write!(f, "DELIMITER '{char}'"),
            Null(string) => write!(f, "NULL '{}'", value::escape_single_quote_string(string)),
            Header(true) => write!(f, "HEADER"),
            Header(false) => write!(f, "HEADER FALSE"),
            Quote(char) => write!(f, "QUOTE '{char}'"),
            Escape(char) => write!(f, "ESCAPE '{char}'"),
            ForceQuote(columns) => write!(f, "FORCE_QUOTE ({})", display_comma_separated(columns)),
            ForceNotNull(columns) => {
                write!(f, "FORCE_NOT_NULL ({})", display_comma_separated(columns))
            }
            ForceNull(columns) => write!(f, "FORCE_NULL ({})", display_comma_separated(columns)),
            Encoding(name) => write!(f, "ENCODING '{}'", value::escape_single_quote_string(name)),
        }
    }
}

/// An option in `COPY` statement before PostgreSQL version 9.0.
///
/// <https://www.postgresql.org/docs/8.4/sql-copy.html>
#[derive(Debug, Clone, PartialEq, PartialOrd, Eq, Ord, Hash)]
#[cfg_attr(feature = "serde", derive(Serialize, Deserialize))]
#[cfg_attr(feature = "visitor", derive(Visit, VisitMut))]
pub enum CopyLegacyOption {
    /// BINARY
    Binary,
    /// DELIMITER \[ AS \] 'delimiter_character'
    Delimiter(char),
    /// NULL \[ AS \] 'null_string'
    Null(String),
    /// CSV ...
    Csv(Vec<CopyLegacyCsvOption>),
}

impl fmt::Display for CopyLegacyOption {
    fn fmt(&self, f: &mut fmt::Formatter) -> fmt::Result {
        use CopyLegacyOption::*;
        match self {
            Binary => write!(f, "BINARY"),
            Delimiter(char) => write!(f, "DELIMITER '{char}'"),
            Null(string) => write!(f, "NULL '{}'", value::escape_single_quote_string(string)),
            Csv(opts) => write!(f, "CSV {}", display_separated(opts, " ")),
        }
    }
}

/// A `CSV` option in `COPY` statement before PostgreSQL version 9.0.
///
/// <https://www.postgresql.org/docs/8.4/sql-copy.html>
#[derive(Debug, Clone, PartialEq, PartialOrd, Eq, Ord, Hash)]
#[cfg_attr(feature = "serde", derive(Serialize, Deserialize))]
#[cfg_attr(feature = "visitor", derive(Visit, VisitMut))]
pub enum CopyLegacyCsvOption {
    /// HEADER
    Header,
    /// QUOTE \[ AS \] 'quote_character'
    Quote(char),
    /// ESCAPE \[ AS \] 'escape_character'
    Escape(char),
    /// FORCE QUOTE { column_name [, ...] | * }
    ForceQuote(Vec<Ident>),
    /// FORCE NOT NULL column_name [, ...]
    ForceNotNull(Vec<Ident>),
}

impl fmt::Display for CopyLegacyCsvOption {
    fn fmt(&self, f: &mut fmt::Formatter) -> fmt::Result {
        use CopyLegacyCsvOption::*;
        match self {
            Header => write!(f, "HEADER"),
            Quote(char) => write!(f, "QUOTE '{char}'"),
            Escape(char) => write!(f, "ESCAPE '{char}'"),
            ForceQuote(columns) => write!(f, "FORCE QUOTE {}", display_comma_separated(columns)),
            ForceNotNull(columns) => {
                write!(f, "FORCE NOT NULL {}", display_comma_separated(columns))
            }
        }
    }
}

///
#[derive(Debug, Clone, PartialEq, PartialOrd, Eq, Ord, Hash)]
#[cfg_attr(feature = "serde", derive(Serialize, Deserialize))]
#[cfg_attr(feature = "visitor", derive(Visit, VisitMut))]
pub enum MergeClause {
    MatchedUpdate {
        predicate: Option<Expr>,
        assignments: Vec<Assignment>,
    },
    MatchedDelete(Option<Expr>),
    NotMatched {
        predicate: Option<Expr>,
        columns: Vec<Ident>,
        values: Values,
    },
}

impl fmt::Display for MergeClause {
    fn fmt(&self, f: &mut fmt::Formatter) -> fmt::Result {
        use MergeClause::*;
        write!(f, "WHEN")?;
        match self {
            MatchedUpdate {
                predicate,
                assignments,
            } => {
                write!(f, " MATCHED")?;
                if let Some(pred) = predicate {
                    write!(f, " AND {pred}")?;
                }
                write!(
                    f,
                    " THEN UPDATE SET {}",
                    display_comma_separated(assignments)
                )
            }
            MatchedDelete(predicate) => {
                write!(f, " MATCHED")?;
                if let Some(pred) = predicate {
                    write!(f, " AND {pred}")?;
                }
                write!(f, " THEN DELETE")
            }
            NotMatched {
                predicate,
                columns,
                values,
            } => {
                write!(f, " NOT MATCHED")?;
                if let Some(pred) = predicate {
                    write!(f, " AND {pred}")?;
                }
                write!(
                    f,
                    " THEN INSERT ({}) {}",
                    display_comma_separated(columns),
                    values
                )
            }
        }
    }
}

#[derive(Debug, Copy, Clone, PartialEq, PartialOrd, Eq, Ord, Hash)]
#[cfg_attr(feature = "serde", derive(Serialize, Deserialize))]
#[cfg_attr(feature = "visitor", derive(Visit, VisitMut))]
pub enum DiscardObject {
    ALL,
    PLANS,
    SEQUENCES,
    TEMP,
}

impl fmt::Display for DiscardObject {
    fn fmt(&self, f: &mut fmt::Formatter) -> fmt::Result {
        match self {
            DiscardObject::ALL => f.write_str("ALL"),
            DiscardObject::PLANS => f.write_str("PLANS"),
            DiscardObject::SEQUENCES => f.write_str("SEQUENCES"),
            DiscardObject::TEMP => f.write_str("TEMP"),
        }
    }
}

#[derive(Debug, Copy, Clone, PartialEq, PartialOrd, Eq, Ord, Hash)]
#[cfg_attr(feature = "serde", derive(Serialize, Deserialize))]
#[cfg_attr(feature = "visitor", derive(Visit, VisitMut))]
pub enum FlushType {
    BinaryLogs,
    EngineLogs,
    ErrorLogs,
    GeneralLogs,
    Hosts,
    Logs,
    Privileges,
    OptimizerCosts,
    RelayLogs,
    SlowLogs,
    Status,
    UserResources,
    Tables,
}

impl fmt::Display for FlushType {
    fn fmt(&self, f: &mut fmt::Formatter) -> fmt::Result {
        match self {
            FlushType::BinaryLogs => f.write_str("BINARY LOGS"),
            FlushType::EngineLogs => f.write_str("ENGINE LOGS"),
            FlushType::ErrorLogs => f.write_str("ERROR LOGS"),
            FlushType::GeneralLogs => f.write_str("GENERAL LOGS"),
            FlushType::Hosts => f.write_str("HOSTS"),
            FlushType::Logs => f.write_str("LOGS"),
            FlushType::Privileges => f.write_str("PRIVILEGES"),
            FlushType::OptimizerCosts => f.write_str("OPTIMIZER_COSTS"),
            FlushType::RelayLogs => f.write_str("RELAY LOGS"),
            FlushType::SlowLogs => f.write_str("SLOW LOGS"),
            FlushType::Status => f.write_str("STATUS"),
            FlushType::UserResources => f.write_str("USER_RESOURCES"),
            FlushType::Tables => f.write_str("TABLES"),
        }
    }
}

#[derive(Debug, Copy, Clone, PartialEq, PartialOrd, Eq, Ord, Hash)]
#[cfg_attr(feature = "serde", derive(Serialize, Deserialize))]
#[cfg_attr(feature = "visitor", derive(Visit, VisitMut))]
pub enum FlushLocation {
    NoWriteToBinlog,
    Local,
}

impl fmt::Display for FlushLocation {
    fn fmt(&self, f: &mut fmt::Formatter) -> fmt::Result {
        match self {
            FlushLocation::NoWriteToBinlog => f.write_str("NO_WRITE_TO_BINLOG"),
            FlushLocation::Local => f.write_str("LOCAL"),
        }
    }
}

/// Optional context modifier for statements that can be or `LOCAL`, or `SESSION`.
#[derive(Debug, Copy, Clone, PartialEq, PartialOrd, Eq, Ord, Hash)]
#[cfg_attr(feature = "serde", derive(Serialize, Deserialize))]
#[cfg_attr(feature = "visitor", derive(Visit, VisitMut))]
pub enum ContextModifier {
    /// No context defined. Each dialect defines the default in this scenario.
    None,
    /// `LOCAL` identifier, usually related to transactional states.
    Local,
    /// `SESSION` identifier
    Session,
}

impl fmt::Display for ContextModifier {
    fn fmt(&self, f: &mut fmt::Formatter) -> fmt::Result {
        match self {
            Self::None => {
                write!(f, "")
            }
            Self::Local => {
                write!(f, " LOCAL")
            }
            Self::Session => {
                write!(f, " SESSION")
            }
        }
    }
}

/// Function describe in DROP FUNCTION.
#[derive(Debug, Clone, PartialEq, PartialOrd, Eq, Ord, Hash)]
#[cfg_attr(feature = "serde", derive(Serialize, Deserialize))]
pub enum DropFunctionOption {
    Restrict,
    Cascade,
}

impl fmt::Display for DropFunctionOption {
    fn fmt(&self, f: &mut fmt::Formatter) -> fmt::Result {
        match self {
            DropFunctionOption::Restrict => write!(f, "RESTRICT "),
            DropFunctionOption::Cascade => write!(f, "CASCADE  "),
        }
    }
}

/// Function describe in DROP FUNCTION.
#[derive(Debug, Clone, PartialEq, PartialOrd, Eq, Ord, Hash)]
#[cfg_attr(feature = "serde", derive(Serialize, Deserialize))]
#[cfg_attr(feature = "visitor", derive(Visit, VisitMut))]
pub struct DropFunctionDesc {
    pub name: ObjectName,
    pub args: Option<Vec<OperateFunctionArg>>,
}

impl fmt::Display for DropFunctionDesc {
    fn fmt(&self, f: &mut fmt::Formatter) -> fmt::Result {
        write!(f, "{}", self.name)?;
        if let Some(args) = &self.args {
            write!(f, "({})", display_comma_separated(args))?;
        }
        Ok(())
    }
}

/// Function argument in CREATE OR DROP FUNCTION.
#[derive(Debug, Clone, PartialEq, PartialOrd, Eq, Ord, Hash)]
#[cfg_attr(feature = "serde", derive(Serialize, Deserialize))]
#[cfg_attr(feature = "visitor", derive(Visit, VisitMut))]
pub struct OperateFunctionArg {
    pub mode: Option<ArgMode>,
    pub name: Option<Ident>,
    pub data_type: DataType,
    pub default_expr: Option<Expr>,
}

impl OperateFunctionArg {
    /// Returns an unnamed argument.
    pub fn unnamed(data_type: DataType) -> Self {
        Self {
            mode: None,
            name: None,
            data_type,
            default_expr: None,
        }
    }

    /// Returns an argument with name.
    pub fn with_name(name: &str, data_type: DataType) -> Self {
        Self {
            mode: None,
            name: Some(name.into()),
            data_type,
            default_expr: None,
        }
    }
}

impl fmt::Display for OperateFunctionArg {
    fn fmt(&self, f: &mut fmt::Formatter) -> fmt::Result {
        if let Some(mode) = &self.mode {
            write!(f, "{mode} ")?;
        }
        if let Some(name) = &self.name {
            write!(f, "{name} ")?;
        }
        write!(f, "{}", self.data_type)?;
        if let Some(default_expr) = &self.default_expr {
            write!(f, " = {default_expr}")?;
        }
        Ok(())
    }
}

/// The mode of an argument in CREATE FUNCTION.
#[derive(Debug, Clone, PartialEq, PartialOrd, Eq, Ord, Hash)]
#[cfg_attr(feature = "serde", derive(Serialize, Deserialize))]
#[cfg_attr(feature = "visitor", derive(Visit, VisitMut))]
pub enum ArgMode {
    In,
    Out,
    InOut,
}

impl fmt::Display for ArgMode {
    fn fmt(&self, f: &mut fmt::Formatter) -> fmt::Result {
        match self {
            ArgMode::In => write!(f, "IN"),
            ArgMode::Out => write!(f, "OUT"),
            ArgMode::InOut => write!(f, "INOUT"),
        }
    }
}

/// These attributes inform the query optimizer about the behavior of the function.
#[derive(Debug, Clone, PartialEq, PartialOrd, Eq, Ord, Hash)]
#[cfg_attr(feature = "serde", derive(Serialize, Deserialize))]
#[cfg_attr(feature = "visitor", derive(Visit, VisitMut))]
pub enum FunctionBehavior {
    Immutable,
    Stable,
    Volatile,
}

impl fmt::Display for FunctionBehavior {
    fn fmt(&self, f: &mut fmt::Formatter) -> fmt::Result {
        match self {
            FunctionBehavior::Immutable => write!(f, "IMMUTABLE"),
            FunctionBehavior::Stable => write!(f, "STABLE"),
            FunctionBehavior::Volatile => write!(f, "VOLATILE"),
        }
    }
}

#[derive(Debug, Clone, PartialEq, PartialOrd, Eq, Ord, Hash)]
#[cfg_attr(feature = "serde", derive(Serialize, Deserialize))]
#[cfg_attr(feature = "visitor", derive(Visit, VisitMut))]
pub enum FunctionDefinition {
    SingleQuotedDef(String),
    DoubleDollarDef(String),
}

impl fmt::Display for FunctionDefinition {
    fn fmt(&self, f: &mut fmt::Formatter) -> fmt::Result {
        match self {
            FunctionDefinition::SingleQuotedDef(s) => write!(f, "'{s}'")?,
            FunctionDefinition::DoubleDollarDef(s) => write!(f, "$${s}$$")?,
        }
        Ok(())
    }
}

/// Postgres specific feature.
///
/// See [Postgresdocs](https://www.postgresql.org/docs/15/sql-createfunction.html)
/// for more details
#[derive(Debug, Default, Clone, PartialEq, PartialOrd, Eq, Ord, Hash)]
#[cfg_attr(feature = "serde", derive(Serialize, Deserialize))]
#[cfg_attr(feature = "visitor", derive(Visit, VisitMut))]
pub struct CreateFunctionBody {
    /// LANGUAGE lang_name
    pub language: Option<Ident>,
    /// IMMUTABLE | STABLE | VOLATILE
    pub behavior: Option<FunctionBehavior>,
    /// AS 'definition'
    ///
    /// Note that Hive's `AS class_name` is also parsed here.
    pub as_: Option<FunctionDefinition>,
    /// RETURN expression
    pub return_: Option<Expr>,
    /// USING ... (Hive only)
    pub using: Option<CreateFunctionUsing>,
}

impl fmt::Display for CreateFunctionBody {
    fn fmt(&self, f: &mut fmt::Formatter) -> fmt::Result {
        if let Some(language) = &self.language {
            write!(f, " LANGUAGE {language}")?;
        }
        if let Some(behavior) = &self.behavior {
            write!(f, " {behavior}")?;
        }
        if let Some(definition) = &self.as_ {
            write!(f, " AS {definition}")?;
        }
        if let Some(expr) = &self.return_ {
            write!(f, " RETURN {expr}")?;
        }
        if let Some(using) = &self.using {
            write!(f, " {using}")?;
        }
        Ok(())
    }
}

#[derive(Debug, Clone, PartialEq, PartialOrd, Eq, Ord, Hash)]
#[cfg_attr(feature = "serde", derive(Serialize, Deserialize))]
#[cfg_attr(feature = "visitor", derive(Visit, VisitMut))]
pub enum CreateFunctionUsing {
    Jar(String),
    File(String),
    Archive(String),
}

impl fmt::Display for CreateFunctionUsing {
    fn fmt(&self, f: &mut fmt::Formatter) -> fmt::Result {
        write!(f, "USING ")?;
        match self {
            CreateFunctionUsing::Jar(uri) => write!(f, "JAR '{uri}'"),
            CreateFunctionUsing::File(uri) => write!(f, "FILE '{uri}'"),
            CreateFunctionUsing::Archive(uri) => write!(f, "ARCHIVE '{uri}'"),
        }
    }
}

/// `NAME = <EXPR>` arguments for DuckDB macros
///
/// See [Create Macro - DuckDB](https://duckdb.org/docs/sql/statements/create_macro)
/// for more details
#[derive(Debug, Clone, PartialEq, PartialOrd, Eq, Ord, Hash)]
#[cfg_attr(feature = "serde", derive(Serialize, Deserialize))]
#[cfg_attr(feature = "visitor", derive(Visit, VisitMut))]
pub struct MacroArg {
    pub name: Ident,
    pub default_expr: Option<Expr>,
}

impl MacroArg {
    /// Returns an argument with name.
    pub fn new(name: &str) -> Self {
        Self {
            name: name.into(),
            default_expr: None,
        }
    }
}

impl fmt::Display for MacroArg {
    fn fmt(&self, f: &mut fmt::Formatter) -> fmt::Result {
        write!(f, "{}", self.name)?;
        if let Some(default_expr) = &self.default_expr {
            write!(f, " := {default_expr}")?;
        }
        Ok(())
    }
}

#[derive(Debug, Clone, PartialEq, PartialOrd, Eq, Ord, Hash)]
#[cfg_attr(feature = "serde", derive(Serialize, Deserialize))]
#[cfg_attr(feature = "visitor", derive(Visit, VisitMut))]
pub enum MacroDefinition {
    Expr(Expr),
    Table(Query),
}

impl fmt::Display for MacroDefinition {
    fn fmt(&self, f: &mut fmt::Formatter) -> fmt::Result {
        match self {
            MacroDefinition::Expr(expr) => write!(f, "{expr}")?,
            MacroDefinition::Table(query) => write!(f, "{query}")?,
        }
        Ok(())
    }
}

/// Schema possible naming variants ([1]).
///
/// [1]: https://jakewheat.github.io/sql-overview/sql-2016-foundation-grammar.html#schema-definition
#[derive(Debug, Clone, PartialEq, PartialOrd, Eq, Ord, Hash)]
#[cfg_attr(feature = "serde", derive(Serialize, Deserialize))]
#[cfg_attr(feature = "visitor", derive(Visit, VisitMut))]
pub enum SchemaName {
    /// Only schema name specified: `<schema name>`.
    Simple(ObjectName),
    /// Only authorization identifier specified: `AUTHORIZATION <schema authorization identifier>`.
    UnnamedAuthorization(Ident),
    /// Both schema name and authorization identifier specified: `<schema name>  AUTHORIZATION <schema authorization identifier>`.
    NamedAuthorization(ObjectName, Ident),
}

impl fmt::Display for SchemaName {
    fn fmt(&self, f: &mut fmt::Formatter<'_>) -> fmt::Result {
        match self {
            SchemaName::Simple(name) => {
                write!(f, "{name}")
            }
            SchemaName::UnnamedAuthorization(authorization) => {
                write!(f, "AUTHORIZATION {authorization}")
            }
            SchemaName::NamedAuthorization(name, authorization) => {
                write!(f, "{name} AUTHORIZATION {authorization}")
            }
        }
    }
}

/// Fulltext search modifiers ([1]).
///
/// [1]: https://dev.mysql.com/doc/refman/8.0/en/fulltext-search.html#function_match
#[derive(Debug, Clone, PartialEq, PartialOrd, Eq, Ord, Hash)]
#[cfg_attr(feature = "serde", derive(Serialize, Deserialize))]
#[cfg_attr(feature = "visitor", derive(Visit, VisitMut))]
pub enum SearchModifier {
    /// `IN NATURAL LANGUAGE MODE`.
    InNaturalLanguageMode,
    /// `IN NATURAL LANGUAGE MODE WITH QUERY EXPANSION`.
    InNaturalLanguageModeWithQueryExpansion,
    ///`IN BOOLEAN MODE`.
    InBooleanMode,
    ///`WITH QUERY EXPANSION`.
    WithQueryExpansion,
}

impl fmt::Display for SearchModifier {
    fn fmt(&self, f: &mut fmt::Formatter<'_>) -> fmt::Result {
        match self {
            Self::InNaturalLanguageMode => {
                write!(f, "IN NATURAL LANGUAGE MODE")?;
            }
            Self::InNaturalLanguageModeWithQueryExpansion => {
                write!(f, "IN NATURAL LANGUAGE MODE WITH QUERY EXPANSION")?;
            }
            Self::InBooleanMode => {
                write!(f, "IN BOOLEAN MODE")?;
            }
            Self::WithQueryExpansion => {
                write!(f, "WITH QUERY EXPANSION")?;
            }
        }

        Ok(())
    }
}

#[derive(Debug, Clone, PartialEq, PartialOrd, Eq, Ord, Hash)]
#[cfg_attr(feature = "serde", derive(Serialize, Deserialize))]
#[cfg_attr(feature = "visitor", derive(Visit, VisitMut))]
pub struct LockTable {
    pub table: Ident,
    pub alias: Option<Ident>,
    pub lock_type: LockTableType,
}

impl fmt::Display for LockTable {
    fn fmt(&self, f: &mut fmt::Formatter<'_>) -> fmt::Result {
        let Self {
            table: tbl_name,
            alias,
            lock_type,
        } = self;

        write!(f, "{tbl_name} ")?;
        if let Some(alias) = alias {
            write!(f, "AS {alias} ")?;
        }
        write!(f, "{lock_type}")?;
        Ok(())
    }
}

#[derive(Debug, Clone, PartialEq, PartialOrd, Eq, Ord, Hash)]
#[cfg_attr(feature = "serde", derive(Serialize, Deserialize))]
#[cfg_attr(feature = "visitor", derive(Visit, VisitMut))]
pub enum LockTableType {
    Read { local: bool },
    Write { low_priority: bool },
}

impl fmt::Display for LockTableType {
    fn fmt(&self, f: &mut fmt::Formatter<'_>) -> fmt::Result {
        match self {
            Self::Read { local } => {
                write!(f, "READ")?;
                if *local {
                    write!(f, " LOCAL")?;
                }
            }
            Self::Write { low_priority } => {
                if *low_priority {
                    write!(f, "LOW_PRIORITY ")?;
                }
                write!(f, "WRITE")?;
            }
        }

        Ok(())
    }
}

#[cfg(test)]
mod tests {
    use super::*;

    #[test]
    fn test_window_frame_default() {
        let window_frame = WindowFrame::default();
        assert_eq!(WindowFrameBound::Preceding(None), window_frame.start_bound);
    }

    #[test]
    fn test_grouping_sets_display() {
        // a and b in different group
        let grouping_sets = Expr::GroupingSets(vec![
            vec![Expr::Identifier(Ident::new("a"))],
            vec![Expr::Identifier(Ident::new("b"))],
        ]);
        assert_eq!("GROUPING SETS ((a), (b))", format!("{grouping_sets}"));

        // a and b in the same group
        let grouping_sets = Expr::GroupingSets(vec![vec![
            Expr::Identifier(Ident::new("a")),
            Expr::Identifier(Ident::new("b")),
        ]]);
        assert_eq!("GROUPING SETS ((a, b))", format!("{grouping_sets}"));

        // (a, b) and (c, d) in different group
        let grouping_sets = Expr::GroupingSets(vec![
            vec![
                Expr::Identifier(Ident::new("a")),
                Expr::Identifier(Ident::new("b")),
            ],
            vec![
                Expr::Identifier(Ident::new("c")),
                Expr::Identifier(Ident::new("d")),
            ],
        ]);
        assert_eq!("GROUPING SETS ((a, b), (c, d))", format!("{grouping_sets}"));
    }

    #[test]
    fn test_rollup_display() {
        let rollup = Expr::Rollup(vec![vec![Expr::Identifier(Ident::new("a"))]]);
        assert_eq!("ROLLUP (a)", format!("{rollup}"));

        let rollup = Expr::Rollup(vec![vec![
            Expr::Identifier(Ident::new("a")),
            Expr::Identifier(Ident::new("b")),
        ]]);
        assert_eq!("ROLLUP ((a, b))", format!("{rollup}"));

        let rollup = Expr::Rollup(vec![
            vec![Expr::Identifier(Ident::new("a"))],
            vec![Expr::Identifier(Ident::new("b"))],
        ]);
        assert_eq!("ROLLUP (a, b)", format!("{rollup}"));

        let rollup = Expr::Rollup(vec![
            vec![Expr::Identifier(Ident::new("a"))],
            vec![
                Expr::Identifier(Ident::new("b")),
                Expr::Identifier(Ident::new("c")),
            ],
            vec![Expr::Identifier(Ident::new("d"))],
        ]);
        assert_eq!("ROLLUP (a, (b, c), d)", format!("{rollup}"));
    }

    #[test]
    fn test_cube_display() {
        let cube = Expr::Cube(vec![vec![Expr::Identifier(Ident::new("a"))]]);
        assert_eq!("CUBE (a)", format!("{cube}"));

        let cube = Expr::Cube(vec![vec![
            Expr::Identifier(Ident::new("a")),
            Expr::Identifier(Ident::new("b")),
        ]]);
        assert_eq!("CUBE ((a, b))", format!("{cube}"));

        let cube = Expr::Cube(vec![
            vec![Expr::Identifier(Ident::new("a"))],
            vec![Expr::Identifier(Ident::new("b"))],
        ]);
        assert_eq!("CUBE (a, b)", format!("{cube}"));

        let cube = Expr::Cube(vec![
            vec![Expr::Identifier(Ident::new("a"))],
            vec![
                Expr::Identifier(Ident::new("b")),
                Expr::Identifier(Ident::new("c")),
            ],
            vec![Expr::Identifier(Ident::new("d"))],
        ]);
        assert_eq!("CUBE (a, (b, c), d)", format!("{cube}"));
    }

    #[test]
    fn test_interval_display() {
        let interval = Expr::Interval(Interval {
            value: Box::new(Expr::Value(Value::SingleQuotedString(String::from(
                "123:45.67",
            )))),
            leading_field: Some(DateTimeField::Minute),
            leading_precision: Some(10),
            last_field: Some(DateTimeField::Second),
            fractional_seconds_precision: Some(9),
        });
        assert_eq!(
            "INTERVAL '123:45.67' MINUTE (10) TO SECOND (9)",
            format!("{interval}"),
        );

        let interval = Expr::Interval(Interval {
            value: Box::new(Expr::Value(Value::SingleQuotedString(String::from("5")))),
            leading_field: Some(DateTimeField::Second),
            leading_precision: Some(1),
            last_field: None,
            fractional_seconds_precision: Some(3),
        });
        assert_eq!("INTERVAL '5' SECOND (1, 3)", format!("{interval}"));
    }
}<|MERGE_RESOLUTION|>--- conflicted
+++ resolved
@@ -39,21 +39,12 @@
 };
 pub use self::operator::{BinaryOperator, UnaryOperator};
 pub use self::query::{
-<<<<<<< HEAD
-    Cte, CteAsMaterialized, Distinct, ExceptSelectItem, ExcludeSelectItem, Fetch, ForClause,
-    ForJson, ForXml, GroupByExpr, IdentWithAlias, Join, JoinConstraint, JoinOperator,
-    JsonTableColumn, JsonTableColumnErrorHandling, LateralView, LockClause, LockType,
-    NamedWindowDefinition, NonBlock, Offset, OffsetRows, OrderByExpr, Query, RenameSelectItem,
-    ReplaceSelectElement, ReplaceSelectItem, Select, SelectInto, SelectItem, SetExpr, SetOperator,
-    SetQuantifier, Table, TableAlias, TableFactor, TableVersion, TableWithJoins, Top, TopQuantity,
-=======
-    Cte, Distinct, ExceptSelectItem, ExcludeSelectItem, Fetch, ForClause, ForJson, ForXml,
+    Cte, CteAsMaterialized, Distinct, ExceptSelectItem, ExcludeSelectItem, Fetch, ForClause, ForJson, ForXml,
     GroupByExpr, IdentWithAlias, Join, JoinConstraint, JoinOperator, JsonTableColumn,
     JsonTableColumnErrorHandling, LateralView, LockClause, LockType, NamedWindowDefinition,
     NonBlock, Offset, OffsetRows, OrderByExpr, Query, RenameSelectItem, ReplaceSelectElement,
     ReplaceSelectItem, Select, SelectInto, SelectItem, SetExpr, SetOperator, SetQuantifier, Table,
     TableAlias, TableFactor, TableVersion, TableWithJoins, Top, TopQuantity, ValueTableMode,
->>>>>>> f75bb4be
     Values, WildcardAdditionalOptions, With,
 };
 pub use self::value::{
