// Licensed under the Apache License, Version 2.0 (the "License");
// you may not use this file except in compliance with the License.
// You may obtain a copy of the License at
//
// http://www.apache.org/licenses/LICENSE-2.0
//
// Unless required by applicable law or agreed to in writing, software
// distributed under the License is distributed on an "AS IS" BASIS,
// WITHOUT WARRANTIES OR CONDITIONS OF ANY KIND, either express or implied.
// See the License for the specific language governing permissions and
// limitations under the License.

//! SQL Abstract Syntax Tree (AST) types
mod data_type;
mod ddl;
mod operator;
mod query;
mod value;

#[cfg(not(feature = "std"))]
use alloc::{
    boxed::Box,
    string::{String, ToString},
    vec::Vec,
};
use core::fmt::{self, Write};

#[cfg(feature = "serde")]
use serde::{Deserialize, Serialize};

pub use self::data_type::DataType;
pub use self::ddl::{
    AlterColumnOperation, AlterTableOperation, ColumnDef, ColumnOption, ColumnOptionDef,
    ReferentialAction, TableConstraint,
};
pub use self::operator::{BinaryOperator, UnaryOperator};
pub use self::query::{
    Cte, Fetch, Join, JoinConstraint, JoinOperator, LateralView, LockType, Offset, OffsetRows,
    OrderByExpr, Query, Select, SelectInto, SelectItem, SetExpr, SetOperator, TableAlias,
    TableFactor, TableWithJoins, Top, Values, With,
};
pub use self::value::{DateTimeField, TrimWhereField, Value};

struct DisplaySeparated<'a, T>
where
    T: fmt::Display,
{
    slice: &'a [T],
    sep: &'static str,
}

impl<'a, T> fmt::Display for DisplaySeparated<'a, T>
where
    T: fmt::Display,
{
    fn fmt(&self, f: &mut fmt::Formatter) -> fmt::Result {
        let mut delim = "";
        for t in self.slice {
            write!(f, "{}", delim)?;
            delim = self.sep;
            write!(f, "{}", t)?;
        }
        Ok(())
    }
}

fn display_separated<'a, T>(slice: &'a [T], sep: &'static str) -> DisplaySeparated<'a, T>
where
    T: fmt::Display,
{
    DisplaySeparated { slice, sep }
}

fn display_comma_separated<T>(slice: &[T]) -> DisplaySeparated<'_, T>
where
    T: fmt::Display,
{
    DisplaySeparated { slice, sep: ", " }
}

/// An identifier, decomposed into its value or character data and the quote style.
#[derive(Debug, Clone, PartialEq, Eq, Hash)]
#[cfg_attr(feature = "serde", derive(Serialize, Deserialize))]
pub struct Ident {
    /// The value of the identifier without quotes.
    pub value: String,
    /// The starting quote if any. Valid quote characters are the single quote,
    /// double quote, backtick, and opening square bracket.
    pub quote_style: Option<char>,
}

impl Ident {
    /// Create a new identifier with the given value and no quotes.
    pub fn new<S>(value: S) -> Self
    where
        S: Into<String>,
    {
        Ident {
            value: value.into(),
            quote_style: None,
        }
    }

    /// Create a new quoted identifier with the given quote and value. This function
    /// panics if the given quote is not a valid quote character.
    pub fn with_quote<S>(quote: char, value: S) -> Self
    where
        S: Into<String>,
    {
        assert!(quote == '\'' || quote == '"' || quote == '`' || quote == '[');
        Ident {
            value: value.into(),
            quote_style: Some(quote),
        }
    }
}

impl From<&str> for Ident {
    fn from(value: &str) -> Self {
        Ident {
            value: value.to_string(),
            quote_style: None,
        }
    }
}

impl fmt::Display for Ident {
    fn fmt(&self, f: &mut fmt::Formatter) -> fmt::Result {
        match self.quote_style {
            Some(q) if q == '"' || q == '\'' || q == '`' => {
                f.write_char(q)?;
                let mut first = true;
                for s in self.value.split_inclusive(q) {
                    if !first {
                        f.write_char(q)?;
                    }
                    first = false;
                    f.write_str(s)?;
                }
                f.write_char(q)
            }
            Some(q) if q == '[' => write!(f, "[{}]", self.value),
            None => f.write_str(&self.value),
            _ => panic!("unexpected quote style"),
        }
    }
}

/// A name of a table, view, custom type, etc., possibly multi-part, i.e. db.schema.obj
#[derive(Debug, Clone, PartialEq, Eq, Hash)]
#[cfg_attr(feature = "serde", derive(Serialize, Deserialize))]
pub struct ObjectName(pub Vec<Ident>);

impl fmt::Display for ObjectName {
    fn fmt(&self, f: &mut fmt::Formatter) -> fmt::Result {
        write!(f, "{}", display_separated(&self.0, "."))
    }
}

#[derive(Debug, Clone, PartialEq, Eq, Hash)]
#[cfg_attr(feature = "serde", derive(Serialize, Deserialize))]
/// Represents an Array Expression, either
/// `ARRAY[..]`, or `[..]`
pub struct Array {
    /// The list of expressions between brackets
    pub elem: Vec<Expr>,

    /// `true` for  `ARRAY[..]`, `false` for `[..]`
    pub named: bool,
}

impl fmt::Display for Array {
    fn fmt(&self, f: &mut fmt::Formatter) -> fmt::Result {
        write!(
            f,
            "{}[{}]",
            if self.named { "ARRAY" } else { "" },
            display_comma_separated(&self.elem)
        )
    }
}

/// JsonOperator
#[derive(Debug, Clone, PartialEq, Eq, Hash)]
#[cfg_attr(feature = "serde", derive(Serialize, Deserialize))]
pub enum JsonOperator {
    /// -> keeps the value as json
    Arrow,
    /// ->> keeps the value as text or int.
    LongArrow,
    /// #> Extracts JSON sub-object at the specified path
    HashArrow,
    /// #>> Extracts JSON sub-object at the specified path as text
    HashLongArrow,
}

impl fmt::Display for JsonOperator {
    fn fmt(&self, f: &mut fmt::Formatter<'_>) -> fmt::Result {
        match self {
            JsonOperator::Arrow => {
                write!(f, "->")
            }
            JsonOperator::LongArrow => {
                write!(f, "->>")
            }
            JsonOperator::HashArrow => {
                write!(f, "#>")
            }
            JsonOperator::HashLongArrow => {
                write!(f, "#>>")
            }
        }
    }
}

/// An SQL expression of any type.
///
/// The parser does not distinguish between expressions of different types
/// (e.g. boolean vs string), so the caller must handle expressions of
/// inappropriate type, like `WHERE 1` or `SELECT 1=1`, as necessary.
#[derive(Debug, Clone, PartialEq, Eq, Hash)]
#[cfg_attr(feature = "serde", derive(Serialize, Deserialize))]
pub enum Expr {
    /// Identifier e.g. table name or column name
    Identifier(Ident),
    /// Multi-part identifier, e.g. `table_alias.column` or `schema.table.col`
    CompoundIdentifier(Vec<Ident>),
    /// JSON access (postgres)  eg: data->'tags'
    JsonAccess {
        left: Box<Expr>,
        operator: JsonOperator,
        right: Box<Expr>,
    },
    /// CompositeAccess (postgres) eg: SELECT (information_schema._pg_expandarray(array['i','i'])).n
    CompositeAccess { expr: Box<Expr>, key: Ident },
    /// `IS NULL` operator
    IsNull(Box<Expr>),
    /// `IS NOT NULL` operator
    IsNotNull(Box<Expr>),
    /// `IS DISTINCT FROM` operator
    IsDistinctFrom(Box<Expr>, Box<Expr>),
    /// `IS NOT DISTINCT FROM` operator
    IsNotDistinctFrom(Box<Expr>, Box<Expr>),
    /// `[ NOT ] IN (val1, val2, ...)`
    InList {
        expr: Box<Expr>,
        list: Vec<Expr>,
        negated: bool,
    },
    /// `[ NOT ] IN (SELECT ...)`
    InSubquery {
        expr: Box<Expr>,
        subquery: Box<Query>,
        negated: bool,
    },
    /// `[ NOT ] IN UNNEST(array_expression)`
    InUnnest {
        expr: Box<Expr>,
        array_expr: Box<Expr>,
        negated: bool,
    },
    /// `<expr> [ NOT ] BETWEEN <low> AND <high>`
    Between {
        expr: Box<Expr>,
        negated: bool,
        low: Box<Expr>,
        high: Box<Expr>,
    },
    /// Binary operation e.g. `1 + 1` or `foo > bar`
    BinaryOp {
        left: Box<Expr>,
        op: BinaryOperator,
        right: Box<Expr>,
    },
    /// Any operation e.g. `1 ANY (1)` or `foo > ANY(bar)`, It will be wrapped in the right side of BinaryExpr
    AnyOp(Box<Expr>),
    /// ALL operation e.g. `1 ALL (1)` or `foo > ALL(bar)`, It will be wrapped in the right side of BinaryExpr
    AllOp(Box<Expr>),
    /// Unary operation e.g. `NOT foo`
    UnaryOp { op: UnaryOperator, expr: Box<Expr> },
    /// CAST an expression to a different data type e.g. `CAST(foo AS VARCHAR(123))`
    Cast {
        expr: Box<Expr>,
        data_type: DataType,
    },
    /// TRY_CAST an expression to a different data type e.g. `TRY_CAST(foo AS VARCHAR(123))`
    //  this differs from CAST in the choice of how to implement invalid conversions
    TryCast {
        expr: Box<Expr>,
        data_type: DataType,
    },
    /// EXTRACT(DateTimeField FROM <expr>)
    Extract {
        field: DateTimeField,
        expr: Box<Expr>,
    },
    /// POSITION(<expr> in <expr>)
    Position { expr: Box<Expr>, r#in: Box<Expr> },
    /// SUBSTRING(<expr> [FROM <expr>] [FOR <expr>])
    Substring {
        expr: Box<Expr>,
        substring_from: Option<Box<Expr>>,
        substring_for: Option<Box<Expr>>,
    },
    /// TRIM([BOTH | LEADING | TRAILING] <expr> [FROM <expr>])\
    /// Or\
    /// TRIM(<expr>)
    Trim {
        expr: Box<Expr>,
        // ([BOTH | LEADING | TRAILING], <expr>)
        trim_where: Option<(TrimWhereField, Box<Expr>)>,
    },
    /// `expr COLLATE collation`
    Collate {
        expr: Box<Expr>,
        collation: ObjectName,
    },
    /// Nested expression e.g. `(foo > bar)` or `(1)`
    Nested(Box<Expr>),
    /// A literal value, such as string, number, date or NULL
    Value(Value),
    /// A constant of form `<data_type> 'value'`.
    /// This can represent ANSI SQL `DATE`, `TIME`, and `TIMESTAMP` literals (such as `DATE '2020-01-01'`),
    /// as well as constants of other types (a non-standard PostgreSQL extension).
    TypedString { data_type: DataType, value: String },
    /// Access a map-like object by field (e.g. `column['field']` or `column[4]`
    /// Note that depending on the dialect, struct like accesses may be
    /// parsed as [`ArrayIndex`] or [`MapAccess`] 
    /// <https://clickhouse.com/docs/en/sql-reference/data-types/map/>
    MapAccess { column: Box<Expr>, keys: Vec<Expr> },
    /// Scalar function call e.g. `LEFT(foo, 5)`
    Function(Function),
    /// `CASE [<operand>] WHEN <condition> THEN <result> ... [ELSE <result>] END`
    ///
    /// Note we only recognize a complete single expression as `<condition>`,
    /// not `< 0` nor `1, 2, 3` as allowed in a `<simple when clause>` per
    /// <https://jakewheat.github.io/sql-overview/sql-2011-foundation-grammar.html#simple-when-clause>
    Case {
        operand: Option<Box<Expr>>,
        conditions: Vec<Expr>,
        results: Vec<Expr>,
        else_result: Option<Box<Expr>>,
    },
    /// An exists expression `EXISTS(SELECT ...)`, used in expressions like
    /// `WHERE EXISTS (SELECT ...)`.
    Exists(Box<Query>),
    /// A parenthesized subquery `(SELECT ...)`, used in expression like
    /// `SELECT (subquery) AS x` or `WHERE (subquery) = x`
    Subquery(Box<Query>),
    /// The `LISTAGG` function `SELECT LISTAGG(...) WITHIN GROUP (ORDER BY ...)`
    ListAgg(ListAgg),
    /// The `GROUPING SETS` expr.
    GroupingSets(Vec<Vec<Expr>>),
    /// The `CUBE` expr.
    Cube(Vec<Vec<Expr>>),
    /// The `ROLLUP` expr.
    Rollup(Vec<Vec<Expr>>),
    /// ROW / TUPLE a single value, such as `SELECT (1, 2)`
    Tuple(Vec<Expr>),
    /// An array index expression e.g. `(ARRAY[1, 2])[1]` or `(current_schemas(FALSE))[1]`
<<<<<<< HEAD
    ArrayIndex { obj: Box<Expr>, indexs: Vec<Expr> },
=======
    ArrayIndex {
        obj: Box<Expr>,
        indexes: Vec<Expr>,
    },
>>>>>>> 11046f66
    /// An array expression e.g. `ARRAY[1, 2]`
    Array(Array),
}

impl fmt::Display for Expr {
    fn fmt(&self, f: &mut fmt::Formatter) -> fmt::Result {
        match self {
            Expr::Identifier(s) => write!(f, "{}", s),
            Expr::MapAccess { column, keys } => {
                write!(f, "{}", column)?;
                for k in keys {
                    match k {
                        k @ Expr::Value(Value::Number(_, _)) => write!(f, "[{}]", k)?,
                        Expr::Value(Value::SingleQuotedString(s)) => write!(f, "[\"{}\"]", s)?,
                        _ => write!(f, "[{}]", k)?,
                    }
                }
                Ok(())
            }
            Expr::CompoundIdentifier(s) => write!(f, "{}", display_separated(s, ".")),
            Expr::IsNull(ast) => write!(f, "{} IS NULL", ast),
            Expr::IsNotNull(ast) => write!(f, "{} IS NOT NULL", ast),
            Expr::InList {
                expr,
                list,
                negated,
            } => write!(
                f,
                "{} {}IN ({})",
                expr,
                if *negated { "NOT " } else { "" },
                display_comma_separated(list)
            ),
            Expr::InSubquery {
                expr,
                subquery,
                negated,
            } => write!(
                f,
                "{} {}IN ({})",
                expr,
                if *negated { "NOT " } else { "" },
                subquery
            ),
            Expr::InUnnest {
                expr,
                array_expr,
                negated,
            } => write!(
                f,
                "{} {}IN UNNEST({})",
                expr,
                if *negated { "NOT " } else { "" },
                array_expr
            ),
            Expr::Between {
                expr,
                negated,
                low,
                high,
            } => write!(
                f,
                "{} {}BETWEEN {} AND {}",
                expr,
                if *negated { "NOT " } else { "" },
                low,
                high
            ),
            Expr::BinaryOp { left, op, right } => write!(f, "{} {} {}", left, op, right),
            Expr::AnyOp(expr) => write!(f, "ANY({})", expr),
            Expr::AllOp(expr) => write!(f, "ALL({})", expr),
            Expr::UnaryOp { op, expr } => {
                if op == &UnaryOperator::PGPostfixFactorial {
                    write!(f, "{}{}", expr, op)
                } else {
                    write!(f, "{} {}", op, expr)
                }
            }
            Expr::Cast { expr, data_type } => write!(f, "CAST({} AS {})", expr, data_type),
            Expr::TryCast { expr, data_type } => write!(f, "TRY_CAST({} AS {})", expr, data_type),
            Expr::Extract { field, expr } => write!(f, "EXTRACT({} FROM {})", field, expr),
            Expr::Position { expr, r#in } => write!(f, "POSITION({} IN {})", expr, r#in),
            Expr::Collate { expr, collation } => write!(f, "{} COLLATE {}", expr, collation),
            Expr::Nested(ast) => write!(f, "({})", ast),
            Expr::Value(v) => write!(f, "{}", v),
            Expr::TypedString { data_type, value } => {
                write!(f, "{}", data_type)?;
                write!(f, " '{}'", &value::escape_single_quote_string(value))
            }
            Expr::Function(fun) => write!(f, "{}", fun),
            Expr::Case {
                operand,
                conditions,
                results,
                else_result,
            } => {
                write!(f, "CASE")?;
                if let Some(operand) = operand {
                    write!(f, " {}", operand)?;
                }
                for (c, r) in conditions.iter().zip(results) {
                    write!(f, " WHEN {} THEN {}", c, r)?;
                }

                if let Some(else_result) = else_result {
                    write!(f, " ELSE {}", else_result)?;
                }
                write!(f, " END")
            }
            Expr::Exists(s) => write!(f, "EXISTS ({})", s),
            Expr::Subquery(s) => write!(f, "({})", s),
            Expr::ListAgg(listagg) => write!(f, "{}", listagg),
            Expr::GroupingSets(sets) => {
                write!(f, "GROUPING SETS (")?;
                let mut sep = "";
                for set in sets {
                    write!(f, "{}", sep)?;
                    sep = ", ";
                    write!(f, "({})", display_comma_separated(set))?;
                }
                write!(f, ")")
            }
            Expr::Cube(sets) => {
                write!(f, "CUBE (")?;
                let mut sep = "";
                for set in sets {
                    write!(f, "{}", sep)?;
                    sep = ", ";
                    if set.len() == 1 {
                        write!(f, "{}", set[0])?;
                    } else {
                        write!(f, "({})", display_comma_separated(set))?;
                    }
                }
                write!(f, ")")
            }
            Expr::Rollup(sets) => {
                write!(f, "ROLLUP (")?;
                let mut sep = "";
                for set in sets {
                    write!(f, "{}", sep)?;
                    sep = ", ";
                    if set.len() == 1 {
                        write!(f, "{}", set[0])?;
                    } else {
                        write!(f, "({})", display_comma_separated(set))?;
                    }
                }
                write!(f, ")")
            }
            Expr::Substring {
                expr,
                substring_from,
                substring_for,
            } => {
                write!(f, "SUBSTRING({}", expr)?;
                if let Some(from_part) = substring_from {
                    write!(f, " FROM {}", from_part)?;
                }
                if let Some(from_part) = substring_for {
                    write!(f, " FOR {}", from_part)?;
                }

                write!(f, ")")
            }
            Expr::IsDistinctFrom(a, b) => write!(f, "{} IS DISTINCT FROM {}", a, b),
            Expr::IsNotDistinctFrom(a, b) => write!(f, "{} IS NOT DISTINCT FROM {}", a, b),
            Expr::Trim { expr, trim_where } => {
                write!(f, "TRIM(")?;
                if let Some((ident, trim_char)) = trim_where {
                    write!(f, "{} {} FROM {}", ident, trim_char, expr)?;
                } else {
                    write!(f, "{}", expr)?;
                }

                write!(f, ")")
            }
            Expr::Tuple(exprs) => {
                write!(f, "({})", display_comma_separated(exprs))
            }
            Expr::ArrayIndex { obj, indexes } => {
                write!(f, "{}", obj)?;
                for i in indexes {
                    write!(f, "[{}]", i)?;
                }
                Ok(())
            }
            Expr::Array(set) => {
                write!(f, "{}", set)
            }
            Expr::JsonAccess {
                left,
                operator,
                right,
            } => {
                write!(f, "{} {} {}", left, operator, right)
            }
            Expr::CompositeAccess { expr, key } => {
                write!(f, "{}.{}", expr, key)
            }
        }
    }
}

/// A window specification (i.e. `OVER (PARTITION BY .. ORDER BY .. etc.)`)
#[derive(Debug, Clone, PartialEq, Eq, Hash)]
#[cfg_attr(feature = "serde", derive(Serialize, Deserialize))]
pub struct WindowSpec {
    pub partition_by: Vec<Expr>,
    pub order_by: Vec<OrderByExpr>,
    pub window_frame: Option<WindowFrame>,
}

impl fmt::Display for WindowSpec {
    fn fmt(&self, f: &mut fmt::Formatter) -> fmt::Result {
        let mut delim = "";
        if !self.partition_by.is_empty() {
            delim = " ";
            write!(
                f,
                "PARTITION BY {}",
                display_comma_separated(&self.partition_by)
            )?;
        }
        if !self.order_by.is_empty() {
            f.write_str(delim)?;
            delim = " ";
            write!(f, "ORDER BY {}", display_comma_separated(&self.order_by))?;
        }
        if let Some(window_frame) = &self.window_frame {
            f.write_str(delim)?;
            if let Some(end_bound) = &window_frame.end_bound {
                write!(
                    f,
                    "{} BETWEEN {} AND {}",
                    window_frame.units, window_frame.start_bound, end_bound
                )?;
            } else {
                write!(f, "{} {}", window_frame.units, window_frame.start_bound)?;
            }
        }
        Ok(())
    }
}

/// Specifies the data processed by a window function, e.g.
/// `RANGE UNBOUNDED PRECEDING` or `ROWS BETWEEN 5 PRECEDING AND CURRENT ROW`.
///
/// Note: The parser does not validate the specified bounds; the caller should
/// reject invalid bounds like `ROWS UNBOUNDED FOLLOWING` before execution.
#[derive(Debug, Clone, PartialEq, Eq, Hash)]
#[cfg_attr(feature = "serde", derive(Serialize, Deserialize))]
pub struct WindowFrame {
    pub units: WindowFrameUnits,
    pub start_bound: WindowFrameBound,
    /// The right bound of the `BETWEEN .. AND` clause. The end bound of `None`
    /// indicates the shorthand form (e.g. `ROWS 1 PRECEDING`), which must
    /// behave the same as `end_bound = WindowFrameBound::CurrentRow`.
    pub end_bound: Option<WindowFrameBound>,
    // TBD: EXCLUDE
}

impl Default for WindowFrame {
    /// returns default value for window frame
    ///
    /// see https://www.sqlite.org/windowfunctions.html#frame_specifications
    fn default() -> Self {
        Self {
            units: WindowFrameUnits::Range,
            start_bound: WindowFrameBound::Preceding(None),
            end_bound: None,
        }
    }
}

#[derive(Debug, Clone, PartialEq, Eq, Hash)]
#[cfg_attr(feature = "serde", derive(Serialize, Deserialize))]
pub enum WindowFrameUnits {
    Rows,
    Range,
    Groups,
}

impl fmt::Display for WindowFrameUnits {
    fn fmt(&self, f: &mut fmt::Formatter) -> fmt::Result {
        f.write_str(match self {
            WindowFrameUnits::Rows => "ROWS",
            WindowFrameUnits::Range => "RANGE",
            WindowFrameUnits::Groups => "GROUPS",
        })
    }
}

/// Specifies [WindowFrame]'s `start_bound` and `end_bound`
#[derive(Debug, Clone, PartialEq, Eq, Hash)]
#[cfg_attr(feature = "serde", derive(Serialize, Deserialize))]
pub enum WindowFrameBound {
    /// `CURRENT ROW`
    CurrentRow,
    /// `<N> PRECEDING` or `UNBOUNDED PRECEDING`
    Preceding(Option<u64>),
    /// `<N> FOLLOWING` or `UNBOUNDED FOLLOWING`.
    Following(Option<u64>),
}

impl fmt::Display for WindowFrameBound {
    fn fmt(&self, f: &mut fmt::Formatter) -> fmt::Result {
        match self {
            WindowFrameBound::CurrentRow => f.write_str("CURRENT ROW"),
            WindowFrameBound::Preceding(None) => f.write_str("UNBOUNDED PRECEDING"),
            WindowFrameBound::Following(None) => f.write_str("UNBOUNDED FOLLOWING"),
            WindowFrameBound::Preceding(Some(n)) => write!(f, "{} PRECEDING", n),
            WindowFrameBound::Following(Some(n)) => write!(f, "{} FOLLOWING", n),
        }
    }
}

#[derive(Debug, Clone, PartialEq, Eq, Hash)]
#[cfg_attr(feature = "serde", derive(Serialize, Deserialize))]
pub enum AddDropSync {
    ADD,
    DROP,
    SYNC,
}

impl fmt::Display for AddDropSync {
    fn fmt(&self, f: &mut fmt::Formatter) -> fmt::Result {
        match self {
            AddDropSync::SYNC => f.write_str("SYNC PARTITIONS"),
            AddDropSync::DROP => f.write_str("DROP PARTITIONS"),
            AddDropSync::ADD => f.write_str("ADD PARTITIONS"),
        }
    }
}

#[derive(Debug, Clone, PartialEq, Eq, Hash)]
#[cfg_attr(feature = "serde", derive(Serialize, Deserialize))]
pub enum ShowCreateObject {
    Event,
    Function,
    Procedure,
    Table,
    Trigger,
}

impl fmt::Display for ShowCreateObject {
    fn fmt(&self, f: &mut fmt::Formatter) -> fmt::Result {
        match self {
            ShowCreateObject::Event => f.write_str("EVENT"),
            ShowCreateObject::Function => f.write_str("FUNCTION"),
            ShowCreateObject::Procedure => f.write_str("PROCEDURE"),
            ShowCreateObject::Table => f.write_str("TABLE"),
            ShowCreateObject::Trigger => f.write_str("TRIGGER"),
        }
    }
}

#[derive(Debug, Clone, PartialEq, Eq, Hash)]
#[cfg_attr(feature = "serde", derive(Serialize, Deserialize))]
pub enum CommentObject {
    Column,
    Table,
}

impl fmt::Display for CommentObject {
    fn fmt(&self, f: &mut fmt::Formatter) -> fmt::Result {
        match self {
            CommentObject::Column => f.write_str("COLUMN"),
            CommentObject::Table => f.write_str("TABLE"),
        }
    }
}

/// A top-level statement (SELECT, INSERT, CREATE, etc.)
#[allow(clippy::large_enum_variant)]
#[derive(Debug, Clone, PartialEq, Eq, Hash)]
#[cfg_attr(feature = "serde", derive(Serialize, Deserialize))]
pub enum Statement {
    /// Analyze (Hive)
    Analyze {
        table_name: ObjectName,
        partitions: Option<Vec<Expr>>,
        for_columns: bool,
        columns: Vec<Ident>,
        cache_metadata: bool,
        noscan: bool,
        compute_statistics: bool,
    },
    /// Truncate (Hive)
    Truncate {
        table_name: ObjectName,
        partitions: Option<Vec<Expr>>,
    },
    /// Msck (Hive)
    Msck {
        table_name: ObjectName,
        repair: bool,
        partition_action: Option<AddDropSync>,
    },
    /// SELECT
    Query(Box<Query>),
    /// INSERT
    Insert {
        /// Only for Sqlite
        or: Option<SqliteOnConflict>,
        /// INTO - optional keyword
        into: bool,
        /// TABLE
        table_name: ObjectName,
        /// COLUMNS
        columns: Vec<Ident>,
        /// Overwrite (Hive)
        overwrite: bool,
        /// A SQL query that specifies what to insert
        source: Box<Query>,
        /// partitioned insert (Hive)
        partitioned: Option<Vec<Expr>>,
        /// Columns defined after PARTITION
        after_columns: Vec<Ident>,
        /// whether the insert has the table keyword (Hive)
        table: bool,
        on: Option<OnInsert>,
    },
    // TODO: Support ROW FORMAT
    Directory {
        overwrite: bool,
        local: bool,
        path: String,
        file_format: Option<FileFormat>,
        source: Box<Query>,
    },
    Copy {
        /// TABLE
        table_name: ObjectName,
        /// COLUMNS
        columns: Vec<Ident>,
        /// If true, is a 'COPY TO' statement. If false is a 'COPY FROM'
        to: bool,
        /// The source of 'COPY FROM', or the target of 'COPY TO'
        target: CopyTarget,
        /// WITH options (from PostgreSQL version 9.0)
        options: Vec<CopyOption>,
        /// WITH options (before PostgreSQL version 9.0)
        legacy_options: Vec<CopyLegacyOption>,
        /// VALUES a vector of values to be copied
        values: Vec<Option<String>>,
    },
    /// UPDATE
    Update {
        /// TABLE
        table: TableWithJoins,
        /// Column assignments
        assignments: Vec<Assignment>,
        /// Table which provide value to be set
        from: Option<TableWithJoins>,
        /// WHERE
        selection: Option<Expr>,
    },
    /// DELETE
    Delete {
        /// FROM
        table_name: ObjectName,
        /// WHERE
        selection: Option<Expr>,
    },
    /// CREATE VIEW
    CreateView {
        or_replace: bool,
        materialized: bool,
        /// View name
        name: ObjectName,
        columns: Vec<Ident>,
        query: Box<Query>,
        with_options: Vec<SqlOption>,
    },
    /// CREATE TABLE
    CreateTable {
        or_replace: bool,
        temporary: bool,
        external: bool,
        global: Option<bool>,
        if_not_exists: bool,
        /// Table name
        name: ObjectName,
        /// Optional schema
        columns: Vec<ColumnDef>,
        constraints: Vec<TableConstraint>,
        hive_distribution: HiveDistributionStyle,
        hive_formats: Option<HiveFormat>,
        table_properties: Vec<SqlOption>,
        with_options: Vec<SqlOption>,
        file_format: Option<FileFormat>,
        location: Option<String>,
        query: Option<Box<Query>>,
        without_rowid: bool,
        like: Option<ObjectName>,
        engine: Option<String>,
        default_charset: Option<String>,
        collation: Option<String>,
        on_commit: Option<OnCommit>,
    },
    /// SQLite's `CREATE VIRTUAL TABLE .. USING <module_name> (<module_args>)`
    CreateVirtualTable {
        name: ObjectName,
        if_not_exists: bool,
        module_name: Ident,
        module_args: Vec<Ident>,
    },
    /// CREATE INDEX
    CreateIndex {
        /// index name
        name: ObjectName,
        table_name: ObjectName,
        columns: Vec<OrderByExpr>,
        unique: bool,
        if_not_exists: bool,
    },
    /// ALTER TABLE
    AlterTable {
        /// Table name
        name: ObjectName,
        operation: AlterTableOperation,
    },
    /// DROP
    Drop {
        /// The type of the object to drop: TABLE, VIEW, etc.
        object_type: ObjectType,
        /// An optional `IF EXISTS` clause. (Non-standard.)
        if_exists: bool,
        /// One or more objects to drop. (ANSI SQL requires exactly one.)
        names: Vec<ObjectName>,
        /// Whether `CASCADE` was specified. This will be `false` when
        /// `RESTRICT` or no drop behavior at all was specified.
        cascade: bool,
        /// Hive allows you specify whether the table's stored data will be
        /// deleted along with the dropped table
        purge: bool,
    },
    /// SET [ SESSION | LOCAL ] ROLE role_name
    ///
    /// Note: this is a PostgreSQL-specific statement,
    /// but may also compatible with other SQL.
    SetRole {
        local: bool,
        // SESSION is the default if neither SESSION nor LOCAL appears.
        session: bool,
        role_name: Option<Ident>,
    },
    /// SET <variable>
    ///
    /// Note: this is not a standard SQL statement, but it is supported by at
    /// least MySQL and PostgreSQL. Not all MySQL-specific syntatic forms are
    /// supported yet.
    SetVariable {
        local: bool,
        hivevar: bool,
        variable: ObjectName,
        value: Vec<SetVariableValue>,
    },
    /// SHOW <variable>
    ///
    /// Note: this is a PostgreSQL-specific statement.
    ShowVariable { variable: Vec<Ident> },
    /// SHOW CREATE TABLE
    ///
    /// Note: this is a MySQL-specific statement.
    ShowCreate {
        obj_type: ShowCreateObject,
        obj_name: ObjectName,
    },
    /// SHOW COLUMNS
    ///
    /// Note: this is a MySQL-specific statement.
    ShowColumns {
        extended: bool,
        full: bool,
        table_name: ObjectName,
        filter: Option<ShowStatementFilter>,
    },
    /// `{ BEGIN [ TRANSACTION | WORK ] | START TRANSACTION } ...`
    StartTransaction { modes: Vec<TransactionMode> },
    /// `SET TRANSACTION ...`
    SetTransaction {
        modes: Vec<TransactionMode>,
        snapshot: Option<Value>,
        session: bool,
    },
    /// `COMMENT ON ...`
    ///
    /// Note: this is a PostgreSQL-specific statement.
    Comment {
        object_type: CommentObject,
        object_name: ObjectName,
        comment: Option<String>,
    },
    /// `COMMIT [ TRANSACTION | WORK ] [ AND [ NO ] CHAIN ]`
    Commit { chain: bool },
    /// `ROLLBACK [ TRANSACTION | WORK ] [ AND [ NO ] CHAIN ]`
    Rollback { chain: bool },
    /// CREATE SCHEMA
    CreateSchema {
        schema_name: ObjectName,
        if_not_exists: bool,
    },
    /// CREATE DATABASE
    CreateDatabase {
        db_name: ObjectName,
        if_not_exists: bool,
        location: Option<String>,
        managed_location: Option<String>,
    },
    /// `ASSERT <condition> [AS <message>]`
    Assert {
        condition: Expr,
        message: Option<Expr>,
    },
    /// GRANT privileges ON objects TO grantees
    Grant {
        privileges: Privileges,
        objects: GrantObjects,
        grantees: Vec<Ident>,
        with_grant_option: bool,
        granted_by: Option<Ident>,
    },
    /// REVOKE privileges ON objects FROM grantees
    Revoke {
        privileges: Privileges,
        objects: GrantObjects,
        grantees: Vec<Ident>,
        granted_by: Option<Ident>,
        cascade: bool,
    },
    /// `DEALLOCATE [ PREPARE ] { name | ALL }`
    ///
    /// Note: this is a PostgreSQL-specific statement.
    Deallocate { name: Ident, prepare: bool },
    /// `EXECUTE name [ ( parameter [, ...] ) ]`
    ///
    /// Note: this is a PostgreSQL-specific statement.
    Execute { name: Ident, parameters: Vec<Expr> },
    /// `PREPARE name [ ( data_type [, ...] ) ] AS statement`
    ///
    /// Note: this is a PostgreSQL-specific statement.
    Prepare {
        name: Ident,
        data_types: Vec<DataType>,
        statement: Box<Statement>,
    },
    /// KILL [CONNECTION | QUERY | MUTATION]
    ///
    /// See <https://clickhouse.com/docs/ru/sql-reference/statements/kill/>
    /// See <https://dev.mysql.com/doc/refman/8.0/en/kill.html>
    Kill {
        modifier: Option<KillType>,
        // processlist_id
        id: u64,
    },
    /// EXPLAIN TABLE
    /// Note: this is a MySQL-specific statement. See <https://dev.mysql.com/doc/refman/8.0/en/explain.html>
    ExplainTable {
        // If true, query used the MySQL `DESCRIBE` alias for explain
        describe_alias: bool,
        // Table name
        table_name: ObjectName,
    },
    /// EXPLAIN / DESCRIBE for select_statement
    Explain {
        // If true, query used the MySQL `DESCRIBE` alias for explain
        describe_alias: bool,
        /// Carry out the command and show actual run times and other statistics.
        analyze: bool,
        // Display additional information regarding the plan.
        verbose: bool,
        /// A SQL query that specifies what to explain
        statement: Box<Statement>,
    },
    /// SAVEPOINT -- define a new savepoint within the current transaction
    Savepoint { name: Ident },
    // MERGE INTO statement, based on Snowflake. See <https://docs.snowflake.com/en/sql-reference/sql/merge.html>
    Merge {
        // optional INTO keyword
        into: bool,
        // Specifies the table to merge
        table: TableFactor,
        // Specifies the table or subquery to join with the target table
        source: TableFactor,
        // Specifies the expression on which to join the target table and source
        on: Box<Expr>,
        // Specifies the actions to perform when values match or do not match.
        clauses: Vec<MergeClause>,
    },
}

impl fmt::Display for Statement {
    // Clippy thinks this function is too complicated, but it is painful to
    // split up without extracting structs for each `Statement` variant.
    #[allow(clippy::cognitive_complexity)]
    fn fmt(&self, f: &mut fmt::Formatter) -> fmt::Result {
        match self {
            Statement::Kill { modifier, id } => {
                write!(f, "KILL ")?;

                if let Some(m) = modifier {
                    write!(f, "{} ", m)?;
                }

                write!(f, "{}", id)
            }
            Statement::ExplainTable {
                describe_alias,
                table_name,
            } => {
                if *describe_alias {
                    write!(f, "DESCRIBE ")?;
                } else {
                    write!(f, "EXPLAIN ")?;
                }

                write!(f, "{}", table_name)
            }
            Statement::Explain {
                describe_alias,
                verbose,
                analyze,
                statement,
            } => {
                if *describe_alias {
                    write!(f, "DESCRIBE ")?;
                } else {
                    write!(f, "EXPLAIN ")?;
                }

                if *analyze {
                    write!(f, "ANALYZE ")?;
                }

                if *verbose {
                    write!(f, "VERBOSE ")?;
                }

                write!(f, "{}", statement)
            }
            Statement::Query(s) => write!(f, "{}", s),
            Statement::Directory {
                overwrite,
                local,
                path,
                file_format,
                source,
            } => {
                write!(
                    f,
                    "INSERT{overwrite}{local} DIRECTORY '{path}'",
                    overwrite = if *overwrite { " OVERWRITE" } else { "" },
                    local = if *local { " LOCAL" } else { "" },
                    path = path
                )?;
                if let Some(ref ff) = file_format {
                    write!(f, " STORED AS {}", ff)?
                }
                write!(f, " {}", source)
            }
            Statement::Msck {
                table_name,
                repair,
                partition_action,
            } => {
                write!(
                    f,
                    "MSCK {repair}TABLE {table}",
                    repair = if *repair { "REPAIR " } else { "" },
                    table = table_name
                )?;
                if let Some(pa) = partition_action {
                    write!(f, " {}", pa)?;
                }
                Ok(())
            }
            Statement::Truncate {
                table_name,
                partitions,
            } => {
                write!(f, "TRUNCATE TABLE {}", table_name)?;
                if let Some(ref parts) = partitions {
                    if !parts.is_empty() {
                        write!(f, " PARTITION ({})", display_comma_separated(parts))?;
                    }
                }
                Ok(())
            }
            Statement::Analyze {
                table_name,
                partitions,
                for_columns,
                columns,
                cache_metadata,
                noscan,
                compute_statistics,
            } => {
                write!(f, "ANALYZE TABLE {}", table_name)?;
                if let Some(ref parts) = partitions {
                    if !parts.is_empty() {
                        write!(f, " PARTITION ({})", display_comma_separated(parts))?;
                    }
                }

                if *compute_statistics {
                    write!(f, " COMPUTE STATISTICS")?;
                }
                if *noscan {
                    write!(f, " NOSCAN")?;
                }
                if *cache_metadata {
                    write!(f, " CACHE METADATA")?;
                }
                if *for_columns {
                    write!(f, " FOR COLUMNS")?;
                    if !columns.is_empty() {
                        write!(f, " {}", display_comma_separated(columns))?;
                    }
                }
                Ok(())
            }
            Statement::Insert {
                or,
                into,
                table_name,
                overwrite,
                partitioned,
                columns,
                after_columns,
                source,
                table,
                on,
            } => {
                if let Some(action) = or {
                    write!(f, "INSERT OR {} INTO {} ", action, table_name)?;
                } else {
                    write!(
                        f,
                        "INSERT{over}{int}{tbl} {table_name} ",
                        table_name = table_name,
                        over = if *overwrite { " OVERWRITE" } else { "" },
                        int = if *into { " INTO" } else { "" },
                        tbl = if *table { " TABLE" } else { "" }
                    )?;
                }
                if !columns.is_empty() {
                    write!(f, "({}) ", display_comma_separated(columns))?;
                }
                if let Some(ref parts) = partitioned {
                    if !parts.is_empty() {
                        write!(f, "PARTITION ({}) ", display_comma_separated(parts))?;
                    }
                }
                if !after_columns.is_empty() {
                    write!(f, "({}) ", display_comma_separated(after_columns))?;
                }
                write!(f, "{}", source)?;

                if let Some(on) = on {
                    write!(f, "{}", on)
                } else {
                    Ok(())
                }
            }

            Statement::Copy {
                table_name,
                columns,
                to,
                target,
                options,
                legacy_options,
                values,
            } => {
                write!(f, "COPY {}", table_name)?;
                if !columns.is_empty() {
                    write!(f, " ({})", display_comma_separated(columns))?;
                }
                write!(f, " {} {}", if *to { "TO" } else { "FROM" }, target)?;
                if !options.is_empty() {
                    write!(f, " ({})", display_comma_separated(options))?;
                }
                if !legacy_options.is_empty() {
                    write!(f, " {}", display_separated(legacy_options, " "))?;
                }
                if !values.is_empty() {
                    writeln!(f, ";")?;
                    let mut delim = "";
                    for v in values {
                        write!(f, "{}", delim)?;
                        delim = "\t";
                        if let Some(v) = v {
                            write!(f, "{}", v)?;
                        } else {
                            write!(f, "\\N")?;
                        }
                    }
                    write!(f, "\n\\.")?;
                }
                Ok(())
            }
            Statement::Update {
                table,
                assignments,
                from,
                selection,
            } => {
                write!(f, "UPDATE {}", table)?;
                if !assignments.is_empty() {
                    write!(f, " SET {}", display_comma_separated(assignments))?;
                }
                if let Some(from) = from {
                    write!(f, " FROM {}", from)?;
                }
                if let Some(selection) = selection {
                    write!(f, " WHERE {}", selection)?;
                }
                Ok(())
            }
            Statement::Delete {
                table_name,
                selection,
            } => {
                write!(f, "DELETE FROM {}", table_name)?;
                if let Some(selection) = selection {
                    write!(f, " WHERE {}", selection)?;
                }
                Ok(())
            }
            Statement::CreateDatabase {
                db_name,
                if_not_exists,
                location,
                managed_location,
            } => {
                write!(f, "CREATE DATABASE")?;
                if *if_not_exists {
                    write!(f, " IF NOT EXISTS")?;
                }
                write!(f, " {}", db_name)?;
                if let Some(l) = location {
                    write!(f, " LOCATION '{}'", l)?;
                }
                if let Some(ml) = managed_location {
                    write!(f, " MANAGEDLOCATION '{}'", ml)?;
                }
                Ok(())
            }
            Statement::CreateView {
                name,
                or_replace,
                columns,
                query,
                materialized,
                with_options,
            } => {
                write!(
                    f,
                    "CREATE {or_replace}{materialized}VIEW {name}",
                    or_replace = if *or_replace { "OR REPLACE " } else { "" },
                    materialized = if *materialized { "MATERIALIZED " } else { "" },
                    name = name
                )?;
                if !with_options.is_empty() {
                    write!(f, " WITH ({})", display_comma_separated(with_options))?;
                }
                if !columns.is_empty() {
                    write!(f, " ({})", display_comma_separated(columns))?;
                }
                write!(f, " AS {}", query)
            }
            Statement::CreateTable {
                name,
                columns,
                constraints,
                table_properties,
                with_options,
                or_replace,
                if_not_exists,
                hive_distribution,
                hive_formats,
                external,
                global,
                temporary,
                file_format,
                location,
                query,
                without_rowid,
                like,
                default_charset,
                engine,
                collation,
                on_commit,
            } => {
                // We want to allow the following options
                // Empty column list, allowed by PostgreSQL:
                //   `CREATE TABLE t ()`
                // No columns provided for CREATE TABLE AS:
                //   `CREATE TABLE t AS SELECT a from t2`
                // Columns provided for CREATE TABLE AS:
                //   `CREATE TABLE t (a INT) AS SELECT a from t2`
                write!(
                    f,
                    "CREATE {or_replace}{external}{global}{temporary}TABLE {if_not_exists}{name}",
                    or_replace = if *or_replace { "OR REPLACE " } else { "" },
                    external = if *external { "EXTERNAL " } else { "" },
                    global = global
                        .map(|global| {
                            if global {
                                "GLOBAL "
                            } else {
                                "LOCAL "
                            }
                        })
                        .unwrap_or(""),
                    if_not_exists = if *if_not_exists { "IF NOT EXISTS " } else { "" },
                    temporary = if *temporary { "TEMPORARY " } else { "" },
                    name = name,
                )?;
                if !columns.is_empty() || !constraints.is_empty() {
                    write!(f, " ({}", display_comma_separated(columns))?;
                    if !columns.is_empty() && !constraints.is_empty() {
                        write!(f, ", ")?;
                    }
                    write!(f, "{})", display_comma_separated(constraints))?;
                } else if query.is_none() && like.is_none() {
                    // PostgreSQL allows `CREATE TABLE t ();`, but requires empty parens
                    write!(f, " ()")?;
                }
                // Only for SQLite
                if *without_rowid {
                    write!(f, " WITHOUT ROWID")?;
                }

                // Only for Hive
                if let Some(l) = like {
                    write!(f, " LIKE {}", l)?;
                }
                match hive_distribution {
                    HiveDistributionStyle::PARTITIONED { columns } => {
                        write!(f, " PARTITIONED BY ({})", display_comma_separated(columns))?;
                    }
                    HiveDistributionStyle::CLUSTERED {
                        columns,
                        sorted_by,
                        num_buckets,
                    } => {
                        write!(f, " CLUSTERED BY ({})", display_comma_separated(columns))?;
                        if !sorted_by.is_empty() {
                            write!(f, " SORTED BY ({})", display_comma_separated(sorted_by))?;
                        }
                        if *num_buckets > 0 {
                            write!(f, " INTO {} BUCKETS", num_buckets)?;
                        }
                    }
                    HiveDistributionStyle::SKEWED {
                        columns,
                        on,
                        stored_as_directories,
                    } => {
                        write!(
                            f,
                            " SKEWED BY ({})) ON ({})",
                            display_comma_separated(columns),
                            display_comma_separated(on)
                        )?;
                        if *stored_as_directories {
                            write!(f, " STORED AS DIRECTORIES")?;
                        }
                    }
                    _ => (),
                }

                if let Some(HiveFormat {
                    row_format,
                    storage,
                    location,
                }) = hive_formats
                {
                    match row_format {
                        Some(HiveRowFormat::SERDE { class }) => {
                            write!(f, " ROW FORMAT SERDE '{}'", class)?
                        }
                        Some(HiveRowFormat::DELIMITED) => write!(f, " ROW FORMAT DELIMITED")?,
                        None => (),
                    }
                    match storage {
                        Some(HiveIOFormat::IOF {
                            input_format,
                            output_format,
                        }) => write!(
                            f,
                            " STORED AS INPUTFORMAT {} OUTPUTFORMAT {}",
                            input_format, output_format
                        )?,
                        Some(HiveIOFormat::FileFormat { format }) if !*external => {
                            write!(f, " STORED AS {}", format)?
                        }
                        _ => (),
                    }
                    if !*external {
                        if let Some(loc) = location {
                            write!(f, " LOCATION '{}'", loc)?;
                        }
                    }
                }
                if *external {
                    write!(
                        f,
                        " STORED AS {} LOCATION '{}'",
                        file_format.as_ref().unwrap(),
                        location.as_ref().unwrap()
                    )?;
                }
                if !table_properties.is_empty() {
                    write!(
                        f,
                        " TBLPROPERTIES ({})",
                        display_comma_separated(table_properties)
                    )?;
                }
                if !with_options.is_empty() {
                    write!(f, " WITH ({})", display_comma_separated(with_options))?;
                }
                if let Some(query) = query {
                    write!(f, " AS {}", query)?;
                }
                if let Some(engine) = engine {
                    write!(f, " ENGINE={}", engine)?;
                }
                if let Some(default_charset) = default_charset {
                    write!(f, " DEFAULT CHARSET={}", default_charset)?;
                }
                if let Some(collation) = collation {
                    write!(f, " COLLATE={}", collation)?;
                }

                if on_commit.is_some() {
                    let on_commit = match on_commit {
                        Some(OnCommit::DeleteRows) => "ON COMMIT DELETE ROWS",
                        Some(OnCommit::PreserveRows) => "ON COMMIT PRESERVE ROWS",
                        Some(OnCommit::Drop) => "ON COMMIT DROP",
                        None => "",
                    };
                    write!(f, " {}", on_commit)?;
                }

                Ok(())
            }
            Statement::CreateVirtualTable {
                name,
                if_not_exists,
                module_name,
                module_args,
            } => {
                write!(
                    f,
                    "CREATE VIRTUAL TABLE {if_not_exists}{name} USING {module_name}",
                    if_not_exists = if *if_not_exists { "IF NOT EXISTS " } else { "" },
                    name = name,
                    module_name = module_name
                )?;
                if !module_args.is_empty() {
                    write!(f, " ({})", display_comma_separated(module_args))?;
                }
                Ok(())
            }
            Statement::CreateIndex {
                name,
                table_name,
                columns,
                unique,
                if_not_exists,
            } => write!(
                f,
                "CREATE {unique}INDEX {if_not_exists}{name} ON {table_name}({columns})",
                unique = if *unique { "UNIQUE " } else { "" },
                if_not_exists = if *if_not_exists { "IF NOT EXISTS " } else { "" },
                name = name,
                table_name = table_name,
                columns = display_separated(columns, ",")
            ),
            Statement::AlterTable { name, operation } => {
                write!(f, "ALTER TABLE {} {}", name, operation)
            }
            Statement::Drop {
                object_type,
                if_exists,
                names,
                cascade,
                purge,
            } => write!(
                f,
                "DROP {}{} {}{}{}",
                object_type,
                if *if_exists { " IF EXISTS" } else { "" },
                display_comma_separated(names),
                if *cascade { " CASCADE" } else { "" },
                if *purge { " PURGE" } else { "" }
            ),
            Statement::SetRole {
                local,
                session,
                role_name,
            } => {
                write!(
                    f,
                    "SET {local}{session}ROLE",
                    local = if *local { "LOCAL " } else { "" },
                    session = if *session { "SESSION " } else { "" },
                )?;
                if let Some(role_name) = role_name {
                    write!(f, " {}", role_name)?;
                } else {
                    f.write_str(" NONE")?;
                }
                Ok(())
            }
            Statement::SetVariable {
                local,
                variable,
                hivevar,
                value,
            } => {
                f.write_str("SET ")?;
                if *local {
                    f.write_str("LOCAL ")?;
                }
                write!(
                    f,
                    "{hivevar}{name} = {value}",
                    hivevar = if *hivevar { "HIVEVAR:" } else { "" },
                    name = variable,
                    value = display_comma_separated(value)
                )
            }
            Statement::ShowVariable { variable } => {
                write!(f, "SHOW")?;
                if !variable.is_empty() {
                    write!(f, " {}", display_separated(variable, " "))?;
                }
                Ok(())
            }
            Statement::ShowCreate { obj_type, obj_name } => {
                write!(
                    f,
                    "SHOW CREATE {obj_type} {obj_name}",
                    obj_type = obj_type,
                    obj_name = obj_name,
                )?;
                Ok(())
            }
            Statement::ShowColumns {
                extended,
                full,
                table_name,
                filter,
            } => {
                write!(
                    f,
                    "SHOW {extended}{full}COLUMNS FROM {table_name}",
                    extended = if *extended { "EXTENDED " } else { "" },
                    full = if *full { "FULL " } else { "" },
                    table_name = table_name,
                )?;
                if let Some(filter) = filter {
                    write!(f, " {}", filter)?;
                }
                Ok(())
            }
            Statement::StartTransaction { modes } => {
                write!(f, "START TRANSACTION")?;
                if !modes.is_empty() {
                    write!(f, " {}", display_comma_separated(modes))?;
                }
                Ok(())
            }
            Statement::SetTransaction {
                modes,
                snapshot,
                session,
            } => {
                if *session {
                    write!(f, "SET SESSION CHARACTERISTICS AS TRANSACTION")?;
                } else {
                    write!(f, "SET TRANSACTION")?;
                }
                if !modes.is_empty() {
                    write!(f, " {}", display_comma_separated(modes))?;
                }
                if let Some(snapshot_id) = snapshot {
                    write!(f, " SNAPSHOT {}", snapshot_id)?;
                }
                Ok(())
            }
            Statement::Commit { chain } => {
                write!(f, "COMMIT{}", if *chain { " AND CHAIN" } else { "" },)
            }
            Statement::Rollback { chain } => {
                write!(f, "ROLLBACK{}", if *chain { " AND CHAIN" } else { "" },)
            }
            Statement::CreateSchema {
                schema_name,
                if_not_exists,
            } => write!(
                f,
                "CREATE SCHEMA {if_not_exists}{name}",
                if_not_exists = if *if_not_exists { "IF NOT EXISTS " } else { "" },
                name = schema_name
            ),
            Statement::Assert { condition, message } => {
                write!(f, "ASSERT {}", condition)?;
                if let Some(m) = message {
                    write!(f, " AS {}", m)?;
                }
                Ok(())
            }
            Statement::Grant {
                privileges,
                objects,
                grantees,
                with_grant_option,
                granted_by,
            } => {
                write!(f, "GRANT {} ", privileges)?;
                write!(f, "ON {} ", objects)?;
                write!(f, "TO {}", display_comma_separated(grantees))?;
                if *with_grant_option {
                    write!(f, " WITH GRANT OPTION")?;
                }
                if let Some(grantor) = granted_by {
                    write!(f, " GRANTED BY {}", grantor)?;
                }
                Ok(())
            }
            Statement::Revoke {
                privileges,
                objects,
                grantees,
                granted_by,
                cascade,
            } => {
                write!(f, "REVOKE {} ", privileges)?;
                write!(f, "ON {} ", objects)?;
                write!(f, "FROM {}", display_comma_separated(grantees))?;
                if let Some(grantor) = granted_by {
                    write!(f, " GRANTED BY {}", grantor)?;
                }
                write!(f, " {}", if *cascade { "CASCADE" } else { "RESTRICT" })?;
                Ok(())
            }
            Statement::Deallocate { name, prepare } => write!(
                f,
                "DEALLOCATE {prepare}{name}",
                prepare = if *prepare { "PREPARE " } else { "" },
                name = name,
            ),
            Statement::Execute { name, parameters } => {
                write!(f, "EXECUTE {}", name)?;
                if !parameters.is_empty() {
                    write!(f, "({})", display_comma_separated(parameters))?;
                }
                Ok(())
            }
            Statement::Prepare {
                name,
                data_types,
                statement,
            } => {
                write!(f, "PREPARE {} ", name)?;
                if !data_types.is_empty() {
                    write!(f, "({}) ", display_comma_separated(data_types))?;
                }
                write!(f, "AS {}", statement)
            }
            Statement::Comment {
                object_type,
                object_name,
                comment,
            } => {
                write!(f, "COMMENT ON {} {} IS ", object_type, object_name)?;
                if let Some(c) = comment {
                    write!(f, "'{}'", c)
                } else {
                    write!(f, "NULL")
                }
            }
            Statement::Savepoint { name } => {
                write!(f, "SAVEPOINT ")?;
                write!(f, "{}", name)
            }
            Statement::Merge {
                into,
                table,
                source,
                on,
                clauses,
            } => {
                write!(
                    f,
                    "MERGE{int} {table} USING {source} ",
                    int = if *into { " INTO" } else { "" }
                )?;
                write!(f, "ON {} ", on)?;
                write!(f, "{}", display_separated(clauses, " "))
            }
        }
    }
}

#[derive(Debug, Clone, PartialEq, Eq, Hash)]
#[cfg_attr(feature = "serde", derive(Serialize, Deserialize))]
#[non_exhaustive]
pub enum OnInsert {
    /// ON DUPLICATE KEY UPDATE (MySQL when the key already exists, then execute an update instead)
    DuplicateKeyUpdate(Vec<Assignment>),
}

impl fmt::Display for OnInsert {
    fn fmt(&self, f: &mut fmt::Formatter) -> fmt::Result {
        match self {
            Self::DuplicateKeyUpdate(expr) => write!(
                f,
                " ON DUPLICATE KEY UPDATE {}",
                display_comma_separated(expr)
            ),
        }
    }
}

/// Privileges granted in a GRANT statement or revoked in a REVOKE statement.
#[derive(Debug, Clone, PartialEq, Eq, Hash)]
#[cfg_attr(feature = "serde", derive(Serialize, Deserialize))]
pub enum Privileges {
    /// All privileges applicable to the object type
    All {
        /// Optional keyword from the spec, ignored in practice
        with_privileges_keyword: bool,
    },
    /// Specific privileges (e.g. `SELECT`, `INSERT`)
    Actions(Vec<Action>),
}

impl fmt::Display for Privileges {
    fn fmt(&self, f: &mut fmt::Formatter) -> fmt::Result {
        match self {
            Privileges::All {
                with_privileges_keyword,
            } => {
                write!(
                    f,
                    "ALL{}",
                    if *with_privileges_keyword {
                        " PRIVILEGES"
                    } else {
                        ""
                    }
                )
            }
            Privileges::Actions(actions) => {
                write!(f, "{}", display_comma_separated(actions))
            }
        }
    }
}

/// A privilege on a database object (table, sequence, etc.).
#[derive(Debug, Clone, PartialEq, Eq, Hash)]
#[cfg_attr(feature = "serde", derive(Serialize, Deserialize))]
pub enum Action {
    Connect,
    Create,
    Delete,
    Execute,
    Insert { columns: Option<Vec<Ident>> },
    References { columns: Option<Vec<Ident>> },
    Select { columns: Option<Vec<Ident>> },
    Temporary,
    Trigger,
    Truncate,
    Update { columns: Option<Vec<Ident>> },
    Usage,
}

impl fmt::Display for Action {
    fn fmt(&self, f: &mut fmt::Formatter) -> fmt::Result {
        match self {
            Action::Connect => f.write_str("CONNECT")?,
            Action::Create => f.write_str("CREATE")?,
            Action::Delete => f.write_str("DELETE")?,
            Action::Execute => f.write_str("EXECUTE")?,
            Action::Insert { .. } => f.write_str("INSERT")?,
            Action::References { .. } => f.write_str("REFERENCES")?,
            Action::Select { .. } => f.write_str("SELECT")?,
            Action::Temporary => f.write_str("TEMPORARY")?,
            Action::Trigger => f.write_str("TRIGGER")?,
            Action::Truncate => f.write_str("TRUNCATE")?,
            Action::Update { .. } => f.write_str("UPDATE")?,
            Action::Usage => f.write_str("USAGE")?,
        };
        match self {
            Action::Insert { columns }
            | Action::References { columns }
            | Action::Select { columns }
            | Action::Update { columns } => {
                if let Some(columns) = columns {
                    write!(f, " ({})", display_comma_separated(columns))?;
                }
            }
            _ => (),
        };
        Ok(())
    }
}

/// Objects on which privileges are granted in a GRANT statement.
#[derive(Debug, Clone, PartialEq, Eq, Hash)]
#[cfg_attr(feature = "serde", derive(Serialize, Deserialize))]
pub enum GrantObjects {
    /// Grant privileges on `ALL SEQUENCES IN SCHEMA <schema_name> [, ...]`
    AllSequencesInSchema { schemas: Vec<ObjectName> },
    /// Grant privileges on `ALL TABLES IN SCHEMA <schema_name> [, ...]`
    AllTablesInSchema { schemas: Vec<ObjectName> },
    /// Grant privileges on specific schemas
    Schemas(Vec<ObjectName>),
    /// Grant privileges on specific sequences
    Sequences(Vec<ObjectName>),
    /// Grant privileges on specific tables
    Tables(Vec<ObjectName>),
}

impl fmt::Display for GrantObjects {
    fn fmt(&self, f: &mut fmt::Formatter) -> fmt::Result {
        match self {
            GrantObjects::Sequences(sequences) => {
                write!(f, "SEQUENCE {}", display_comma_separated(sequences))
            }
            GrantObjects::Schemas(schemas) => {
                write!(f, "SCHEMA {}", display_comma_separated(schemas))
            }
            GrantObjects::Tables(tables) => {
                write!(f, "{}", display_comma_separated(tables))
            }
            GrantObjects::AllSequencesInSchema { schemas } => {
                write!(
                    f,
                    "ALL SEQUENCES IN SCHEMA {}",
                    display_comma_separated(schemas)
                )
            }
            GrantObjects::AllTablesInSchema { schemas } => {
                write!(
                    f,
                    "ALL TABLES IN SCHEMA {}",
                    display_comma_separated(schemas)
                )
            }
        }
    }
}

/// SQL assignment `foo = expr` as used in SQLUpdate
#[derive(Debug, Clone, PartialEq, Eq, Hash)]
#[cfg_attr(feature = "serde", derive(Serialize, Deserialize))]
pub struct Assignment {
    pub id: Vec<Ident>,
    pub value: Expr,
}

impl fmt::Display for Assignment {
    fn fmt(&self, f: &mut fmt::Formatter) -> fmt::Result {
        write!(f, "{} = {}", display_separated(&self.id, "."), self.value)
    }
}

#[derive(Debug, Clone, PartialEq, Eq, Hash)]
#[cfg_attr(feature = "serde", derive(Serialize, Deserialize))]
pub enum FunctionArgExpr {
    Expr(Expr),
    /// Qualified wildcard, e.g. `alias.*` or `schema.table.*`.
    QualifiedWildcard(ObjectName),
    /// An unqualified `*`
    Wildcard,
}

impl fmt::Display for FunctionArgExpr {
    fn fmt(&self, f: &mut fmt::Formatter) -> fmt::Result {
        match self {
            FunctionArgExpr::Expr(expr) => write!(f, "{}", expr),
            FunctionArgExpr::QualifiedWildcard(prefix) => write!(f, "{}.*", prefix),
            FunctionArgExpr::Wildcard => f.write_str("*"),
        }
    }
}

#[derive(Debug, Clone, PartialEq, Eq, Hash)]
#[cfg_attr(feature = "serde", derive(Serialize, Deserialize))]
pub enum FunctionArg {
    Named { name: Ident, arg: FunctionArgExpr },
    Unnamed(FunctionArgExpr),
}

impl fmt::Display for FunctionArg {
    fn fmt(&self, f: &mut fmt::Formatter) -> fmt::Result {
        match self {
            FunctionArg::Named { name, arg } => write!(f, "{} => {}", name, arg),
            FunctionArg::Unnamed(unnamed_arg) => write!(f, "{}", unnamed_arg),
        }
    }
}

/// A function call
#[derive(Debug, Clone, PartialEq, Eq, Hash)]
#[cfg_attr(feature = "serde", derive(Serialize, Deserialize))]
pub struct Function {
    pub name: ObjectName,
    pub args: Vec<FunctionArg>,
    pub over: Option<WindowSpec>,
    // aggregate functions may specify eg `COUNT(DISTINCT x)`
    pub distinct: bool,
}

impl fmt::Display for Function {
    fn fmt(&self, f: &mut fmt::Formatter) -> fmt::Result {
        write!(
            f,
            "{}({}{})",
            self.name,
            if self.distinct { "DISTINCT " } else { "" },
            display_comma_separated(&self.args),
        )?;
        if let Some(o) = &self.over {
            write!(f, " OVER ({})", o)?;
        }
        Ok(())
    }
}

/// External table's available file format
#[derive(Debug, Clone, PartialEq, Eq, Hash)]
#[cfg_attr(feature = "serde", derive(Serialize, Deserialize))]
pub enum FileFormat {
    TEXTFILE,
    SEQUENCEFILE,
    ORC,
    PARQUET,
    AVRO,
    RCFILE,
    JSONFILE,
}

impl fmt::Display for FileFormat {
    fn fmt(&self, f: &mut fmt::Formatter) -> fmt::Result {
        use self::FileFormat::*;
        f.write_str(match self {
            TEXTFILE => "TEXTFILE",
            SEQUENCEFILE => "SEQUENCEFILE",
            ORC => "ORC",
            PARQUET => "PARQUET",
            AVRO => "AVRO",
            RCFILE => "RCFILE",
            JSONFILE => "JSONFILE",
        })
    }
}

/// A `LISTAGG` invocation `LISTAGG( [ DISTINCT ] <expr>[, <separator> ] [ON OVERFLOW <on_overflow>] ) )
/// [ WITHIN GROUP (ORDER BY <within_group1>[, ...] ) ]`
#[derive(Debug, Clone, PartialEq, Eq, Hash)]
#[cfg_attr(feature = "serde", derive(Serialize, Deserialize))]
pub struct ListAgg {
    pub distinct: bool,
    pub expr: Box<Expr>,
    pub separator: Option<Box<Expr>>,
    pub on_overflow: Option<ListAggOnOverflow>,
    pub within_group: Vec<OrderByExpr>,
}

impl fmt::Display for ListAgg {
    fn fmt(&self, f: &mut fmt::Formatter) -> fmt::Result {
        write!(
            f,
            "LISTAGG({}{}",
            if self.distinct { "DISTINCT " } else { "" },
            self.expr
        )?;
        if let Some(separator) = &self.separator {
            write!(f, ", {}", separator)?;
        }
        if let Some(on_overflow) = &self.on_overflow {
            write!(f, "{}", on_overflow)?;
        }
        write!(f, ")")?;
        if !self.within_group.is_empty() {
            write!(
                f,
                " WITHIN GROUP (ORDER BY {})",
                display_comma_separated(&self.within_group)
            )?;
        }
        Ok(())
    }
}

/// The `ON OVERFLOW` clause of a LISTAGG invocation
#[derive(Debug, Clone, PartialEq, Eq, Hash)]
#[cfg_attr(feature = "serde", derive(Serialize, Deserialize))]
pub enum ListAggOnOverflow {
    /// `ON OVERFLOW ERROR`
    Error,

    /// `ON OVERFLOW TRUNCATE [ <filler> ] WITH[OUT] COUNT`
    Truncate {
        filler: Option<Box<Expr>>,
        with_count: bool,
    },
}

impl fmt::Display for ListAggOnOverflow {
    fn fmt(&self, f: &mut fmt::Formatter) -> fmt::Result {
        write!(f, " ON OVERFLOW")?;
        match self {
            ListAggOnOverflow::Error => write!(f, " ERROR"),
            ListAggOnOverflow::Truncate { filler, with_count } => {
                write!(f, " TRUNCATE")?;
                if let Some(filler) = filler {
                    write!(f, " {}", filler)?;
                }
                if *with_count {
                    write!(f, " WITH")?;
                } else {
                    write!(f, " WITHOUT")?;
                }
                write!(f, " COUNT")
            }
        }
    }
}

#[derive(Debug, Clone, PartialEq, Eq, Hash)]
#[cfg_attr(feature = "serde", derive(Serialize, Deserialize))]
pub enum ObjectType {
    Table,
    View,
    Index,
    Schema,
}

impl fmt::Display for ObjectType {
    fn fmt(&self, f: &mut fmt::Formatter) -> fmt::Result {
        f.write_str(match self {
            ObjectType::Table => "TABLE",
            ObjectType::View => "VIEW",
            ObjectType::Index => "INDEX",
            ObjectType::Schema => "SCHEMA",
        })
    }
}

#[derive(Debug, Clone, PartialEq, Eq, Hash)]
#[cfg_attr(feature = "serde", derive(Serialize, Deserialize))]
pub enum KillType {
    Connection,
    Query,
    Mutation,
}

impl fmt::Display for KillType {
    fn fmt(&self, f: &mut fmt::Formatter) -> fmt::Result {
        f.write_str(match self {
            // MySQL
            KillType::Connection => "CONNECTION",
            KillType::Query => "QUERY",
            // Clickhouse supports Mutation
            KillType::Mutation => "MUTATION",
        })
    }
}

#[derive(Debug, Clone, PartialEq, Eq, Hash)]
#[cfg_attr(feature = "serde", derive(Serialize, Deserialize))]
pub enum HiveDistributionStyle {
    PARTITIONED {
        columns: Vec<ColumnDef>,
    },
    CLUSTERED {
        columns: Vec<Ident>,
        sorted_by: Vec<ColumnDef>,
        num_buckets: i32,
    },
    SKEWED {
        columns: Vec<ColumnDef>,
        on: Vec<ColumnDef>,
        stored_as_directories: bool,
    },
    NONE,
}

#[derive(Debug, Clone, PartialEq, Eq, Hash)]
#[cfg_attr(feature = "serde", derive(Serialize, Deserialize))]
pub enum HiveRowFormat {
    SERDE { class: String },
    DELIMITED,
}

#[allow(clippy::large_enum_variant)]
#[derive(Debug, Clone, PartialEq, Eq, Hash)]
#[cfg_attr(feature = "serde", derive(Serialize, Deserialize))]
#[allow(clippy::large_enum_variant)]
pub enum HiveIOFormat {
    IOF {
        input_format: Expr,
        output_format: Expr,
    },
    FileFormat {
        format: FileFormat,
    },
}

#[derive(Debug, Clone, PartialEq, Eq, Hash, Default)]
#[cfg_attr(feature = "serde", derive(Serialize, Deserialize))]
pub struct HiveFormat {
    pub row_format: Option<HiveRowFormat>,
    pub storage: Option<HiveIOFormat>,
    pub location: Option<String>,
}

#[derive(Debug, Clone, PartialEq, Eq, Hash)]
#[cfg_attr(feature = "serde", derive(Serialize, Deserialize))]
pub struct SqlOption {
    pub name: Ident,
    pub value: Value,
}

impl fmt::Display for SqlOption {
    fn fmt(&self, f: &mut fmt::Formatter) -> fmt::Result {
        write!(f, "{} = {}", self.name, self.value)
    }
}

#[derive(Debug, Clone, PartialEq, Eq, Hash)]
#[cfg_attr(feature = "serde", derive(Serialize, Deserialize))]
pub enum TransactionMode {
    AccessMode(TransactionAccessMode),
    IsolationLevel(TransactionIsolationLevel),
}

impl fmt::Display for TransactionMode {
    fn fmt(&self, f: &mut fmt::Formatter) -> fmt::Result {
        use TransactionMode::*;
        match self {
            AccessMode(access_mode) => write!(f, "{}", access_mode),
            IsolationLevel(iso_level) => write!(f, "ISOLATION LEVEL {}", iso_level),
        }
    }
}

#[derive(Debug, Clone, PartialEq, Eq, Hash)]
#[cfg_attr(feature = "serde", derive(Serialize, Deserialize))]
pub enum TransactionAccessMode {
    ReadOnly,
    ReadWrite,
}

impl fmt::Display for TransactionAccessMode {
    fn fmt(&self, f: &mut fmt::Formatter) -> fmt::Result {
        use TransactionAccessMode::*;
        f.write_str(match self {
            ReadOnly => "READ ONLY",
            ReadWrite => "READ WRITE",
        })
    }
}

#[derive(Debug, Clone, PartialEq, Eq, Hash)]
#[cfg_attr(feature = "serde", derive(Serialize, Deserialize))]
pub enum TransactionIsolationLevel {
    ReadUncommitted,
    ReadCommitted,
    RepeatableRead,
    Serializable,
}

impl fmt::Display for TransactionIsolationLevel {
    fn fmt(&self, f: &mut fmt::Formatter) -> fmt::Result {
        use TransactionIsolationLevel::*;
        f.write_str(match self {
            ReadUncommitted => "READ UNCOMMITTED",
            ReadCommitted => "READ COMMITTED",
            RepeatableRead => "REPEATABLE READ",
            Serializable => "SERIALIZABLE",
        })
    }
}

#[derive(Debug, Clone, PartialEq, Eq, Hash)]
#[cfg_attr(feature = "serde", derive(Serialize, Deserialize))]
pub enum ShowStatementFilter {
    Like(String),
    ILike(String),
    Where(Expr),
}

impl fmt::Display for ShowStatementFilter {
    fn fmt(&self, f: &mut fmt::Formatter) -> fmt::Result {
        use ShowStatementFilter::*;
        match self {
            Like(pattern) => write!(f, "LIKE '{}'", value::escape_single_quote_string(pattern)),
            ILike(pattern) => write!(f, "ILIKE {}", value::escape_single_quote_string(pattern)),
            Where(expr) => write!(f, "WHERE {}", expr),
        }
    }
}

#[derive(Debug, Clone, PartialEq, Eq, Hash)]
#[cfg_attr(feature = "serde", derive(Serialize, Deserialize))]
pub enum SetVariableValue {
    Ident(Ident),
    Literal(Value),
}

impl fmt::Display for SetVariableValue {
    fn fmt(&self, f: &mut fmt::Formatter) -> fmt::Result {
        use SetVariableValue::*;
        match self {
            Ident(ident) => write!(f, "{}", ident),
            Literal(literal) => write!(f, "{}", literal),
        }
    }
}

/// Sqlite specific syntax
///
/// https://sqlite.org/lang_conflict.html
#[derive(Debug, Clone, PartialEq, Eq, Hash)]
#[cfg_attr(feature = "serde", derive(Serialize, Deserialize))]
pub enum SqliteOnConflict {
    Rollback,
    Abort,
    Fail,
    Ignore,
    Replace,
}

impl fmt::Display for SqliteOnConflict {
    fn fmt(&self, f: &mut fmt::Formatter) -> fmt::Result {
        use SqliteOnConflict::*;
        match self {
            Rollback => write!(f, "ROLLBACK"),
            Abort => write!(f, "ABORT"),
            Fail => write!(f, "FAIL"),
            Ignore => write!(f, "IGNORE"),
            Replace => write!(f, "REPLACE"),
        }
    }
}

#[derive(Debug, Clone, PartialEq, Eq, Hash)]
#[cfg_attr(feature = "serde", derive(Serialize, Deserialize))]
pub enum CopyTarget {
    Stdin,
    Stdout,
    File {
        /// The path name of the input or output file.
        filename: String,
    },
    Program {
        /// A command to execute
        command: String,
    },
}

impl fmt::Display for CopyTarget {
    fn fmt(&self, f: &mut fmt::Formatter) -> fmt::Result {
        use CopyTarget::*;
        match self {
            Stdin { .. } => write!(f, "STDIN"),
            Stdout => write!(f, "STDOUT"),
            File { filename } => write!(f, "'{}'", value::escape_single_quote_string(filename)),
            Program { command } => write!(
                f,
                "PROGRAM '{}'",
                value::escape_single_quote_string(command)
            ),
        }
    }
}

#[derive(Debug, Clone, PartialEq, Eq, Hash)]
#[cfg_attr(feature = "serde", derive(Serialize, Deserialize))]
pub enum OnCommit {
    DeleteRows,
    PreserveRows,
    Drop,
}

/// An option in `COPY` statement.
///
/// <https://www.postgresql.org/docs/14/sql-copy.html>
#[derive(Debug, Clone, PartialEq, Eq, Hash)]
#[cfg_attr(feature = "serde", derive(Serialize, Deserialize))]
pub enum CopyOption {
    /// FORMAT format_name
    Format(Ident),
    /// FREEZE \[ boolean \]
    Freeze(bool),
    /// DELIMITER 'delimiter_character'
    Delimiter(char),
    /// NULL 'null_string'
    Null(String),
    /// HEADER \[ boolean \]
    Header(bool),
    /// QUOTE 'quote_character'
    Quote(char),
    /// ESCAPE 'escape_character'
    Escape(char),
    /// FORCE_QUOTE { ( column_name [, ...] ) | * }
    ForceQuote(Vec<Ident>),
    /// FORCE_NOT_NULL ( column_name [, ...] )
    ForceNotNull(Vec<Ident>),
    /// FORCE_NULL ( column_name [, ...] )
    ForceNull(Vec<Ident>),
    /// ENCODING 'encoding_name'
    Encoding(String),
}

impl fmt::Display for CopyOption {
    fn fmt(&self, f: &mut fmt::Formatter) -> fmt::Result {
        use CopyOption::*;
        match self {
            Format(name) => write!(f, "FORMAT {}", name),
            Freeze(true) => write!(f, "FREEZE"),
            Freeze(false) => write!(f, "FREEZE FALSE"),
            Delimiter(char) => write!(f, "DELIMITER '{}'", char),
            Null(string) => write!(f, "NULL '{}'", value::escape_single_quote_string(string)),
            Header(true) => write!(f, "HEADER"),
            Header(false) => write!(f, "HEADER FALSE"),
            Quote(char) => write!(f, "QUOTE '{}'", char),
            Escape(char) => write!(f, "ESCAPE '{}'", char),
            ForceQuote(columns) => write!(f, "FORCE_QUOTE ({})", display_comma_separated(columns)),
            ForceNotNull(columns) => {
                write!(f, "FORCE_NOT_NULL ({})", display_comma_separated(columns))
            }
            ForceNull(columns) => write!(f, "FORCE_NULL ({})", display_comma_separated(columns)),
            Encoding(name) => write!(f, "ENCODING '{}'", value::escape_single_quote_string(name)),
        }
    }
}

/// An option in `COPY` statement before PostgreSQL version 9.0.
///
/// <https://www.postgresql.org/docs/8.4/sql-copy.html>
#[derive(Debug, Clone, PartialEq, Eq, Hash)]
#[cfg_attr(feature = "serde", derive(Serialize, Deserialize))]
pub enum CopyLegacyOption {
    /// BINARY
    Binary,
    /// DELIMITER \[ AS \] 'delimiter_character'
    Delimiter(char),
    /// NULL \[ AS \] 'null_string'
    Null(String),
    /// CSV ...
    Csv(Vec<CopyLegacyCsvOption>),
}

impl fmt::Display for CopyLegacyOption {
    fn fmt(&self, f: &mut fmt::Formatter) -> fmt::Result {
        use CopyLegacyOption::*;
        match self {
            Binary => write!(f, "BINARY"),
            Delimiter(char) => write!(f, "DELIMITER '{}'", char),
            Null(string) => write!(f, "NULL '{}'", value::escape_single_quote_string(string)),
            Csv(opts) => write!(f, "CSV {}", display_separated(opts, " ")),
        }
    }
}

/// A `CSV` option in `COPY` statement before PostgreSQL version 9.0.
///
/// <https://www.postgresql.org/docs/8.4/sql-copy.html>
#[derive(Debug, Clone, PartialEq, Eq, Hash)]
#[cfg_attr(feature = "serde", derive(Serialize, Deserialize))]
pub enum CopyLegacyCsvOption {
    /// HEADER
    Header,
    /// QUOTE \[ AS \] 'quote_character'
    Quote(char),
    /// ESCAPE \[ AS \] 'escape_character'
    Escape(char),
    /// FORCE QUOTE { column_name [, ...] | * }
    ForceQuote(Vec<Ident>),
    /// FORCE NOT NULL column_name [, ...]
    ForceNotNull(Vec<Ident>),
}

impl fmt::Display for CopyLegacyCsvOption {
    fn fmt(&self, f: &mut fmt::Formatter) -> fmt::Result {
        use CopyLegacyCsvOption::*;
        match self {
            Header => write!(f, "HEADER"),
            Quote(char) => write!(f, "QUOTE '{}'", char),
            Escape(char) => write!(f, "ESCAPE '{}'", char),
            ForceQuote(columns) => write!(f, "FORCE QUOTE {}", display_comma_separated(columns)),
            ForceNotNull(columns) => {
                write!(f, "FORCE NOT NULL {}", display_comma_separated(columns))
            }
        }
    }
}

///
#[derive(Debug, Clone, PartialEq, Eq, Hash)]
#[cfg_attr(feature = "serde", derive(Serialize, Deserialize))]
pub enum MergeClause {
    MatchedUpdate {
        predicate: Option<Expr>,
        assignments: Vec<Assignment>,
    },
    MatchedDelete(Option<Expr>),
    NotMatched {
        predicate: Option<Expr>,
        columns: Vec<Ident>,
        values: Values,
    },
}

impl fmt::Display for MergeClause {
    fn fmt(&self, f: &mut fmt::Formatter) -> fmt::Result {
        use MergeClause::*;
        write!(f, "WHEN")?;
        match self {
            MatchedUpdate {
                predicate,
                assignments,
            } => {
                write!(f, " MATCHED")?;
                if let Some(pred) = predicate {
                    write!(f, " AND {}", pred)?;
                }
                write!(
                    f,
                    " THEN UPDATE SET {}",
                    display_comma_separated(assignments)
                )
            }
            MatchedDelete(predicate) => {
                write!(f, " MATCHED")?;
                if let Some(pred) = predicate {
                    write!(f, " AND {}", pred)?;
                }
                write!(f, " THEN DELETE")
            }
            NotMatched {
                predicate,
                columns,
                values,
            } => {
                write!(f, " NOT MATCHED")?;
                if let Some(pred) = predicate {
                    write!(f, " AND {}", pred)?;
                }
                write!(
                    f,
                    " THEN INSERT ({}) {}",
                    display_comma_separated(columns),
                    values
                )
            }
        }
    }
}

#[cfg(test)]
mod tests {
    use super::*;

    #[test]
    fn test_window_frame_default() {
        let window_frame = WindowFrame::default();
        assert_eq!(WindowFrameBound::Preceding(None), window_frame.start_bound);
    }

    #[test]
    fn test_grouping_sets_display() {
        // a and b in different group
        let grouping_sets = Expr::GroupingSets(vec![
            vec![Expr::Identifier(Ident::new("a"))],
            vec![Expr::Identifier(Ident::new("b"))],
        ]);
        assert_eq!("GROUPING SETS ((a), (b))", format!("{}", grouping_sets));

        // a and b in the same group
        let grouping_sets = Expr::GroupingSets(vec![vec![
            Expr::Identifier(Ident::new("a")),
            Expr::Identifier(Ident::new("b")),
        ]]);
        assert_eq!("GROUPING SETS ((a, b))", format!("{}", grouping_sets));

        // (a, b) and (c, d) in different group
        let grouping_sets = Expr::GroupingSets(vec![
            vec![
                Expr::Identifier(Ident::new("a")),
                Expr::Identifier(Ident::new("b")),
            ],
            vec![
                Expr::Identifier(Ident::new("c")),
                Expr::Identifier(Ident::new("d")),
            ],
        ]);
        assert_eq!(
            "GROUPING SETS ((a, b), (c, d))",
            format!("{}", grouping_sets)
        );
    }

    #[test]
    fn test_rollup_display() {
        let rollup = Expr::Rollup(vec![vec![Expr::Identifier(Ident::new("a"))]]);
        assert_eq!("ROLLUP (a)", format!("{}", rollup));

        let rollup = Expr::Rollup(vec![vec![
            Expr::Identifier(Ident::new("a")),
            Expr::Identifier(Ident::new("b")),
        ]]);
        assert_eq!("ROLLUP ((a, b))", format!("{}", rollup));

        let rollup = Expr::Rollup(vec![
            vec![Expr::Identifier(Ident::new("a"))],
            vec![Expr::Identifier(Ident::new("b"))],
        ]);
        assert_eq!("ROLLUP (a, b)", format!("{}", rollup));

        let rollup = Expr::Rollup(vec![
            vec![Expr::Identifier(Ident::new("a"))],
            vec![
                Expr::Identifier(Ident::new("b")),
                Expr::Identifier(Ident::new("c")),
            ],
            vec![Expr::Identifier(Ident::new("d"))],
        ]);
        assert_eq!("ROLLUP (a, (b, c), d)", format!("{}", rollup));
    }

    #[test]
    fn test_cube_display() {
        let cube = Expr::Cube(vec![vec![Expr::Identifier(Ident::new("a"))]]);
        assert_eq!("CUBE (a)", format!("{}", cube));

        let cube = Expr::Cube(vec![vec![
            Expr::Identifier(Ident::new("a")),
            Expr::Identifier(Ident::new("b")),
        ]]);
        assert_eq!("CUBE ((a, b))", format!("{}", cube));

        let cube = Expr::Cube(vec![
            vec![Expr::Identifier(Ident::new("a"))],
            vec![Expr::Identifier(Ident::new("b"))],
        ]);
        assert_eq!("CUBE (a, b)", format!("{}", cube));

        let cube = Expr::Cube(vec![
            vec![Expr::Identifier(Ident::new("a"))],
            vec![
                Expr::Identifier(Ident::new("b")),
                Expr::Identifier(Ident::new("c")),
            ],
            vec![Expr::Identifier(Ident::new("d"))],
        ]);
        assert_eq!("CUBE (a, (b, c), d)", format!("{}", cube));
    }
}<|MERGE_RESOLUTION|>--- conflicted
+++ resolved
@@ -325,7 +325,7 @@
     TypedString { data_type: DataType, value: String },
     /// Access a map-like object by field (e.g. `column['field']` or `column[4]`
     /// Note that depending on the dialect, struct like accesses may be
-    /// parsed as [`ArrayIndex`] or [`MapAccess`] 
+    /// parsed as [`ArrayIndex`] or [`MapAccess`]
     /// <https://clickhouse.com/docs/en/sql-reference/data-types/map/>
     MapAccess { column: Box<Expr>, keys: Vec<Expr> },
     /// Scalar function call e.g. `LEFT(foo, 5)`
@@ -357,15 +357,9 @@
     Rollup(Vec<Vec<Expr>>),
     /// ROW / TUPLE a single value, such as `SELECT (1, 2)`
     Tuple(Vec<Expr>),
-    /// An array index expression e.g. `(ARRAY[1, 2])[1]` or `(current_schemas(FALSE))[1]`
-<<<<<<< HEAD
+    /// An array index expression e.g. `(ARRAY[1, 2])[1]` or
+    /// `(current_schemas(FALSE))[1]`
     ArrayIndex { obj: Box<Expr>, indexs: Vec<Expr> },
-=======
-    ArrayIndex {
-        obj: Box<Expr>,
-        indexes: Vec<Expr>,
-    },
->>>>>>> 11046f66
     /// An array expression e.g. `ARRAY[1, 2]`
     Array(Array),
 }
