// Licensed under the Apache License, Version 2.0 (the "License");
// you may not use this file except in compliance with the License.
// You may obtain a copy of the License at
//
// http://www.apache.org/licenses/LICENSE-2.0
//
// Unless required by applicable law or agreed to in writing, software
// distributed under the License is distributed on an "AS IS" BASIS,
// WITHOUT WARRANTIES OR CONDITIONS OF ANY KIND, either express or implied.
// See the License for the specific language governing permissions and
// limitations under the License.

//! SQL Abstract Syntax Tree (AST) types
#[cfg(not(feature = "std"))]
use alloc::{
    boxed::Box,
    string::{String, ToString},
    vec::Vec,
};
use core::fmt::{self, Display};

#[cfg(feature = "serde")]
use serde::{Deserialize, Serialize};

#[cfg(feature = "visitor")]
use sqlparser_derive::{Visit, VisitMut};

pub use self::data_type::{
    CharLengthUnits, CharacterLength, DataType, ExactNumberInfo, TimezoneInfo,
};
pub use self::ddl::{
    AlterColumnOperation, AlterIndexOperation, AlterTableOperation, ColumnDef, ColumnOption,
    ColumnOptionDef, GeneratedAs, IndexType, KeyOrIndexDisplay, ProcedureParam, ReferentialAction,
    TableConstraint, UserDefinedTypeCompositeAttributeDef, UserDefinedTypeRepresentation,
};
pub use self::operator::{BinaryOperator, UnaryOperator};
pub use self::query::{
    Cte, Distinct, ExceptSelectItem, ExcludeSelectItem, Fetch, IdentWithAlias, Join,
    JoinConstraint, JoinOperator, LateralView, LockClause, LockType, NamedWindowDefinition,
    NonBlock, Offset, OffsetRows, OrderByExpr, Query, RenameSelectItem, ReplaceSelectElement,
    ReplaceSelectItem, Select, SelectInto, SelectItem, SetExpr, SetOperator, SetQuantifier, Table,
    TableAlias, TableFactor, TableWithJoins, Top, Values, WildcardAdditionalOptions, With,
};
pub use self::value::{
    escape_quoted_string, DateTimeField, DollarQuotedString, TrimWhereField, Value,
};

use crate::ast::helpers::stmt_data_loading::{
    DataLoadingOptions, StageLoadSelectItem, StageParamsObject,
};
#[cfg(feature = "visitor")]
pub use visitor::*;

mod data_type;
mod ddl;
pub mod helpers;
mod operator;
mod query;
mod value;

#[cfg(feature = "visitor")]
mod visitor;

struct DisplaySeparated<'a, T>
where
    T: fmt::Display,
{
    slice: &'a [T],
    sep: &'static str,
}

impl<'a, T> fmt::Display for DisplaySeparated<'a, T>
where
    T: fmt::Display,
{
    fn fmt(&self, f: &mut fmt::Formatter) -> fmt::Result {
        let mut delim = "";
        for t in self.slice {
            write!(f, "{delim}")?;
            delim = self.sep;
            write!(f, "{t}")?;
        }
        Ok(())
    }
}

fn display_separated<'a, T>(slice: &'a [T], sep: &'static str) -> DisplaySeparated<'a, T>
where
    T: fmt::Display,
{
    DisplaySeparated { slice, sep }
}

fn display_comma_separated<T>(slice: &[T]) -> DisplaySeparated<'_, T>
where
    T: fmt::Display,
{
    DisplaySeparated { slice, sep: ", " }
}

/// An identifier, decomposed into its value or character data and the quote style.
#[derive(Debug, Clone, PartialEq, PartialOrd, Eq, Ord, Hash)]
#[cfg_attr(feature = "serde", derive(Serialize, Deserialize))]
#[cfg_attr(feature = "visitor", derive(Visit, VisitMut))]
pub struct Ident {
    /// The value of the identifier without quotes.
    pub value: String,
    /// The starting quote if any. Valid quote characters are the single quote,
    /// double quote, backtick, and opening square bracket.
    pub quote_style: Option<char>,
}

impl Ident {
    /// Create a new identifier with the given value and no quotes.
    pub fn new<S>(value: S) -> Self
    where
        S: Into<String>,
    {
        Ident {
            value: value.into(),
            quote_style: None,
        }
    }

    /// Create a new quoted identifier with the given quote and value. This function
    /// panics if the given quote is not a valid quote character.
    pub fn with_quote<S>(quote: char, value: S) -> Self
    where
        S: Into<String>,
    {
        assert!(quote == '\'' || quote == '"' || quote == '`' || quote == '[');
        Ident {
            value: value.into(),
            quote_style: Some(quote),
        }
    }
}

impl From<&str> for Ident {
    fn from(value: &str) -> Self {
        Ident {
            value: value.to_string(),
            quote_style: None,
        }
    }
}

impl fmt::Display for Ident {
    fn fmt(&self, f: &mut fmt::Formatter) -> fmt::Result {
        match self.quote_style {
            Some(q) if q == '"' || q == '\'' || q == '`' => {
                let escaped = value::escape_quoted_string(&self.value, q);
                write!(f, "{q}{escaped}{q}")
            }
            Some(q) if q == '[' => write!(f, "[{}]", self.value),
            None => f.write_str(&self.value),
            _ => panic!("unexpected quote style"),
        }
    }
}

/// A name of a table, view, custom type, etc., possibly multi-part, i.e. db.schema.obj
#[derive(Debug, Clone, PartialEq, PartialOrd, Eq, Ord, Hash)]
#[cfg_attr(feature = "serde", derive(Serialize, Deserialize))]
#[cfg_attr(feature = "visitor", derive(Visit, VisitMut))]
pub struct ObjectName(pub Vec<Ident>);

impl fmt::Display for ObjectName {
    fn fmt(&self, f: &mut fmt::Formatter) -> fmt::Result {
        write!(f, "{}", display_separated(&self.0, "."))
    }
}

/// Represents an Array Expression, either
/// `ARRAY[..]`, or `[..]`
#[derive(Debug, Clone, PartialEq, PartialOrd, Eq, Ord, Hash)]
#[cfg_attr(feature = "serde", derive(Serialize, Deserialize))]
#[cfg_attr(feature = "visitor", derive(Visit, VisitMut))]
pub struct Array {
    /// The list of expressions between brackets
    pub elem: Vec<Expr>,

    /// `true` for  `ARRAY[..]`, `false` for `[..]`
    pub named: bool,
}

impl fmt::Display for Array {
    fn fmt(&self, f: &mut fmt::Formatter) -> fmt::Result {
        write!(
            f,
            "{}[{}]",
            if self.named { "ARRAY" } else { "" },
            display_comma_separated(&self.elem)
        )
    }
}

/// Represents an INTERVAL expression, roughly in the following format:
/// `INTERVAL '<value>' [ <leading_field> [ (<leading_precision>) ] ]
/// [ TO <last_field> [ (<fractional_seconds_precision>) ] ]`,
/// e.g. `INTERVAL '123:45.67' MINUTE(3) TO SECOND(2)`.
///
/// The parser does not validate the `<value>`, nor does it ensure
/// that the `<leading_field>` units >= the units in `<last_field>`,
/// so the user will have to reject intervals like `HOUR TO YEAR`.
#[derive(Debug, Clone, PartialEq, PartialOrd, Eq, Ord, Hash)]
#[cfg_attr(feature = "serde", derive(Serialize, Deserialize))]
#[cfg_attr(feature = "visitor", derive(Visit, VisitMut))]
pub struct Interval {
    pub value: Box<Expr>,
    pub leading_field: Option<DateTimeField>,
    pub leading_precision: Option<u64>,
    pub last_field: Option<DateTimeField>,
    /// The seconds precision can be specified in SQL source as
    /// `INTERVAL '__' SECOND(_, x)` (in which case the `leading_field`
    /// will be `Second` and the `last_field` will be `None`),
    /// or as `__ TO SECOND(x)`.
    pub fractional_seconds_precision: Option<u64>,
}

impl fmt::Display for Interval {
    fn fmt(&self, f: &mut fmt::Formatter) -> fmt::Result {
        let value = self.value.as_ref();
        match (
            self.leading_field,
            self.leading_precision,
            self.fractional_seconds_precision,
        ) {
            (
                Some(DateTimeField::Second),
                Some(leading_precision),
                Some(fractional_seconds_precision),
            ) => {
                // When the leading field is SECOND, the parser guarantees that
                // the last field is None.
                assert!(self.last_field.is_none());
                write!(
                    f,
                    "INTERVAL {value} SECOND ({leading_precision}, {fractional_seconds_precision})"
                )
            }
            _ => {
                write!(f, "INTERVAL {value}")?;
                if let Some(leading_field) = self.leading_field {
                    write!(f, " {leading_field}")?;
                }
                if let Some(leading_precision) = self.leading_precision {
                    write!(f, " ({leading_precision})")?;
                }
                if let Some(last_field) = self.last_field {
                    write!(f, " TO {last_field}")?;
                }
                if let Some(fractional_seconds_precision) = self.fractional_seconds_precision {
                    write!(f, " ({fractional_seconds_precision})")?;
                }
                Ok(())
            }
        }
    }
}

/// JsonOperator
#[derive(Debug, Copy, Clone, PartialEq, PartialOrd, Eq, Ord, Hash)]
#[cfg_attr(feature = "serde", derive(Serialize, Deserialize))]
#[cfg_attr(feature = "visitor", derive(Visit, VisitMut))]
pub enum JsonOperator {
    /// -> keeps the value as json
    Arrow,
    /// ->> keeps the value as text or int.
    LongArrow,
    /// #> Extracts JSON sub-object at the specified path
    HashArrow,
    /// #>> Extracts JSON sub-object at the specified path as text
    HashLongArrow,
    /// : Colon is used by Snowflake (Which is similar to LongArrow)
    Colon,
    /// jsonb @> jsonb -> boolean: Test whether left json contains the right json
    AtArrow,
    /// jsonb <@ jsonb -> boolean: Test whether right json contains the left json
    ArrowAt,
    /// jsonb #- text[] -> jsonb: Deletes the field or array element at the specified
    /// path, where path elements can be either field keys or array indexes.
    HashMinus,
    /// jsonb @? jsonpath -> boolean: Does JSON path return any item for the specified
    /// JSON value?
    AtQuestion,
    /// jsonb @@ jsonpath → boolean: Returns the result of a JSON path predicate check
    /// for the specified JSON value. Only the first item of the result is taken into
    /// account. If the result is not Boolean, then NULL is returned.
    AtAt,
}

impl fmt::Display for JsonOperator {
    fn fmt(&self, f: &mut fmt::Formatter<'_>) -> fmt::Result {
        match self {
            JsonOperator::Arrow => {
                write!(f, "->")
            }
            JsonOperator::LongArrow => {
                write!(f, "->>")
            }
            JsonOperator::HashArrow => {
                write!(f, "#>")
            }
            JsonOperator::HashLongArrow => {
                write!(f, "#>>")
            }
            JsonOperator::Colon => {
                write!(f, ":")
            }
            JsonOperator::AtArrow => {
                write!(f, "@>")
            }
            JsonOperator::ArrowAt => write!(f, "<@"),
            JsonOperator::HashMinus => write!(f, "#-"),
            JsonOperator::AtQuestion => write!(f, "@?"),
            JsonOperator::AtAt => write!(f, "@@"),
        }
    }
}

/// An SQL expression of any type.
///
/// The parser does not distinguish between expressions of different types
/// (e.g. boolean vs string), so the caller must handle expressions of
/// inappropriate type, like `WHERE 1` or `SELECT 1=1`, as necessary.
#[derive(Debug, Clone, PartialEq, PartialOrd, Eq, Ord, Hash)]
#[cfg_attr(feature = "serde", derive(Serialize, Deserialize))]
#[cfg_attr(
    feature = "visitor",
    derive(Visit, VisitMut),
    visit(with = "visit_expr")
)]
pub enum Expr {
    /// Identifier e.g. table name or column name
    Identifier(Ident),
    /// Multi-part identifier, e.g. `table_alias.column` or `schema.table.col`
    CompoundIdentifier(Vec<Ident>),
    /// JSON access (postgres)  eg: data->'tags'
    JsonAccess {
        left: Box<Expr>,
        operator: JsonOperator,
        right: Box<Expr>,
    },
    /// CompositeAccess (postgres) eg: SELECT (information_schema._pg_expandarray(array['i','i'])).n
    CompositeAccess { expr: Box<Expr>, key: Ident },
    /// `IS FALSE` operator
    IsFalse(Box<Expr>),
    /// `IS NOT FALSE` operator
    IsNotFalse(Box<Expr>),
    /// `IS TRUE` operator
    IsTrue(Box<Expr>),
    /// `IS NOT TRUE` operator
    IsNotTrue(Box<Expr>),
    /// `IS NULL` operator
    IsNull(Box<Expr>),
    /// `IS NOT NULL` operator
    IsNotNull(Box<Expr>),
    /// `IS UNKNOWN` operator
    IsUnknown(Box<Expr>),
    /// `IS NOT UNKNOWN` operator
    IsNotUnknown(Box<Expr>),
    /// `IS DISTINCT FROM` operator
    IsDistinctFrom(Box<Expr>, Box<Expr>),
    /// `IS NOT DISTINCT FROM` operator
    IsNotDistinctFrom(Box<Expr>, Box<Expr>),
    /// `[ NOT ] IN (val1, val2, ...)`
    InList {
        expr: Box<Expr>,
        list: Vec<Expr>,
        negated: bool,
    },
    /// `[ NOT ] IN (SELECT ...)`
    InSubquery {
        expr: Box<Expr>,
        subquery: Box<Query>,
        negated: bool,
    },
    /// `[ NOT ] IN UNNEST(array_expression)`
    InUnnest {
        expr: Box<Expr>,
        array_expr: Box<Expr>,
        negated: bool,
    },
    /// `<expr> [ NOT ] BETWEEN <low> AND <high>`
    Between {
        expr: Box<Expr>,
        negated: bool,
        low: Box<Expr>,
        high: Box<Expr>,
    },
    /// Binary operation e.g. `1 + 1` or `foo > bar`
    BinaryOp {
        left: Box<Expr>,
        op: BinaryOperator,
        right: Box<Expr>,
    },
    /// LIKE
    Like {
        negated: bool,
        expr: Box<Expr>,
        pattern: Box<Expr>,
        escape_char: Option<char>,
    },
    /// ILIKE (case-insensitive LIKE)
    ILike {
        negated: bool,
        expr: Box<Expr>,
        pattern: Box<Expr>,
        escape_char: Option<char>,
    },
    /// SIMILAR TO regex
    SimilarTo {
        negated: bool,
        expr: Box<Expr>,
        pattern: Box<Expr>,
        escape_char: Option<char>,
    },
    /// Any operation e.g. `1 ANY (1)` or `foo > ANY(bar)`, It will be wrapped in the right side of BinaryExpr
    AnyOp(Box<Expr>),
    /// ALL operation e.g. `1 ALL (1)` or `foo > ALL(bar)`, It will be wrapped in the right side of BinaryExpr
    AllOp(Box<Expr>),
    /// Unary operation e.g. `NOT foo`
    UnaryOp { op: UnaryOperator, expr: Box<Expr> },
    /// CAST an expression to a different data type e.g. `CAST(foo AS VARCHAR(123))`
    Cast {
        expr: Box<Expr>,
        data_type: DataType,
    },
    /// TRY_CAST an expression to a different data type e.g. `TRY_CAST(foo AS VARCHAR(123))`
    //  this differs from CAST in the choice of how to implement invalid conversions
    TryCast {
        expr: Box<Expr>,
        data_type: DataType,
    },
    /// SAFE_CAST an expression to a different data type e.g. `SAFE_CAST(foo AS FLOAT64)`
    //  only available for BigQuery: https://cloud.google.com/bigquery/docs/reference/standard-sql/functions-and-operators#safe_casting
    //  this works the same as `TRY_CAST`
    SafeCast {
        expr: Box<Expr>,
        data_type: DataType,
    },
    /// AT a timestamp to a different timezone e.g. `FROM_UNIXTIME(0) AT TIME ZONE 'UTC-06:00'`
    AtTimeZone {
        timestamp: Box<Expr>,
        time_zone: String,
    },
    /// ```sql
    /// EXTRACT(DateTimeField FROM <expr>)
    /// ```
    Extract {
        field: DateTimeField,
        expr: Box<Expr>,
    },
    /// ```sql
    /// CEIL(<expr> [TO DateTimeField])
    /// ```
    Ceil {
        expr: Box<Expr>,
        field: DateTimeField,
    },
    /// ```sql
    /// FLOOR(<expr> [TO DateTimeField])
    /// ```
    Floor {
        expr: Box<Expr>,
        field: DateTimeField,
    },
    /// ```sql
    /// POSITION(<expr> in <expr>)
    /// ```
    Position { expr: Box<Expr>, r#in: Box<Expr> },
    /// ```sql
    /// SUBSTRING(<expr> [FROM <expr>] [FOR <expr>])
    /// ```
    Substring {
        expr: Box<Expr>,
        substring_from: Option<Box<Expr>>,
        substring_for: Option<Box<Expr>>,
    },
    /// ```sql
    /// TRIM([BOTH | LEADING | TRAILING] [<expr> FROM] <expr>)
    /// TRIM(<expr>)
    /// ```
    Trim {
        expr: Box<Expr>,
        // ([BOTH | LEADING | TRAILING]
        trim_where: Option<TrimWhereField>,
        trim_what: Option<Box<Expr>>,
    },
    /// ```sql
    /// OVERLAY(<expr> PLACING <expr> FROM <expr>[ FOR <expr> ]
    /// ```
    Overlay {
        expr: Box<Expr>,
        overlay_what: Box<Expr>,
        overlay_from: Box<Expr>,
        overlay_for: Option<Box<Expr>>,
    },
    /// `expr COLLATE collation`
    Collate {
        expr: Box<Expr>,
        collation: ObjectName,
    },
    /// Nested expression e.g. `(foo > bar)` or `(1)`
    Nested(Box<Expr>),
    /// A literal value, such as string, number, date or NULL
    Value(Value),
    /// <https://dev.mysql.com/doc/refman/8.0/en/charset-introducer.html>
    IntroducedString { introducer: String, value: Value },
    /// A constant of form `<data_type> 'value'`.
    /// This can represent ANSI SQL `DATE`, `TIME`, and `TIMESTAMP` literals (such as `DATE '2020-01-01'`),
    /// as well as constants of other types (a non-standard PostgreSQL extension).
    TypedString { data_type: DataType, value: String },
    /// Access a map-like object by field (e.g. `column['field']` or `column[4]`
    /// Note that depending on the dialect, struct like accesses may be
    /// parsed as [`ArrayIndex`](Self::ArrayIndex) or [`MapAccess`](Self::MapAccess)
    /// <https://clickhouse.com/docs/en/sql-reference/data-types/map/>
    MapAccess { column: Box<Expr>, keys: Vec<Expr> },
    /// Scalar function call e.g. `LEFT(foo, 5)`
    Function(Function),
    /// Aggregate function with filter
    AggregateExpressionWithFilter { expr: Box<Expr>, filter: Box<Expr> },
    /// `CASE [<operand>] WHEN <condition> THEN <result> ... [ELSE <result>] END`
    ///
    /// Note we only recognize a complete single expression as `<condition>`,
    /// not `< 0` nor `1, 2, 3` as allowed in a `<simple when clause>` per
    /// <https://jakewheat.github.io/sql-overview/sql-2011-foundation-grammar.html#simple-when-clause>
    Case {
        operand: Option<Box<Expr>>,
        conditions: Vec<Expr>,
        results: Vec<Expr>,
        else_result: Option<Box<Expr>>,
    },
    /// An exists expression `[ NOT ] EXISTS(SELECT ...)`, used in expressions like
    /// `WHERE [ NOT ] EXISTS (SELECT ...)`.
    Exists { subquery: Box<Query>, negated: bool },
    /// A parenthesized subquery `(SELECT ...)`, used in expression like
    /// `SELECT (subquery) AS x` or `WHERE (subquery) = x`
    Subquery(Box<Query>),
    /// An array subquery constructor, e.g. `SELECT ARRAY(SELECT 1 UNION SELECT 2)`
    ArraySubquery(Box<Query>),
    /// The `LISTAGG` function `SELECT LISTAGG(...) WITHIN GROUP (ORDER BY ...)`
    ListAgg(ListAgg),
    /// The `ARRAY_AGG` function `SELECT ARRAY_AGG(... ORDER BY ...)`
    ArrayAgg(ArrayAgg),
    /// The `GROUPING SETS` expr.
    GroupingSets(Vec<Vec<Expr>>),
    /// The `CUBE` expr.
    Cube(Vec<Vec<Expr>>),
    /// The `ROLLUP` expr.
    Rollup(Vec<Vec<Expr>>),
    /// ROW / TUPLE a single value, such as `SELECT (1, 2)`
    Tuple(Vec<Expr>),
    /// An array index expression e.g. `(ARRAY[1, 2])[1]` or `(current_schemas(FALSE))[1]`
    ArrayIndex { obj: Box<Expr>, indexes: Vec<Expr> },
    /// An array expression e.g. `ARRAY[1, 2]`
    Array(Array),
    /// An interval expression e.g. `INTERVAL '1' YEAR`
    Interval(Interval),
    /// `MySQL` specific text search function [(1)].
    ///
    /// Syntax:
    /// ```sql
    /// MARCH (<col>, <col>, ...) AGAINST (<expr> [<search modifier>])
    ///
    /// <col> = CompoundIdentifier
    /// <expr> = String literal
    /// ```
    ///
    ///
    /// [(1)]: https://dev.mysql.com/doc/refman/8.0/en/fulltext-search.html#function_match
    MatchAgainst {
        /// `(<col>, <col>, ...)`.
        columns: Vec<Ident>,
        /// `<expr>`.
        match_value: Value,
        /// `<search modifier>`
        opt_search_modifier: Option<SearchModifier>,
    },
}

impl fmt::Display for Expr {
    fn fmt(&self, f: &mut fmt::Formatter) -> fmt::Result {
        match self {
            Expr::Identifier(s) => write!(f, "{s}"),
            Expr::MapAccess { column, keys } => {
                write!(f, "{column}")?;
                for k in keys {
                    match k {
                        k @ Expr::Value(Value::Number(_, _)) => write!(f, "[{k}]")?,
                        Expr::Value(Value::SingleQuotedString(s)) => write!(f, "[\"{s}\"]")?,
                        _ => write!(f, "[{k}]")?,
                    }
                }
                Ok(())
            }
            Expr::CompoundIdentifier(s) => write!(f, "{}", display_separated(s, ".")),
            Expr::IsTrue(ast) => write!(f, "{ast} IS TRUE"),
            Expr::IsNotTrue(ast) => write!(f, "{ast} IS NOT TRUE"),
            Expr::IsFalse(ast) => write!(f, "{ast} IS FALSE"),
            Expr::IsNotFalse(ast) => write!(f, "{ast} IS NOT FALSE"),
            Expr::IsNull(ast) => write!(f, "{ast} IS NULL"),
            Expr::IsNotNull(ast) => write!(f, "{ast} IS NOT NULL"),
            Expr::IsUnknown(ast) => write!(f, "{ast} IS UNKNOWN"),
            Expr::IsNotUnknown(ast) => write!(f, "{ast} IS NOT UNKNOWN"),
            Expr::InList {
                expr,
                list,
                negated,
            } => write!(
                f,
                "{} {}IN ({})",
                expr,
                if *negated { "NOT " } else { "" },
                display_comma_separated(list)
            ),
            Expr::InSubquery {
                expr,
                subquery,
                negated,
            } => write!(
                f,
                "{} {}IN ({})",
                expr,
                if *negated { "NOT " } else { "" },
                subquery
            ),
            Expr::InUnnest {
                expr,
                array_expr,
                negated,
            } => write!(
                f,
                "{} {}IN UNNEST({})",
                expr,
                if *negated { "NOT " } else { "" },
                array_expr
            ),
            Expr::Between {
                expr,
                negated,
                low,
                high,
            } => write!(
                f,
                "{} {}BETWEEN {} AND {}",
                expr,
                if *negated { "NOT " } else { "" },
                low,
                high
            ),
            Expr::BinaryOp { left, op, right } => write!(f, "{left} {op} {right}"),
            Expr::Like {
                negated,
                expr,
                pattern,
                escape_char,
            } => match escape_char {
                Some(ch) => write!(
                    f,
                    "{} {}LIKE {} ESCAPE '{}'",
                    expr,
                    if *negated { "NOT " } else { "" },
                    pattern,
                    ch
                ),
                _ => write!(
                    f,
                    "{} {}LIKE {}",
                    expr,
                    if *negated { "NOT " } else { "" },
                    pattern
                ),
            },
            Expr::ILike {
                negated,
                expr,
                pattern,
                escape_char,
            } => match escape_char {
                Some(ch) => write!(
                    f,
                    "{} {}ILIKE {} ESCAPE '{}'",
                    expr,
                    if *negated { "NOT " } else { "" },
                    pattern,
                    ch
                ),
                _ => write!(
                    f,
                    "{} {}ILIKE {}",
                    expr,
                    if *negated { "NOT " } else { "" },
                    pattern
                ),
            },
            Expr::SimilarTo {
                negated,
                expr,
                pattern,
                escape_char,
            } => match escape_char {
                Some(ch) => write!(
                    f,
                    "{} {}SIMILAR TO {} ESCAPE '{}'",
                    expr,
                    if *negated { "NOT " } else { "" },
                    pattern,
                    ch
                ),
                _ => write!(
                    f,
                    "{} {}SIMILAR TO {}",
                    expr,
                    if *negated { "NOT " } else { "" },
                    pattern
                ),
            },
            Expr::AnyOp(expr) => write!(f, "ANY({expr})"),
            Expr::AllOp(expr) => write!(f, "ALL({expr})"),
            Expr::UnaryOp { op, expr } => {
                if op == &UnaryOperator::PGPostfixFactorial {
                    write!(f, "{expr}{op}")
                } else if op == &UnaryOperator::Not {
                    write!(f, "{op} {expr}")
                } else {
                    write!(f, "{op}{expr}")
                }
            }
            Expr::Cast { expr, data_type } => write!(f, "CAST({expr} AS {data_type})"),
            Expr::TryCast { expr, data_type } => write!(f, "TRY_CAST({expr} AS {data_type})"),
            Expr::SafeCast { expr, data_type } => write!(f, "SAFE_CAST({expr} AS {data_type})"),
            Expr::Extract { field, expr } => write!(f, "EXTRACT({field} FROM {expr})"),
            Expr::Ceil { expr, field } => {
                if field == &DateTimeField::NoDateTime {
                    write!(f, "CEIL({expr})")
                } else {
                    write!(f, "CEIL({expr} TO {field})")
                }
            }
            Expr::Floor { expr, field } => {
                if field == &DateTimeField::NoDateTime {
                    write!(f, "FLOOR({expr})")
                } else {
                    write!(f, "FLOOR({expr} TO {field})")
                }
            }
            Expr::Position { expr, r#in } => write!(f, "POSITION({expr} IN {in})"),
            Expr::Collate { expr, collation } => write!(f, "{expr} COLLATE {collation}"),
            Expr::Nested(ast) => write!(f, "({ast})"),
            Expr::Value(v) => write!(f, "{v}"),
            Expr::IntroducedString { introducer, value } => write!(f, "{introducer} {value}"),
            Expr::TypedString { data_type, value } => {
                write!(f, "{data_type}")?;
                write!(f, " '{}'", &value::escape_single_quote_string(value))
            }
            Expr::Function(fun) => write!(f, "{fun}"),
            Expr::AggregateExpressionWithFilter { expr, filter } => {
                write!(f, "{expr} FILTER (WHERE {filter})")
            }
            Expr::Case {
                operand,
                conditions,
                results,
                else_result,
            } => {
                write!(f, "CASE")?;
                if let Some(operand) = operand {
                    write!(f, " {operand}")?;
                }
                for (c, r) in conditions.iter().zip(results) {
                    write!(f, " WHEN {c} THEN {r}")?;
                }

                if let Some(else_result) = else_result {
                    write!(f, " ELSE {else_result}")?;
                }
                write!(f, " END")
            }
            Expr::Exists { subquery, negated } => write!(
                f,
                "{}EXISTS ({})",
                if *negated { "NOT " } else { "" },
                subquery
            ),
            Expr::Subquery(s) => write!(f, "({s})"),
            Expr::ArraySubquery(s) => write!(f, "ARRAY({s})"),
            Expr::ListAgg(listagg) => write!(f, "{listagg}"),
            Expr::ArrayAgg(arrayagg) => write!(f, "{arrayagg}"),
            Expr::GroupingSets(sets) => {
                write!(f, "GROUPING SETS (")?;
                let mut sep = "";
                for set in sets {
                    write!(f, "{sep}")?;
                    sep = ", ";
                    write!(f, "({})", display_comma_separated(set))?;
                }
                write!(f, ")")
            }
            Expr::Cube(sets) => {
                write!(f, "CUBE (")?;
                let mut sep = "";
                for set in sets {
                    write!(f, "{sep}")?;
                    sep = ", ";
                    if set.len() == 1 {
                        write!(f, "{}", set[0])?;
                    } else {
                        write!(f, "({})", display_comma_separated(set))?;
                    }
                }
                write!(f, ")")
            }
            Expr::Rollup(sets) => {
                write!(f, "ROLLUP (")?;
                let mut sep = "";
                for set in sets {
                    write!(f, "{sep}")?;
                    sep = ", ";
                    if set.len() == 1 {
                        write!(f, "{}", set[0])?;
                    } else {
                        write!(f, "({})", display_comma_separated(set))?;
                    }
                }
                write!(f, ")")
            }
            Expr::Substring {
                expr,
                substring_from,
                substring_for,
            } => {
                write!(f, "SUBSTRING({expr}")?;
                if let Some(from_part) = substring_from {
                    write!(f, " FROM {from_part}")?;
                }
                if let Some(for_part) = substring_for {
                    write!(f, " FOR {for_part}")?;
                }

                write!(f, ")")
            }
            Expr::Overlay {
                expr,
                overlay_what,
                overlay_from,
                overlay_for,
            } => {
                write!(
                    f,
                    "OVERLAY({expr} PLACING {overlay_what} FROM {overlay_from}"
                )?;
                if let Some(for_part) = overlay_for {
                    write!(f, " FOR {for_part}")?;
                }

                write!(f, ")")
            }
            Expr::IsDistinctFrom(a, b) => write!(f, "{a} IS DISTINCT FROM {b}"),
            Expr::IsNotDistinctFrom(a, b) => write!(f, "{a} IS NOT DISTINCT FROM {b}"),
            Expr::Trim {
                expr,
                trim_where,
                trim_what,
            } => {
                write!(f, "TRIM(")?;
                if let Some(ident) = trim_where {
                    write!(f, "{ident} ")?;
                }
                if let Some(trim_char) = trim_what {
                    write!(f, "{trim_char} FROM {expr}")?;
                } else {
                    write!(f, "{expr}")?;
                }

                write!(f, ")")
            }
            Expr::Tuple(exprs) => {
                write!(f, "({})", display_comma_separated(exprs))
            }
            Expr::ArrayIndex { obj, indexes } => {
                write!(f, "{obj}")?;
                for i in indexes {
                    write!(f, "[{i}]")?;
                }
                Ok(())
            }
            Expr::Array(set) => {
                write!(f, "{set}")
            }
            Expr::JsonAccess {
                left,
                operator,
                right,
            } => {
                if operator == &JsonOperator::Colon {
                    write!(f, "{left}{operator}{right}")
                } else {
                    write!(f, "{left} {operator} {right}")
                }
            }
            Expr::CompositeAccess { expr, key } => {
                write!(f, "{expr}.{key}")
            }
            Expr::AtTimeZone {
                timestamp,
                time_zone,
            } => {
                write!(f, "{timestamp} AT TIME ZONE '{time_zone}'")
            }
            Expr::Interval(interval) => {
                write!(f, "{interval}")
            }
            Expr::MatchAgainst {
                columns,
                match_value: match_expr,
                opt_search_modifier,
            } => {
                write!(f, "MATCH ({}) AGAINST ", display_comma_separated(columns),)?;

                if let Some(search_modifier) = opt_search_modifier {
                    write!(f, "({match_expr} {search_modifier})")?;
                } else {
                    write!(f, "({match_expr})")?;
                }

                Ok(())
            }
        }
    }
}

#[derive(Debug, Clone, PartialEq, PartialOrd, Eq, Ord, Hash)]
#[cfg_attr(feature = "serde", derive(Serialize, Deserialize))]
#[cfg_attr(feature = "visitor", derive(Visit, VisitMut))]
pub enum WindowType {
    WindowSpec(WindowSpec),
    NamedWindow(Ident),
}

impl Display for WindowType {
    fn fmt(&self, f: &mut fmt::Formatter<'_>) -> fmt::Result {
        match self {
            WindowType::WindowSpec(spec) => write!(f, "({})", spec),
            WindowType::NamedWindow(name) => write!(f, "{}", name),
        }
    }
}

/// A window specification (i.e. `OVER (PARTITION BY .. ORDER BY .. etc.)`)
#[derive(Debug, Clone, PartialEq, PartialOrd, Eq, Ord, Hash)]
#[cfg_attr(feature = "serde", derive(Serialize, Deserialize))]
#[cfg_attr(feature = "visitor", derive(Visit, VisitMut))]
pub struct WindowSpec {
    pub partition_by: Vec<Expr>,
    pub order_by: Vec<OrderByExpr>,
    pub window_frame: Option<WindowFrame>,
}

impl fmt::Display for WindowSpec {
    fn fmt(&self, f: &mut fmt::Formatter) -> fmt::Result {
        let mut delim = "";
        if !self.partition_by.is_empty() {
            delim = " ";
            write!(
                f,
                "PARTITION BY {}",
                display_comma_separated(&self.partition_by)
            )?;
        }
        if !self.order_by.is_empty() {
            f.write_str(delim)?;
            delim = " ";
            write!(f, "ORDER BY {}", display_comma_separated(&self.order_by))?;
        }
        if let Some(window_frame) = &self.window_frame {
            f.write_str(delim)?;
            if let Some(end_bound) = &window_frame.end_bound {
                write!(
                    f,
                    "{} BETWEEN {} AND {}",
                    window_frame.units, window_frame.start_bound, end_bound
                )?;
            } else {
                write!(f, "{} {}", window_frame.units, window_frame.start_bound)?;
            }
        }
        Ok(())
    }
}

/// Specifies the data processed by a window function, e.g.
/// `RANGE UNBOUNDED PRECEDING` or `ROWS BETWEEN 5 PRECEDING AND CURRENT ROW`.
///
/// Note: The parser does not validate the specified bounds; the caller should
/// reject invalid bounds like `ROWS UNBOUNDED FOLLOWING` before execution.
#[derive(Debug, Clone, PartialEq, PartialOrd, Eq, Ord, Hash)]
#[cfg_attr(feature = "serde", derive(Serialize, Deserialize))]
#[cfg_attr(feature = "visitor", derive(Visit, VisitMut))]
pub struct WindowFrame {
    pub units: WindowFrameUnits,
    pub start_bound: WindowFrameBound,
    /// The right bound of the `BETWEEN .. AND` clause. The end bound of `None`
    /// indicates the shorthand form (e.g. `ROWS 1 PRECEDING`), which must
    /// behave the same as `end_bound = WindowFrameBound::CurrentRow`.
    pub end_bound: Option<WindowFrameBound>,
    // TBD: EXCLUDE
}

impl Default for WindowFrame {
    /// Returns default value for window frame
    ///
    /// See [this page](https://www.sqlite.org/windowfunctions.html#frame_specifications) for more details.
    fn default() -> Self {
        Self {
            units: WindowFrameUnits::Range,
            start_bound: WindowFrameBound::Preceding(None),
            end_bound: None,
        }
    }
}

#[derive(Debug, Copy, Clone, PartialEq, PartialOrd, Eq, Ord, Hash)]
#[cfg_attr(feature = "serde", derive(Serialize, Deserialize))]
#[cfg_attr(feature = "visitor", derive(Visit, VisitMut))]
pub enum WindowFrameUnits {
    Rows,
    Range,
    Groups,
}

impl fmt::Display for WindowFrameUnits {
    fn fmt(&self, f: &mut fmt::Formatter) -> fmt::Result {
        f.write_str(match self {
            WindowFrameUnits::Rows => "ROWS",
            WindowFrameUnits::Range => "RANGE",
            WindowFrameUnits::Groups => "GROUPS",
        })
    }
}

/// Specifies [WindowFrame]'s `start_bound` and `end_bound`
#[derive(Debug, Clone, PartialEq, PartialOrd, Eq, Ord, Hash)]
#[cfg_attr(feature = "serde", derive(Serialize, Deserialize))]
#[cfg_attr(feature = "visitor", derive(Visit, VisitMut))]
pub enum WindowFrameBound {
    /// `CURRENT ROW`
    CurrentRow,
    /// `<N> PRECEDING` or `UNBOUNDED PRECEDING`
    Preceding(Option<Box<Expr>>),
    /// `<N> FOLLOWING` or `UNBOUNDED FOLLOWING`.
    Following(Option<Box<Expr>>),
}

impl fmt::Display for WindowFrameBound {
    fn fmt(&self, f: &mut fmt::Formatter) -> fmt::Result {
        match self {
            WindowFrameBound::CurrentRow => f.write_str("CURRENT ROW"),
            WindowFrameBound::Preceding(None) => f.write_str("UNBOUNDED PRECEDING"),
            WindowFrameBound::Following(None) => f.write_str("UNBOUNDED FOLLOWING"),
            WindowFrameBound::Preceding(Some(n)) => write!(f, "{n} PRECEDING"),
            WindowFrameBound::Following(Some(n)) => write!(f, "{n} FOLLOWING"),
        }
    }
}

#[derive(Debug, Copy, Clone, PartialEq, PartialOrd, Eq, Ord, Hash)]
#[cfg_attr(feature = "serde", derive(Serialize, Deserialize))]
#[cfg_attr(feature = "visitor", derive(Visit, VisitMut))]
pub enum AddDropSync {
    ADD,
    DROP,
    SYNC,
}

impl fmt::Display for AddDropSync {
    fn fmt(&self, f: &mut fmt::Formatter) -> fmt::Result {
        match self {
            AddDropSync::SYNC => f.write_str("SYNC PARTITIONS"),
            AddDropSync::DROP => f.write_str("DROP PARTITIONS"),
            AddDropSync::ADD => f.write_str("ADD PARTITIONS"),
        }
    }
}

#[derive(Debug, Copy, Clone, PartialEq, PartialOrd, Eq, Ord, Hash)]
#[cfg_attr(feature = "serde", derive(Serialize, Deserialize))]
#[cfg_attr(feature = "visitor", derive(Visit, VisitMut))]
pub enum ShowCreateObject {
    Event,
    Function,
    Procedure,
    Table,
    Trigger,
    View,
}

impl fmt::Display for ShowCreateObject {
    fn fmt(&self, f: &mut fmt::Formatter) -> fmt::Result {
        match self {
            ShowCreateObject::Event => f.write_str("EVENT"),
            ShowCreateObject::Function => f.write_str("FUNCTION"),
            ShowCreateObject::Procedure => f.write_str("PROCEDURE"),
            ShowCreateObject::Table => f.write_str("TABLE"),
            ShowCreateObject::Trigger => f.write_str("TRIGGER"),
            ShowCreateObject::View => f.write_str("VIEW"),
        }
    }
}

#[derive(Debug, Copy, Clone, PartialEq, PartialOrd, Eq, Ord, Hash)]
#[cfg_attr(feature = "serde", derive(Serialize, Deserialize))]
#[cfg_attr(feature = "visitor", derive(Visit, VisitMut))]
pub enum CommentObject {
    Column,
    Table,
}

impl fmt::Display for CommentObject {
    fn fmt(&self, f: &mut fmt::Formatter) -> fmt::Result {
        match self {
            CommentObject::Column => f.write_str("COLUMN"),
            CommentObject::Table => f.write_str("TABLE"),
        }
    }
}

#[derive(Debug, Clone, PartialEq, PartialOrd, Eq, Ord, Hash)]
#[cfg_attr(feature = "serde", derive(Serialize, Deserialize))]
#[cfg_attr(feature = "visitor", derive(Visit, VisitMut))]
pub enum Password {
    Password(Expr),
    NullPassword,
}

/// A top-level statement (SELECT, INSERT, CREATE, etc.)
#[allow(clippy::large_enum_variant)]
#[derive(Debug, Clone, PartialEq, PartialOrd, Eq, Ord, Hash)]
#[cfg_attr(feature = "serde", derive(Serialize, Deserialize))]
#[cfg_attr(
    feature = "visitor",
    derive(Visit, VisitMut),
    visit(with = "visit_statement")
)]
pub enum Statement {
    /// Analyze (Hive)
    Analyze {
        #[cfg_attr(feature = "visitor", visit(with = "visit_relation"))]
        table_name: ObjectName,
        partitions: Option<Vec<Expr>>,
        for_columns: bool,
        columns: Vec<Ident>,
        cache_metadata: bool,
        noscan: bool,
        compute_statistics: bool,
    },
    /// Truncate (Hive)
    Truncate {
        #[cfg_attr(feature = "visitor", visit(with = "visit_relation"))]
        table_name: ObjectName,
        partitions: Option<Vec<Expr>>,
        /// TABLE - optional keyword;
        table: bool,
    },
    /// Msck (Hive)
    Msck {
        #[cfg_attr(feature = "visitor", visit(with = "visit_relation"))]
        table_name: ObjectName,
        repair: bool,
        partition_action: Option<AddDropSync>,
    },
    /// SELECT
    Query(Box<Query>),
    /// INSERT
    Insert {
        /// Only for Sqlite
        or: Option<SqliteOnConflict>,
        /// INTO - optional keyword
        into: bool,
        /// TABLE
        #[cfg_attr(feature = "visitor", visit(with = "visit_relation"))]
        table_name: ObjectName,
        /// COLUMNS
        columns: Vec<Ident>,
        /// Overwrite (Hive)
        overwrite: bool,
        /// A SQL query that specifies what to insert
        source: Box<Query>,
        /// partitioned insert (Hive)
        partitioned: Option<Vec<Expr>>,
        /// Columns defined after PARTITION
        after_columns: Vec<Ident>,
        /// whether the insert has the table keyword (Hive)
        table: bool,
        on: Option<OnInsert>,
        /// RETURNING
        returning: Option<Vec<SelectItem>>,
    },
    // TODO: Support ROW FORMAT
    Directory {
        overwrite: bool,
        local: bool,
        path: String,
        file_format: Option<FileFormat>,
        source: Box<Query>,
    },
    Copy {
        /// The source of 'COPY TO', or the target of 'COPY FROM'
        source: CopySource,
        /// If true, is a 'COPY TO' statement. If false is a 'COPY FROM'
        to: bool,
        /// The target of 'COPY TO', or the source of 'COPY FROM'
        target: CopyTarget,
        /// WITH options (from PostgreSQL version 9.0)
        options: Vec<CopyOption>,
        /// WITH options (before PostgreSQL version 9.0)
        legacy_options: Vec<CopyLegacyOption>,
        /// VALUES a vector of values to be copied
        values: Vec<Option<String>>,
    },
    /// ```sql
    /// COPY INTO
    /// ```
    /// See <https://docs.snowflake.com/en/sql-reference/sql/copy-into-table>
    /// Copy Into syntax available for Snowflake is different than the one implemented in
    /// Postgres. Although they share common prefix, it is reasonable to implement them
    /// in different enums. This can be refactored later once custom dialects
    /// are allowed to have custom Statements.
    CopyIntoSnowflake {
        into: ObjectName,
        from_stage: ObjectName,
        from_stage_alias: Option<Ident>,
        stage_params: StageParamsObject,
        from_transformations: Option<Vec<StageLoadSelectItem>>,
        files: Option<Vec<String>>,
        pattern: Option<String>,
        file_format: DataLoadingOptions,
        copy_options: DataLoadingOptions,
        validation_mode: Option<String>,
    },
    /// Close - closes the portal underlying an open cursor.
    Close {
        /// Cursor name
        cursor: CloseCursor,
    },
    /// UPDATE
    Update {
        /// TABLE
        table: TableWithJoins,
        /// Column assignments
        assignments: Vec<Assignment>,
        /// Table which provide value to be set
        from: Option<TableWithJoins>,
        /// WHERE
        selection: Option<Expr>,
        /// RETURNING
        returning: Option<Vec<SelectItem>>,
    },
    /// DELETE
    Delete {
        /// Multi tables delete are supported in mysql
        tables: Vec<ObjectName>,
        /// FROM
        from: Vec<TableWithJoins>,
        /// USING (Snowflake, Postgres, MySQL)
        using: Option<Vec<TableWithJoins>>,
        /// WHERE
        selection: Option<Expr>,
        /// RETURNING
        returning: Option<Vec<SelectItem>>,
    },
    /// CREATE VIEW
    CreateView {
        or_replace: bool,
        materialized: bool,
        /// View name
        name: ObjectName,
        columns: Vec<Ident>,
        query: Box<Query>,
        with_options: Vec<SqlOption>,
        cluster_by: Vec<Ident>,
    },
    /// CREATE TABLE
    CreateTable {
        or_replace: bool,
        temporary: bool,
        external: bool,
        global: Option<bool>,
        if_not_exists: bool,
        transient: bool,
        /// Table name
        #[cfg_attr(feature = "visitor", visit(with = "visit_relation"))]
        name: ObjectName,
        /// Optional schema
        columns: Vec<ColumnDef>,
        constraints: Vec<TableConstraint>,
        hive_distribution: HiveDistributionStyle,
        hive_formats: Option<HiveFormat>,
        table_properties: Vec<SqlOption>,
        with_options: Vec<SqlOption>,
        file_format: Option<FileFormat>,
        location: Option<String>,
        query: Option<Box<Query>>,
        without_rowid: bool,
        like: Option<ObjectName>,
        clone: Option<ObjectName>,
        engine: Option<String>,
        default_charset: Option<String>,
        collation: Option<String>,
        on_commit: Option<OnCommit>,
        /// ClickHouse "ON CLUSTER" clause:
        /// <https://clickhouse.com/docs/en/sql-reference/distributed-ddl/>
        on_cluster: Option<String>,
        /// ClickHouse "ORDER BY " clause. Note that omitted ORDER BY is different
        /// than empty (represented as ()), the latter meaning "no sorting".
        /// <https://clickhouse.com/docs/en/sql-reference/statements/create/table/>
        order_by: Option<Vec<Ident>>,
    },
    /// SQLite's `CREATE VIRTUAL TABLE .. USING <module_name> (<module_args>)`
    CreateVirtualTable {
        #[cfg_attr(feature = "visitor", visit(with = "visit_relation"))]
        name: ObjectName,
        if_not_exists: bool,
        module_name: Ident,
        module_args: Vec<Ident>,
    },
    /// CREATE INDEX
    CreateIndex {
        /// index name
        name: ObjectName,
        #[cfg_attr(feature = "visitor", visit(with = "visit_relation"))]
        table_name: ObjectName,
        using: Option<Ident>,
        columns: Vec<OrderByExpr>,
        unique: bool,
        if_not_exists: bool,
    },
    /// CREATE ROLE
    /// See [postgres](https://www.postgresql.org/docs/current/sql-createrole.html)
    CreateRole {
        names: Vec<ObjectName>,
        if_not_exists: bool,
        // Postgres
        login: Option<bool>,
        inherit: Option<bool>,
        bypassrls: Option<bool>,
        password: Option<Password>,
        superuser: Option<bool>,
        create_db: Option<bool>,
        create_role: Option<bool>,
        replication: Option<bool>,
        connection_limit: Option<Expr>,
        valid_until: Option<Expr>,
        in_role: Vec<Ident>,
        in_group: Vec<Ident>,
        role: Vec<Ident>,
        user: Vec<Ident>,
        admin: Vec<Ident>,
        // MSSQL
        authorization_owner: Option<ObjectName>,
    },
    /// ALTER TABLE
    AlterTable {
        /// Table name
        #[cfg_attr(feature = "visitor", visit(with = "visit_relation"))]
        name: ObjectName,
        operation: AlterTableOperation,
    },
    AlterIndex {
        name: ObjectName,
        operation: AlterIndexOperation,
    },
    /// DROP
    Drop {
        /// The type of the object to drop: TABLE, VIEW, etc.
        object_type: ObjectType,
        /// An optional `IF EXISTS` clause. (Non-standard.)
        if_exists: bool,
        /// One or more objects to drop. (ANSI SQL requires exactly one.)
        names: Vec<ObjectName>,
        /// Whether `CASCADE` was specified. This will be `false` when
        /// `RESTRICT` or no drop behavior at all was specified.
        cascade: bool,
        /// Whether `RESTRICT` was specified. This will be `false` when
        /// `CASCADE` or no drop behavior at all was specified.
        restrict: bool,
        /// Hive allows you specify whether the table's stored data will be
        /// deleted along with the dropped table
        purge: bool,
    },
    /// DROP Function
    DropFunction {
        if_exists: bool,
        /// One or more function to drop
        func_desc: Vec<DropFunctionDesc>,
        /// `CASCADE` or `RESTRICT`
        option: Option<ReferentialAction>,
    },
    /// DECLARE - Declaring Cursor Variables
    ///
    /// Note: this is a PostgreSQL-specific statement,
    /// but may also compatible with other SQL.
    Declare {
        /// Cursor name
        name: Ident,
        /// Causes the cursor to return data in binary rather than in text format.
        binary: bool,
        /// None = Not specified
        /// Some(true) = INSENSITIVE
        /// Some(false) = ASENSITIVE
        sensitive: Option<bool>,
        /// None = Not specified
        /// Some(true) = SCROLL
        /// Some(false) = NO SCROLL
        scroll: Option<bool>,
        /// None = Not specified
        /// Some(true) = WITH HOLD, specifies that the cursor can continue to be used after the transaction that created it successfully commits
        /// Some(false) = WITHOUT HOLD, specifies that the cursor cannot be used outside of the transaction that created it
        hold: Option<bool>,
        query: Box<Query>,
    },
    /// FETCH - retrieve rows from a query using a cursor
    ///
    /// Note: this is a PostgreSQL-specific statement,
    /// but may also compatible with other SQL.
    Fetch {
        /// Cursor name
        name: Ident,
        direction: FetchDirection,
        /// Optional, It's possible to fetch rows form cursor to the table
        into: Option<ObjectName>,
    },
    /// DISCARD [ ALL | PLANS | SEQUENCES | TEMPORARY | TEMP ]
    ///
    /// Note: this is a PostgreSQL-specific statement,
    /// but may also compatible with other SQL.
    Discard { object_type: DiscardObject },
    /// SET `[ SESSION | LOCAL ]` ROLE role_name. Examples: [ANSI][1], [Postgresql][2], [MySQL][3], and [Oracle][4].
    ///
    /// [1]: https://jakewheat.github.io/sql-overview/sql-2016-foundation-grammar.html#set-role-statement
    /// [2]: https://www.postgresql.org/docs/14/sql-set-role.html
    /// [3]: https://dev.mysql.com/doc/refman/8.0/en/set-role.html
    /// [4]: https://docs.oracle.com/cd/B19306_01/server.102/b14200/statements_10004.htm
    SetRole {
        /// Non-ANSI optional identifier to inform if the role is defined inside the current session (`SESSION`) or transaction (`LOCAL`).
        context_modifier: ContextModifier,
        /// Role name. If NONE is specified, then the current role name is removed.
        role_name: Option<Ident>,
    },
    /// ```sql
    /// SET <variable>
    /// ```
    ///
    /// Note: this is not a standard SQL statement, but it is supported by at
    /// least MySQL and PostgreSQL. Not all MySQL-specific syntatic forms are
    /// supported yet.
    SetVariable {
        local: bool,
        hivevar: bool,
        variable: ObjectName,
        value: Vec<Expr>,
    },
    /// ```sql
    /// SET TIME ZONE <value>
    /// ```
    ///
    /// Note: this is a PostgreSQL-specific statements
    /// `SET TIME ZONE <value>` is an alias for `SET timezone TO <value>` in PostgreSQL
    SetTimeZone { local: bool, value: Expr },
    /// SET NAMES 'charset_name' [COLLATE 'collation_name']
    ///
    /// Note: this is a MySQL-specific statement.
    SetNames {
        charset_name: String,
        collation_name: Option<String>,
    },
    /// SET NAMES DEFAULT
    ///
    /// Note: this is a MySQL-specific statement.
    SetNamesDefault {},
    /// SHOW FUNCTIONS
    ///
    /// Note: this is a Presto-specific statement.
    ShowFunctions { filter: Option<ShowStatementFilter> },
    /// ```sql
    /// SHOW <variable>
    /// ```
    ///
    /// Note: this is a PostgreSQL-specific statement.
    ShowVariable { variable: Vec<Ident> },
    /// SHOW VARIABLES
    ///
    /// Note: this is a MySQL-specific statement.
    ShowVariables { filter: Option<ShowStatementFilter> },
    /// SHOW CREATE TABLE
    ///
    /// Note: this is a MySQL-specific statement.
    ShowCreate {
        obj_type: ShowCreateObject,
        obj_name: ObjectName,
    },
    /// SHOW COLUMNS
    ///
    /// Note: this is a MySQL-specific statement.
    ShowColumns {
        extended: bool,
        full: bool,
        #[cfg_attr(feature = "visitor", visit(with = "visit_relation"))]
        table_name: ObjectName,
        filter: Option<ShowStatementFilter>,
    },
    /// SHOW TABLES
    ///
    /// Note: this is a MySQL-specific statement.
    ShowTables {
        extended: bool,
        full: bool,
        db_name: Option<Ident>,
        filter: Option<ShowStatementFilter>,
    },
    /// SHOW COLLATION
    ///
    /// Note: this is a MySQL-specific statement.
    ShowCollation { filter: Option<ShowStatementFilter> },
    /// USE
    ///
    /// Note: This is a MySQL-specific statement.
    Use { db_name: Ident },
    /// `{ BEGIN [ TRANSACTION | WORK ] | START TRANSACTION } ...`
    StartTransaction { modes: Vec<TransactionMode> },
    /// `SET TRANSACTION ...`
    SetTransaction {
        modes: Vec<TransactionMode>,
        snapshot: Option<Value>,
        session: bool,
    },
    /// `COMMENT ON ...`
    ///
    /// Note: this is a PostgreSQL-specific statement.
    Comment {
        object_type: CommentObject,
        object_name: ObjectName,
        comment: Option<String>,
        /// An optional `IF EXISTS` clause. (Non-standard.)
        /// See <https://docs.snowflake.com/en/sql-reference/sql/comment>
        if_exists: bool,
    },
    /// `COMMIT [ TRANSACTION | WORK ] [ AND [ NO ] CHAIN ]`
    Commit { chain: bool },
    /// `ROLLBACK [ TRANSACTION | WORK ] [ AND [ NO ] CHAIN ]`
    Rollback { chain: bool },
    /// CREATE SCHEMA
    CreateSchema {
        /// `<schema name> | AUTHORIZATION <schema authorization identifier>  | <schema name>  AUTHORIZATION <schema authorization identifier>`
        schema_name: SchemaName,
        if_not_exists: bool,
    },
    /// CREATE DATABASE
    CreateDatabase {
        db_name: ObjectName,
        if_not_exists: bool,
        location: Option<String>,
        managed_location: Option<String>,
    },
    /// ```sql
    /// CREATE FUNCTION
    /// ```
    ///
    /// Supported variants:
    /// 1. [Hive](https://cwiki.apache.org/confluence/display/hive/languagemanual+ddl#LanguageManualDDL-Create/Drop/ReloadFunction)
    /// 2. [Postgres](https://www.postgresql.org/docs/15/sql-createfunction.html)
    CreateFunction {
        or_replace: bool,
        temporary: bool,
        name: ObjectName,
        args: Option<Vec<OperateFunctionArg>>,
        return_type: Option<DataType>,
        /// Optional parameters.
        params: CreateFunctionBody,
    },
    /// ```sql
<<<<<<< HEAD
    /// CREATE PROCEDURE
    /// ```
    CreateProcedure {
        or_alter: bool,
        name: ObjectName,
        params: Option<Vec<ProcedureParam>>,
        body: Vec<Statement>,
=======
    /// CREATE MACRO
    /// ```
    ///
    /// Supported variants:
    /// 1. [DuckDB](https://duckdb.org/docs/sql/statements/create_macro)
    CreateMacro {
        or_replace: bool,
        temporary: bool,
        name: ObjectName,
        args: Option<Vec<MacroArg>>,
        definition: MacroDefinition,
>>>>>>> 75f18ecf
    },
    /// ```sql
    /// CREATE STAGE
    /// ```
    /// See <https://docs.snowflake.com/en/sql-reference/sql/create-stage>
    CreateStage {
        or_replace: bool,
        temporary: bool,
        if_not_exists: bool,
        name: ObjectName,
        stage_params: StageParamsObject,
        directory_table_params: DataLoadingOptions,
        file_format: DataLoadingOptions,
        copy_options: DataLoadingOptions,
        comment: Option<String>,
    },
    /// `ASSERT <condition> [AS <message>]`
    Assert {
        condition: Expr,
        message: Option<Expr>,
    },
    /// GRANT privileges ON objects TO grantees
    Grant {
        privileges: Privileges,
        objects: GrantObjects,
        grantees: Vec<Ident>,
        with_grant_option: bool,
        granted_by: Option<Ident>,
    },
    /// REVOKE privileges ON objects FROM grantees
    Revoke {
        privileges: Privileges,
        objects: GrantObjects,
        grantees: Vec<Ident>,
        granted_by: Option<Ident>,
        cascade: bool,
    },
    /// `DEALLOCATE [ PREPARE ] { name | ALL }`
    ///
    /// Note: this is a PostgreSQL-specific statement.
    Deallocate { name: Ident, prepare: bool },
    /// `EXECUTE name [ ( parameter [, ...] ) ]`
    ///
    /// Note: this is a PostgreSQL-specific statement.
    Execute { name: Ident, parameters: Vec<Expr> },
    /// `PREPARE name [ ( data_type [, ...] ) ] AS statement`
    ///
    /// Note: this is a PostgreSQL-specific statement.
    Prepare {
        name: Ident,
        data_types: Vec<DataType>,
        statement: Box<Statement>,
    },
    /// KILL [CONNECTION | QUERY | MUTATION]
    ///
    /// See <https://clickhouse.com/docs/ru/sql-reference/statements/kill/>
    /// See <https://dev.mysql.com/doc/refman/8.0/en/kill.html>
    Kill {
        modifier: Option<KillType>,
        // processlist_id
        id: u64,
    },
    /// EXPLAIN TABLE
    /// Note: this is a MySQL-specific statement. See <https://dev.mysql.com/doc/refman/8.0/en/explain.html>
    ExplainTable {
        /// If true, query used the MySQL `DESCRIBE` alias for explain
        describe_alias: bool,
        /// Table name
        #[cfg_attr(feature = "visitor", visit(with = "visit_relation"))]
        table_name: ObjectName,
    },
    /// EXPLAIN / DESCRIBE for select_statement
    Explain {
        // If true, query used the MySQL `DESCRIBE` alias for explain
        describe_alias: bool,
        /// Carry out the command and show actual run times and other statistics.
        analyze: bool,
        // Display additional information regarding the plan.
        verbose: bool,
        /// A SQL query that specifies what to explain
        statement: Box<Statement>,
        /// Optional output format of explain
        format: Option<AnalyzeFormat>,
    },
    /// SAVEPOINT -- define a new savepoint within the current transaction
    Savepoint { name: Ident },
    // MERGE INTO statement, based on Snowflake. See <https://docs.snowflake.com/en/sql-reference/sql/merge.html>
    Merge {
        // optional INTO keyword
        into: bool,
        // Specifies the table to merge
        table: TableFactor,
        // Specifies the table or subquery to join with the target table
        source: TableFactor,
        // Specifies the expression on which to join the target table and source
        on: Box<Expr>,
        // Specifies the actions to perform when values match or do not match.
        clauses: Vec<MergeClause>,
    },
    /// `CACHE [ FLAG ] TABLE <table_name> [ OPTIONS('K1' = 'V1', 'K2' = V2) ] [ AS ] [ <query> ]`.
    ///
    /// See [Spark SQL docs] for more details.
    ///
    /// [Spark SQL docs]: https://docs.databricks.com/spark/latest/spark-sql/language-manual/sql-ref-syntax-aux-cache-cache-table.html
    Cache {
        /// Table flag
        table_flag: Option<ObjectName>,
        /// Table name

        #[cfg_attr(feature = "visitor", visit(with = "visit_relation"))]
        table_name: ObjectName,
        has_as: bool,
        /// Table confs
        options: Vec<SqlOption>,
        /// Cache table as a Query
        query: Option<Query>,
    },
    /// UNCACHE TABLE [ IF EXISTS ]  <table_name>
    UNCache {
        /// Table name
        #[cfg_attr(feature = "visitor", visit(with = "visit_relation"))]
        table_name: ObjectName,
        if_exists: bool,
    },
    ///CreateSequence -- define a new sequence
    /// CREATE [ { TEMPORARY | TEMP } ] SEQUENCE [ IF NOT EXISTS ] <sequence_name>
    CreateSequence {
        temporary: bool,
        if_not_exists: bool,
        name: ObjectName,
        data_type: Option<DataType>,
        sequence_options: Vec<SequenceOptions>,
        owned_by: Option<ObjectName>,
    },
    /// CREATE TYPE `<name>`
    CreateType {
        name: ObjectName,
        representation: UserDefinedTypeRepresentation,
    },
}

impl fmt::Display for Statement {
    // Clippy thinks this function is too complicated, but it is painful to
    // split up without extracting structs for each `Statement` variant.
    #[allow(clippy::cognitive_complexity)]
    fn fmt(&self, f: &mut fmt::Formatter) -> fmt::Result {
        match self {
            Statement::Kill { modifier, id } => {
                write!(f, "KILL ")?;

                if let Some(m) = modifier {
                    write!(f, "{m} ")?;
                }

                write!(f, "{id}")
            }
            Statement::ExplainTable {
                describe_alias,
                table_name,
            } => {
                if *describe_alias {
                    write!(f, "DESCRIBE ")?;
                } else {
                    write!(f, "EXPLAIN ")?;
                }

                write!(f, "{table_name}")
            }
            Statement::Explain {
                describe_alias,
                verbose,
                analyze,
                statement,
                format,
            } => {
                if *describe_alias {
                    write!(f, "DESCRIBE ")?;
                } else {
                    write!(f, "EXPLAIN ")?;
                }

                if *analyze {
                    write!(f, "ANALYZE ")?;
                }

                if *verbose {
                    write!(f, "VERBOSE ")?;
                }

                if let Some(format) = format {
                    write!(f, "FORMAT {format} ")?;
                }

                write!(f, "{statement}")
            }
            Statement::Query(s) => write!(f, "{s}"),
            Statement::Declare {
                name,
                binary,
                sensitive,
                scroll,
                hold,
                query,
            } => {
                write!(f, "DECLARE {name} ")?;

                if *binary {
                    write!(f, "BINARY ")?;
                }

                if let Some(sensitive) = sensitive {
                    if *sensitive {
                        write!(f, "INSENSITIVE ")?;
                    } else {
                        write!(f, "ASENSITIVE ")?;
                    }
                }

                if let Some(scroll) = scroll {
                    if *scroll {
                        write!(f, "SCROLL ")?;
                    } else {
                        write!(f, "NO SCROLL ")?;
                    }
                }

                write!(f, "CURSOR ")?;

                if let Some(hold) = hold {
                    if *hold {
                        write!(f, "WITH HOLD ")?;
                    } else {
                        write!(f, "WITHOUT HOLD ")?;
                    }
                }

                write!(f, "FOR {query}")
            }
            Statement::Fetch {
                name,
                direction,
                into,
            } => {
                write!(f, "FETCH {direction} ")?;

                write!(f, "IN {name}")?;

                if let Some(into) = into {
                    write!(f, " INTO {into}")?;
                }

                Ok(())
            }
            Statement::Directory {
                overwrite,
                local,
                path,
                file_format,
                source,
            } => {
                write!(
                    f,
                    "INSERT{overwrite}{local} DIRECTORY '{path}'",
                    overwrite = if *overwrite { " OVERWRITE" } else { "" },
                    local = if *local { " LOCAL" } else { "" },
                    path = path
                )?;
                if let Some(ref ff) = file_format {
                    write!(f, " STORED AS {ff}")?
                }
                write!(f, " {source}")
            }
            Statement::Msck {
                table_name,
                repair,
                partition_action,
            } => {
                write!(
                    f,
                    "MSCK {repair}TABLE {table}",
                    repair = if *repair { "REPAIR " } else { "" },
                    table = table_name
                )?;
                if let Some(pa) = partition_action {
                    write!(f, " {pa}")?;
                }
                Ok(())
            }
            Statement::Truncate {
                table_name,
                partitions,
                table,
            } => {
                let table = if *table { "TABLE " } else { "" };
                write!(f, "TRUNCATE {table}{table_name}")?;
                if let Some(ref parts) = partitions {
                    if !parts.is_empty() {
                        write!(f, " PARTITION ({})", display_comma_separated(parts))?;
                    }
                }
                Ok(())
            }
            Statement::Analyze {
                table_name,
                partitions,
                for_columns,
                columns,
                cache_metadata,
                noscan,
                compute_statistics,
            } => {
                write!(f, "ANALYZE TABLE {table_name}")?;
                if let Some(ref parts) = partitions {
                    if !parts.is_empty() {
                        write!(f, " PARTITION ({})", display_comma_separated(parts))?;
                    }
                }

                if *compute_statistics {
                    write!(f, " COMPUTE STATISTICS")?;
                }
                if *noscan {
                    write!(f, " NOSCAN")?;
                }
                if *cache_metadata {
                    write!(f, " CACHE METADATA")?;
                }
                if *for_columns {
                    write!(f, " FOR COLUMNS")?;
                    if !columns.is_empty() {
                        write!(f, " {}", display_comma_separated(columns))?;
                    }
                }
                Ok(())
            }
            Statement::Insert {
                or,
                into,
                table_name,
                overwrite,
                partitioned,
                columns,
                after_columns,
                source,
                table,
                on,
                returning,
            } => {
                if let Some(action) = or {
                    write!(f, "INSERT OR {action} INTO {table_name} ")?;
                } else {
                    write!(
                        f,
                        "INSERT{over}{int}{tbl} {table_name} ",
                        table_name = table_name,
                        over = if *overwrite { " OVERWRITE" } else { "" },
                        int = if *into { " INTO" } else { "" },
                        tbl = if *table { " TABLE" } else { "" }
                    )?;
                }
                if !columns.is_empty() {
                    write!(f, "({}) ", display_comma_separated(columns))?;
                }
                if let Some(ref parts) = partitioned {
                    if !parts.is_empty() {
                        write!(f, "PARTITION ({}) ", display_comma_separated(parts))?;
                    }
                }
                if !after_columns.is_empty() {
                    write!(f, "({}) ", display_comma_separated(after_columns))?;
                }
                write!(f, "{source}")?;

                if let Some(on) = on {
                    write!(f, "{on}")?;
                }

                if let Some(returning) = returning {
                    write!(f, " RETURNING {}", display_comma_separated(returning))?;
                }

                Ok(())
            }

            Statement::Copy {
                source,
                to,
                target,
                options,
                legacy_options,
                values,
            } => {
                write!(f, "COPY")?;
                match source {
                    CopySource::Query(query) => write!(f, " ({query})")?,
                    CopySource::Table {
                        table_name,
                        columns,
                    } => {
                        write!(f, " {table_name}")?;
                        if !columns.is_empty() {
                            write!(f, " ({})", display_comma_separated(columns))?;
                        }
                    }
                }
                write!(f, " {} {}", if *to { "TO" } else { "FROM" }, target)?;
                if !options.is_empty() {
                    write!(f, " ({})", display_comma_separated(options))?;
                }
                if !legacy_options.is_empty() {
                    write!(f, " {}", display_separated(legacy_options, " "))?;
                }
                if !values.is_empty() {
                    writeln!(f, ";")?;
                    let mut delim = "";
                    for v in values {
                        write!(f, "{delim}")?;
                        delim = "\t";
                        if let Some(v) = v {
                            write!(f, "{v}")?;
                        } else {
                            write!(f, "\\N")?;
                        }
                    }
                    write!(f, "\n\\.")?;
                }
                Ok(())
            }
            Statement::Update {
                table,
                assignments,
                from,
                selection,
                returning,
            } => {
                write!(f, "UPDATE {table}")?;
                if !assignments.is_empty() {
                    write!(f, " SET {}", display_comma_separated(assignments))?;
                }
                if let Some(from) = from {
                    write!(f, " FROM {from}")?;
                }
                if let Some(selection) = selection {
                    write!(f, " WHERE {selection}")?;
                }
                if let Some(returning) = returning {
                    write!(f, " RETURNING {}", display_comma_separated(returning))?;
                }
                Ok(())
            }
            Statement::Delete {
                tables,
                from,
                using,
                selection,
                returning,
            } => {
                write!(f, "DELETE ")?;
                if !tables.is_empty() {
                    write!(f, "{} ", display_comma_separated(tables))?;
                }
                write!(f, "FROM {}", display_comma_separated(from))?;
                if let Some(using) = using {
                    write!(f, " USING {}", display_comma_separated(using))?;
                }
                if let Some(selection) = selection {
                    write!(f, " WHERE {selection}")?;
                }
                if let Some(returning) = returning {
                    write!(f, " RETURNING {}", display_comma_separated(returning))?;
                }
                Ok(())
            }
            Statement::Close { cursor } => {
                write!(f, "CLOSE {cursor}")?;

                Ok(())
            }
            Statement::CreateDatabase {
                db_name,
                if_not_exists,
                location,
                managed_location,
            } => {
                write!(f, "CREATE DATABASE")?;
                if *if_not_exists {
                    write!(f, " IF NOT EXISTS")?;
                }
                write!(f, " {db_name}")?;
                if let Some(l) = location {
                    write!(f, " LOCATION '{l}'")?;
                }
                if let Some(ml) = managed_location {
                    write!(f, " MANAGEDLOCATION '{ml}'")?;
                }
                Ok(())
            }
            Statement::CreateFunction {
                or_replace,
                temporary,
                name,
                args,
                return_type,
                params,
            } => {
                write!(
                    f,
                    "CREATE {or_replace}{temp}FUNCTION {name}",
                    temp = if *temporary { "TEMPORARY " } else { "" },
                    or_replace = if *or_replace { "OR REPLACE " } else { "" },
                )?;
                if let Some(args) = args {
                    write!(f, "({})", display_comma_separated(args))?;
                }
                if let Some(return_type) = return_type {
                    write!(f, " RETURNS {return_type}")?;
                }
                write!(f, "{params}")?;
                Ok(())
            }
<<<<<<< HEAD
            Statement::CreateProcedure {
                name,
                or_alter,
                params,
                body,
            } => {
                write!(
                    f,
                    "CREATE {or_alter}PROCEDURE {name}",
                    or_alter = if *or_alter { "OR ALTER " } else { "" },
                    name = name
                )?;

                if let Some(p) = params {
                    if !p.is_empty() {
                        write!(f, " ({})", display_comma_separated(p))?;
                    }
                }
                write!(
                    f,
                    " AS BEGIN {body} END",
                    body = display_separated(body, "; ")
                )
=======
            Statement::CreateMacro {
                or_replace,
                temporary,
                name,
                args,
                definition,
            } => {
                write!(
                    f,
                    "CREATE {or_replace}{temp}MACRO {name}",
                    temp = if *temporary { "TEMPORARY " } else { "" },
                    or_replace = if *or_replace { "OR REPLACE " } else { "" },
                )?;
                if let Some(args) = args {
                    write!(f, "({})", display_comma_separated(args))?;
                }
                match definition {
                    MacroDefinition::Expr(expr) => write!(f, " AS {expr}")?,
                    MacroDefinition::Table(query) => write!(f, " AS TABLE {query}")?,
                }
                Ok(())
>>>>>>> 75f18ecf
            }
            Statement::CreateView {
                name,
                or_replace,
                columns,
                query,
                materialized,
                with_options,
                cluster_by,
            } => {
                write!(
                    f,
                    "CREATE {or_replace}{materialized}VIEW {name}",
                    or_replace = if *or_replace { "OR REPLACE " } else { "" },
                    materialized = if *materialized { "MATERIALIZED " } else { "" },
                    name = name
                )?;
                if !with_options.is_empty() {
                    write!(f, " WITH ({})", display_comma_separated(with_options))?;
                }
                if !columns.is_empty() {
                    write!(f, " ({})", display_comma_separated(columns))?;
                }
                if !cluster_by.is_empty() {
                    write!(f, " CLUSTER BY ({})", display_comma_separated(cluster_by))?;
                }
                write!(f, " AS {query}")
            }
            Statement::CreateTable {
                name,
                columns,
                constraints,
                table_properties,
                with_options,
                or_replace,
                if_not_exists,
                transient,
                hive_distribution,
                hive_formats,
                external,
                global,
                temporary,
                file_format,
                location,
                query,
                without_rowid,
                like,
                clone,
                default_charset,
                engine,
                collation,
                on_commit,
                on_cluster,
                order_by,
            } => {
                // We want to allow the following options
                // Empty column list, allowed by PostgreSQL:
                //   `CREATE TABLE t ()`
                // No columns provided for CREATE TABLE AS:
                //   `CREATE TABLE t AS SELECT a from t2`
                // Columns provided for CREATE TABLE AS:
                //   `CREATE TABLE t (a INT) AS SELECT a from t2`
                write!(
                    f,
                    "CREATE {or_replace}{external}{global}{temporary}{transient}TABLE {if_not_exists}{name}",
                    or_replace = if *or_replace { "OR REPLACE " } else { "" },
                    external = if *external { "EXTERNAL " } else { "" },
                    global = global
                        .map(|global| {
                            if global {
                                "GLOBAL "
                            } else {
                                "LOCAL "
                            }
                        })
                        .unwrap_or(""),
                    if_not_exists = if *if_not_exists { "IF NOT EXISTS " } else { "" },
                    temporary = if *temporary { "TEMPORARY " } else { "" },
                    transient = if *transient { "TRANSIENT " } else { "" },
                    name = name,
                )?;
                if let Some(on_cluster) = on_cluster {
                    write!(
                        f,
                        " ON CLUSTER {}",
                        on_cluster.replace('{', "'{").replace('}', "}'")
                    )?;
                }
                if !columns.is_empty() || !constraints.is_empty() {
                    write!(f, " ({}", display_comma_separated(columns))?;
                    if !columns.is_empty() && !constraints.is_empty() {
                        write!(f, ", ")?;
                    }
                    write!(f, "{})", display_comma_separated(constraints))?;
                } else if query.is_none() && like.is_none() && clone.is_none() {
                    // PostgreSQL allows `CREATE TABLE t ();`, but requires empty parens
                    write!(f, " ()")?;
                }
                // Only for SQLite
                if *without_rowid {
                    write!(f, " WITHOUT ROWID")?;
                }

                // Only for Hive
                if let Some(l) = like {
                    write!(f, " LIKE {l}")?;
                }

                if let Some(c) = clone {
                    write!(f, " CLONE {c}")?;
                }

                match hive_distribution {
                    HiveDistributionStyle::PARTITIONED { columns } => {
                        write!(f, " PARTITIONED BY ({})", display_comma_separated(columns))?;
                    }
                    HiveDistributionStyle::CLUSTERED {
                        columns,
                        sorted_by,
                        num_buckets,
                    } => {
                        write!(f, " CLUSTERED BY ({})", display_comma_separated(columns))?;
                        if !sorted_by.is_empty() {
                            write!(f, " SORTED BY ({})", display_comma_separated(sorted_by))?;
                        }
                        if *num_buckets > 0 {
                            write!(f, " INTO {num_buckets} BUCKETS")?;
                        }
                    }
                    HiveDistributionStyle::SKEWED {
                        columns,
                        on,
                        stored_as_directories,
                    } => {
                        write!(
                            f,
                            " SKEWED BY ({})) ON ({})",
                            display_comma_separated(columns),
                            display_comma_separated(on)
                        )?;
                        if *stored_as_directories {
                            write!(f, " STORED AS DIRECTORIES")?;
                        }
                    }
                    _ => (),
                }

                if let Some(HiveFormat {
                    row_format,
                    storage,
                    location,
                }) = hive_formats
                {
                    match row_format {
                        Some(HiveRowFormat::SERDE { class }) => {
                            write!(f, " ROW FORMAT SERDE '{class}'")?
                        }
                        Some(HiveRowFormat::DELIMITED) => write!(f, " ROW FORMAT DELIMITED")?,
                        None => (),
                    }
                    match storage {
                        Some(HiveIOFormat::IOF {
                            input_format,
                            output_format,
                        }) => write!(
                            f,
                            " STORED AS INPUTFORMAT {input_format} OUTPUTFORMAT {output_format}"
                        )?,
                        Some(HiveIOFormat::FileFormat { format }) if !*external => {
                            write!(f, " STORED AS {format}")?
                        }
                        _ => (),
                    }
                    if !*external {
                        if let Some(loc) = location {
                            write!(f, " LOCATION '{loc}'")?;
                        }
                    }
                }
                if *external {
                    write!(
                        f,
                        " STORED AS {} LOCATION '{}'",
                        file_format.as_ref().unwrap(),
                        location.as_ref().unwrap()
                    )?;
                }
                if !table_properties.is_empty() {
                    write!(
                        f,
                        " TBLPROPERTIES ({})",
                        display_comma_separated(table_properties)
                    )?;
                }
                if !with_options.is_empty() {
                    write!(f, " WITH ({})", display_comma_separated(with_options))?;
                }
                if let Some(engine) = engine {
                    write!(f, " ENGINE={engine}")?;
                }
                if let Some(order_by) = order_by {
                    write!(f, " ORDER BY ({})", display_comma_separated(order_by))?;
                }
                if let Some(query) = query {
                    write!(f, " AS {query}")?;
                }
                if let Some(default_charset) = default_charset {
                    write!(f, " DEFAULT CHARSET={default_charset}")?;
                }
                if let Some(collation) = collation {
                    write!(f, " COLLATE={collation}")?;
                }

                if on_commit.is_some() {
                    let on_commit = match on_commit {
                        Some(OnCommit::DeleteRows) => "ON COMMIT DELETE ROWS",
                        Some(OnCommit::PreserveRows) => "ON COMMIT PRESERVE ROWS",
                        Some(OnCommit::Drop) => "ON COMMIT DROP",
                        None => "",
                    };
                    write!(f, " {on_commit}")?;
                }

                Ok(())
            }
            Statement::CreateVirtualTable {
                name,
                if_not_exists,
                module_name,
                module_args,
            } => {
                write!(
                    f,
                    "CREATE VIRTUAL TABLE {if_not_exists}{name} USING {module_name}",
                    if_not_exists = if *if_not_exists { "IF NOT EXISTS " } else { "" },
                    name = name,
                    module_name = module_name
                )?;
                if !module_args.is_empty() {
                    write!(f, " ({})", display_comma_separated(module_args))?;
                }
                Ok(())
            }
            Statement::CreateIndex {
                name,
                table_name,
                using,
                columns,
                unique,
                if_not_exists,
            } => {
                write!(
                    f,
                    "CREATE {unique}INDEX {if_not_exists}{name} ON {table_name}",
                    unique = if *unique { "UNIQUE " } else { "" },
                    if_not_exists = if *if_not_exists { "IF NOT EXISTS " } else { "" },
                    name = name,
                    table_name = table_name
                )?;
                if let Some(value) = using {
                    write!(f, " USING {value} ")?;
                }
                write!(f, "({})", display_separated(columns, ","))
            }
            Statement::CreateRole {
                names,
                if_not_exists,
                inherit,
                login,
                bypassrls,
                password,
                create_db,
                create_role,
                superuser,
                replication,
                connection_limit,
                valid_until,
                in_role,
                in_group,
                role,
                user,
                admin,
                authorization_owner,
            } => {
                write!(
                    f,
                    "CREATE ROLE {if_not_exists}{names}{superuser}{create_db}{create_role}{inherit}{login}{replication}{bypassrls}",
                    if_not_exists = if *if_not_exists { "IF NOT EXISTS " } else { "" },
                    names = display_separated(names, ", "),
                    superuser = match *superuser {
                        Some(true) => " SUPERUSER",
                        Some(false) => " NOSUPERUSER",
                        None => ""
                    },
                    create_db = match *create_db {
                        Some(true) => " CREATEDB",
                        Some(false) => " NOCREATEDB",
                        None => ""
                    },
                    create_role = match *create_role {
                        Some(true) => " CREATEROLE",
                        Some(false) => " NOCREATEROLE",
                        None => ""
                    },
                    inherit = match *inherit {
                        Some(true) => " INHERIT",
                        Some(false) => " NOINHERIT",
                        None => ""
                    },
                    login = match *login {
                        Some(true) => " LOGIN",
                        Some(false) => " NOLOGIN",
                        None => ""
                    },
                    replication = match *replication {
                        Some(true) => " REPLICATION",
                        Some(false) => " NOREPLICATION",
                        None => ""
                    },
                    bypassrls = match *bypassrls {
                        Some(true) => " BYPASSRLS",
                        Some(false) => " NOBYPASSRLS",
                        None => ""
                    }
                )?;
                if let Some(limit) = connection_limit {
                    write!(f, " CONNECTION LIMIT {limit}")?;
                }
                match password {
                    Some(Password::Password(pass)) => write!(f, " PASSWORD {pass}"),
                    Some(Password::NullPassword) => write!(f, " PASSWORD NULL"),
                    None => Ok(()),
                }?;
                if let Some(until) = valid_until {
                    write!(f, " VALID UNTIL {until}")?;
                }
                if !in_role.is_empty() {
                    write!(f, " IN ROLE {}", display_comma_separated(in_role))?;
                }
                if !in_group.is_empty() {
                    write!(f, " IN GROUP {}", display_comma_separated(in_group))?;
                }
                if !role.is_empty() {
                    write!(f, " ROLE {}", display_comma_separated(role))?;
                }
                if !user.is_empty() {
                    write!(f, " USER {}", display_comma_separated(user))?;
                }
                if !admin.is_empty() {
                    write!(f, " ADMIN {}", display_comma_separated(admin))?;
                }
                if let Some(owner) = authorization_owner {
                    write!(f, " AUTHORIZATION {owner}")?;
                }
                Ok(())
            }
            Statement::AlterTable { name, operation } => {
                write!(f, "ALTER TABLE {name} {operation}")
            }
            Statement::AlterIndex { name, operation } => {
                write!(f, "ALTER INDEX {name} {operation}")
            }
            Statement::Drop {
                object_type,
                if_exists,
                names,
                cascade,
                restrict,
                purge,
            } => write!(
                f,
                "DROP {}{} {}{}{}{}",
                object_type,
                if *if_exists { " IF EXISTS" } else { "" },
                display_comma_separated(names),
                if *cascade { " CASCADE" } else { "" },
                if *restrict { " RESTRICT" } else { "" },
                if *purge { " PURGE" } else { "" }
            ),
            Statement::DropFunction {
                if_exists,
                func_desc,
                option,
            } => {
                write!(
                    f,
                    "DROP FUNCTION{} {}",
                    if *if_exists { " IF EXISTS" } else { "" },
                    display_comma_separated(func_desc),
                )?;
                if let Some(op) = option {
                    write!(f, " {op}")?;
                }
                Ok(())
            }
            Statement::Discard { object_type } => {
                write!(f, "DISCARD {object_type}")?;
                Ok(())
            }
            Self::SetRole {
                context_modifier,
                role_name,
            } => {
                let role_name = role_name.clone().unwrap_or_else(|| Ident::new("NONE"));
                write!(f, "SET{context_modifier} ROLE {role_name}")
            }
            Statement::SetVariable {
                local,
                variable,
                hivevar,
                value,
            } => {
                f.write_str("SET ")?;
                if *local {
                    f.write_str("LOCAL ")?;
                }
                write!(
                    f,
                    "{hivevar}{name} = {value}",
                    hivevar = if *hivevar { "HIVEVAR:" } else { "" },
                    name = variable,
                    value = display_comma_separated(value)
                )
            }
            Statement::SetTimeZone { local, value } => {
                f.write_str("SET ")?;
                if *local {
                    f.write_str("LOCAL ")?;
                }
                write!(f, "TIME ZONE {value}")
            }
            Statement::SetNames {
                charset_name,
                collation_name,
            } => {
                f.write_str("SET NAMES ")?;
                f.write_str(charset_name)?;

                if let Some(collation) = collation_name {
                    f.write_str(" COLLATE ")?;
                    f.write_str(collation)?;
                };

                Ok(())
            }
            Statement::SetNamesDefault {} => {
                f.write_str("SET NAMES DEFAULT")?;

                Ok(())
            }
            Statement::ShowVariable { variable } => {
                write!(f, "SHOW")?;
                if !variable.is_empty() {
                    write!(f, " {}", display_separated(variable, " "))?;
                }
                Ok(())
            }
            Statement::ShowVariables { filter } => {
                write!(f, "SHOW VARIABLES")?;
                if filter.is_some() {
                    write!(f, " {}", filter.as_ref().unwrap())?;
                }
                Ok(())
            }
            Statement::ShowCreate { obj_type, obj_name } => {
                write!(f, "SHOW CREATE {obj_type} {obj_name}",)?;
                Ok(())
            }
            Statement::ShowColumns {
                extended,
                full,
                table_name,
                filter,
            } => {
                write!(
                    f,
                    "SHOW {extended}{full}COLUMNS FROM {table_name}",
                    extended = if *extended { "EXTENDED " } else { "" },
                    full = if *full { "FULL " } else { "" },
                    table_name = table_name,
                )?;
                if let Some(filter) = filter {
                    write!(f, " {filter}")?;
                }
                Ok(())
            }
            Statement::ShowTables {
                extended,
                full,
                db_name,
                filter,
            } => {
                write!(
                    f,
                    "SHOW {extended}{full}TABLES",
                    extended = if *extended { "EXTENDED " } else { "" },
                    full = if *full { "FULL " } else { "" },
                )?;
                if let Some(db_name) = db_name {
                    write!(f, " FROM {db_name}")?;
                }
                if let Some(filter) = filter {
                    write!(f, " {filter}")?;
                }
                Ok(())
            }
            Statement::ShowFunctions { filter } => {
                write!(f, "SHOW FUNCTIONS")?;
                if let Some(filter) = filter {
                    write!(f, " {filter}")?;
                }
                Ok(())
            }
            Statement::Use { db_name } => {
                write!(f, "USE {db_name}")?;
                Ok(())
            }
            Statement::ShowCollation { filter } => {
                write!(f, "SHOW COLLATION")?;
                if let Some(filter) = filter {
                    write!(f, " {filter}")?;
                }
                Ok(())
            }
            Statement::StartTransaction { modes } => {
                write!(f, "START TRANSACTION")?;
                if !modes.is_empty() {
                    write!(f, " {}", display_comma_separated(modes))?;
                }
                Ok(())
            }
            Statement::SetTransaction {
                modes,
                snapshot,
                session,
            } => {
                if *session {
                    write!(f, "SET SESSION CHARACTERISTICS AS TRANSACTION")?;
                } else {
                    write!(f, "SET TRANSACTION")?;
                }
                if !modes.is_empty() {
                    write!(f, " {}", display_comma_separated(modes))?;
                }
                if let Some(snapshot_id) = snapshot {
                    write!(f, " SNAPSHOT {snapshot_id}")?;
                }
                Ok(())
            }
            Statement::Commit { chain } => {
                write!(f, "COMMIT{}", if *chain { " AND CHAIN" } else { "" },)
            }
            Statement::Rollback { chain } => {
                write!(f, "ROLLBACK{}", if *chain { " AND CHAIN" } else { "" },)
            }
            Statement::CreateSchema {
                schema_name,
                if_not_exists,
            } => write!(
                f,
                "CREATE SCHEMA {if_not_exists}{name}",
                if_not_exists = if *if_not_exists { "IF NOT EXISTS " } else { "" },
                name = schema_name
            ),
            Statement::Assert { condition, message } => {
                write!(f, "ASSERT {condition}")?;
                if let Some(m) = message {
                    write!(f, " AS {m}")?;
                }
                Ok(())
            }
            Statement::Grant {
                privileges,
                objects,
                grantees,
                with_grant_option,
                granted_by,
            } => {
                write!(f, "GRANT {privileges} ")?;
                write!(f, "ON {objects} ")?;
                write!(f, "TO {}", display_comma_separated(grantees))?;
                if *with_grant_option {
                    write!(f, " WITH GRANT OPTION")?;
                }
                if let Some(grantor) = granted_by {
                    write!(f, " GRANTED BY {grantor}")?;
                }
                Ok(())
            }
            Statement::Revoke {
                privileges,
                objects,
                grantees,
                granted_by,
                cascade,
            } => {
                write!(f, "REVOKE {privileges} ")?;
                write!(f, "ON {objects} ")?;
                write!(f, "FROM {}", display_comma_separated(grantees))?;
                if let Some(grantor) = granted_by {
                    write!(f, " GRANTED BY {grantor}")?;
                }
                write!(f, " {}", if *cascade { "CASCADE" } else { "RESTRICT" })?;
                Ok(())
            }
            Statement::Deallocate { name, prepare } => write!(
                f,
                "DEALLOCATE {prepare}{name}",
                prepare = if *prepare { "PREPARE " } else { "" },
                name = name,
            ),
            Statement::Execute { name, parameters } => {
                write!(f, "EXECUTE {name}")?;
                if !parameters.is_empty() {
                    write!(f, "({})", display_comma_separated(parameters))?;
                }
                Ok(())
            }
            Statement::Prepare {
                name,
                data_types,
                statement,
            } => {
                write!(f, "PREPARE {name} ")?;
                if !data_types.is_empty() {
                    write!(f, "({}) ", display_comma_separated(data_types))?;
                }
                write!(f, "AS {statement}")
            }
            Statement::Comment {
                object_type,
                object_name,
                comment,
                if_exists,
            } => {
                write!(f, "COMMENT ")?;
                if *if_exists {
                    write!(f, "IF EXISTS ")?
                };
                write!(f, "ON {object_type} {object_name} IS ")?;
                if let Some(c) = comment {
                    write!(f, "'{c}'")
                } else {
                    write!(f, "NULL")
                }
            }
            Statement::Savepoint { name } => {
                write!(f, "SAVEPOINT ")?;
                write!(f, "{name}")
            }
            Statement::Merge {
                into,
                table,
                source,
                on,
                clauses,
            } => {
                write!(
                    f,
                    "MERGE{int} {table} USING {source} ",
                    int = if *into { " INTO" } else { "" }
                )?;
                write!(f, "ON {on} ")?;
                write!(f, "{}", display_separated(clauses, " "))
            }
            Statement::Cache {
                table_name,
                table_flag,
                has_as,
                options,
                query,
            } => {
                if table_flag.is_some() {
                    write!(
                        f,
                        "CACHE {table_flag} TABLE {table_name}",
                        table_flag = table_flag.clone().unwrap(),
                        table_name = table_name,
                    )?;
                } else {
                    write!(f, "CACHE TABLE {table_name}",)?;
                }

                if !options.is_empty() {
                    write!(f, " OPTIONS({})", display_comma_separated(options))?;
                }

                let has_query = query.is_some();
                if *has_as && has_query {
                    write!(f, " AS {query}", query = query.clone().unwrap())
                } else if !has_as && has_query {
                    write!(f, " {query}", query = query.clone().unwrap())
                } else if *has_as && !has_query {
                    write!(f, " AS")
                } else {
                    Ok(())
                }
            }
            Statement::UNCache {
                table_name,
                if_exists,
            } => {
                if *if_exists {
                    write!(f, "UNCACHE TABLE IF EXISTS {table_name}")
                } else {
                    write!(f, "UNCACHE TABLE {table_name}")
                }
            }
            Statement::CreateSequence {
                temporary,
                if_not_exists,
                name,
                data_type,
                sequence_options,
                owned_by,
            } => {
                let as_type: String = if let Some(dt) = data_type.as_ref() {
                    //Cannot use format!(" AS {}", dt), due to format! is not available in --target thumbv6m-none-eabi
                    // " AS ".to_owned() + &dt.to_string()
                    [" AS ", &dt.to_string()].concat()
                } else {
                    "".to_string()
                };
                write!(
                    f,
                    "CREATE {temporary}SEQUENCE {if_not_exists}{name}{as_type}",
                    if_not_exists = if *if_not_exists { "IF NOT EXISTS " } else { "" },
                    temporary = if *temporary { "TEMPORARY " } else { "" },
                    name = name,
                    as_type = as_type
                )?;
                for sequence_option in sequence_options {
                    write!(f, "{sequence_option}")?;
                }
                if let Some(ob) = owned_by.as_ref() {
                    write!(f, " OWNED BY {ob}")?;
                }
                write!(f, "")
            }
            Statement::CreateStage {
                or_replace,
                temporary,
                if_not_exists,
                name,
                stage_params,
                directory_table_params,
                file_format,
                copy_options,
                comment,
                ..
            } => {
                write!(
                    f,
                    "CREATE {or_replace}{temp}STAGE {if_not_exists}{name}{stage_params}",
                    temp = if *temporary { "TEMPORARY " } else { "" },
                    or_replace = if *or_replace { "OR REPLACE " } else { "" },
                    if_not_exists = if *if_not_exists { "IF NOT EXISTS " } else { "" },
                )?;
                if !directory_table_params.options.is_empty() {
                    write!(f, " DIRECTORY=({})", directory_table_params)?;
                }
                if !file_format.options.is_empty() {
                    write!(f, " FILE_FORMAT=({})", file_format)?;
                }
                if !copy_options.options.is_empty() {
                    write!(f, " COPY_OPTIONS=({})", copy_options)?;
                }
                if comment.is_some() {
                    write!(f, " COMMENT='{}'", comment.as_ref().unwrap())?;
                }
                Ok(())
            }
            Statement::CopyIntoSnowflake {
                into,
                from_stage,
                from_stage_alias,
                stage_params,
                from_transformations,
                files,
                pattern,
                file_format,
                copy_options,
                validation_mode,
            } => {
                write!(f, "COPY INTO {}", into)?;
                if from_transformations.is_none() {
                    // Standard data load
                    write!(f, " FROM {}{}", from_stage, stage_params)?;
                    if from_stage_alias.as_ref().is_some() {
                        write!(f, " AS {}", from_stage_alias.as_ref().unwrap())?;
                    }
                } else {
                    // Data load with transformation
                    write!(
                        f,
                        " FROM (SELECT {} FROM {}{}",
                        display_separated(from_transformations.as_ref().unwrap(), ", "),
                        from_stage,
                        stage_params,
                    )?;
                    if from_stage_alias.as_ref().is_some() {
                        write!(f, " AS {}", from_stage_alias.as_ref().unwrap())?;
                    }
                    write!(f, ")")?;
                }
                if files.is_some() {
                    write!(
                        f,
                        " FILES = ('{}')",
                        display_separated(files.as_ref().unwrap(), "', '")
                    )?;
                }
                if pattern.is_some() {
                    write!(f, " PATTERN = '{}'", pattern.as_ref().unwrap())?;
                }
                if !file_format.options.is_empty() {
                    write!(f, " FILE_FORMAT=({})", file_format)?;
                }
                if !copy_options.options.is_empty() {
                    write!(f, " COPY_OPTIONS=({})", copy_options)?;
                }
                if validation_mode.is_some() {
                    write!(
                        f,
                        " VALIDATION_MODE = {}",
                        validation_mode.as_ref().unwrap()
                    )?;
                }
                Ok(())
            }
            Statement::CreateType {
                name,
                representation,
            } => {
                write!(f, "CREATE TYPE {name} AS {representation}")
            }
        }
    }
}

/// Can use to describe options in create sequence or table column type identity
/// ```sql
/// [ INCREMENT [ BY ] increment ]
///     [ MINVALUE minvalue | NO MINVALUE ] [ MAXVALUE maxvalue | NO MAXVALUE ]
///     [ START [ WITH ] start ] [ CACHE cache ] [ [ NO ] CYCLE ]
/// ```
#[derive(Debug, Clone, PartialEq, PartialOrd, Eq, Ord, Hash)]
#[cfg_attr(feature = "serde", derive(Serialize, Deserialize))]
#[cfg_attr(feature = "visitor", derive(Visit, VisitMut))]
pub enum SequenceOptions {
    IncrementBy(Expr, bool),
    MinValue(MinMaxValue),
    MaxValue(MinMaxValue),
    StartWith(Expr, bool),
    Cache(Expr),
    Cycle(bool),
}

impl fmt::Display for SequenceOptions {
    fn fmt(&self, f: &mut fmt::Formatter) -> fmt::Result {
        match self {
            SequenceOptions::IncrementBy(increment, by) => {
                write!(
                    f,
                    " INCREMENT{by} {increment}",
                    by = if *by { " BY" } else { "" },
                    increment = increment
                )
            }
            SequenceOptions::MinValue(value) => match value {
                MinMaxValue::Empty => {
                    write!(f, "")
                }
                MinMaxValue::None => {
                    write!(f, " NO MINVALUE")
                }
                MinMaxValue::Some(minvalue) => {
                    write!(f, " MINVALUE {minvalue}")
                }
            },
            SequenceOptions::MaxValue(value) => match value {
                MinMaxValue::Empty => {
                    write!(f, "")
                }
                MinMaxValue::None => {
                    write!(f, " NO MAXVALUE")
                }
                MinMaxValue::Some(maxvalue) => {
                    write!(f, " MAXVALUE {maxvalue}")
                }
            },
            SequenceOptions::StartWith(start, with) => {
                write!(
                    f,
                    " START{with} {start}",
                    with = if *with { " WITH" } else { "" },
                    start = start
                )
            }
            SequenceOptions::Cache(cache) => {
                write!(f, " CACHE {}", *cache)
            }
            SequenceOptions::Cycle(no) => {
                write!(f, " {}CYCLE", if *no { "NO " } else { "" })
            }
        }
    }
}

/// Can use to describe options in  create sequence or table column type identity
/// [ MINVALUE minvalue | NO MINVALUE ] [ MAXVALUE maxvalue | NO MAXVALUE ]
#[derive(Debug, Clone, PartialEq, PartialOrd, Eq, Ord, Hash)]
#[cfg_attr(feature = "serde", derive(Serialize, Deserialize))]
#[cfg_attr(feature = "visitor", derive(Visit, VisitMut))]
pub enum MinMaxValue {
    // clause is not specified
    Empty,
    // NO MINVALUE/NO MAXVALUE
    None,
    // MINVALUE <expr> / MAXVALUE <expr>
    Some(Expr),
}

#[derive(Debug, Clone, PartialEq, PartialOrd, Eq, Ord, Hash)]
#[cfg_attr(feature = "serde", derive(Serialize, Deserialize))]
#[cfg_attr(feature = "visitor", derive(Visit, VisitMut))]
#[non_exhaustive]
pub enum OnInsert {
    /// ON DUPLICATE KEY UPDATE (MySQL when the key already exists, then execute an update instead)
    DuplicateKeyUpdate(Vec<Assignment>),
    /// ON CONFLICT is a PostgreSQL and Sqlite extension
    OnConflict(OnConflict),
}

#[derive(Debug, Clone, PartialEq, PartialOrd, Eq, Ord, Hash)]
#[cfg_attr(feature = "serde", derive(Serialize, Deserialize))]
#[cfg_attr(feature = "visitor", derive(Visit, VisitMut))]
pub struct OnConflict {
    pub conflict_target: Option<ConflictTarget>,
    pub action: OnConflictAction,
}
#[derive(Debug, Clone, PartialEq, PartialOrd, Eq, Ord, Hash)]
#[cfg_attr(feature = "serde", derive(Serialize, Deserialize))]
#[cfg_attr(feature = "visitor", derive(Visit, VisitMut))]
pub enum ConflictTarget {
    Columns(Vec<Ident>),
    OnConstraint(ObjectName),
}
#[derive(Debug, Clone, PartialEq, PartialOrd, Eq, Ord, Hash)]
#[cfg_attr(feature = "serde", derive(Serialize, Deserialize))]
#[cfg_attr(feature = "visitor", derive(Visit, VisitMut))]
pub enum OnConflictAction {
    DoNothing,
    DoUpdate(DoUpdate),
}

#[derive(Debug, Clone, PartialEq, PartialOrd, Eq, Ord, Hash)]
#[cfg_attr(feature = "serde", derive(Serialize, Deserialize))]
#[cfg_attr(feature = "visitor", derive(Visit, VisitMut))]
pub struct DoUpdate {
    /// Column assignments
    pub assignments: Vec<Assignment>,
    /// WHERE
    pub selection: Option<Expr>,
}

impl fmt::Display for OnInsert {
    fn fmt(&self, f: &mut fmt::Formatter) -> fmt::Result {
        match self {
            Self::DuplicateKeyUpdate(expr) => write!(
                f,
                " ON DUPLICATE KEY UPDATE {}",
                display_comma_separated(expr)
            ),
            Self::OnConflict(o) => write!(f, " {o}"),
        }
    }
}
impl fmt::Display for OnConflict {
    fn fmt(&self, f: &mut fmt::Formatter) -> fmt::Result {
        write!(f, " ON CONFLICT")?;
        if let Some(target) = &self.conflict_target {
            write!(f, "{target}")?;
        }
        write!(f, " {}", self.action)
    }
}
impl fmt::Display for ConflictTarget {
    fn fmt(&self, f: &mut fmt::Formatter) -> fmt::Result {
        match self {
            ConflictTarget::Columns(cols) => write!(f, "({})", display_comma_separated(cols)),
            ConflictTarget::OnConstraint(name) => write!(f, " ON CONSTRAINT {name}"),
        }
    }
}
impl fmt::Display for OnConflictAction {
    fn fmt(&self, f: &mut fmt::Formatter) -> fmt::Result {
        match self {
            Self::DoNothing => write!(f, "DO NOTHING"),
            Self::DoUpdate(do_update) => {
                write!(f, "DO UPDATE")?;
                if !do_update.assignments.is_empty() {
                    write!(
                        f,
                        " SET {}",
                        display_comma_separated(&do_update.assignments)
                    )?;
                }
                if let Some(selection) = &do_update.selection {
                    write!(f, " WHERE {selection}")?;
                }
                Ok(())
            }
        }
    }
}

/// Privileges granted in a GRANT statement or revoked in a REVOKE statement.
#[derive(Debug, Clone, PartialEq, PartialOrd, Eq, Ord, Hash)]
#[cfg_attr(feature = "serde", derive(Serialize, Deserialize))]
#[cfg_attr(feature = "visitor", derive(Visit, VisitMut))]
pub enum Privileges {
    /// All privileges applicable to the object type
    All {
        /// Optional keyword from the spec, ignored in practice
        with_privileges_keyword: bool,
    },
    /// Specific privileges (e.g. `SELECT`, `INSERT`)
    Actions(Vec<Action>),
}

impl fmt::Display for Privileges {
    fn fmt(&self, f: &mut fmt::Formatter) -> fmt::Result {
        match self {
            Privileges::All {
                with_privileges_keyword,
            } => {
                write!(
                    f,
                    "ALL{}",
                    if *with_privileges_keyword {
                        " PRIVILEGES"
                    } else {
                        ""
                    }
                )
            }
            Privileges::Actions(actions) => {
                write!(f, "{}", display_comma_separated(actions))
            }
        }
    }
}

/// Specific direction for FETCH statement
#[derive(Debug, Clone, PartialEq, PartialOrd, Eq, Ord, Hash)]
#[cfg_attr(feature = "serde", derive(Serialize, Deserialize))]
#[cfg_attr(feature = "visitor", derive(Visit, VisitMut))]
pub enum FetchDirection {
    Count { limit: Value },
    Next,
    Prior,
    First,
    Last,
    Absolute { limit: Value },
    Relative { limit: Value },
    All,
    // FORWARD
    // FORWARD count
    Forward { limit: Option<Value> },
    ForwardAll,
    // BACKWARD
    // BACKWARD count
    Backward { limit: Option<Value> },
    BackwardAll,
}

impl fmt::Display for FetchDirection {
    fn fmt(&self, f: &mut fmt::Formatter) -> fmt::Result {
        match self {
            FetchDirection::Count { limit } => f.write_str(&limit.to_string())?,
            FetchDirection::Next => f.write_str("NEXT")?,
            FetchDirection::Prior => f.write_str("PRIOR")?,
            FetchDirection::First => f.write_str("FIRST")?,
            FetchDirection::Last => f.write_str("LAST")?,
            FetchDirection::Absolute { limit } => {
                f.write_str("ABSOLUTE ")?;
                f.write_str(&limit.to_string())?;
            }
            FetchDirection::Relative { limit } => {
                f.write_str("RELATIVE ")?;
                f.write_str(&limit.to_string())?;
            }
            FetchDirection::All => f.write_str("ALL")?,
            FetchDirection::Forward { limit } => {
                f.write_str("FORWARD")?;

                if let Some(l) = limit {
                    f.write_str(" ")?;
                    f.write_str(&l.to_string())?;
                }
            }
            FetchDirection::ForwardAll => f.write_str("FORWARD ALL")?,
            FetchDirection::Backward { limit } => {
                f.write_str("BACKWARD")?;

                if let Some(l) = limit {
                    f.write_str(" ")?;
                    f.write_str(&l.to_string())?;
                }
            }
            FetchDirection::BackwardAll => f.write_str("BACKWARD ALL")?,
        };

        Ok(())
    }
}

/// A privilege on a database object (table, sequence, etc.).
#[derive(Debug, Clone, PartialEq, PartialOrd, Eq, Ord, Hash)]
#[cfg_attr(feature = "serde", derive(Serialize, Deserialize))]
#[cfg_attr(feature = "visitor", derive(Visit, VisitMut))]
pub enum Action {
    Connect,
    Create,
    Delete,
    Execute,
    Insert { columns: Option<Vec<Ident>> },
    References { columns: Option<Vec<Ident>> },
    Select { columns: Option<Vec<Ident>> },
    Temporary,
    Trigger,
    Truncate,
    Update { columns: Option<Vec<Ident>> },
    Usage,
}

impl fmt::Display for Action {
    fn fmt(&self, f: &mut fmt::Formatter) -> fmt::Result {
        match self {
            Action::Connect => f.write_str("CONNECT")?,
            Action::Create => f.write_str("CREATE")?,
            Action::Delete => f.write_str("DELETE")?,
            Action::Execute => f.write_str("EXECUTE")?,
            Action::Insert { .. } => f.write_str("INSERT")?,
            Action::References { .. } => f.write_str("REFERENCES")?,
            Action::Select { .. } => f.write_str("SELECT")?,
            Action::Temporary => f.write_str("TEMPORARY")?,
            Action::Trigger => f.write_str("TRIGGER")?,
            Action::Truncate => f.write_str("TRUNCATE")?,
            Action::Update { .. } => f.write_str("UPDATE")?,
            Action::Usage => f.write_str("USAGE")?,
        };
        match self {
            Action::Insert { columns }
            | Action::References { columns }
            | Action::Select { columns }
            | Action::Update { columns } => {
                if let Some(columns) = columns {
                    write!(f, " ({})", display_comma_separated(columns))?;
                }
            }
            _ => (),
        };
        Ok(())
    }
}

/// Objects on which privileges are granted in a GRANT statement.
#[derive(Debug, Clone, PartialEq, PartialOrd, Eq, Ord, Hash)]
#[cfg_attr(feature = "serde", derive(Serialize, Deserialize))]
#[cfg_attr(feature = "visitor", derive(Visit, VisitMut))]
pub enum GrantObjects {
    /// Grant privileges on `ALL SEQUENCES IN SCHEMA <schema_name> [, ...]`
    AllSequencesInSchema { schemas: Vec<ObjectName> },
    /// Grant privileges on `ALL TABLES IN SCHEMA <schema_name> [, ...]`
    AllTablesInSchema { schemas: Vec<ObjectName> },
    /// Grant privileges on specific schemas
    Schemas(Vec<ObjectName>),
    /// Grant privileges on specific sequences
    Sequences(Vec<ObjectName>),
    /// Grant privileges on specific tables
    Tables(Vec<ObjectName>),
}

impl fmt::Display for GrantObjects {
    fn fmt(&self, f: &mut fmt::Formatter) -> fmt::Result {
        match self {
            GrantObjects::Sequences(sequences) => {
                write!(f, "SEQUENCE {}", display_comma_separated(sequences))
            }
            GrantObjects::Schemas(schemas) => {
                write!(f, "SCHEMA {}", display_comma_separated(schemas))
            }
            GrantObjects::Tables(tables) => {
                write!(f, "{}", display_comma_separated(tables))
            }
            GrantObjects::AllSequencesInSchema { schemas } => {
                write!(
                    f,
                    "ALL SEQUENCES IN SCHEMA {}",
                    display_comma_separated(schemas)
                )
            }
            GrantObjects::AllTablesInSchema { schemas } => {
                write!(
                    f,
                    "ALL TABLES IN SCHEMA {}",
                    display_comma_separated(schemas)
                )
            }
        }
    }
}

/// SQL assignment `foo = expr` as used in SQLUpdate
#[derive(Debug, Clone, PartialEq, PartialOrd, Eq, Ord, Hash)]
#[cfg_attr(feature = "serde", derive(Serialize, Deserialize))]
#[cfg_attr(feature = "visitor", derive(Visit, VisitMut))]
pub struct Assignment {
    pub id: Vec<Ident>,
    pub value: Expr,
}

impl fmt::Display for Assignment {
    fn fmt(&self, f: &mut fmt::Formatter) -> fmt::Result {
        write!(f, "{} = {}", display_separated(&self.id, "."), self.value)
    }
}

#[derive(Debug, Clone, PartialEq, PartialOrd, Eq, Ord, Hash)]
#[cfg_attr(feature = "serde", derive(Serialize, Deserialize))]
#[cfg_attr(feature = "visitor", derive(Visit, VisitMut))]
pub enum FunctionArgExpr {
    Expr(Expr),
    /// Qualified wildcard, e.g. `alias.*` or `schema.table.*`.
    QualifiedWildcard(ObjectName),
    /// An unqualified `*`
    Wildcard,
}

impl fmt::Display for FunctionArgExpr {
    fn fmt(&self, f: &mut fmt::Formatter) -> fmt::Result {
        match self {
            FunctionArgExpr::Expr(expr) => write!(f, "{expr}"),
            FunctionArgExpr::QualifiedWildcard(prefix) => write!(f, "{prefix}.*"),
            FunctionArgExpr::Wildcard => f.write_str("*"),
        }
    }
}

#[derive(Debug, Clone, PartialEq, PartialOrd, Eq, Ord, Hash)]
#[cfg_attr(feature = "serde", derive(Serialize, Deserialize))]
#[cfg_attr(feature = "visitor", derive(Visit, VisitMut))]
pub enum FunctionArg {
    Named { name: Ident, arg: FunctionArgExpr },
    Unnamed(FunctionArgExpr),
}

impl fmt::Display for FunctionArg {
    fn fmt(&self, f: &mut fmt::Formatter) -> fmt::Result {
        match self {
            FunctionArg::Named { name, arg } => write!(f, "{name} => {arg}"),
            FunctionArg::Unnamed(unnamed_arg) => write!(f, "{unnamed_arg}"),
        }
    }
}

#[derive(Debug, Clone, PartialEq, PartialOrd, Eq, Ord, Hash)]
#[cfg_attr(feature = "serde", derive(Serialize, Deserialize))]
#[cfg_attr(feature = "visitor", derive(Visit, VisitMut))]
pub enum CloseCursor {
    All,
    Specific { name: Ident },
}

impl fmt::Display for CloseCursor {
    fn fmt(&self, f: &mut fmt::Formatter) -> fmt::Result {
        match self {
            CloseCursor::All => write!(f, "ALL"),
            CloseCursor::Specific { name } => write!(f, "{name}"),
        }
    }
}

/// A function call
#[derive(Debug, Clone, PartialEq, PartialOrd, Eq, Ord, Hash)]
#[cfg_attr(feature = "serde", derive(Serialize, Deserialize))]
#[cfg_attr(feature = "visitor", derive(Visit, VisitMut))]
pub struct Function {
    pub name: ObjectName,
    pub args: Vec<FunctionArg>,
    pub over: Option<WindowType>,
    // aggregate functions may specify eg `COUNT(DISTINCT x)`
    pub distinct: bool,
    // Some functions must be called without trailing parentheses, for example Postgres
    // do it for current_catalog, current_schema, etc. This flags is used for formatting.
    pub special: bool,
    // Required ordering for the function (if empty, there is no requirement).
    pub order_by: Vec<OrderByExpr>,
}

#[derive(Debug, Copy, Clone, PartialEq, PartialOrd, Eq, Ord, Hash)]
#[cfg_attr(feature = "serde", derive(Serialize, Deserialize))]
#[cfg_attr(feature = "visitor", derive(Visit, VisitMut))]
pub enum AnalyzeFormat {
    TEXT,
    GRAPHVIZ,
    JSON,
}

impl fmt::Display for AnalyzeFormat {
    fn fmt(&self, f: &mut core::fmt::Formatter<'_>) -> core::fmt::Result {
        f.write_str(match self {
            AnalyzeFormat::TEXT => "TEXT",
            AnalyzeFormat::GRAPHVIZ => "GRAPHVIZ",
            AnalyzeFormat::JSON => "JSON",
        })
    }
}

impl fmt::Display for Function {
    fn fmt(&self, f: &mut fmt::Formatter) -> fmt::Result {
        if self.special {
            write!(f, "{}", self.name)?;
        } else {
            let order_by = if !self.order_by.is_empty() {
                " ORDER BY "
            } else {
                ""
            };
            write!(
                f,
                "{}({}{}{order_by}{})",
                self.name,
                if self.distinct { "DISTINCT " } else { "" },
                display_comma_separated(&self.args),
                display_comma_separated(&self.order_by),
            )?;

            if let Some(o) = &self.over {
                write!(f, " OVER {o}")?;
            }
        }

        Ok(())
    }
}

/// External table's available file format
#[derive(Debug, Copy, Clone, PartialEq, PartialOrd, Eq, Ord, Hash)]
#[cfg_attr(feature = "serde", derive(Serialize, Deserialize))]
#[cfg_attr(feature = "visitor", derive(Visit, VisitMut))]
pub enum FileFormat {
    TEXTFILE,
    SEQUENCEFILE,
    ORC,
    PARQUET,
    AVRO,
    RCFILE,
    JSONFILE,
}

impl fmt::Display for FileFormat {
    fn fmt(&self, f: &mut fmt::Formatter) -> fmt::Result {
        use self::FileFormat::*;
        f.write_str(match self {
            TEXTFILE => "TEXTFILE",
            SEQUENCEFILE => "SEQUENCEFILE",
            ORC => "ORC",
            PARQUET => "PARQUET",
            AVRO => "AVRO",
            RCFILE => "RCFILE",
            JSONFILE => "JSONFILE",
        })
    }
}

/// A `LISTAGG` invocation `LISTAGG( [ DISTINCT ] <expr>[, <separator> ] [ON OVERFLOW <on_overflow>] ) )
/// [ WITHIN GROUP (ORDER BY <within_group1>[, ...] ) ]`
#[derive(Debug, Clone, PartialEq, PartialOrd, Eq, Ord, Hash)]
#[cfg_attr(feature = "serde", derive(Serialize, Deserialize))]
#[cfg_attr(feature = "visitor", derive(Visit, VisitMut))]
pub struct ListAgg {
    pub distinct: bool,
    pub expr: Box<Expr>,
    pub separator: Option<Box<Expr>>,
    pub on_overflow: Option<ListAggOnOverflow>,
    pub within_group: Vec<OrderByExpr>,
}

impl fmt::Display for ListAgg {
    fn fmt(&self, f: &mut fmt::Formatter) -> fmt::Result {
        write!(
            f,
            "LISTAGG({}{}",
            if self.distinct { "DISTINCT " } else { "" },
            self.expr
        )?;
        if let Some(separator) = &self.separator {
            write!(f, ", {separator}")?;
        }
        if let Some(on_overflow) = &self.on_overflow {
            write!(f, "{on_overflow}")?;
        }
        write!(f, ")")?;
        if !self.within_group.is_empty() {
            write!(
                f,
                " WITHIN GROUP (ORDER BY {})",
                display_comma_separated(&self.within_group)
            )?;
        }
        Ok(())
    }
}

/// The `ON OVERFLOW` clause of a LISTAGG invocation
#[derive(Debug, Clone, PartialEq, PartialOrd, Eq, Ord, Hash)]
#[cfg_attr(feature = "serde", derive(Serialize, Deserialize))]
#[cfg_attr(feature = "visitor", derive(Visit, VisitMut))]
pub enum ListAggOnOverflow {
    /// `ON OVERFLOW ERROR`
    Error,

    /// `ON OVERFLOW TRUNCATE [ <filler> ] WITH[OUT] COUNT`
    Truncate {
        filler: Option<Box<Expr>>,
        with_count: bool,
    },
}

impl fmt::Display for ListAggOnOverflow {
    fn fmt(&self, f: &mut fmt::Formatter) -> fmt::Result {
        write!(f, " ON OVERFLOW")?;
        match self {
            ListAggOnOverflow::Error => write!(f, " ERROR"),
            ListAggOnOverflow::Truncate { filler, with_count } => {
                write!(f, " TRUNCATE")?;
                if let Some(filler) = filler {
                    write!(f, " {filler}")?;
                }
                if *with_count {
                    write!(f, " WITH")?;
                } else {
                    write!(f, " WITHOUT")?;
                }
                write!(f, " COUNT")
            }
        }
    }
}

/// An `ARRAY_AGG` invocation `ARRAY_AGG( [ DISTINCT ] <expr> [ORDER BY <expr>] [LIMIT <n>] )`
/// Or `ARRAY_AGG( [ DISTINCT ] <expr> ) [ WITHIN GROUP ( ORDER BY <expr> ) ]`
/// ORDER BY position is defined differently for BigQuery, Postgres and Snowflake.
#[derive(Debug, Clone, PartialEq, PartialOrd, Eq, Ord, Hash)]
#[cfg_attr(feature = "serde", derive(Serialize, Deserialize))]
#[cfg_attr(feature = "visitor", derive(Visit, VisitMut))]
pub struct ArrayAgg {
    pub distinct: bool,
    pub expr: Box<Expr>,
    pub order_by: Option<Vec<OrderByExpr>>,
    pub limit: Option<Box<Expr>>,
    pub within_group: bool, // order by is used inside a within group or not
}

impl fmt::Display for ArrayAgg {
    fn fmt(&self, f: &mut fmt::Formatter) -> fmt::Result {
        write!(
            f,
            "ARRAY_AGG({}{}",
            if self.distinct { "DISTINCT " } else { "" },
            self.expr
        )?;
        if !self.within_group {
            if let Some(order_by) = &self.order_by {
                write!(f, " ORDER BY {}", display_comma_separated(order_by))?;
            }
            if let Some(limit) = &self.limit {
                write!(f, " LIMIT {limit}")?;
            }
        }
        write!(f, ")")?;
        if self.within_group {
            if let Some(order_by) = &self.order_by {
                write!(
                    f,
                    " WITHIN GROUP (ORDER BY {})",
                    display_comma_separated(order_by)
                )?;
            }
        }
        Ok(())
    }
}

#[derive(Debug, Copy, Clone, PartialEq, PartialOrd, Eq, Ord, Hash)]
#[cfg_attr(feature = "serde", derive(Serialize, Deserialize))]
#[cfg_attr(feature = "visitor", derive(Visit, VisitMut))]
pub enum ObjectType {
    Table,
    View,
    Index,
    Schema,
    Role,
    Sequence,
    Stage,
}

impl fmt::Display for ObjectType {
    fn fmt(&self, f: &mut fmt::Formatter) -> fmt::Result {
        f.write_str(match self {
            ObjectType::Table => "TABLE",
            ObjectType::View => "VIEW",
            ObjectType::Index => "INDEX",
            ObjectType::Schema => "SCHEMA",
            ObjectType::Role => "ROLE",
            ObjectType::Sequence => "SEQUENCE",
            ObjectType::Stage => "STAGE",
        })
    }
}

#[derive(Debug, Copy, Clone, PartialEq, PartialOrd, Eq, Ord, Hash)]
#[cfg_attr(feature = "serde", derive(Serialize, Deserialize))]
#[cfg_attr(feature = "visitor", derive(Visit, VisitMut))]
pub enum KillType {
    Connection,
    Query,
    Mutation,
}

impl fmt::Display for KillType {
    fn fmt(&self, f: &mut fmt::Formatter) -> fmt::Result {
        f.write_str(match self {
            // MySQL
            KillType::Connection => "CONNECTION",
            KillType::Query => "QUERY",
            // Clickhouse supports Mutation
            KillType::Mutation => "MUTATION",
        })
    }
}

#[derive(Debug, Clone, PartialEq, PartialOrd, Eq, Ord, Hash)]
#[cfg_attr(feature = "serde", derive(Serialize, Deserialize))]
#[cfg_attr(feature = "visitor", derive(Visit, VisitMut))]
pub enum HiveDistributionStyle {
    PARTITIONED {
        columns: Vec<ColumnDef>,
    },
    CLUSTERED {
        columns: Vec<Ident>,
        sorted_by: Vec<ColumnDef>,
        num_buckets: i32,
    },
    SKEWED {
        columns: Vec<ColumnDef>,
        on: Vec<ColumnDef>,
        stored_as_directories: bool,
    },
    NONE,
}

#[derive(Debug, Clone, PartialEq, PartialOrd, Eq, Ord, Hash)]
#[cfg_attr(feature = "serde", derive(Serialize, Deserialize))]
#[cfg_attr(feature = "visitor", derive(Visit, VisitMut))]
pub enum HiveRowFormat {
    SERDE { class: String },
    DELIMITED,
}

#[derive(Debug, Clone, PartialEq, PartialOrd, Eq, Ord, Hash)]
#[cfg_attr(feature = "serde", derive(Serialize, Deserialize))]
#[cfg_attr(feature = "visitor", derive(Visit, VisitMut))]
#[allow(clippy::large_enum_variant)]
pub enum HiveIOFormat {
    IOF {
        input_format: Expr,
        output_format: Expr,
    },
    FileFormat {
        format: FileFormat,
    },
}

#[derive(Debug, Clone, PartialEq, PartialOrd, Eq, Ord, Hash, Default)]
#[cfg_attr(feature = "serde", derive(Serialize, Deserialize))]
#[cfg_attr(feature = "visitor", derive(Visit, VisitMut))]
pub struct HiveFormat {
    pub row_format: Option<HiveRowFormat>,
    pub storage: Option<HiveIOFormat>,
    pub location: Option<String>,
}

#[derive(Debug, Clone, PartialEq, PartialOrd, Eq, Ord, Hash)]
#[cfg_attr(feature = "serde", derive(Serialize, Deserialize))]
#[cfg_attr(feature = "visitor", derive(Visit, VisitMut))]
pub struct SqlOption {
    pub name: Ident,
    pub value: Value,
}

impl fmt::Display for SqlOption {
    fn fmt(&self, f: &mut fmt::Formatter) -> fmt::Result {
        write!(f, "{} = {}", self.name, self.value)
    }
}

#[derive(Debug, Copy, Clone, PartialEq, PartialOrd, Eq, Ord, Hash)]
#[cfg_attr(feature = "serde", derive(Serialize, Deserialize))]
#[cfg_attr(feature = "visitor", derive(Visit, VisitMut))]
pub enum TransactionMode {
    AccessMode(TransactionAccessMode),
    IsolationLevel(TransactionIsolationLevel),
}

impl fmt::Display for TransactionMode {
    fn fmt(&self, f: &mut fmt::Formatter) -> fmt::Result {
        use TransactionMode::*;
        match self {
            AccessMode(access_mode) => write!(f, "{access_mode}"),
            IsolationLevel(iso_level) => write!(f, "ISOLATION LEVEL {iso_level}"),
        }
    }
}

#[derive(Debug, Copy, Clone, PartialEq, PartialOrd, Eq, Ord, Hash)]
#[cfg_attr(feature = "serde", derive(Serialize, Deserialize))]
#[cfg_attr(feature = "visitor", derive(Visit, VisitMut))]
pub enum TransactionAccessMode {
    ReadOnly,
    ReadWrite,
}

impl fmt::Display for TransactionAccessMode {
    fn fmt(&self, f: &mut fmt::Formatter) -> fmt::Result {
        use TransactionAccessMode::*;
        f.write_str(match self {
            ReadOnly => "READ ONLY",
            ReadWrite => "READ WRITE",
        })
    }
}

#[derive(Debug, Copy, Clone, PartialEq, PartialOrd, Eq, Ord, Hash)]
#[cfg_attr(feature = "serde", derive(Serialize, Deserialize))]
#[cfg_attr(feature = "visitor", derive(Visit, VisitMut))]
pub enum TransactionIsolationLevel {
    ReadUncommitted,
    ReadCommitted,
    RepeatableRead,
    Serializable,
}

impl fmt::Display for TransactionIsolationLevel {
    fn fmt(&self, f: &mut fmt::Formatter) -> fmt::Result {
        use TransactionIsolationLevel::*;
        f.write_str(match self {
            ReadUncommitted => "READ UNCOMMITTED",
            ReadCommitted => "READ COMMITTED",
            RepeatableRead => "REPEATABLE READ",
            Serializable => "SERIALIZABLE",
        })
    }
}

#[derive(Debug, Clone, PartialEq, PartialOrd, Eq, Ord, Hash)]
#[cfg_attr(feature = "serde", derive(Serialize, Deserialize))]
#[cfg_attr(feature = "visitor", derive(Visit, VisitMut))]
pub enum ShowStatementFilter {
    Like(String),
    ILike(String),
    Where(Expr),
}

impl fmt::Display for ShowStatementFilter {
    fn fmt(&self, f: &mut fmt::Formatter) -> fmt::Result {
        use ShowStatementFilter::*;
        match self {
            Like(pattern) => write!(f, "LIKE '{}'", value::escape_single_quote_string(pattern)),
            ILike(pattern) => write!(f, "ILIKE {}", value::escape_single_quote_string(pattern)),
            Where(expr) => write!(f, "WHERE {expr}"),
        }
    }
}

/// Sqlite specific syntax
///
/// See [Sqlite documentation](https://sqlite.org/lang_conflict.html)
/// for more details.
#[derive(Debug, Copy, Clone, PartialEq, PartialOrd, Eq, Ord, Hash)]
#[cfg_attr(feature = "serde", derive(Serialize, Deserialize))]
#[cfg_attr(feature = "visitor", derive(Visit, VisitMut))]
pub enum SqliteOnConflict {
    Rollback,
    Abort,
    Fail,
    Ignore,
    Replace,
}

impl fmt::Display for SqliteOnConflict {
    fn fmt(&self, f: &mut fmt::Formatter) -> fmt::Result {
        use SqliteOnConflict::*;
        match self {
            Rollback => write!(f, "ROLLBACK"),
            Abort => write!(f, "ABORT"),
            Fail => write!(f, "FAIL"),
            Ignore => write!(f, "IGNORE"),
            Replace => write!(f, "REPLACE"),
        }
    }
}

#[derive(Debug, Clone, PartialEq, PartialOrd, Eq, Ord, Hash)]
#[cfg_attr(feature = "serde", derive(Serialize, Deserialize))]
#[cfg_attr(feature = "visitor", derive(Visit, VisitMut))]
pub enum CopySource {
    Table {
        /// The name of the table to copy from.
        table_name: ObjectName,
        /// A list of column names to copy. Empty list means that all columns
        /// are copied.
        columns: Vec<Ident>,
    },
    Query(Box<Query>),
}

#[derive(Debug, Clone, PartialEq, PartialOrd, Eq, Ord, Hash)]
#[cfg_attr(feature = "serde", derive(Serialize, Deserialize))]
#[cfg_attr(feature = "visitor", derive(Visit, VisitMut))]
pub enum CopyTarget {
    Stdin,
    Stdout,
    File {
        /// The path name of the input or output file.
        filename: String,
    },
    Program {
        /// A command to execute
        command: String,
    },
}

impl fmt::Display for CopyTarget {
    fn fmt(&self, f: &mut fmt::Formatter) -> fmt::Result {
        use CopyTarget::*;
        match self {
            Stdin { .. } => write!(f, "STDIN"),
            Stdout => write!(f, "STDOUT"),
            File { filename } => write!(f, "'{}'", value::escape_single_quote_string(filename)),
            Program { command } => write!(
                f,
                "PROGRAM '{}'",
                value::escape_single_quote_string(command)
            ),
        }
    }
}

#[derive(Debug, Copy, Clone, PartialEq, PartialOrd, Eq, Ord, Hash)]
#[cfg_attr(feature = "serde", derive(Serialize, Deserialize))]
#[cfg_attr(feature = "visitor", derive(Visit, VisitMut))]
pub enum OnCommit {
    DeleteRows,
    PreserveRows,
    Drop,
}

/// An option in `COPY` statement.
///
/// <https://www.postgresql.org/docs/14/sql-copy.html>
#[derive(Debug, Clone, PartialEq, PartialOrd, Eq, Ord, Hash)]
#[cfg_attr(feature = "serde", derive(Serialize, Deserialize))]
#[cfg_attr(feature = "visitor", derive(Visit, VisitMut))]
pub enum CopyOption {
    /// FORMAT format_name
    Format(Ident),
    /// FREEZE \[ boolean \]
    Freeze(bool),
    /// DELIMITER 'delimiter_character'
    Delimiter(char),
    /// NULL 'null_string'
    Null(String),
    /// HEADER \[ boolean \]
    Header(bool),
    /// QUOTE 'quote_character'
    Quote(char),
    /// ESCAPE 'escape_character'
    Escape(char),
    /// FORCE_QUOTE { ( column_name [, ...] ) | * }
    ForceQuote(Vec<Ident>),
    /// FORCE_NOT_NULL ( column_name [, ...] )
    ForceNotNull(Vec<Ident>),
    /// FORCE_NULL ( column_name [, ...] )
    ForceNull(Vec<Ident>),
    /// ENCODING 'encoding_name'
    Encoding(String),
}

impl fmt::Display for CopyOption {
    fn fmt(&self, f: &mut fmt::Formatter) -> fmt::Result {
        use CopyOption::*;
        match self {
            Format(name) => write!(f, "FORMAT {name}"),
            Freeze(true) => write!(f, "FREEZE"),
            Freeze(false) => write!(f, "FREEZE FALSE"),
            Delimiter(char) => write!(f, "DELIMITER '{char}'"),
            Null(string) => write!(f, "NULL '{}'", value::escape_single_quote_string(string)),
            Header(true) => write!(f, "HEADER"),
            Header(false) => write!(f, "HEADER FALSE"),
            Quote(char) => write!(f, "QUOTE '{char}'"),
            Escape(char) => write!(f, "ESCAPE '{char}'"),
            ForceQuote(columns) => write!(f, "FORCE_QUOTE ({})", display_comma_separated(columns)),
            ForceNotNull(columns) => {
                write!(f, "FORCE_NOT_NULL ({})", display_comma_separated(columns))
            }
            ForceNull(columns) => write!(f, "FORCE_NULL ({})", display_comma_separated(columns)),
            Encoding(name) => write!(f, "ENCODING '{}'", value::escape_single_quote_string(name)),
        }
    }
}

/// An option in `COPY` statement before PostgreSQL version 9.0.
///
/// <https://www.postgresql.org/docs/8.4/sql-copy.html>
#[derive(Debug, Clone, PartialEq, PartialOrd, Eq, Ord, Hash)]
#[cfg_attr(feature = "serde", derive(Serialize, Deserialize))]
#[cfg_attr(feature = "visitor", derive(Visit, VisitMut))]
pub enum CopyLegacyOption {
    /// BINARY
    Binary,
    /// DELIMITER \[ AS \] 'delimiter_character'
    Delimiter(char),
    /// NULL \[ AS \] 'null_string'
    Null(String),
    /// CSV ...
    Csv(Vec<CopyLegacyCsvOption>),
}

impl fmt::Display for CopyLegacyOption {
    fn fmt(&self, f: &mut fmt::Formatter) -> fmt::Result {
        use CopyLegacyOption::*;
        match self {
            Binary => write!(f, "BINARY"),
            Delimiter(char) => write!(f, "DELIMITER '{char}'"),
            Null(string) => write!(f, "NULL '{}'", value::escape_single_quote_string(string)),
            Csv(opts) => write!(f, "CSV {}", display_separated(opts, " ")),
        }
    }
}

/// A `CSV` option in `COPY` statement before PostgreSQL version 9.0.
///
/// <https://www.postgresql.org/docs/8.4/sql-copy.html>
#[derive(Debug, Clone, PartialEq, PartialOrd, Eq, Ord, Hash)]
#[cfg_attr(feature = "serde", derive(Serialize, Deserialize))]
#[cfg_attr(feature = "visitor", derive(Visit, VisitMut))]
pub enum CopyLegacyCsvOption {
    /// HEADER
    Header,
    /// QUOTE \[ AS \] 'quote_character'
    Quote(char),
    /// ESCAPE \[ AS \] 'escape_character'
    Escape(char),
    /// FORCE QUOTE { column_name [, ...] | * }
    ForceQuote(Vec<Ident>),
    /// FORCE NOT NULL column_name [, ...]
    ForceNotNull(Vec<Ident>),
}

impl fmt::Display for CopyLegacyCsvOption {
    fn fmt(&self, f: &mut fmt::Formatter) -> fmt::Result {
        use CopyLegacyCsvOption::*;
        match self {
            Header => write!(f, "HEADER"),
            Quote(char) => write!(f, "QUOTE '{char}'"),
            Escape(char) => write!(f, "ESCAPE '{char}'"),
            ForceQuote(columns) => write!(f, "FORCE QUOTE {}", display_comma_separated(columns)),
            ForceNotNull(columns) => {
                write!(f, "FORCE NOT NULL {}", display_comma_separated(columns))
            }
        }
    }
}

///
#[derive(Debug, Clone, PartialEq, PartialOrd, Eq, Ord, Hash)]
#[cfg_attr(feature = "serde", derive(Serialize, Deserialize))]
#[cfg_attr(feature = "visitor", derive(Visit, VisitMut))]
pub enum MergeClause {
    MatchedUpdate {
        predicate: Option<Expr>,
        assignments: Vec<Assignment>,
    },
    MatchedDelete(Option<Expr>),
    NotMatched {
        predicate: Option<Expr>,
        columns: Vec<Ident>,
        values: Values,
    },
}

impl fmt::Display for MergeClause {
    fn fmt(&self, f: &mut fmt::Formatter) -> fmt::Result {
        use MergeClause::*;
        write!(f, "WHEN")?;
        match self {
            MatchedUpdate {
                predicate,
                assignments,
            } => {
                write!(f, " MATCHED")?;
                if let Some(pred) = predicate {
                    write!(f, " AND {pred}")?;
                }
                write!(
                    f,
                    " THEN UPDATE SET {}",
                    display_comma_separated(assignments)
                )
            }
            MatchedDelete(predicate) => {
                write!(f, " MATCHED")?;
                if let Some(pred) = predicate {
                    write!(f, " AND {pred}")?;
                }
                write!(f, " THEN DELETE")
            }
            NotMatched {
                predicate,
                columns,
                values,
            } => {
                write!(f, " NOT MATCHED")?;
                if let Some(pred) = predicate {
                    write!(f, " AND {pred}")?;
                }
                write!(
                    f,
                    " THEN INSERT ({}) {}",
                    display_comma_separated(columns),
                    values
                )
            }
        }
    }
}

#[derive(Debug, Copy, Clone, PartialEq, PartialOrd, Eq, Ord, Hash)]
#[cfg_attr(feature = "serde", derive(Serialize, Deserialize))]
#[cfg_attr(feature = "visitor", derive(Visit, VisitMut))]
pub enum DiscardObject {
    ALL,
    PLANS,
    SEQUENCES,
    TEMP,
}

impl fmt::Display for DiscardObject {
    fn fmt(&self, f: &mut fmt::Formatter) -> fmt::Result {
        match self {
            DiscardObject::ALL => f.write_str("ALL"),
            DiscardObject::PLANS => f.write_str("PLANS"),
            DiscardObject::SEQUENCES => f.write_str("SEQUENCES"),
            DiscardObject::TEMP => f.write_str("TEMP"),
        }
    }
}

/// Optional context modifier for statements that can be or `LOCAL`, or `SESSION`.
#[derive(Debug, Copy, Clone, PartialEq, PartialOrd, Eq, Ord, Hash)]
#[cfg_attr(feature = "serde", derive(Serialize, Deserialize))]
#[cfg_attr(feature = "visitor", derive(Visit, VisitMut))]
pub enum ContextModifier {
    /// No context defined. Each dialect defines the default in this scenario.
    None,
    /// `LOCAL` identifier, usually related to transactional states.
    Local,
    /// `SESSION` identifier
    Session,
}

impl fmt::Display for ContextModifier {
    fn fmt(&self, f: &mut fmt::Formatter) -> fmt::Result {
        match self {
            Self::None => {
                write!(f, "")
            }
            Self::Local => {
                write!(f, " LOCAL")
            }
            Self::Session => {
                write!(f, " SESSION")
            }
        }
    }
}

/// Function describe in DROP FUNCTION.
#[derive(Debug, Clone, PartialEq, PartialOrd, Eq, Ord, Hash)]
#[cfg_attr(feature = "serde", derive(Serialize, Deserialize))]
pub enum DropFunctionOption {
    Restrict,
    Cascade,
}

impl fmt::Display for DropFunctionOption {
    fn fmt(&self, f: &mut fmt::Formatter) -> fmt::Result {
        match self {
            DropFunctionOption::Restrict => write!(f, "RESTRICT "),
            DropFunctionOption::Cascade => write!(f, "CASCADE  "),
        }
    }
}

/// Function describe in DROP FUNCTION.
#[derive(Debug, Clone, PartialEq, PartialOrd, Eq, Ord, Hash)]
#[cfg_attr(feature = "serde", derive(Serialize, Deserialize))]
#[cfg_attr(feature = "visitor", derive(Visit, VisitMut))]
pub struct DropFunctionDesc {
    pub name: ObjectName,
    pub args: Option<Vec<OperateFunctionArg>>,
}

impl fmt::Display for DropFunctionDesc {
    fn fmt(&self, f: &mut fmt::Formatter) -> fmt::Result {
        write!(f, "{}", self.name)?;
        if let Some(args) = &self.args {
            write!(f, "({})", display_comma_separated(args))?;
        }
        Ok(())
    }
}

/// Function argument in CREATE OR DROP FUNCTION.
#[derive(Debug, Clone, PartialEq, PartialOrd, Eq, Ord, Hash)]
#[cfg_attr(feature = "serde", derive(Serialize, Deserialize))]
#[cfg_attr(feature = "visitor", derive(Visit, VisitMut))]
pub struct OperateFunctionArg {
    pub mode: Option<ArgMode>,
    pub name: Option<Ident>,
    pub data_type: DataType,
    pub default_expr: Option<Expr>,
}

impl OperateFunctionArg {
    /// Returns an unnamed argument.
    pub fn unnamed(data_type: DataType) -> Self {
        Self {
            mode: None,
            name: None,
            data_type,
            default_expr: None,
        }
    }

    /// Returns an argument with name.
    pub fn with_name(name: &str, data_type: DataType) -> Self {
        Self {
            mode: None,
            name: Some(name.into()),
            data_type,
            default_expr: None,
        }
    }
}

impl fmt::Display for OperateFunctionArg {
    fn fmt(&self, f: &mut fmt::Formatter) -> fmt::Result {
        if let Some(mode) = &self.mode {
            write!(f, "{mode} ")?;
        }
        if let Some(name) = &self.name {
            write!(f, "{name} ")?;
        }
        write!(f, "{}", self.data_type)?;
        if let Some(default_expr) = &self.default_expr {
            write!(f, " = {default_expr}")?;
        }
        Ok(())
    }
}

/// The mode of an argument in CREATE FUNCTION.
#[derive(Debug, Clone, PartialEq, PartialOrd, Eq, Ord, Hash)]
#[cfg_attr(feature = "serde", derive(Serialize, Deserialize))]
#[cfg_attr(feature = "visitor", derive(Visit, VisitMut))]
pub enum ArgMode {
    In,
    Out,
    InOut,
}

impl fmt::Display for ArgMode {
    fn fmt(&self, f: &mut fmt::Formatter) -> fmt::Result {
        match self {
            ArgMode::In => write!(f, "IN"),
            ArgMode::Out => write!(f, "OUT"),
            ArgMode::InOut => write!(f, "INOUT"),
        }
    }
}

/// These attributes inform the query optimizer about the behavior of the function.
#[derive(Debug, Clone, PartialEq, PartialOrd, Eq, Ord, Hash)]
#[cfg_attr(feature = "serde", derive(Serialize, Deserialize))]
#[cfg_attr(feature = "visitor", derive(Visit, VisitMut))]
pub enum FunctionBehavior {
    Immutable,
    Stable,
    Volatile,
}

impl fmt::Display for FunctionBehavior {
    fn fmt(&self, f: &mut fmt::Formatter) -> fmt::Result {
        match self {
            FunctionBehavior::Immutable => write!(f, "IMMUTABLE"),
            FunctionBehavior::Stable => write!(f, "STABLE"),
            FunctionBehavior::Volatile => write!(f, "VOLATILE"),
        }
    }
}

#[derive(Debug, Clone, PartialEq, PartialOrd, Eq, Ord, Hash)]
#[cfg_attr(feature = "serde", derive(Serialize, Deserialize))]
#[cfg_attr(feature = "visitor", derive(Visit, VisitMut))]
pub enum FunctionDefinition {
    SingleQuotedDef(String),
    DoubleDollarDef(String),
}

impl fmt::Display for FunctionDefinition {
    fn fmt(&self, f: &mut fmt::Formatter) -> fmt::Result {
        match self {
            FunctionDefinition::SingleQuotedDef(s) => write!(f, "'{s}'")?,
            FunctionDefinition::DoubleDollarDef(s) => write!(f, "$${s}$$")?,
        }
        Ok(())
    }
}

/// Postgres specific feature.
///
/// See [Postgresdocs](https://www.postgresql.org/docs/15/sql-createfunction.html)
/// for more details
#[derive(Debug, Default, Clone, PartialEq, PartialOrd, Eq, Ord, Hash)]
#[cfg_attr(feature = "serde", derive(Serialize, Deserialize))]
#[cfg_attr(feature = "visitor", derive(Visit, VisitMut))]
pub struct CreateFunctionBody {
    /// LANGUAGE lang_name
    pub language: Option<Ident>,
    /// IMMUTABLE | STABLE | VOLATILE
    pub behavior: Option<FunctionBehavior>,
    /// AS 'definition'
    ///
    /// Note that Hive's `AS class_name` is also parsed here.
    pub as_: Option<FunctionDefinition>,
    /// RETURN expression
    pub return_: Option<Expr>,
    /// USING ... (Hive only)
    pub using: Option<CreateFunctionUsing>,
}

impl fmt::Display for CreateFunctionBody {
    fn fmt(&self, f: &mut fmt::Formatter) -> fmt::Result {
        if let Some(language) = &self.language {
            write!(f, " LANGUAGE {language}")?;
        }
        if let Some(behavior) = &self.behavior {
            write!(f, " {behavior}")?;
        }
        if let Some(definition) = &self.as_ {
            write!(f, " AS {definition}")?;
        }
        if let Some(expr) = &self.return_ {
            write!(f, " RETURN {expr}")?;
        }
        if let Some(using) = &self.using {
            write!(f, " {using}")?;
        }
        Ok(())
    }
}

#[derive(Debug, Clone, PartialEq, PartialOrd, Eq, Ord, Hash)]
#[cfg_attr(feature = "serde", derive(Serialize, Deserialize))]
#[cfg_attr(feature = "visitor", derive(Visit, VisitMut))]
pub enum CreateFunctionUsing {
    Jar(String),
    File(String),
    Archive(String),
}

impl fmt::Display for CreateFunctionUsing {
    fn fmt(&self, f: &mut fmt::Formatter) -> fmt::Result {
        write!(f, "USING ")?;
        match self {
            CreateFunctionUsing::Jar(uri) => write!(f, "JAR '{uri}'"),
            CreateFunctionUsing::File(uri) => write!(f, "FILE '{uri}'"),
            CreateFunctionUsing::Archive(uri) => write!(f, "ARCHIVE '{uri}'"),
        }
    }
}

/// `NAME = <EXPR>` arguments for DuckDB macros
///
/// See [Create Macro - DuckDB](https://duckdb.org/docs/sql/statements/create_macro)
/// for more details
#[derive(Debug, Clone, PartialEq, PartialOrd, Eq, Ord, Hash)]
#[cfg_attr(feature = "serde", derive(Serialize, Deserialize))]
#[cfg_attr(feature = "visitor", derive(Visit, VisitMut))]
pub struct MacroArg {
    pub name: Ident,
    pub default_expr: Option<Expr>,
}

impl MacroArg {
    /// Returns an argument with name.
    pub fn new(name: &str) -> Self {
        Self {
            name: name.into(),
            default_expr: None,
        }
    }
}

impl fmt::Display for MacroArg {
    fn fmt(&self, f: &mut fmt::Formatter) -> fmt::Result {
        write!(f, "{}", self.name)?;
        if let Some(default_expr) = &self.default_expr {
            write!(f, " := {default_expr}")?;
        }
        Ok(())
    }
}

#[derive(Debug, Clone, PartialEq, PartialOrd, Eq, Ord, Hash)]
#[cfg_attr(feature = "serde", derive(Serialize, Deserialize))]
#[cfg_attr(feature = "visitor", derive(Visit, VisitMut))]
pub enum MacroDefinition {
    Expr(Expr),
    Table(Query),
}

impl fmt::Display for MacroDefinition {
    fn fmt(&self, f: &mut fmt::Formatter) -> fmt::Result {
        match self {
            MacroDefinition::Expr(expr) => write!(f, "{expr}")?,
            MacroDefinition::Table(query) => write!(f, "{query}")?,
        }
        Ok(())
    }
}

/// Schema possible naming variants ([1]).
///
/// [1]: https://jakewheat.github.io/sql-overview/sql-2016-foundation-grammar.html#schema-definition
#[derive(Debug, Clone, PartialEq, PartialOrd, Eq, Ord, Hash)]
#[cfg_attr(feature = "serde", derive(Serialize, Deserialize))]
#[cfg_attr(feature = "visitor", derive(Visit, VisitMut))]
pub enum SchemaName {
    /// Only schema name specified: `<schema name>`.
    Simple(ObjectName),
    /// Only authorization identifier specified: `AUTHORIZATION <schema authorization identifier>`.
    UnnamedAuthorization(Ident),
    /// Both schema name and authorization identifier specified: `<schema name>  AUTHORIZATION <schema authorization identifier>`.
    NamedAuthorization(ObjectName, Ident),
}

impl fmt::Display for SchemaName {
    fn fmt(&self, f: &mut fmt::Formatter<'_>) -> fmt::Result {
        match self {
            SchemaName::Simple(name) => {
                write!(f, "{name}")
            }
            SchemaName::UnnamedAuthorization(authorization) => {
                write!(f, "AUTHORIZATION {authorization}")
            }
            SchemaName::NamedAuthorization(name, authorization) => {
                write!(f, "{name} AUTHORIZATION {authorization}")
            }
        }
    }
}

/// Fulltext search modifiers ([1]).
///
/// [1]: https://dev.mysql.com/doc/refman/8.0/en/fulltext-search.html#function_match
#[derive(Debug, Clone, PartialEq, PartialOrd, Eq, Ord, Hash)]
#[cfg_attr(feature = "serde", derive(Serialize, Deserialize))]
#[cfg_attr(feature = "visitor", derive(Visit, VisitMut))]
pub enum SearchModifier {
    /// `IN NATURAL LANGUAGE MODE`.
    InNaturalLanguageMode,
    /// `IN NATURAL LANGUAGE MODE WITH QUERY EXPANSION`.
    InNaturalLanguageModeWithQueryExpansion,
    ///`IN BOOLEAN MODE`.
    InBooleanMode,
    ///`WITH QUERY EXPANSION`.
    WithQueryExpansion,
}

impl fmt::Display for SearchModifier {
    fn fmt(&self, f: &mut fmt::Formatter<'_>) -> fmt::Result {
        match self {
            Self::InNaturalLanguageMode => {
                write!(f, "IN NATURAL LANGUAGE MODE")?;
            }
            Self::InNaturalLanguageModeWithQueryExpansion => {
                write!(f, "IN NATURAL LANGUAGE MODE WITH QUERY EXPANSION")?;
            }
            Self::InBooleanMode => {
                write!(f, "IN BOOLEAN MODE")?;
            }
            Self::WithQueryExpansion => {
                write!(f, "WITH QUERY EXPANSION")?;
            }
        }

        Ok(())
    }
}

#[cfg(test)]
mod tests {
    use super::*;

    #[test]
    fn test_window_frame_default() {
        let window_frame = WindowFrame::default();
        assert_eq!(WindowFrameBound::Preceding(None), window_frame.start_bound);
    }

    #[test]
    fn test_grouping_sets_display() {
        // a and b in different group
        let grouping_sets = Expr::GroupingSets(vec![
            vec![Expr::Identifier(Ident::new("a"))],
            vec![Expr::Identifier(Ident::new("b"))],
        ]);
        assert_eq!("GROUPING SETS ((a), (b))", format!("{grouping_sets}"));

        // a and b in the same group
        let grouping_sets = Expr::GroupingSets(vec![vec![
            Expr::Identifier(Ident::new("a")),
            Expr::Identifier(Ident::new("b")),
        ]]);
        assert_eq!("GROUPING SETS ((a, b))", format!("{grouping_sets}"));

        // (a, b) and (c, d) in different group
        let grouping_sets = Expr::GroupingSets(vec![
            vec![
                Expr::Identifier(Ident::new("a")),
                Expr::Identifier(Ident::new("b")),
            ],
            vec![
                Expr::Identifier(Ident::new("c")),
                Expr::Identifier(Ident::new("d")),
            ],
        ]);
        assert_eq!("GROUPING SETS ((a, b), (c, d))", format!("{grouping_sets}"));
    }

    #[test]
    fn test_rollup_display() {
        let rollup = Expr::Rollup(vec![vec![Expr::Identifier(Ident::new("a"))]]);
        assert_eq!("ROLLUP (a)", format!("{rollup}"));

        let rollup = Expr::Rollup(vec![vec![
            Expr::Identifier(Ident::new("a")),
            Expr::Identifier(Ident::new("b")),
        ]]);
        assert_eq!("ROLLUP ((a, b))", format!("{rollup}"));

        let rollup = Expr::Rollup(vec![
            vec![Expr::Identifier(Ident::new("a"))],
            vec![Expr::Identifier(Ident::new("b"))],
        ]);
        assert_eq!("ROLLUP (a, b)", format!("{rollup}"));

        let rollup = Expr::Rollup(vec![
            vec![Expr::Identifier(Ident::new("a"))],
            vec![
                Expr::Identifier(Ident::new("b")),
                Expr::Identifier(Ident::new("c")),
            ],
            vec![Expr::Identifier(Ident::new("d"))],
        ]);
        assert_eq!("ROLLUP (a, (b, c), d)", format!("{rollup}"));
    }

    #[test]
    fn test_cube_display() {
        let cube = Expr::Cube(vec![vec![Expr::Identifier(Ident::new("a"))]]);
        assert_eq!("CUBE (a)", format!("{cube}"));

        let cube = Expr::Cube(vec![vec![
            Expr::Identifier(Ident::new("a")),
            Expr::Identifier(Ident::new("b")),
        ]]);
        assert_eq!("CUBE ((a, b))", format!("{cube}"));

        let cube = Expr::Cube(vec![
            vec![Expr::Identifier(Ident::new("a"))],
            vec![Expr::Identifier(Ident::new("b"))],
        ]);
        assert_eq!("CUBE (a, b)", format!("{cube}"));

        let cube = Expr::Cube(vec![
            vec![Expr::Identifier(Ident::new("a"))],
            vec![
                Expr::Identifier(Ident::new("b")),
                Expr::Identifier(Ident::new("c")),
            ],
            vec![Expr::Identifier(Ident::new("d"))],
        ]);
        assert_eq!("CUBE (a, (b, c), d)", format!("{cube}"));
    }

    #[test]
    fn test_interval_display() {
        let interval = Expr::Interval(Interval {
            value: Box::new(Expr::Value(Value::SingleQuotedString(String::from(
                "123:45.67",
            )))),
            leading_field: Some(DateTimeField::Minute),
            leading_precision: Some(10),
            last_field: Some(DateTimeField::Second),
            fractional_seconds_precision: Some(9),
        });
        assert_eq!(
            "INTERVAL '123:45.67' MINUTE (10) TO SECOND (9)",
            format!("{interval}"),
        );

        let interval = Expr::Interval(Interval {
            value: Box::new(Expr::Value(Value::SingleQuotedString(String::from("5")))),
            leading_field: Some(DateTimeField::Second),
            leading_precision: Some(1),
            last_field: None,
            fractional_seconds_precision: Some(3),
        });
        assert_eq!("INTERVAL '5' SECOND (1, 3)", format!("{interval}"));
    }
}<|MERGE_RESOLUTION|>--- conflicted
+++ resolved
@@ -1580,7 +1580,6 @@
         params: CreateFunctionBody,
     },
     /// ```sql
-<<<<<<< HEAD
     /// CREATE PROCEDURE
     /// ```
     CreateProcedure {
@@ -1588,7 +1587,8 @@
         name: ObjectName,
         params: Option<Vec<ProcedureParam>>,
         body: Vec<Statement>,
-=======
+    },
+    /// ```sql
     /// CREATE MACRO
     /// ```
     ///
@@ -1600,7 +1600,6 @@
         name: ObjectName,
         args: Option<Vec<MacroArg>>,
         definition: MacroDefinition,
->>>>>>> 75f18ecf
     },
     /// ```sql
     /// CREATE STAGE
@@ -2121,7 +2120,6 @@
                 write!(f, "{params}")?;
                 Ok(())
             }
-<<<<<<< HEAD
             Statement::CreateProcedure {
                 name,
                 or_alter,
@@ -2145,7 +2143,7 @@
                     " AS BEGIN {body} END",
                     body = display_separated(body, "; ")
                 )
-=======
+            }
             Statement::CreateMacro {
                 or_replace,
                 temporary,
@@ -2167,7 +2165,6 @@
                     MacroDefinition::Table(query) => write!(f, " AS TABLE {query}")?,
                 }
                 Ok(())
->>>>>>> 75f18ecf
             }
             Statement::CreateView {
                 name,
