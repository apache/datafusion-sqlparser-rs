// Licensed under the Apache License, Version 2.0 (the "License");
// you may not use this file except in compliance with the License.
// You may obtain a copy of the License at
//
// http://www.apache.org/licenses/LICENSE-2.0
//
// Unless required by applicable law or agreed to in writing, software
// distributed under the License is distributed on an "AS IS" BASIS,
// WITHOUT WARRANTIES OR CONDITIONS OF ANY KIND, either express or implied.
// See the License for the specific language governing permissions and
// limitations under the License.

//! SQL Abstract Syntax Tree (AST) types

mod data_type;
mod ddl;
mod operator;
mod query;
mod value;

#[cfg(feature = "serde")]
use serde::{Deserialize, Serialize};
use std::fmt;

pub use self::data_type::DataType;
pub use self::ddl::{
    AlterTableOperation, ColumnDef, ColumnOption, ColumnOptionDef, ReferentialAction,
    TableConstraint,
};
pub use self::operator::{BinaryOperator, UnaryOperator};
pub use self::query::{
    Cte, Fetch, Join, JoinConstraint, JoinOperator, LateralView, Offset, OffsetRows, OrderByExpr,
    Query, Select, SelectItem, SetExpr, SetOperator, TableAlias, TableFactor, TableWithJoins, Top,
    Values, With,
};
pub use self::value::{DateTimeField, Value};

struct DisplaySeparated<'a, T>
where
    T: fmt::Display,
{
    slice: &'a [T],
    sep: &'static str,
}

impl<'a, T> fmt::Display for DisplaySeparated<'a, T>
where
    T: fmt::Display,
{
    fn fmt(&self, f: &mut fmt::Formatter) -> fmt::Result {
        let mut delim = "";
        for t in self.slice {
            write!(f, "{}", delim)?;
            delim = self.sep;
            write!(f, "{}", t)?;
        }
        Ok(())
    }
}

fn display_separated<'a, T>(slice: &'a [T], sep: &'static str) -> DisplaySeparated<'a, T>
where
    T: fmt::Display,
{
    DisplaySeparated { slice, sep }
}

fn display_comma_separated<T>(slice: &[T]) -> DisplaySeparated<'_, T>
where
    T: fmt::Display,
{
    DisplaySeparated { slice, sep: ", " }
}

/// An identifier, decomposed into its value or character data and the quote style.
#[derive(Debug, Clone, PartialEq, Eq, Hash)]
#[cfg_attr(feature = "serde", derive(Serialize, Deserialize))]
pub struct Ident {
    /// The value of the identifier without quotes.
    pub value: String,
    /// The starting quote if any. Valid quote characters are the single quote,
    /// double quote, backtick, and opening square bracket.
    pub quote_style: Option<char>,
}

impl Ident {
    /// Create a new identifier with the given value and no quotes.
    pub fn new<S>(value: S) -> Self
    where
        S: Into<String>,
    {
        Ident {
            value: value.into(),
            quote_style: None,
        }
    }

    /// Create a new quoted identifier with the given quote and value. This function
    /// panics if the given quote is not a valid quote character.
    pub fn with_quote<S>(quote: char, value: S) -> Self
    where
        S: Into<String>,
    {
        assert!(quote == '\'' || quote == '"' || quote == '`' || quote == '[');
        Ident {
            value: value.into(),
            quote_style: Some(quote),
        }
    }
}

impl From<&str> for Ident {
    fn from(value: &str) -> Self {
        Ident {
            value: value.to_string(),
            quote_style: None,
        }
    }
}

impl fmt::Display for Ident {
    fn fmt(&self, f: &mut fmt::Formatter) -> fmt::Result {
        match self.quote_style {
            Some(q) if q == '"' || q == '\'' || q == '`' => write!(f, "{}{}{}", q, self.value, q),
            Some(q) if q == '[' => write!(f, "[{}]", self.value),
            None => f.write_str(&self.value),
            _ => panic!("unexpected quote style"),
        }
    }
}

/// A name of a table, view, custom type, etc., possibly multi-part, i.e. db.schema.obj
#[derive(Debug, Clone, PartialEq, Eq, Hash)]
#[cfg_attr(feature = "serde", derive(Serialize, Deserialize))]
pub struct ObjectName(pub Vec<Ident>);

impl fmt::Display for ObjectName {
    fn fmt(&self, f: &mut fmt::Formatter) -> fmt::Result {
        write!(f, "{}", display_separated(&self.0, "."))
    }
}

/// An SQL expression of any type.
///
/// The parser does not distinguish between expressions of different types
/// (e.g. boolean vs string), so the caller must handle expressions of
/// inappropriate type, like `WHERE 1` or `SELECT 1=1`, as necessary.
#[derive(Debug, Clone, PartialEq, Eq, Hash)]
#[cfg_attr(feature = "serde", derive(Serialize, Deserialize))]
pub enum Expr {
    /// Identifier e.g. table name or column name
    Identifier(Ident),
    /// Unqualified wildcard (`*`). SQL allows this in limited contexts, such as:
    /// - right after `SELECT` (which is represented as a [SelectItem::Wildcard] instead)
    /// - or as part of an aggregate function, e.g. `COUNT(*)`,
    ///
    /// ...but we currently also accept it in contexts where it doesn't make
    /// sense, such as `* + *`
    Wildcard,
    /// Qualified wildcard, e.g. `alias.*` or `schema.table.*`.
    /// (Same caveats apply to `QualifiedWildcard` as to `Wildcard`.)
    QualifiedWildcard(Vec<Ident>),
    /// Multi-part identifier, e.g. `table_alias.column` or `schema.table.col`
    CompoundIdentifier(Vec<Ident>),
    /// `IS NULL` expression
    IsNull(Box<Expr>),
    /// `IS NOT NULL` expression
    IsNotNull(Box<Expr>),
    /// `[ NOT ] IN (val1, val2, ...)`
    InList {
        expr: Box<Expr>,
        list: Vec<Expr>,
        negated: bool,
    },
    /// `[ NOT ] IN (SELECT ...)`
    InSubquery {
        expr: Box<Expr>,
        subquery: Box<Query>,
        negated: bool,
    },
    /// `<expr> [ NOT ] BETWEEN <low> AND <high>`
    Between {
        expr: Box<Expr>,
        negated: bool,
        low: Box<Expr>,
        high: Box<Expr>,
    },
    /// Binary operation e.g. `1 + 1` or `foo > bar`
    BinaryOp {
        left: Box<Expr>,
        op: BinaryOperator,
        right: Box<Expr>,
    },
    /// Unary operation e.g. `NOT foo`
    UnaryOp {
        op: UnaryOperator,
        expr: Box<Expr>,
    },
    /// CAST an expression to a different data type e.g. `CAST(foo AS VARCHAR(123))`
    Cast {
        expr: Box<Expr>,
        data_type: DataType,
    },
    /// EXTRACT(DateTimeField FROM <expr>)
    Extract {
        field: DateTimeField,
        expr: Box<Expr>,
    },
    /// SUBSTRING(<expr> [FROM <expr>] [FOR <expr>])
    Substring {
        expr: Box<Expr>,
        substring_from: Option<SubstringFrom>,
        substring_for: Option<SubstringFor>,
    },
    /// `expr COLLATE collation`
    Collate {
        expr: Box<Expr>,
        collation: ObjectName,
    },
    /// Nested expression e.g. `(foo > bar)` or `(1)`
    Nested(Box<Expr>),
    /// A literal value, such as string, number, date or NULL
    Value(Value),
    /// A constant of form `<data_type> 'value'`.
    /// This can represent ANSI SQL `DATE`, `TIME`, and `TIMESTAMP` literals (such as `DATE '2020-01-01'`),
    /// as well as constants of other types (a non-standard PostgreSQL extension).
    TypedString {
        data_type: DataType,
        value: String,
    },
    MapAccess {
        column: Box<Expr>,
        key: String,
    },
    /// Scalar function call e.g. `LEFT(foo, 5)`
    Function(Function),
    /// `CASE [<operand>] WHEN <condition> THEN <result> ... [ELSE <result>] END`
    ///
    /// Note we only recognize a complete single expression as `<condition>`,
    /// not `< 0` nor `1, 2, 3` as allowed in a `<simple when clause>` per
    /// <https://jakewheat.github.io/sql-overview/sql-2011-foundation-grammar.html#simple-when-clause>
    Case {
        operand: Option<Box<Expr>>,
        conditions: Vec<Expr>,
        results: Vec<Expr>,
        else_result: Option<Box<Expr>>,
    },
    /// An exists expression `EXISTS(SELECT ...)`, used in expressions like
    /// `WHERE EXISTS (SELECT ...)`.
    Exists(Box<Query>),
    /// A parenthesized subquery `(SELECT ...)`, used in expression like
    /// `SELECT (subquery) AS x` or `WHERE (subquery) = x`
    Subquery(Box<Query>),
    /// The `LISTAGG` function `SELECT LISTAGG(...) WITHIN GROUP (ORDER BY ...)`
    ListAgg(ListAgg),
}

impl fmt::Display for Expr {
    fn fmt(&self, f: &mut fmt::Formatter) -> fmt::Result {
        match self {
            Expr::Identifier(s) => write!(f, "{}", s),
            Expr::MapAccess { column, key } => write!(f, "{}[\"{}\"]", column, key),
            Expr::Wildcard => f.write_str("*"),
            Expr::QualifiedWildcard(q) => write!(f, "{}.*", display_separated(q, ".")),
            Expr::CompoundIdentifier(s) => write!(f, "{}", display_separated(s, ".")),
            Expr::IsNull(ast) => write!(f, "{} IS NULL", ast),
            Expr::IsNotNull(ast) => write!(f, "{} IS NOT NULL", ast),
            Expr::InList {
                expr,
                list,
                negated,
            } => write!(
                f,
                "{} {}IN ({})",
                expr,
                if *negated { "NOT " } else { "" },
                display_comma_separated(list)
            ),
            Expr::InSubquery {
                expr,
                subquery,
                negated,
            } => write!(
                f,
                "{} {}IN ({})",
                expr,
                if *negated { "NOT " } else { "" },
                subquery
            ),
            Expr::Between {
                expr,
                negated,
                low,
                high,
            } => write!(
                f,
                "{} {}BETWEEN {} AND {}",
                expr,
                if *negated { "NOT " } else { "" },
                low,
                high
            ),
            Expr::BinaryOp { left, op, right } => write!(f, "{} {} {}", left, op, right),
            Expr::UnaryOp { op, expr } => {
                if op == &UnaryOperator::PGPostfixFactorial {
                    write!(f, "{}{}", expr, op)
                } else {
                    write!(f, "{} {}", op, expr)
                }
            }
            Expr::Cast { expr, data_type } => write!(f, "CAST({} AS {})", expr, data_type),
            Expr::Extract { field, expr } => write!(f, "EXTRACT({} FROM {})", field, expr),
            Expr::Collate { expr, collation } => write!(f, "{} COLLATE {}", expr, collation),
            Expr::Nested(ast) => write!(f, "({})", ast),
            Expr::Value(v) => write!(f, "{}", v),
            Expr::TypedString { data_type, value } => {
                write!(f, "{}", data_type)?;
                write!(f, " '{}'", &value::escape_single_quote_string(value))
            }
            Expr::Function(fun) => write!(f, "{}", fun),
            Expr::Case {
                operand,
                conditions,
                results,
                else_result,
            } => {
                write!(f, "CASE")?;
                if let Some(operand) = operand {
                    write!(f, " {}", operand)?;
                }
                for (c, r) in conditions.iter().zip(results) {
                    write!(f, " WHEN {} THEN {}", c, r)?;
                }

                if let Some(else_result) = else_result {
                    write!(f, " ELSE {}", else_result)?;
                }
                write!(f, " END")
            }
            Expr::Exists(s) => write!(f, "EXISTS ({})", s),
            Expr::Subquery(s) => write!(f, "({})", s),
            Expr::ListAgg(listagg) => write!(f, "{}", listagg),
            Expr::Substring {
                expr,
                substring_from,
                substring_for,
            } => {
                write!(f, "SUBSTRING({}", expr)?;
                if let Some(from_part) = substring_from {
                    write!(f, " {}", from_part)?;
                }
                if let Some(from_part) = substring_for {
                    write!(f, " {}", from_part)?;
                }

                write!(f, ")")
            }
        }
    }
}

/// A window specification (i.e. `OVER (PARTITION BY .. ORDER BY .. etc.)`)
#[derive(Debug, Clone, PartialEq, Eq, Hash)]
#[cfg_attr(feature = "serde", derive(Serialize, Deserialize))]
pub struct WindowSpec {
    pub partition_by: Vec<Expr>,
    pub order_by: Vec<OrderByExpr>,
    pub window_frame: Option<WindowFrame>,
}

impl fmt::Display for WindowSpec {
    fn fmt(&self, f: &mut fmt::Formatter) -> fmt::Result {
        let mut delim = "";
        if !self.partition_by.is_empty() {
            delim = " ";
            write!(
                f,
                "PARTITION BY {}",
                display_comma_separated(&self.partition_by)
            )?;
        }
        if !self.order_by.is_empty() {
            f.write_str(delim)?;
            delim = " ";
            write!(f, "ORDER BY {}", display_comma_separated(&self.order_by))?;
        }
        if let Some(window_frame) = &self.window_frame {
            if let Some(end_bound) = &window_frame.end_bound {
                f.write_str(delim)?;
                write!(
                    f,
                    "{} BETWEEN {} AND {}",
                    window_frame.units, window_frame.start_bound, end_bound
                )?;
            } else {
                f.write_str(delim)?;
                write!(f, "{} {}", window_frame.units, window_frame.start_bound)?;
            }
        }
        Ok(())
    }
}

/// Specifies the data processed by a window function, e.g.
/// `RANGE UNBOUNDED PRECEDING` or `ROWS BETWEEN 5 PRECEDING AND CURRENT ROW`.
///
/// Note: The parser does not validate the specified bounds; the caller should
/// reject invalid bounds like `ROWS UNBOUNDED FOLLOWING` before execution.
#[derive(Debug, Clone, PartialEq, Eq, Hash)]
#[cfg_attr(feature = "serde", derive(Serialize, Deserialize))]
pub struct WindowFrame {
    pub units: WindowFrameUnits,
    pub start_bound: WindowFrameBound,
    /// The right bound of the `BETWEEN .. AND` clause. The end bound of `None`
    /// indicates the shorthand form (e.g. `ROWS 1 PRECEDING`), which must
    /// behave the same as `end_bound = WindowFrameBound::CurrentRow`.
    pub end_bound: Option<WindowFrameBound>,
    // TBD: EXCLUDE
}

#[derive(Debug, Clone, PartialEq, Eq, Hash)]
#[cfg_attr(feature = "serde", derive(Serialize, Deserialize))]
pub enum WindowFrameUnits {
    Rows,
    Range,
    Groups,
}

impl fmt::Display for WindowFrameUnits {
    fn fmt(&self, f: &mut fmt::Formatter) -> fmt::Result {
        f.write_str(match self {
            WindowFrameUnits::Rows => "ROWS",
            WindowFrameUnits::Range => "RANGE",
            WindowFrameUnits::Groups => "GROUPS",
        })
    }
}

/// Specifies [WindowFrame]'s `start_bound` and `end_bound`
#[derive(Debug, Clone, PartialEq, Eq, Hash)]
#[cfg_attr(feature = "serde", derive(Serialize, Deserialize))]
pub enum WindowFrameBound {
    /// `CURRENT ROW`
    CurrentRow,
    /// `<N> PRECEDING` or `UNBOUNDED PRECEDING`
    Preceding(Option<u64>),
    /// `<N> FOLLOWING` or `UNBOUNDED FOLLOWING`.
    Following(Option<u64>),
}

impl fmt::Display for WindowFrameBound {
    fn fmt(&self, f: &mut fmt::Formatter) -> fmt::Result {
        match self {
            WindowFrameBound::CurrentRow => f.write_str("CURRENT ROW"),
            WindowFrameBound::Preceding(None) => f.write_str("UNBOUNDED PRECEDING"),
            WindowFrameBound::Following(None) => f.write_str("UNBOUNDED FOLLOWING"),
            WindowFrameBound::Preceding(Some(n)) => write!(f, "{} PRECEDING", n),
            WindowFrameBound::Following(Some(n)) => write!(f, "{} FOLLOWING", n),
        }
    }
}

#[derive(Debug, Clone, PartialEq, Eq, Hash)]
<<<<<<< HEAD
/// FROM part of SUBSTRING(<expr> [FROM <expr>])
pub enum SubstringFrom {
    ///
    FromExpr(Box<Expr>),
}

impl fmt::Display for SubstringFrom {
    fn fmt(&self, f: &mut fmt::Formatter<'_>) -> fmt::Result {
        match self {
            SubstringFrom::FromExpr(expr) => {
                write!(f, "FROM {}", expr)
            }
        }
    }
}

/// FROM part of SUBSTRING(<expr> [TO <expr>])
#[derive(Debug, Clone, PartialEq, Eq, Hash)]
pub enum SubstringFor {
    ForExpr(Box<Expr>),
}

impl fmt::Display for SubstringFor {
    fn fmt(&self, f: &mut fmt::Formatter<'_>) -> fmt::Result {
        match self {
            SubstringFor::ForExpr(expr) => {
                write!(f, "FOR {}", expr)
            }
=======
#[cfg_attr(feature = "serde", derive(Serialize, Deserialize))]
pub enum AddDropSync {
    ADD,
    DROP,
    SYNC,
}

impl fmt::Display for AddDropSync {
    fn fmt(&self, f: &mut fmt::Formatter) -> fmt::Result {
        match self {
            AddDropSync::SYNC => f.write_str("SYNC PARTITIONS"),
            AddDropSync::DROP => f.write_str("DROP PARTITIONS"),
            AddDropSync::ADD => f.write_str("ADD PARTITIONS"),
>>>>>>> 8a214f99
        }
    }
}

/// A top-level statement (SELECT, INSERT, CREATE, etc.)
#[allow(clippy::large_enum_variant)]
#[derive(Debug, Clone, PartialEq, Eq, Hash)]
#[cfg_attr(feature = "serde", derive(Serialize, Deserialize))]
pub enum Statement {
    /// Analyze (Hive)
    Analyze {
        table_name: ObjectName,
        partitions: Option<Vec<Expr>>,
        for_columns: bool,
        columns: Vec<Ident>,
        cache_metadata: bool,
        noscan: bool,
        compute_statistics: bool,
    },
    /// Truncate (Hive)
    Truncate {
        table_name: ObjectName,
        partitions: Option<Vec<Expr>>,
    },
    /// Msck (Hive)
    Msck {
        table_name: ObjectName,
        repair: bool,
        partition_action: Option<AddDropSync>,
    },
    /// SELECT
    Query(Box<Query>),
    /// INSERT
    Insert {
        /// TABLE
        table_name: ObjectName,
        /// COLUMNS
        columns: Vec<Ident>,
        /// Overwrite (Hive)
        overwrite: bool,
        /// A SQL query that specifies what to insert
        source: Box<Query>,
        /// partitioned insert (Hive)
        partitioned: Option<Vec<Expr>>,
        /// Columns defined after PARTITION
        after_columns: Vec<Ident>,
        /// whether the insert has the table keyword (Hive)
        table: bool,
    },
    // TODO: Support ROW FORMAT
    Directory {
        overwrite: bool,
        local: bool,
        path: String,
        file_format: Option<FileFormat>,
        source: Box<Query>,
    },
    Copy {
        /// TABLE
        table_name: ObjectName,
        /// COLUMNS
        columns: Vec<Ident>,
        /// VALUES a vector of values to be copied
        values: Vec<Option<String>>,
    },
    /// UPDATE
    Update {
        /// TABLE
        table_name: ObjectName,
        /// Column assignments
        assignments: Vec<Assignment>,
        /// WHERE
        selection: Option<Expr>,
    },
    /// DELETE
    Delete {
        /// FROM
        table_name: ObjectName,
        /// WHERE
        selection: Option<Expr>,
    },
    /// CREATE VIEW
    CreateView {
        or_replace: bool,
        materialized: bool,
        /// View name
        name: ObjectName,
        columns: Vec<Ident>,
        query: Box<Query>,
        with_options: Vec<SqlOption>,
    },
    /// CREATE TABLE
    CreateTable {
        or_replace: bool,
        temporary: bool,
        external: bool,
        if_not_exists: bool,
        /// Table name
        name: ObjectName,
        /// Optional schema
        columns: Vec<ColumnDef>,
        constraints: Vec<TableConstraint>,
        hive_distribution: HiveDistributionStyle,
        hive_formats: Option<HiveFormat>,
        table_properties: Vec<SqlOption>,
        with_options: Vec<SqlOption>,
        file_format: Option<FileFormat>,
        location: Option<String>,
        query: Option<Box<Query>>,
        without_rowid: bool,
        like: Option<ObjectName>,
    },
    /// SQLite's `CREATE VIRTUAL TABLE .. USING <module_name> (<module_args>)`
    CreateVirtualTable {
        name: ObjectName,
        if_not_exists: bool,
        module_name: Ident,
        module_args: Vec<Ident>,
    },
    /// CREATE INDEX
    CreateIndex {
        /// index name
        name: ObjectName,
        table_name: ObjectName,
        columns: Vec<OrderByExpr>,
        unique: bool,
        if_not_exists: bool,
    },
    /// ALTER TABLE
    AlterTable {
        /// Table name
        name: ObjectName,
        operation: AlterTableOperation,
    },
    /// DROP
    Drop {
        /// The type of the object to drop: TABLE, VIEW, etc.
        object_type: ObjectType,
        /// An optional `IF EXISTS` clause. (Non-standard.)
        if_exists: bool,
        /// One or more objects to drop. (ANSI SQL requires exactly one.)
        names: Vec<ObjectName>,
        /// Whether `CASCADE` was specified. This will be `false` when
        /// `RESTRICT` or no drop behavior at all was specified.
        cascade: bool,
        /// Hive allows you specify whether the table's stored data will be
        /// deleted along with the dropped table
        purge: bool,
    },
    /// SET <variable>
    ///
    /// Note: this is not a standard SQL statement, but it is supported by at
    /// least MySQL and PostgreSQL. Not all MySQL-specific syntatic forms are
    /// supported yet.
    SetVariable {
        local: bool,
        hivevar: bool,
        variable: Ident,
        value: Vec<SetVariableValue>,
    },
    /// SHOW <variable>
    ///
    /// Note: this is a PostgreSQL-specific statement.
    ShowVariable { variable: Ident },
    /// SHOW COLUMNS
    ///
    /// Note: this is a MySQL-specific statement.
    ShowColumns {
        extended: bool,
        full: bool,
        table_name: ObjectName,
        filter: Option<ShowStatementFilter>,
    },
    /// `{ BEGIN [ TRANSACTION | WORK ] | START TRANSACTION } ...`
    StartTransaction { modes: Vec<TransactionMode> },
    /// `SET TRANSACTION ...`
    SetTransaction { modes: Vec<TransactionMode> },
    /// `COMMIT [ TRANSACTION | WORK ] [ AND [ NO ] CHAIN ]`
    Commit { chain: bool },
    /// `ROLLBACK [ TRANSACTION | WORK ] [ AND [ NO ] CHAIN ]`
    Rollback { chain: bool },
    /// CREATE SCHEMA
    CreateSchema {
        schema_name: ObjectName,
        if_not_exists: bool,
    },
    /// CREATE DATABASE
    CreateDatabase {
        db_name: ObjectName,
        if_not_exists: bool,
        location: Option<String>,
        managed_location: Option<String>,
    },
    /// `ASSERT <condition> [AS <message>]`
    Assert {
        condition: Expr,
        message: Option<Expr>,
    },
    /// `DEALLOCATE [ PREPARE ] { name | ALL }`
    ///
    /// Note: this is a PostgreSQL-specific statement.
    Deallocate { name: Ident, prepare: bool },
    /// `EXECUTE name [ ( parameter [, ...] ) ]`
    ///
    /// Note: this is a PostgreSQL-specific statement.
    Execute { name: Ident, parameters: Vec<Expr> },
    /// `PREPARE name [ ( data_type [, ...] ) ] AS statement`
    ///
    /// Note: this is a PostgreSQL-specific statement.
    Prepare {
        name: Ident,
        data_types: Vec<DataType>,
        statement: Box<Statement>,
    },
    /// EXPLAIN
    Explain {
        /// Carry out the command and show actual run times and other statistics.
        analyze: bool,
        // Display additional information regarding the plan.
        verbose: bool,
        /// A SQL query that specifies what to explain
        statement: Box<Statement>,
    },
}

impl fmt::Display for Statement {
    // Clippy thinks this function is too complicated, but it is painful to
    // split up without extracting structs for each `Statement` variant.
    #[allow(clippy::cognitive_complexity)]
    fn fmt(&self, f: &mut fmt::Formatter) -> fmt::Result {
        match self {
            Statement::Explain {
                verbose,
                analyze,
                statement,
            } => {
                write!(f, "EXPLAIN ")?;

                if *analyze {
                    write!(f, "ANALYZE ")?;
                }

                if *verbose {
                    write!(f, "VERBOSE ")?;
                }

                write!(f, "{}", statement)
            }
            Statement::Query(s) => write!(f, "{}", s),
            Statement::Directory {
                overwrite,
                local,
                path,
                file_format,
                source,
            } => {
                write!(
                    f,
                    "INSERT{overwrite}{local} DIRECTORY '{path}'",
                    overwrite = if *overwrite { " OVERWRITE" } else { "" },
                    local = if *local { " LOCAL" } else { "" },
                    path = path
                )?;
                if let Some(ref ff) = file_format {
                    write!(f, " STORED AS {}", ff)?
                }
                write!(f, " {}", source)
            }
            Statement::Msck {
                table_name,
                repair,
                partition_action,
            } => {
                write!(
                    f,
                    "MSCK {repair}TABLE {table}",
                    repair = if *repair { "REPAIR " } else { "" },
                    table = table_name
                )?;
                if let Some(pa) = partition_action {
                    write!(f, " {}", pa)?;
                }
                Ok(())
            }
            Statement::Truncate {
                table_name,
                partitions,
            } => {
                write!(f, "TRUNCATE TABLE {}", table_name)?;
                if let Some(ref parts) = partitions {
                    if !parts.is_empty() {
                        write!(f, " PARTITION ({})", display_comma_separated(parts))?;
                    }
                }
                Ok(())
            }
            Statement::Analyze {
                table_name,
                partitions,
                for_columns,
                columns,
                cache_metadata,
                noscan,
                compute_statistics,
            } => {
                write!(f, "ANALYZE TABLE {}", table_name)?;
                if let Some(ref parts) = partitions {
                    if !parts.is_empty() {
                        write!(f, " PARTITION ({})", display_comma_separated(parts))?;
                    }
                }

                if *compute_statistics {
                    write!(f, " COMPUTE STATISTICS")?;
                }
                if *noscan {
                    write!(f, " NOSCAN")?;
                }
                if *cache_metadata {
                    write!(f, " CACHE METADATA")?;
                }
                if *for_columns {
                    write!(f, " FOR COLUMNS")?;
                    if !columns.is_empty() {
                        write!(f, " {}", display_comma_separated(columns))?;
                    }
                }
                Ok(())
            }
            Statement::Insert {
                table_name,
                overwrite,
                partitioned,
                columns,
                after_columns,
                source,
                table,
            } => {
                write!(
                    f,
                    "INSERT {act}{tbl} {table_name} ",
                    table_name = table_name,
                    act = if *overwrite { "OVERWRITE" } else { "INTO" },
                    tbl = if *table { " TABLE" } else { "" }
                )?;
                if !columns.is_empty() {
                    write!(f, "({}) ", display_comma_separated(columns))?;
                }
                if let Some(ref parts) = partitioned {
                    if !parts.is_empty() {
                        write!(f, "PARTITION ({}) ", display_comma_separated(parts))?;
                    }
                }
                if !after_columns.is_empty() {
                    write!(f, "({}) ", display_comma_separated(after_columns))?;
                }
                write!(f, "{}", source)
            }
            Statement::Copy {
                table_name,
                columns,
                values,
            } => {
                write!(f, "COPY {}", table_name)?;
                if !columns.is_empty() {
                    write!(f, " ({})", display_comma_separated(columns))?;
                }
                write!(f, " FROM stdin; ")?;
                if !values.is_empty() {
                    writeln!(f)?;
                    let mut delim = "";
                    for v in values {
                        write!(f, "{}", delim)?;
                        delim = "\t";
                        if let Some(v) = v {
                            write!(f, "{}", v)?;
                        } else {
                            write!(f, "\\N")?;
                        }
                    }
                }
                write!(f, "\n\\.")
            }
            Statement::Update {
                table_name,
                assignments,
                selection,
            } => {
                write!(f, "UPDATE {}", table_name)?;
                if !assignments.is_empty() {
                    write!(f, " SET {}", display_comma_separated(assignments))?;
                }
                if let Some(selection) = selection {
                    write!(f, " WHERE {}", selection)?;
                }
                Ok(())
            }
            Statement::Delete {
                table_name,
                selection,
            } => {
                write!(f, "DELETE FROM {}", table_name)?;
                if let Some(selection) = selection {
                    write!(f, " WHERE {}", selection)?;
                }
                Ok(())
            }
            Statement::CreateDatabase {
                db_name,
                if_not_exists,
                location,
                managed_location,
            } => {
                write!(f, "CREATE")?;
                if *if_not_exists {
                    write!(f, " IF NOT EXISTS")?;
                }
                write!(f, " {}", db_name)?;
                if let Some(l) = location {
                    write!(f, " LOCATION '{}'", l)?;
                }
                if let Some(ml) = managed_location {
                    write!(f, " MANAGEDLOCATION '{}'", ml)?;
                }
                Ok(())
            }
            Statement::CreateView {
                name,
                or_replace,
                columns,
                query,
                materialized,
                with_options,
            } => {
                write!(
                    f,
                    "CREATE {or_replace}{materialized}VIEW {name}",
                    or_replace = if *or_replace { "OR REPLACE " } else { "" },
                    materialized = if *materialized { "MATERIALIZED " } else { "" },
                    name = name
                )?;
                if !with_options.is_empty() {
                    write!(f, " WITH ({})", display_comma_separated(with_options))?;
                }
                if !columns.is_empty() {
                    write!(f, " ({})", display_comma_separated(columns))?;
                }
                write!(f, " AS {}", query)
            }
            Statement::CreateTable {
                name,
                columns,
                constraints,
                table_properties,
                with_options,
                or_replace,
                if_not_exists,
                hive_distribution,
                hive_formats,
                external,
                temporary,
                file_format,
                location,
                query,
                without_rowid,
                like,
            } => {
                // We want to allow the following options
                // Empty column list, allowed by PostgreSQL:
                //   `CREATE TABLE t ()`
                // No columns provided for CREATE TABLE AS:
                //   `CREATE TABLE t AS SELECT a from t2`
                // Columns provided for CREATE TABLE AS:
                //   `CREATE TABLE t (a INT) AS SELECT a from t2`
                write!(
                    f,
                    "CREATE {or_replace}{external}{temporary}TABLE {if_not_exists}{name}",
                    or_replace = if *or_replace { "OR REPLACE " } else { "" },
                    external = if *external { "EXTERNAL " } else { "" },
                    if_not_exists = if *if_not_exists { "IF NOT EXISTS " } else { "" },
                    temporary = if *temporary { "TEMPORARY " } else { "" },
                    name = name,
                )?;
                if !columns.is_empty() || !constraints.is_empty() {
                    write!(f, " ({}", display_comma_separated(columns))?;
                    if !columns.is_empty() && !constraints.is_empty() {
                        write!(f, ", ")?;
                    }
                    write!(f, "{})", display_comma_separated(constraints))?;
                } else if query.is_none() && like.is_none() {
                    // PostgreSQL allows `CREATE TABLE t ();`, but requires empty parens
                    write!(f, " ()")?;
                }
                // Only for SQLite
                if *without_rowid {
                    write!(f, " WITHOUT ROWID")?;
                }

                // Only for Hive
                if let Some(l) = like {
                    write!(f, " LIKE {}", l)?;
                }
                match hive_distribution {
                    HiveDistributionStyle::PARTITIONED { columns } => {
                        write!(f, " PARTITIONED BY ({})", display_comma_separated(&columns))?;
                    }
                    HiveDistributionStyle::CLUSTERED {
                        columns,
                        sorted_by,
                        num_buckets,
                    } => {
                        write!(f, " CLUSTERED BY ({})", display_comma_separated(&columns))?;
                        if !sorted_by.is_empty() {
                            write!(f, " SORTED BY ({})", display_comma_separated(&sorted_by))?;
                        }
                        if *num_buckets > 0 {
                            write!(f, " INTO {} BUCKETS", num_buckets)?;
                        }
                    }
                    HiveDistributionStyle::SKEWED {
                        columns,
                        on,
                        stored_as_directories,
                    } => {
                        write!(
                            f,
                            " SKEWED BY ({})) ON ({})",
                            display_comma_separated(&columns),
                            display_comma_separated(&on)
                        )?;
                        if *stored_as_directories {
                            write!(f, " STORED AS DIRECTORIES")?;
                        }
                    }
                    _ => (),
                }

                if let Some(HiveFormat {
                    row_format,
                    storage,
                    location,
                }) = hive_formats
                {
                    match row_format {
                        Some(HiveRowFormat::SERDE { class }) => {
                            write!(f, " ROW FORMAT SERDE '{}'", class)?
                        }
                        Some(HiveRowFormat::DELIMITED) => write!(f, " ROW FORMAT DELIMITED")?,
                        None => (),
                    }
                    match storage {
                        Some(HiveIOFormat::IOF {
                            input_format,
                            output_format,
                        }) => write!(
                            f,
                            " STORED AS INPUTFORMAT {} OUTPUTFORMAT {}",
                            input_format, output_format
                        )?,
                        Some(HiveIOFormat::FileFormat { format }) if !*external => {
                            write!(f, " STORED AS {}", format)?
                        }
                        _ => (),
                    }
                    if !*external {
                        if let Some(loc) = location {
                            write!(f, " LOCATION '{}'", loc)?;
                        }
                    }
                }
                if *external {
                    write!(
                        f,
                        " STORED AS {} LOCATION '{}'",
                        file_format.as_ref().unwrap(),
                        location.as_ref().unwrap()
                    )?;
                }
                if !table_properties.is_empty() {
                    write!(
                        f,
                        " TBLPROPERTIES ({})",
                        display_comma_separated(table_properties)
                    )?;
                }
                if !with_options.is_empty() {
                    write!(f, " WITH ({})", display_comma_separated(with_options))?;
                }
                if let Some(query) = query {
                    write!(f, " AS {}", query)?;
                }
                Ok(())
            }
            Statement::CreateVirtualTable {
                name,
                if_not_exists,
                module_name,
                module_args,
            } => {
                write!(
                    f,
                    "CREATE VIRTUAL TABLE {if_not_exists}{name} USING {module_name}",
                    if_not_exists = if *if_not_exists { "IF NOT EXISTS " } else { "" },
                    name = name,
                    module_name = module_name
                )?;
                if !module_args.is_empty() {
                    write!(f, " ({})", display_comma_separated(module_args))?;
                }
                Ok(())
            }
            Statement::CreateIndex {
                name,
                table_name,
                columns,
                unique,
                if_not_exists,
            } => write!(
                f,
                "CREATE {unique}INDEX {if_not_exists}{name} ON {table_name}({columns})",
                unique = if *unique { "UNIQUE " } else { "" },
                if_not_exists = if *if_not_exists { "IF NOT EXISTS " } else { "" },
                name = name,
                table_name = table_name,
                columns = display_separated(columns, ",")
            ),
            Statement::AlterTable { name, operation } => {
                write!(f, "ALTER TABLE {} {}", name, operation)
            }
            Statement::Drop {
                object_type,
                if_exists,
                names,
                cascade,
                purge,
            } => write!(
                f,
                "DROP {}{} {}{}{}",
                object_type,
                if *if_exists { " IF EXISTS" } else { "" },
                display_comma_separated(names),
                if *cascade { " CASCADE" } else { "" },
                if *purge { " PURGE" } else { "" }
            ),
            Statement::SetVariable {
                local,
                variable,
                hivevar,
                value,
            } => {
                f.write_str("SET ")?;
                if *local {
                    f.write_str("LOCAL ")?;
                }
                write!(
                    f,
                    "{hivevar}{name} = {value}",
                    hivevar = if *hivevar { "HIVEVAR:" } else { "" },
                    name = variable,
                    value = display_comma_separated(value)
                )
            }
            Statement::ShowVariable { variable } => write!(f, "SHOW {}", variable),
            Statement::ShowColumns {
                extended,
                full,
                table_name,
                filter,
            } => {
                write!(
                    f,
                    "SHOW {extended}{full}COLUMNS FROM {table_name}",
                    extended = if *extended { "EXTENDED " } else { "" },
                    full = if *full { "FULL " } else { "" },
                    table_name = table_name,
                )?;
                if let Some(filter) = filter {
                    write!(f, " {}", filter)?;
                }
                Ok(())
            }
            Statement::StartTransaction { modes } => {
                write!(f, "START TRANSACTION")?;
                if !modes.is_empty() {
                    write!(f, " {}", display_comma_separated(modes))?;
                }
                Ok(())
            }
            Statement::SetTransaction { modes } => {
                write!(f, "SET TRANSACTION")?;
                if !modes.is_empty() {
                    write!(f, " {}", display_comma_separated(modes))?;
                }
                Ok(())
            }
            Statement::Commit { chain } => {
                write!(f, "COMMIT{}", if *chain { " AND CHAIN" } else { "" },)
            }
            Statement::Rollback { chain } => {
                write!(f, "ROLLBACK{}", if *chain { " AND CHAIN" } else { "" },)
            }
            Statement::CreateSchema {
                schema_name,
                if_not_exists,
            } => write!(
                f,
                "CREATE SCHEMA {if_not_exists}{name}",
                if_not_exists = if *if_not_exists { "IF NOT EXISTS " } else { "" },
                name = schema_name
            ),
            Statement::Assert { condition, message } => {
                write!(f, "ASSERT {}", condition)?;
                if let Some(m) = message {
                    write!(f, " AS {}", m)?;
                }
                Ok(())
            }
            Statement::Deallocate { name, prepare } => write!(
                f,
                "DEALLOCATE {prepare}{name}",
                prepare = if *prepare { "PREPARE " } else { "" },
                name = name,
            ),
            Statement::Execute { name, parameters } => {
                write!(f, "EXECUTE {}", name)?;
                if !parameters.is_empty() {
                    write!(f, "({})", display_comma_separated(parameters))?;
                }
                Ok(())
            }
            Statement::Prepare {
                name,
                data_types,
                statement,
            } => {
                write!(f, "PREPARE {} ", name)?;
                if !data_types.is_empty() {
                    write!(f, "({}) ", display_comma_separated(data_types))?;
                }
                write!(f, "AS {}", statement)
            }
        }
    }
}

/// SQL assignment `foo = expr` as used in SQLUpdate
#[derive(Debug, Clone, PartialEq, Eq, Hash)]
#[cfg_attr(feature = "serde", derive(Serialize, Deserialize))]
pub struct Assignment {
    pub id: Ident,
    pub value: Expr,
}

impl fmt::Display for Assignment {
    fn fmt(&self, f: &mut fmt::Formatter) -> fmt::Result {
        write!(f, "{} = {}", self.id, self.value)
    }
}

#[derive(Debug, Clone, PartialEq, Eq, Hash)]
#[cfg_attr(feature = "serde", derive(Serialize, Deserialize))]
pub enum FunctionArg {
    Named { name: Ident, arg: Expr },
    Unnamed(Expr),
}

impl fmt::Display for FunctionArg {
    fn fmt(&self, f: &mut fmt::Formatter) -> fmt::Result {
        match self {
            FunctionArg::Named { name, arg } => write!(f, "{} => {}", name, arg),
            FunctionArg::Unnamed(unnamed_arg) => write!(f, "{}", unnamed_arg),
        }
    }
}

/// A function call
#[derive(Debug, Clone, PartialEq, Eq, Hash)]
#[cfg_attr(feature = "serde", derive(Serialize, Deserialize))]
pub struct Function {
    pub name: ObjectName,
    pub args: Vec<FunctionArg>,
    pub over: Option<WindowSpec>,
    // aggregate functions may specify eg `COUNT(DISTINCT x)`
    pub distinct: bool,
}

impl fmt::Display for Function {
    fn fmt(&self, f: &mut fmt::Formatter) -> fmt::Result {
        write!(
            f,
            "{}({}{})",
            self.name,
            if self.distinct { "DISTINCT " } else { "" },
            display_comma_separated(&self.args),
        )?;
        if let Some(o) = &self.over {
            write!(f, " OVER ({})", o)?;
        }
        Ok(())
    }
}

/// External table's available file format
#[derive(Debug, Clone, PartialEq, Eq, Hash)]
#[cfg_attr(feature = "serde", derive(Serialize, Deserialize))]
pub enum FileFormat {
    TEXTFILE,
    SEQUENCEFILE,
    ORC,
    PARQUET,
    AVRO,
    RCFILE,
    JSONFILE,
}

impl fmt::Display for FileFormat {
    fn fmt(&self, f: &mut fmt::Formatter) -> fmt::Result {
        use self::FileFormat::*;
        f.write_str(match self {
            TEXTFILE => "TEXTFILE",
            SEQUENCEFILE => "SEQUENCEFILE",
            ORC => "ORC",
            PARQUET => "PARQUET",
            AVRO => "AVRO",
            RCFILE => "RCFILE",
            JSONFILE => "JSONFILE",
        })
    }
}

/// A `LISTAGG` invocation `LISTAGG( [ DISTINCT ] <expr>[, <separator> ] [ON OVERFLOW <on_overflow>] ) )
/// [ WITHIN GROUP (ORDER BY <within_group1>[, ...] ) ]`
#[derive(Debug, Clone, PartialEq, Eq, Hash)]
#[cfg_attr(feature = "serde", derive(Serialize, Deserialize))]
pub struct ListAgg {
    pub distinct: bool,
    pub expr: Box<Expr>,
    pub separator: Option<Box<Expr>>,
    pub on_overflow: Option<ListAggOnOverflow>,
    pub within_group: Vec<OrderByExpr>,
}

impl fmt::Display for ListAgg {
    fn fmt(&self, f: &mut fmt::Formatter) -> fmt::Result {
        write!(
            f,
            "LISTAGG({}{}",
            if self.distinct { "DISTINCT " } else { "" },
            self.expr
        )?;
        if let Some(separator) = &self.separator {
            write!(f, ", {}", separator)?;
        }
        if let Some(on_overflow) = &self.on_overflow {
            write!(f, "{}", on_overflow)?;
        }
        write!(f, ")")?;
        if !self.within_group.is_empty() {
            write!(
                f,
                " WITHIN GROUP (ORDER BY {})",
                display_comma_separated(&self.within_group)
            )?;
        }
        Ok(())
    }
}

/// The `ON OVERFLOW` clause of a LISTAGG invocation
#[derive(Debug, Clone, PartialEq, Eq, Hash)]
#[cfg_attr(feature = "serde", derive(Serialize, Deserialize))]
pub enum ListAggOnOverflow {
    /// `ON OVERFLOW ERROR`
    Error,

    /// `ON OVERFLOW TRUNCATE [ <filler> ] WITH[OUT] COUNT`
    Truncate {
        filler: Option<Box<Expr>>,
        with_count: bool,
    },
}

impl fmt::Display for ListAggOnOverflow {
    fn fmt(&self, f: &mut fmt::Formatter) -> fmt::Result {
        write!(f, " ON OVERFLOW")?;
        match self {
            ListAggOnOverflow::Error => write!(f, " ERROR"),
            ListAggOnOverflow::Truncate { filler, with_count } => {
                write!(f, " TRUNCATE")?;
                if let Some(filler) = filler {
                    write!(f, " {}", filler)?;
                }
                if *with_count {
                    write!(f, " WITH")?;
                } else {
                    write!(f, " WITHOUT")?;
                }
                write!(f, " COUNT")
            }
        }
    }
}

#[derive(Debug, Clone, PartialEq, Eq, Hash)]
#[cfg_attr(feature = "serde", derive(Serialize, Deserialize))]
pub enum ObjectType {
    Table,
    View,
    Index,
    Schema,
}

impl fmt::Display for ObjectType {
    fn fmt(&self, f: &mut fmt::Formatter) -> fmt::Result {
        f.write_str(match self {
            ObjectType::Table => "TABLE",
            ObjectType::View => "VIEW",
            ObjectType::Index => "INDEX",
            ObjectType::Schema => "SCHEMA",
        })
    }
}

#[derive(Debug, Clone, PartialEq, Eq, Hash)]
#[cfg_attr(feature = "serde", derive(Serialize, Deserialize))]
pub enum HiveDistributionStyle {
    PARTITIONED {
        columns: Vec<ColumnDef>,
    },
    CLUSTERED {
        columns: Vec<Ident>,
        sorted_by: Vec<ColumnDef>,
        num_buckets: i32,
    },
    SKEWED {
        columns: Vec<ColumnDef>,
        on: Vec<ColumnDef>,
        stored_as_directories: bool,
    },
    NONE,
}

#[derive(Debug, Clone, PartialEq, Eq, Hash)]
#[cfg_attr(feature = "serde", derive(Serialize, Deserialize))]
pub enum HiveRowFormat {
    SERDE { class: String },
    DELIMITED,
}

#[derive(Debug, Clone, PartialEq, Eq, Hash)]
#[cfg_attr(feature = "serde", derive(Serialize, Deserialize))]
pub enum HiveIOFormat {
    IOF {
        input_format: Expr,
        output_format: Expr,
    },
    FileFormat {
        format: FileFormat,
    },
}

#[derive(Debug, Clone, PartialEq, Eq, Hash)]
#[cfg_attr(feature = "serde", derive(Serialize, Deserialize))]
pub struct HiveFormat {
    pub row_format: Option<HiveRowFormat>,
    pub storage: Option<HiveIOFormat>,
    pub location: Option<String>,
}

impl Default for HiveFormat {
    fn default() -> Self {
        HiveFormat {
            row_format: None,
            location: None,
            storage: None,
        }
    }
}

#[derive(Debug, Clone, PartialEq, Eq, Hash)]
#[cfg_attr(feature = "serde", derive(Serialize, Deserialize))]
pub struct SqlOption {
    pub name: Ident,
    pub value: Value,
}

impl fmt::Display for SqlOption {
    fn fmt(&self, f: &mut fmt::Formatter) -> fmt::Result {
        write!(f, "{} = {}", self.name, self.value)
    }
}

#[derive(Debug, Clone, PartialEq, Eq, Hash)]
#[cfg_attr(feature = "serde", derive(Serialize, Deserialize))]
pub enum TransactionMode {
    AccessMode(TransactionAccessMode),
    IsolationLevel(TransactionIsolationLevel),
}

impl fmt::Display for TransactionMode {
    fn fmt(&self, f: &mut fmt::Formatter) -> fmt::Result {
        use TransactionMode::*;
        match self {
            AccessMode(access_mode) => write!(f, "{}", access_mode),
            IsolationLevel(iso_level) => write!(f, "ISOLATION LEVEL {}", iso_level),
        }
    }
}

#[derive(Debug, Clone, PartialEq, Eq, Hash)]
#[cfg_attr(feature = "serde", derive(Serialize, Deserialize))]
pub enum TransactionAccessMode {
    ReadOnly,
    ReadWrite,
}

impl fmt::Display for TransactionAccessMode {
    fn fmt(&self, f: &mut fmt::Formatter) -> fmt::Result {
        use TransactionAccessMode::*;
        f.write_str(match self {
            ReadOnly => "READ ONLY",
            ReadWrite => "READ WRITE",
        })
    }
}

#[derive(Debug, Clone, PartialEq, Eq, Hash)]
#[cfg_attr(feature = "serde", derive(Serialize, Deserialize))]
pub enum TransactionIsolationLevel {
    ReadUncommitted,
    ReadCommitted,
    RepeatableRead,
    Serializable,
}

impl fmt::Display for TransactionIsolationLevel {
    fn fmt(&self, f: &mut fmt::Formatter) -> fmt::Result {
        use TransactionIsolationLevel::*;
        f.write_str(match self {
            ReadUncommitted => "READ UNCOMMITTED",
            ReadCommitted => "READ COMMITTED",
            RepeatableRead => "REPEATABLE READ",
            Serializable => "SERIALIZABLE",
        })
    }
}

#[derive(Debug, Clone, PartialEq, Eq, Hash)]
#[cfg_attr(feature = "serde", derive(Serialize, Deserialize))]
pub enum ShowStatementFilter {
    Like(String),
    Where(Expr),
}

impl fmt::Display for ShowStatementFilter {
    fn fmt(&self, f: &mut fmt::Formatter) -> fmt::Result {
        use ShowStatementFilter::*;
        match self {
            Like(pattern) => write!(f, "LIKE '{}'", value::escape_single_quote_string(pattern)),
            Where(expr) => write!(f, "WHERE {}", expr),
        }
    }
}

#[derive(Debug, Clone, PartialEq, Eq, Hash)]
#[cfg_attr(feature = "serde", derive(Serialize, Deserialize))]
pub enum SetVariableValue {
    Ident(Ident),
    Literal(Value),
}

impl fmt::Display for SetVariableValue {
    fn fmt(&self, f: &mut fmt::Formatter) -> fmt::Result {
        use SetVariableValue::*;
        match self {
            Ident(ident) => write!(f, "{}", ident),
            Literal(literal) => write!(f, "{}", literal),
        }
    }
}<|MERGE_RESOLUTION|>--- conflicted
+++ resolved
@@ -461,7 +461,6 @@
 }
 
 #[derive(Debug, Clone, PartialEq, Eq, Hash)]
-<<<<<<< HEAD
 /// FROM part of SUBSTRING(<expr> [FROM <expr>])
 pub enum SubstringFrom {
     ///
@@ -490,7 +489,11 @@
             SubstringFor::ForExpr(expr) => {
                 write!(f, "FOR {}", expr)
             }
-=======
+        }
+    }
+}
+
+#[derive(Debug, Clone, PartialEq, Eq, Hash)]
 #[cfg_attr(feature = "serde", derive(Serialize, Deserialize))]
 pub enum AddDropSync {
     ADD,
@@ -504,7 +507,6 @@
             AddDropSync::SYNC => f.write_str("SYNC PARTITIONS"),
             AddDropSync::DROP => f.write_str("DROP PARTITIONS"),
             AddDropSync::ADD => f.write_str("ADD PARTITIONS"),
->>>>>>> 8a214f99
         }
     }
 }
