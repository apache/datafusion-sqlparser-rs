--- conflicted
+++ resolved
@@ -4355,8 +4355,6 @@
     ///
     /// See [ReturnStatement]
     Return(ReturnStatement),
-<<<<<<< HEAD
-
     /// Export data statement
     ///
     /// Example:
@@ -4365,13 +4363,11 @@
     /// SELECT field1, field2 FROM mydataset.table1 ORDER BY field1 LIMIT 10
     /// ```
     ExportData(ExportData),
-=======
     /// ```sql
     /// CREATE [OR REPLACE] USER <user> [IF NOT EXISTS]
     /// ```
     /// [Snowflake](https://docs.snowflake.com/en/sql-reference/sql/create-user)
     CreateUser(CreateUser),
->>>>>>> 40b187f3
 }
 
 /// ```sql
@@ -6210,11 +6206,8 @@
             Statement::Return(r) => write!(f, "{r}"),
             Statement::List(command) => write!(f, "LIST {command}"),
             Statement::Remove(command) => write!(f, "REMOVE {command}"),
-<<<<<<< HEAD
             Statement::ExportData(e) => write!(f, "{e}"),
-=======
             Statement::CreateUser(s) => write!(f, "{s}"),
->>>>>>> 40b187f3
         }
     }
 }
@@ -10147,7 +10140,6 @@
     }
 }
 
-<<<<<<< HEAD
 #[derive(Debug, Clone, PartialEq, PartialOrd, Eq, Ord, Hash)]
 #[cfg_attr(feature = "serde", derive(Serialize, Deserialize))]
 #[cfg_attr(feature = "visitor", derive(Visit, VisitMut))]
@@ -10159,7 +10151,8 @@
 impl fmt::Display for ExportData {
     fn fmt(&self, f: &mut fmt::Formatter) -> fmt::Result {
         write!(f, "EXPORT DATA OPTIONS({}) AS {}", display_comma_separated(&self.options), self.query)
-=======
+    }
+}
 /// Creates a user
 ///
 /// Syntax:
@@ -10201,7 +10194,6 @@
             write!(f, " TAG ({})", self.tags)?;
         }
         Ok(())
->>>>>>> 40b187f3
     }
 }
 
