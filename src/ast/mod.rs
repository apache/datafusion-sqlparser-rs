// Licensed under the Apache License, Version 2.0 (the "License");
// you may not use this file except in compliance with the License.
// You may obtain a copy of the License at
//
// http://www.apache.org/licenses/LICENSE-2.0
//
// Unless required by applicable law or agreed to in writing, software
// distributed under the License is distributed on an "AS IS" BASIS,
// WITHOUT WARRANTIES OR CONDITIONS OF ANY KIND, either express or implied.
// See the License for the specific language governing permissions and
// limitations under the License.

//! SQL Abstract Syntax Tree (AST) types
#[cfg(not(feature = "std"))]
use alloc::{
    boxed::Box,
    format,
    string::{String, ToString},
    vec::Vec,
};

use core::fmt::{self, Display};
use core::ops::Deref;

#[cfg(feature = "serde")]
use serde::{Deserialize, Serialize};

#[cfg(feature = "visitor")]
use sqlparser_derive::{Visit, VisitMut};

use crate::tokenizer::Span;

pub use self::data_type::{
    ArrayElemTypeDef, CharLengthUnits, CharacterLength, DataType, ExactNumberInfo,
    StructBracketKind, TimezoneInfo,
};
pub use self::dcl::{AlterRoleOperation, ResetConfig, RoleOption, SetConfigValue, Use};
pub use self::ddl::{
    AlterColumnOperation, AlterIndexOperation, AlterTableOperation, ClusteredBy, ColumnDef,
    ColumnOption, ColumnOptionDef, ConstraintCharacteristics, Deduplicate, DeferrableInitial,
    GeneratedAs, GeneratedExpressionMode, IndexOption, IndexType, KeyOrIndexDisplay, Owner,
    Partition, ProcedureParam, ReferentialAction, TableConstraint,
    UserDefinedTypeCompositeAttributeDef, UserDefinedTypeRepresentation, ViewColumnDef,
};
pub use self::dml::{CreateIndex, CreateTable, Delete, Insert};
pub use self::operator::{BinaryOperator, UnaryOperator};
pub use self::query::{
    AfterMatchSkip, ConnectBy, Cte, CteAsMaterialized, Distinct, EmptyMatchesMode,
    ExceptSelectItem, ExcludeSelectItem, ExprWithAlias, Fetch, ForClause, ForJson, ForXml,
    FormatClause, GroupByExpr, GroupByWithModifier, IdentWithAlias, IlikeSelectItem, Interpolate,
    InterpolateExpr, Join, JoinConstraint, JoinOperator, JsonTableColumn,
    JsonTableColumnErrorHandling, LateralView, LockClause, LockType, MatchRecognizePattern,
    MatchRecognizeSymbol, Measure, NamedWindowDefinition, NamedWindowExpr, NonBlock, Offset,
    OffsetRows, OrderBy, OrderByExpr, PivotValueSource, ProjectionSelect, Query, RenameSelectItem,
    RepetitionQuantifier, ReplaceSelectElement, ReplaceSelectItem, RowsPerMatch, Select,
    SelectInto, SelectItem, SetExpr, SetOperator, SetQuantifier, Setting, SymbolDefinition, Table,
    TableAlias, TableFactor, TableFunctionArgs, TableVersion, TableWithJoins, Top, TopQuantity,
    ValueTableMode, Values, WildcardAdditionalOptions, With, WithFill,
};

pub use self::trigger::{
    TriggerEvent, TriggerExecBody, TriggerExecBodyType, TriggerObject, TriggerPeriod,
    TriggerReferencing, TriggerReferencingType,
};

pub use self::value::{
    escape_double_quote_string, escape_quoted_string, DateTimeField, DollarQuotedString,
    TrimWhereField, Value,
};

use crate::ast::helpers::stmt_data_loading::{
    DataLoadingOptions, StageLoadSelectItem, StageParamsObject,
};
#[cfg(feature = "visitor")]
pub use visitor::*;

mod data_type;
mod dcl;
mod ddl;
mod dml;
pub mod helpers;
mod operator;
mod query;
<<<<<<< HEAD
mod trigger;
=======
mod spans;
>>>>>>> 079a4e27
mod value;

#[cfg(feature = "visitor")]
mod visitor;

pub struct DisplaySeparated<'a, T>
where
    T: fmt::Display,
{
    slice: &'a [T],
    sep: &'static str,
}

impl<'a, T> fmt::Display for DisplaySeparated<'a, T>
where
    T: fmt::Display,
{
    fn fmt(&self, f: &mut fmt::Formatter) -> fmt::Result {
        let mut delim = "";
        for t in self.slice {
            write!(f, "{delim}")?;
            delim = self.sep;
            write!(f, "{t}")?;
        }
        Ok(())
    }
}

pub fn display_separated<'a, T>(slice: &'a [T], sep: &'static str) -> DisplaySeparated<'a, T>
where
    T: fmt::Display,
{
    DisplaySeparated { slice, sep }
}

pub fn display_comma_separated<T>(slice: &[T]) -> DisplaySeparated<'_, T>
where
    T: fmt::Display,
{
    DisplaySeparated { slice, sep: ", " }
}

/// An identifier, decomposed into its value or character data and the quote style.
#[derive(Debug, Clone, PartialEq, PartialOrd, Eq, Ord, Hash)]
#[cfg_attr(feature = "serde", derive(Serialize, Deserialize))]
#[cfg_attr(feature = "visitor", derive(Visit, VisitMut))]
pub struct Ident {
    /// The value of the identifier without quotes.
    pub value: String,
    /// The starting quote if any. Valid quote characters are the single quote,
    /// double quote, backtick, and opening square bracket.
    pub quote_style: Option<char>,
    /// The span of the identifier in the original SQL string.
    pub span: Span,
}

impl Ident {
    /// Create a new identifier with the given value and no quotes.
    pub fn new<S>(value: S) -> Self
    where
        S: Into<String>,
    {
        Ident {
            value: value.into(),
            quote_style: None,
            span: Span::empty(),
        }
    }

    /// Create a new quoted identifier with the given quote and value. This function
    /// panics if the given quote is not a valid quote character.
    pub fn with_quote<S>(quote: char, value: S) -> Self
    where
        S: Into<String>,
    {
        assert!(quote == '\'' || quote == '"' || quote == '`' || quote == '[');
        Ident {
            value: value.into(),
            quote_style: Some(quote),
            span: Span::empty(),
        }
    }

    pub fn with_span<S>(span: Span, value: S) -> Self
    where
        S: Into<String>,
    {
        Ident {
            value: value.into(),
            quote_style: None,
            span,
        }
    }

    pub fn with_quote_and_span<S>(quote: char, span: Span, value: S) -> Self
    where
        S: Into<String>,
    {
        assert!(quote == '\'' || quote == '"' || quote == '`' || quote == '[');
        Ident {
            value: value.into(),
            quote_style: Some(quote),
            span,
        }
    }
}

impl From<&str> for Ident {
    fn from(value: &str) -> Self {
        Ident {
            value: value.to_string(),
            quote_style: None,
            span: Span::empty(),
        }
    }
}

impl fmt::Display for Ident {
    fn fmt(&self, f: &mut fmt::Formatter) -> fmt::Result {
        match self.quote_style {
            Some(q) if q == '"' || q == '\'' || q == '`' => {
                let escaped = value::escape_quoted_string(&self.value, q);
                write!(f, "{q}{escaped}{q}")
            }
            Some('[') => write!(f, "[{}]", self.value),
            None => f.write_str(&self.value),
            _ => panic!("unexpected quote style"),
        }
    }
}

/// A name of a table, view, custom type, etc., possibly multi-part, i.e. db.schema.obj
#[derive(Debug, Clone, PartialEq, PartialOrd, Eq, Ord, Hash)]
#[cfg_attr(feature = "serde", derive(Serialize, Deserialize))]
#[cfg_attr(feature = "visitor", derive(Visit, VisitMut))]
pub struct ObjectName(pub Vec<Ident>);

impl fmt::Display for ObjectName {
    fn fmt(&self, f: &mut fmt::Formatter) -> fmt::Result {
        write!(f, "{}", display_separated(&self.0, "."))
    }
}

/// Represents an Array Expression, either
/// `ARRAY[..]`, or `[..]`
#[derive(Debug, Clone, PartialEq, PartialOrd, Eq, Ord, Hash)]
#[cfg_attr(feature = "serde", derive(Serialize, Deserialize))]
#[cfg_attr(feature = "visitor", derive(Visit, VisitMut))]
pub struct Array {
    /// The list of expressions between brackets
    pub elem: Vec<Expr>,

    /// `true` for  `ARRAY[..]`, `false` for `[..]`
    pub named: bool,
}

impl fmt::Display for Array {
    fn fmt(&self, f: &mut fmt::Formatter) -> fmt::Result {
        write!(
            f,
            "{}[{}]",
            if self.named { "ARRAY" } else { "" },
            display_comma_separated(&self.elem)
        )
    }
}

/// Represents an INTERVAL expression, roughly in the following format:
/// `INTERVAL '<value>' [ <leading_field> [ (<leading_precision>) ] ]
/// [ TO <last_field> [ (<fractional_seconds_precision>) ] ]`,
/// e.g. `INTERVAL '123:45.67' MINUTE(3) TO SECOND(2)`.
///
/// The parser does not validate the `<value>`, nor does it ensure
/// that the `<leading_field>` units >= the units in `<last_field>`,
/// so the user will have to reject intervals like `HOUR TO YEAR`.
#[derive(Debug, Clone, PartialEq, PartialOrd, Eq, Ord, Hash)]
#[cfg_attr(feature = "serde", derive(Serialize, Deserialize))]
#[cfg_attr(feature = "visitor", derive(Visit, VisitMut))]
pub struct Interval {
    pub value: Box<Expr>,
    pub leading_field: Option<DateTimeField>,
    pub leading_precision: Option<u64>,
    pub last_field: Option<DateTimeField>,
    /// The seconds precision can be specified in SQL source as
    /// `INTERVAL '__' SECOND(_, x)` (in which case the `leading_field`
    /// will be `Second` and the `last_field` will be `None`),
    /// or as `__ TO SECOND(x)`.
    pub fractional_seconds_precision: Option<u64>,
}

impl fmt::Display for Interval {
    fn fmt(&self, f: &mut fmt::Formatter) -> fmt::Result {
        let value = self.value.as_ref();
        match (
            &self.leading_field,
            self.leading_precision,
            self.fractional_seconds_precision,
        ) {
            (
                Some(DateTimeField::Second),
                Some(leading_precision),
                Some(fractional_seconds_precision),
            ) => {
                // When the leading field is SECOND, the parser guarantees that
                // the last field is None.
                assert!(self.last_field.is_none());
                write!(
                    f,
                    "INTERVAL {value} SECOND ({leading_precision}, {fractional_seconds_precision})"
                )
            }
            _ => {
                write!(f, "INTERVAL {value}")?;
                if let Some(leading_field) = &self.leading_field {
                    write!(f, " {leading_field}")?;
                }
                if let Some(leading_precision) = self.leading_precision {
                    write!(f, " ({leading_precision})")?;
                }
                if let Some(last_field) = &self.last_field {
                    write!(f, " TO {last_field}")?;
                }
                if let Some(fractional_seconds_precision) = self.fractional_seconds_precision {
                    write!(f, " ({fractional_seconds_precision})")?;
                }
                Ok(())
            }
        }
    }
}

/// A field definition within a struct
///
/// [bigquery]: https://cloud.google.com/bigquery/docs/reference/standard-sql/data-types#struct_type
#[derive(Debug, Clone, PartialEq, PartialOrd, Eq, Ord, Hash)]
#[cfg_attr(feature = "serde", derive(Serialize, Deserialize))]
#[cfg_attr(feature = "visitor", derive(Visit, VisitMut))]
pub struct StructField {
    pub field_name: Option<Ident>,
    pub field_type: DataType,
}

impl fmt::Display for StructField {
    fn fmt(&self, f: &mut fmt::Formatter<'_>) -> fmt::Result {
        if let Some(name) = &self.field_name {
            write!(f, "{name} {}", self.field_type)
        } else {
            write!(f, "{}", self.field_type)
        }
    }
}

/// A field definition within a union
///
/// [duckdb]: https://duckdb.org/docs/sql/data_types/union.html
#[derive(Debug, Clone, PartialEq, PartialOrd, Eq, Ord, Hash)]
#[cfg_attr(feature = "serde", derive(Serialize, Deserialize))]
#[cfg_attr(feature = "visitor", derive(Visit, VisitMut))]
pub struct UnionField {
    pub field_name: Ident,
    pub field_type: DataType,
}

impl fmt::Display for UnionField {
    fn fmt(&self, f: &mut fmt::Formatter<'_>) -> fmt::Result {
        write!(f, "{} {}", self.field_name, self.field_type)
    }
}

/// A dictionary field within a dictionary.
///
/// [duckdb]: https://duckdb.org/docs/sql/data_types/struct#creating-structs
#[derive(Debug, Clone, PartialEq, PartialOrd, Eq, Ord, Hash)]
#[cfg_attr(feature = "serde", derive(Serialize, Deserialize))]
#[cfg_attr(feature = "visitor", derive(Visit, VisitMut))]
pub struct DictionaryField {
    pub key: Ident,
    pub value: Box<Expr>,
}

impl fmt::Display for DictionaryField {
    fn fmt(&self, f: &mut fmt::Formatter<'_>) -> fmt::Result {
        write!(f, "{}: {}", self.key, self.value)
    }
}

/// Represents a Map expression.
#[derive(Debug, Clone, PartialEq, PartialOrd, Eq, Ord, Hash)]
#[cfg_attr(feature = "serde", derive(Serialize, Deserialize))]
#[cfg_attr(feature = "visitor", derive(Visit, VisitMut))]
pub struct Map {
    pub entries: Vec<MapEntry>,
}

impl Display for Map {
    fn fmt(&self, f: &mut fmt::Formatter) -> fmt::Result {
        write!(f, "MAP {{{}}}", display_comma_separated(&self.entries))
    }
}

/// A map field within a map.
///
/// [duckdb]: https://duckdb.org/docs/sql/data_types/map.html#creating-maps
#[derive(Debug, Clone, PartialEq, PartialOrd, Eq, Ord, Hash)]
#[cfg_attr(feature = "serde", derive(Serialize, Deserialize))]
#[cfg_attr(feature = "visitor", derive(Visit, VisitMut))]
pub struct MapEntry {
    pub key: Box<Expr>,
    pub value: Box<Expr>,
}

impl fmt::Display for MapEntry {
    fn fmt(&self, f: &mut fmt::Formatter<'_>) -> fmt::Result {
        write!(f, "{}: {}", self.key, self.value)
    }
}

/// Options for `CAST` / `TRY_CAST`
/// BigQuery: <https://cloud.google.com/bigquery/docs/reference/standard-sql/format-elements#formatting_syntax>
#[derive(Debug, Clone, PartialEq, PartialOrd, Eq, Ord, Hash)]
#[cfg_attr(feature = "serde", derive(Serialize, Deserialize))]
#[cfg_attr(feature = "visitor", derive(Visit, VisitMut))]
pub enum CastFormat {
    Value(Value),
    ValueAtTimeZone(Value, Value),
}

/// Represents the syntax/style used in a map access.
#[derive(Debug, Clone, PartialEq, PartialOrd, Eq, Ord, Hash)]
#[cfg_attr(feature = "serde", derive(Serialize, Deserialize))]
#[cfg_attr(feature = "visitor", derive(Visit, VisitMut))]
pub enum MapAccessSyntax {
    /// Access using bracket notation. `mymap[mykey]`
    Bracket,
    /// Access using period notation. `mymap.mykey`
    Period,
}

/// Expression used to access a value in a nested structure.
///
/// Example: `SAFE_OFFSET(0)` in
/// ```sql
/// SELECT mymap[SAFE_OFFSET(0)];
/// ```
#[derive(Debug, Clone, PartialEq, PartialOrd, Eq, Ord, Hash)]
#[cfg_attr(feature = "serde", derive(Serialize, Deserialize))]
#[cfg_attr(feature = "visitor", derive(Visit, VisitMut))]
pub struct MapAccessKey {
    pub key: Expr,
    pub syntax: MapAccessSyntax,
}

impl fmt::Display for MapAccessKey {
    fn fmt(&self, f: &mut fmt::Formatter) -> fmt::Result {
        match self.syntax {
            MapAccessSyntax::Bracket => write!(f, "[{}]", self.key),
            MapAccessSyntax::Period => write!(f, ".{}", self.key),
        }
    }
}

/// An element of a JSON path.
#[derive(Debug, Clone, PartialEq, PartialOrd, Eq, Ord, Hash)]
#[cfg_attr(feature = "serde", derive(Serialize, Deserialize))]
#[cfg_attr(feature = "visitor", derive(Visit, VisitMut))]
pub enum JsonPathElem {
    /// Accesses an object field using dot notation, e.g. `obj:foo.bar.baz`.
    ///
    /// See <https://docs.snowflake.com/en/user-guide/querying-semistructured#dot-notation>.
    Dot { key: String, quoted: bool },
    /// Accesses an object field or array element using bracket notation,
    /// e.g. `obj['foo']`.
    ///
    /// See <https://docs.snowflake.com/en/user-guide/querying-semistructured#bracket-notation>.
    Bracket { key: Expr },
}

/// A JSON path.
///
/// See <https://docs.snowflake.com/en/user-guide/querying-semistructured>.
/// See <https://docs.databricks.com/en/sql/language-manual/sql-ref-json-path-expression.html>.
#[derive(Debug, Clone, PartialEq, PartialOrd, Eq, Ord, Hash)]
#[cfg_attr(feature = "serde", derive(Serialize, Deserialize))]
#[cfg_attr(feature = "visitor", derive(Visit, VisitMut))]
pub struct JsonPath {
    pub path: Vec<JsonPathElem>,
}

impl fmt::Display for JsonPath {
    fn fmt(&self, f: &mut fmt::Formatter<'_>) -> fmt::Result {
        for (i, elem) in self.path.iter().enumerate() {
            match elem {
                JsonPathElem::Dot { key, quoted } => {
                    if i == 0 {
                        write!(f, ":")?;
                    } else {
                        write!(f, ".")?;
                    }

                    if *quoted {
                        write!(f, "\"{}\"", escape_double_quote_string(key))?;
                    } else {
                        write!(f, "{key}")?;
                    }
                }
                JsonPathElem::Bracket { key } => {
                    write!(f, "[{key}]")?;
                }
            }
        }
        Ok(())
    }
}

/// The syntax used for in a cast expression.
#[derive(Debug, Clone, PartialEq, PartialOrd, Eq, Ord, Hash)]
#[cfg_attr(feature = "serde", derive(Serialize, Deserialize))]
#[cfg_attr(feature = "visitor", derive(Visit, VisitMut))]
pub enum CastKind {
    /// The standard SQL cast syntax, e.g. `CAST(<expr> as <datatype>)`
    Cast,
    /// A cast that returns `NULL` on failure, e.g. `TRY_CAST(<expr> as <datatype>)`.
    ///
    /// See <https://docs.snowflake.com/en/sql-reference/functions/try_cast>.
    /// See <https://learn.microsoft.com/en-us/sql/t-sql/functions/try-cast-transact-sql>.
    TryCast,
    /// A cast that returns `NULL` on failure, bigQuery-specific ,  e.g. `SAFE_CAST(<expr> as <datatype>)`.
    ///
    /// See <https://cloud.google.com/bigquery/docs/reference/standard-sql/functions-and-operators#safe_casting>.
    SafeCast,
    /// `<expr> :: <datatype>`
    DoubleColon,
}

/// `EXTRACT` syntax variants.
///
/// In Snowflake dialect, the `EXTRACT` expression can support either the `from` syntax
/// or the comma syntax.
///
/// See <https://docs.snowflake.com/en/sql-reference/functions/extract>
#[derive(Debug, Clone, PartialEq, PartialOrd, Eq, Ord, Hash)]
#[cfg_attr(feature = "serde", derive(Serialize, Deserialize))]
#[cfg_attr(feature = "visitor", derive(Visit, VisitMut))]
pub enum ExtractSyntax {
    /// `EXTRACT( <date_or_time_part> FROM <date_or_time_expr> )`
    From,
    /// `EXTRACT( <date_or_time_part> , <date_or_timestamp_expr> )`
    Comma,
}

/// The syntax used in a CEIL or FLOOR expression.
///
/// The `CEIL/FLOOR(<datetime value expression> TO <time unit>)` is an Amazon Kinesis Data Analytics extension.
/// See <https://docs.aws.amazon.com/kinesisanalytics/latest/sqlref/sql-reference-ceil.html> for
/// details.
///
/// Other dialects either support `CEIL/FLOOR( <expr> [, <scale>])` format or just
/// `CEIL/FLOOR(<expr>)`.
#[derive(Debug, Clone, PartialEq, PartialOrd, Eq, Ord, Hash)]
#[cfg_attr(feature = "serde", derive(Serialize, Deserialize))]
#[cfg_attr(feature = "visitor", derive(Visit, VisitMut))]
pub enum CeilFloorKind {
    /// `CEIL( <expr> TO <DateTimeField>)`
    DateTimeField(DateTimeField),
    /// `CEIL( <expr> [, <scale>])`
    Scale(Value),
}

/// An SQL expression of any type.
///
/// The parser does not distinguish between expressions of different types
/// (e.g. boolean vs string), so the caller must handle expressions of
/// inappropriate type, like `WHERE 1` or `SELECT 1=1`, as necessary.
#[derive(Debug, Clone, PartialEq, PartialOrd, Eq, Ord, Hash)]
#[cfg_attr(feature = "serde", derive(Serialize, Deserialize))]
#[cfg_attr(
    feature = "visitor",
    derive(Visit, VisitMut),
    visit(with = "visit_expr")
)]
pub enum Expr {
    /// Identifier e.g. table name or column name
    Identifier(Ident),
    /// Multi-part identifier, e.g. `table_alias.column` or `schema.table.col`
    CompoundIdentifier(Vec<Ident>),
    /// Access data nested in a value containing semi-structured data, such as
    /// the `VARIANT` type on Snowflake. for example `src:customer[0].name`.
    ///
    /// See <https://docs.snowflake.com/en/user-guide/querying-semistructured>.
    /// See <https://docs.databricks.com/en/sql/language-manual/functions/colonsign.html>.
    JsonAccess {
        /// The value being queried.
        value: Box<Expr>,
        /// The path to the data to extract.
        path: JsonPath,
    },
    /// CompositeAccess (postgres) eg: SELECT (information_schema._pg_expandarray(array['i','i'])).n
    CompositeAccess {
        expr: Box<Expr>,
        key: Ident,
    },
    /// `IS FALSE` operator
    IsFalse(Box<Expr>),
    /// `IS NOT FALSE` operator
    IsNotFalse(Box<Expr>),
    /// `IS TRUE` operator
    IsTrue(Box<Expr>),
    /// `IS NOT TRUE` operator
    IsNotTrue(Box<Expr>),
    /// `IS NULL` operator
    IsNull(Box<Expr>),
    /// `IS NOT NULL` operator
    IsNotNull(Box<Expr>),
    /// `IS UNKNOWN` operator
    IsUnknown(Box<Expr>),
    /// `IS NOT UNKNOWN` operator
    IsNotUnknown(Box<Expr>),
    /// `IS DISTINCT FROM` operator
    IsDistinctFrom(Box<Expr>, Box<Expr>),
    /// `IS NOT DISTINCT FROM` operator
    IsNotDistinctFrom(Box<Expr>, Box<Expr>),
    /// `[ NOT ] IN (val1, val2, ...)`
    InList {
        expr: Box<Expr>,
        list: Vec<Expr>,
        negated: bool,
    },
    /// `[ NOT ] IN (SELECT ...)`
    InSubquery {
        expr: Box<Expr>,
        subquery: Box<Query>,
        negated: bool,
    },
    /// `[ NOT ] IN UNNEST(array_expression)`
    InUnnest {
        expr: Box<Expr>,
        array_expr: Box<Expr>,
        negated: bool,
    },
    /// `<expr> [ NOT ] BETWEEN <low> AND <high>`
    Between {
        expr: Box<Expr>,
        negated: bool,
        low: Box<Expr>,
        high: Box<Expr>,
    },
    /// Binary operation e.g. `1 + 1` or `foo > bar`
    BinaryOp {
        left: Box<Expr>,
        op: BinaryOperator,
        right: Box<Expr>,
    },
    /// `[NOT] LIKE <pattern> [ESCAPE <escape_character>]`
    Like {
        negated: bool,
        expr: Box<Expr>,
        pattern: Box<Expr>,
        escape_char: Option<String>,
    },
    /// `ILIKE` (case-insensitive `LIKE`)
    ILike {
        negated: bool,
        expr: Box<Expr>,
        pattern: Box<Expr>,
        escape_char: Option<String>,
    },
    /// SIMILAR TO regex
    SimilarTo {
        negated: bool,
        expr: Box<Expr>,
        pattern: Box<Expr>,
        escape_char: Option<String>,
    },
    /// MySQL: RLIKE regex or REGEXP regex
    RLike {
        negated: bool,
        expr: Box<Expr>,
        pattern: Box<Expr>,
        // true for REGEXP, false for RLIKE (no difference in semantics)
        regexp: bool,
    },
    /// `ANY` operation e.g. `foo > ANY(bar)`, comparison operator is one of `[=, >, <, =>, =<, !=]`
    AnyOp {
        left: Box<Expr>,
        compare_op: BinaryOperator,
        right: Box<Expr>,
    },
    /// `ALL` operation e.g. `foo > ALL(bar)`, comparison operator is one of `[=, >, <, =>, =<, !=]`
    AllOp {
        left: Box<Expr>,
        compare_op: BinaryOperator,
        right: Box<Expr>,
    },
    /// Unary operation e.g. `NOT foo`
    UnaryOp {
        op: UnaryOperator,
        expr: Box<Expr>,
    },
    /// CONVERT a value to a different data type or character encoding. e.g. `CONVERT(foo USING utf8mb4)`
    Convert {
        /// The expression to convert
        expr: Box<Expr>,
        /// The target data type
        data_type: Option<DataType>,
        /// The target character encoding
        charset: Option<ObjectName>,
        /// whether the target comes before the expr (MSSQL syntax)
        target_before_value: bool,
        /// How to translate the expression.
        ///
        /// [MSSQL]: https://learn.microsoft.com/en-us/sql/t-sql/functions/cast-and-convert-transact-sql?view=sql-server-ver16#style
        styles: Vec<Expr>,
    },
    /// `CAST` an expression to a different data type e.g. `CAST(foo AS VARCHAR(123))`
    Cast {
        kind: CastKind,
        expr: Box<Expr>,
        data_type: DataType,
        // Optional CAST(string_expression AS type FORMAT format_string_expression) as used by BigQuery
        // https://cloud.google.com/bigquery/docs/reference/standard-sql/format-elements#formatting_syntax
        format: Option<CastFormat>,
    },
    /// AT a timestamp to a different timezone e.g. `FROM_UNIXTIME(0) AT TIME ZONE 'UTC-06:00'`
    AtTimeZone {
        timestamp: Box<Expr>,
        time_zone: Box<Expr>,
    },
    /// Extract a field from a timestamp e.g. `EXTRACT(MONTH FROM foo)`
    /// Or `EXTRACT(MONTH, foo)`
    ///
    /// Syntax:
    /// ```sql
    /// EXTRACT(DateTimeField FROM <expr>) | EXTRACT(DateTimeField, <expr>)
    /// ```
    Extract {
        field: DateTimeField,
        syntax: ExtractSyntax,
        expr: Box<Expr>,
    },
    /// ```sql
    /// CEIL(<expr> [TO DateTimeField])
    /// ```
    /// ```sql
    /// CEIL( <input_expr> [, <scale_expr> ] )
    /// ```
    Ceil {
        expr: Box<Expr>,
        field: CeilFloorKind,
    },
    /// ```sql
    /// FLOOR(<expr> [TO DateTimeField])
    /// ```
    /// ```sql
    /// FLOOR( <input_expr> [, <scale_expr> ] )
    ///
    Floor {
        expr: Box<Expr>,
        field: CeilFloorKind,
    },
    /// ```sql
    /// POSITION(<expr> in <expr>)
    /// ```
    Position {
        expr: Box<Expr>,
        r#in: Box<Expr>,
    },
    /// ```sql
    /// SUBSTRING(<expr> [FROM <expr>] [FOR <expr>])
    /// ```
    /// or
    /// ```sql
    /// SUBSTRING(<expr>, <expr>, <expr>)
    /// ```
    Substring {
        expr: Box<Expr>,
        substring_from: Option<Box<Expr>>,
        substring_for: Option<Box<Expr>>,

        /// false if the expression is represented using the `SUBSTRING(expr [FROM start] [FOR len])` syntax
        /// true if the expression is represented using the `SUBSTRING(expr, start, len)` syntax
        /// This flag is used for formatting.
        special: bool,
    },
    /// ```sql
    /// TRIM([BOTH | LEADING | TRAILING] [<expr> FROM] <expr>)
    /// TRIM(<expr>)
    /// TRIM(<expr>, [, characters]) -- only Snowflake or Bigquery
    /// ```
    Trim {
        expr: Box<Expr>,
        // ([BOTH | LEADING | TRAILING]
        trim_where: Option<TrimWhereField>,
        trim_what: Option<Box<Expr>>,
        trim_characters: Option<Vec<Expr>>,
    },
    /// ```sql
    /// OVERLAY(<expr> PLACING <expr> FROM <expr>[ FOR <expr> ]
    /// ```
    Overlay {
        expr: Box<Expr>,
        overlay_what: Box<Expr>,
        overlay_from: Box<Expr>,
        overlay_for: Option<Box<Expr>>,
    },
    /// `expr COLLATE collation`
    Collate {
        expr: Box<Expr>,
        collation: ObjectName,
    },
    /// Nested expression e.g. `(foo > bar)` or `(1)`
    Nested(Box<Expr>),
    /// A literal value, such as string, number, date or NULL
    Value(Value),
    /// <https://dev.mysql.com/doc/refman/8.0/en/charset-introducer.html>
    IntroducedString {
        introducer: String,
        value: Value,
    },
    /// A constant of form `<data_type> 'value'`.
    /// This can represent ANSI SQL `DATE`, `TIME`, and `TIMESTAMP` literals (such as `DATE '2020-01-01'`),
    /// as well as constants of other types (a non-standard PostgreSQL extension).
    TypedString {
        data_type: DataType,
        value: String,
    },
    /// Access a map-like object by field (e.g. `column['field']` or `column[4]`
    /// Note that depending on the dialect, struct like accesses may be
    /// parsed as [`Subscript`](Self::Subscript) or [`MapAccess`](Self::MapAccess)
    /// <https://clickhouse.com/docs/en/sql-reference/data-types/map/>
    MapAccess {
        column: Box<Expr>,
        keys: Vec<MapAccessKey>,
    },
    /// Scalar function call e.g. `LEFT(foo, 5)`
    Function(Function),
    /// `CASE [<operand>] WHEN <condition> THEN <result> ... [ELSE <result>] END`
    ///
    /// Note we only recognize a complete single expression as `<condition>`,
    /// not `< 0` nor `1, 2, 3` as allowed in a `<simple when clause>` per
    /// <https://jakewheat.github.io/sql-overview/sql-2011-foundation-grammar.html#simple-when-clause>
    Case {
        operand: Option<Box<Expr>>,
        conditions: Vec<Expr>,
        results: Vec<Expr>,
        else_result: Option<Box<Expr>>,
    },
    /// An exists expression `[ NOT ] EXISTS(SELECT ...)`, used in expressions like
    /// `WHERE [ NOT ] EXISTS (SELECT ...)`.
    Exists {
        subquery: Box<Query>,
        negated: bool,
    },
    /// A parenthesized subquery `(SELECT ...)`, used in expression like
    /// `SELECT (subquery) AS x` or `WHERE (subquery) = x`
    Subquery(Box<Query>),
    /// The `GROUPING SETS` expr.
    GroupingSets(Vec<Vec<Expr>>),
    /// The `CUBE` expr.
    Cube(Vec<Vec<Expr>>),
    /// The `ROLLUP` expr.
    Rollup(Vec<Vec<Expr>>),
    /// ROW / TUPLE a single value, such as `SELECT (1, 2)`
    Tuple(Vec<Expr>),
    /// `BigQuery` specific `Struct` literal expression [1]
    /// Syntax:
    /// ```sql
    /// STRUCT<[field_name] field_type, ...>( expr1 [, ... ])
    /// ```
    /// [1]: https://cloud.google.com/bigquery/docs/reference/standard-sql/data-types#struct_type
    Struct {
        /// Struct values.
        values: Vec<Expr>,
        /// Struct field definitions.
        fields: Vec<StructField>,
    },
    /// `BigQuery` specific: An named expression in a typeless struct [1]
    ///
    /// Syntax
    /// ```sql
    /// 1 AS A
    /// ```
    /// [1]: https://cloud.google.com/bigquery/docs/reference/standard-sql/data-types#struct_type
    Named {
        expr: Box<Expr>,
        name: Ident,
    },
    /// `DuckDB` specific `Struct` literal expression [1]
    ///
    /// Syntax:
    /// ```sql
    /// syntax: {'field_name': expr1[, ... ]}
    /// ```
    /// [1]: https://duckdb.org/docs/sql/data_types/struct#creating-structs
    Dictionary(Vec<DictionaryField>),
    /// `DuckDB` specific `Map` literal expression [1]
    ///
    /// Syntax:
    /// ```sql
    /// syntax: Map {key1: value1[, ... ]}
    /// ```
    /// [1]: https://duckdb.org/docs/sql/data_types/map#creating-maps
    Map(Map),
    /// An access of nested data using subscript syntax, for example `array[2]`.
    Subscript {
        expr: Box<Expr>,
        subscript: Box<Subscript>,
    },
    /// An array expression e.g. `ARRAY[1, 2]`
    Array(Array),
    /// An interval expression e.g. `INTERVAL '1' YEAR`
    Interval(Interval),
    /// `MySQL` specific text search function [(1)].
    ///
    /// Syntax:
    /// ```sql
    /// MATCH (<col>, <col>, ...) AGAINST (<expr> [<search modifier>])
    ///
    /// <col> = CompoundIdentifier
    /// <expr> = String literal
    /// ```
    /// [(1)]: https://dev.mysql.com/doc/refman/8.0/en/fulltext-search.html#function_match
    MatchAgainst {
        /// `(<col>, <col>, ...)`.
        columns: Vec<Ident>,
        /// `<expr>`.
        match_value: Value,
        /// `<search modifier>`
        opt_search_modifier: Option<SearchModifier>,
    },
    Wildcard,
    /// Qualified wildcard, e.g. `alias.*` or `schema.table.*`.
    /// (Same caveats apply to `QualifiedWildcard` as to `Wildcard`.)
    QualifiedWildcard(ObjectName),
    /// Some dialects support an older syntax for outer joins where columns are
    /// marked with the `(+)` operator in the WHERE clause, for example:
    ///
    /// ```sql
    /// SELECT t1.c1, t2.c2 FROM t1, t2 WHERE t1.c1 = t2.c2 (+)
    /// ```
    ///
    /// which is equivalent to
    ///
    /// ```sql
    /// SELECT t1.c1, t2.c2 FROM t1 LEFT OUTER JOIN t2 ON t1.c1 = t2.c2
    /// ```
    ///
    /// See <https://docs.snowflake.com/en/sql-reference/constructs/where#joins-in-the-where-clause>.
    OuterJoin(Box<Expr>),
    /// A reference to the prior level in a CONNECT BY clause.
    Prior(Box<Expr>),
    /// A lambda function.
    ///
    /// Syntax:
    /// ```plaintext
    /// param -> expr | (param1, ...) -> expr
    /// ```
    ///
    /// See <https://docs.databricks.com/en/sql/language-manual/sql-ref-lambda-functions.html>.
    Lambda(LambdaFunction),
}

/// The contents inside the `[` and `]` in a subscript expression.
#[derive(Debug, Clone, PartialEq, PartialOrd, Eq, Ord, Hash)]
#[cfg_attr(feature = "serde", derive(Serialize, Deserialize))]
#[cfg_attr(feature = "visitor", derive(Visit, VisitMut))]
pub enum Subscript {
    /// Accesses the element of the array at the given index.
    Index { index: Expr },

    /// Accesses a slice of an array on PostgreSQL, e.g.
    ///
    /// ```plaintext
    /// => select (array[1,2,3,4,5,6])[2:5];
    /// -----------
    /// {2,3,4,5}
    /// ```
    ///
    /// The lower and/or upper bound can be omitted to slice from the start or
    /// end of the array respectively.
    ///
    /// See <https://www.postgresql.org/docs/current/arrays.html#ARRAYS-ACCESSING>.
    ///
    /// Also supports an optional "stride" as the last element (this is not
    /// supported by postgres), e.g.
    ///
    /// ```plaintext
    /// => select (array[1,2,3,4,5,6])[1:6:2];
    /// -----------
    /// {1,3,5}
    /// ```
    Slice {
        lower_bound: Option<Expr>,
        upper_bound: Option<Expr>,
        stride: Option<Expr>,
    },
}

impl fmt::Display for Subscript {
    fn fmt(&self, f: &mut fmt::Formatter<'_>) -> fmt::Result {
        match self {
            Subscript::Index { index } => write!(f, "{index}"),
            Subscript::Slice {
                lower_bound,
                upper_bound,
                stride,
            } => {
                if let Some(lower) = lower_bound {
                    write!(f, "{lower}")?;
                }
                write!(f, ":")?;
                if let Some(upper) = upper_bound {
                    write!(f, "{upper}")?;
                }
                if let Some(stride) = stride {
                    write!(f, ":")?;
                    write!(f, "{stride}")?;
                }
                Ok(())
            }
        }
    }
}

/// A lambda function.
#[derive(Debug, Clone, PartialEq, PartialOrd, Eq, Ord, Hash)]
#[cfg_attr(feature = "serde", derive(Serialize, Deserialize))]
#[cfg_attr(feature = "visitor", derive(Visit, VisitMut))]
pub struct LambdaFunction {
    /// The parameters to the lambda function.
    pub params: OneOrManyWithParens<Ident>,
    /// The body of the lambda function.
    pub body: Box<Expr>,
}

impl fmt::Display for LambdaFunction {
    fn fmt(&self, f: &mut fmt::Formatter<'_>) -> fmt::Result {
        write!(f, "{} -> {}", self.params, self.body)
    }
}

/// Encapsulates the common pattern in SQL where either one unparenthesized item
/// such as an identifier or expression is permitted, or multiple of the same
/// item in a parenthesized list. For accessing items regardless of the form,
/// `OneOrManyWithParens` implements `Deref<Target = [T]>` and `IntoIterator`,
/// so you can call slice methods on it and iterate over items
/// # Examples
/// Acessing as a slice:
/// ```
/// # use sqlparser::ast::OneOrManyWithParens;
/// let one = OneOrManyWithParens::One("a");
///
/// assert_eq!(one[0], "a");
/// assert_eq!(one.len(), 1);
/// ```
/// Iterating:
/// ```
/// # use sqlparser::ast::OneOrManyWithParens;
/// let one = OneOrManyWithParens::One("a");
/// let many = OneOrManyWithParens::Many(vec!["a", "b"]);
///
/// assert_eq!(one.into_iter().chain(many).collect::<Vec<_>>(), vec!["a", "a", "b"] );
/// ```
#[derive(Debug, Clone, PartialEq, PartialOrd, Eq, Ord, Hash)]
#[cfg_attr(feature = "serde", derive(Serialize, Deserialize))]
#[cfg_attr(feature = "visitor", derive(Visit, VisitMut))]
pub enum OneOrManyWithParens<T> {
    /// A single `T`, unparenthesized.
    One(T),
    /// One or more `T`s, parenthesized.
    Many(Vec<T>),
}

impl<T> Deref for OneOrManyWithParens<T> {
    type Target = [T];

    fn deref(&self) -> &[T] {
        match self {
            OneOrManyWithParens::One(one) => core::slice::from_ref(one),
            OneOrManyWithParens::Many(many) => many,
        }
    }
}

impl<T> AsRef<[T]> for OneOrManyWithParens<T> {
    fn as_ref(&self) -> &[T] {
        self
    }
}

impl<'a, T> IntoIterator for &'a OneOrManyWithParens<T> {
    type Item = &'a T;
    type IntoIter = core::slice::Iter<'a, T>;

    fn into_iter(self) -> Self::IntoIter {
        self.iter()
    }
}

/// Owned iterator implementation of `OneOrManyWithParens`
#[derive(Debug, Clone)]
pub struct OneOrManyWithParensIntoIter<T> {
    inner: OneOrManyWithParensIntoIterInner<T>,
}

#[derive(Debug, Clone)]
enum OneOrManyWithParensIntoIterInner<T> {
    One(core::iter::Once<T>),
    Many(<Vec<T> as IntoIterator>::IntoIter),
}

impl<T> core::iter::FusedIterator for OneOrManyWithParensIntoIter<T>
where
    core::iter::Once<T>: core::iter::FusedIterator,
    <Vec<T> as IntoIterator>::IntoIter: core::iter::FusedIterator,
{
}

impl<T> core::iter::ExactSizeIterator for OneOrManyWithParensIntoIter<T>
where
    core::iter::Once<T>: core::iter::ExactSizeIterator,
    <Vec<T> as IntoIterator>::IntoIter: core::iter::ExactSizeIterator,
{
}

impl<T> core::iter::Iterator for OneOrManyWithParensIntoIter<T> {
    type Item = T;

    fn next(&mut self) -> Option<Self::Item> {
        match &mut self.inner {
            OneOrManyWithParensIntoIterInner::One(one) => one.next(),
            OneOrManyWithParensIntoIterInner::Many(many) => many.next(),
        }
    }

    fn size_hint(&self) -> (usize, Option<usize>) {
        match &self.inner {
            OneOrManyWithParensIntoIterInner::One(one) => one.size_hint(),
            OneOrManyWithParensIntoIterInner::Many(many) => many.size_hint(),
        }
    }

    fn count(self) -> usize
    where
        Self: Sized,
    {
        match self.inner {
            OneOrManyWithParensIntoIterInner::One(one) => one.count(),
            OneOrManyWithParensIntoIterInner::Many(many) => many.count(),
        }
    }

    fn fold<B, F>(mut self, init: B, f: F) -> B
    where
        Self: Sized,
        F: FnMut(B, Self::Item) -> B,
    {
        match &mut self.inner {
            OneOrManyWithParensIntoIterInner::One(one) => one.fold(init, f),
            OneOrManyWithParensIntoIterInner::Many(many) => many.fold(init, f),
        }
    }
}

impl<T> core::iter::DoubleEndedIterator for OneOrManyWithParensIntoIter<T> {
    fn next_back(&mut self) -> Option<Self::Item> {
        match &mut self.inner {
            OneOrManyWithParensIntoIterInner::One(one) => one.next_back(),
            OneOrManyWithParensIntoIterInner::Many(many) => many.next_back(),
        }
    }
}

impl<T> IntoIterator for OneOrManyWithParens<T> {
    type Item = T;

    type IntoIter = OneOrManyWithParensIntoIter<T>;

    fn into_iter(self) -> Self::IntoIter {
        let inner = match self {
            OneOrManyWithParens::One(one) => {
                OneOrManyWithParensIntoIterInner::One(core::iter::once(one))
            }
            OneOrManyWithParens::Many(many) => {
                OneOrManyWithParensIntoIterInner::Many(many.into_iter())
            }
        };

        OneOrManyWithParensIntoIter { inner }
    }
}

impl<T> fmt::Display for OneOrManyWithParens<T>
where
    T: fmt::Display,
{
    fn fmt(&self, f: &mut fmt::Formatter<'_>) -> fmt::Result {
        match self {
            OneOrManyWithParens::One(value) => write!(f, "{value}"),
            OneOrManyWithParens::Many(values) => {
                write!(f, "({})", display_comma_separated(values))
            }
        }
    }
}

impl fmt::Display for CastFormat {
    fn fmt(&self, f: &mut fmt::Formatter) -> fmt::Result {
        match self {
            CastFormat::Value(v) => write!(f, "{v}"),
            CastFormat::ValueAtTimeZone(v, tz) => write!(f, "{v} AT TIME ZONE {tz}"),
        }
    }
}

impl fmt::Display for Expr {
    fn fmt(&self, f: &mut fmt::Formatter) -> fmt::Result {
        match self {
            Expr::Identifier(s) => write!(f, "{s}"),
            Expr::MapAccess { column, keys } => {
                write!(f, "{column}{}", display_separated(keys, ""))
            }
            Expr::Wildcard => f.write_str("*"),
            Expr::QualifiedWildcard(prefix) => write!(f, "{}.*", prefix),
            Expr::CompoundIdentifier(s) => write!(f, "{}", display_separated(s, ".")),
            Expr::IsTrue(ast) => write!(f, "{ast} IS TRUE"),
            Expr::IsNotTrue(ast) => write!(f, "{ast} IS NOT TRUE"),
            Expr::IsFalse(ast) => write!(f, "{ast} IS FALSE"),
            Expr::IsNotFalse(ast) => write!(f, "{ast} IS NOT FALSE"),
            Expr::IsNull(ast) => write!(f, "{ast} IS NULL"),
            Expr::IsNotNull(ast) => write!(f, "{ast} IS NOT NULL"),
            Expr::IsUnknown(ast) => write!(f, "{ast} IS UNKNOWN"),
            Expr::IsNotUnknown(ast) => write!(f, "{ast} IS NOT UNKNOWN"),
            Expr::InList {
                expr,
                list,
                negated,
            } => write!(
                f,
                "{} {}IN ({})",
                expr,
                if *negated { "NOT " } else { "" },
                display_comma_separated(list)
            ),
            Expr::InSubquery {
                expr,
                subquery,
                negated,
            } => write!(
                f,
                "{} {}IN ({})",
                expr,
                if *negated { "NOT " } else { "" },
                subquery
            ),
            Expr::InUnnest {
                expr,
                array_expr,
                negated,
            } => write!(
                f,
                "{} {}IN UNNEST({})",
                expr,
                if *negated { "NOT " } else { "" },
                array_expr
            ),
            Expr::Between {
                expr,
                negated,
                low,
                high,
            } => write!(
                f,
                "{} {}BETWEEN {} AND {}",
                expr,
                if *negated { "NOT " } else { "" },
                low,
                high
            ),
            Expr::BinaryOp { left, op, right } => write!(f, "{left} {op} {right}"),
            Expr::Like {
                negated,
                expr,
                pattern,
                escape_char,
            } => match escape_char {
                Some(ch) => write!(
                    f,
                    "{} {}LIKE {} ESCAPE '{}'",
                    expr,
                    if *negated { "NOT " } else { "" },
                    pattern,
                    ch
                ),
                _ => write!(
                    f,
                    "{} {}LIKE {}",
                    expr,
                    if *negated { "NOT " } else { "" },
                    pattern
                ),
            },
            Expr::ILike {
                negated,
                expr,
                pattern,
                escape_char,
            } => match escape_char {
                Some(ch) => write!(
                    f,
                    "{} {}ILIKE {} ESCAPE '{}'",
                    expr,
                    if *negated { "NOT " } else { "" },
                    pattern,
                    ch
                ),
                _ => write!(
                    f,
                    "{} {}ILIKE {}",
                    expr,
                    if *negated { "NOT " } else { "" },
                    pattern
                ),
            },
            Expr::RLike {
                negated,
                expr,
                pattern,
                regexp,
            } => write!(
                f,
                "{} {}{} {}",
                expr,
                if *negated { "NOT " } else { "" },
                if *regexp { "REGEXP" } else { "RLIKE" },
                pattern
            ),
            Expr::SimilarTo {
                negated,
                expr,
                pattern,
                escape_char,
            } => match escape_char {
                Some(ch) => write!(
                    f,
                    "{} {}SIMILAR TO {} ESCAPE '{}'",
                    expr,
                    if *negated { "NOT " } else { "" },
                    pattern,
                    ch
                ),
                _ => write!(
                    f,
                    "{} {}SIMILAR TO {}",
                    expr,
                    if *negated { "NOT " } else { "" },
                    pattern
                ),
            },
            Expr::AnyOp {
                left,
                compare_op,
                right,
            } => write!(f, "{left} {compare_op} ANY({right})"),
            Expr::AllOp {
                left,
                compare_op,
                right,
            } => write!(f, "{left} {compare_op} ALL({right})"),
            Expr::UnaryOp { op, expr } => {
                if op == &UnaryOperator::PGPostfixFactorial {
                    write!(f, "{expr}{op}")
                } else if op == &UnaryOperator::Not {
                    write!(f, "{op} {expr}")
                } else {
                    write!(f, "{op}{expr}")
                }
            }
            Expr::Convert {
                expr,
                target_before_value,
                data_type,
                charset,
                styles,
            } => {
                write!(f, "CONVERT(")?;
                if let Some(data_type) = data_type {
                    if let Some(charset) = charset {
                        write!(f, "{expr}, {data_type} CHARACTER SET {charset}")
                    } else if *target_before_value {
                        write!(f, "{data_type}, {expr}")
                    } else {
                        write!(f, "{expr}, {data_type}")
                    }
                } else if let Some(charset) = charset {
                    write!(f, "{expr} USING {charset}")
                } else {
                    write!(f, "{expr}") // This should never happen
                }?;
                if !styles.is_empty() {
                    write!(f, ", {}", display_comma_separated(styles))?;
                }
                write!(f, ")")
            }
            Expr::Cast {
                kind,
                expr,
                data_type,
                format,
            } => match kind {
                CastKind::Cast => {
                    if let Some(format) = format {
                        write!(f, "CAST({expr} AS {data_type} FORMAT {format})")
                    } else {
                        write!(f, "CAST({expr} AS {data_type})")
                    }
                }
                CastKind::TryCast => {
                    if let Some(format) = format {
                        write!(f, "TRY_CAST({expr} AS {data_type} FORMAT {format})")
                    } else {
                        write!(f, "TRY_CAST({expr} AS {data_type})")
                    }
                }
                CastKind::SafeCast => {
                    if let Some(format) = format {
                        write!(f, "SAFE_CAST({expr} AS {data_type} FORMAT {format})")
                    } else {
                        write!(f, "SAFE_CAST({expr} AS {data_type})")
                    }
                }
                CastKind::DoubleColon => {
                    write!(f, "{expr}::{data_type}")
                }
            },
            Expr::Extract {
                field,
                syntax,
                expr,
            } => match syntax {
                ExtractSyntax::From => write!(f, "EXTRACT({field} FROM {expr})"),
                ExtractSyntax::Comma => write!(f, "EXTRACT({field}, {expr})"),
            },
            Expr::Ceil { expr, field } => match field {
                CeilFloorKind::DateTimeField(DateTimeField::NoDateTime) => {
                    write!(f, "CEIL({expr})")
                }
                CeilFloorKind::DateTimeField(dt_field) => write!(f, "CEIL({expr} TO {dt_field})"),
                CeilFloorKind::Scale(s) => write!(f, "CEIL({expr}, {s})"),
            },
            Expr::Floor { expr, field } => match field {
                CeilFloorKind::DateTimeField(DateTimeField::NoDateTime) => {
                    write!(f, "FLOOR({expr})")
                }
                CeilFloorKind::DateTimeField(dt_field) => write!(f, "FLOOR({expr} TO {dt_field})"),
                CeilFloorKind::Scale(s) => write!(f, "FLOOR({expr}, {s})"),
            },
            Expr::Position { expr, r#in } => write!(f, "POSITION({expr} IN {in})"),
            Expr::Collate { expr, collation } => write!(f, "{expr} COLLATE {collation}"),
            Expr::Nested(ast) => write!(f, "({ast})"),
            Expr::Value(v) => write!(f, "{v}"),
            Expr::IntroducedString { introducer, value } => write!(f, "{introducer} {value}"),
            Expr::TypedString { data_type, value } => {
                write!(f, "{data_type}")?;
                write!(f, " '{}'", &value::escape_single_quote_string(value))
            }
            Expr::Function(fun) => write!(f, "{fun}"),
            Expr::Case {
                operand,
                conditions,
                results,
                else_result,
            } => {
                write!(f, "CASE")?;
                if let Some(operand) = operand {
                    write!(f, " {operand}")?;
                }
                for (c, r) in conditions.iter().zip(results) {
                    write!(f, " WHEN {c} THEN {r}")?;
                }

                if let Some(else_result) = else_result {
                    write!(f, " ELSE {else_result}")?;
                }
                write!(f, " END")
            }
            Expr::Exists { subquery, negated } => write!(
                f,
                "{}EXISTS ({})",
                if *negated { "NOT " } else { "" },
                subquery
            ),
            Expr::Subquery(s) => write!(f, "({s})"),
            Expr::GroupingSets(sets) => {
                write!(f, "GROUPING SETS (")?;
                let mut sep = "";
                for set in sets {
                    write!(f, "{sep}")?;
                    sep = ", ";
                    write!(f, "({})", display_comma_separated(set))?;
                }
                write!(f, ")")
            }
            Expr::Cube(sets) => {
                write!(f, "CUBE (")?;
                let mut sep = "";
                for set in sets {
                    write!(f, "{sep}")?;
                    sep = ", ";
                    if set.len() == 1 {
                        write!(f, "{}", set[0])?;
                    } else {
                        write!(f, "({})", display_comma_separated(set))?;
                    }
                }
                write!(f, ")")
            }
            Expr::Rollup(sets) => {
                write!(f, "ROLLUP (")?;
                let mut sep = "";
                for set in sets {
                    write!(f, "{sep}")?;
                    sep = ", ";
                    if set.len() == 1 {
                        write!(f, "{}", set[0])?;
                    } else {
                        write!(f, "({})", display_comma_separated(set))?;
                    }
                }
                write!(f, ")")
            }
            Expr::Substring {
                expr,
                substring_from,
                substring_for,
                special,
            } => {
                write!(f, "SUBSTRING({expr}")?;
                if let Some(from_part) = substring_from {
                    if *special {
                        write!(f, ", {from_part}")?;
                    } else {
                        write!(f, " FROM {from_part}")?;
                    }
                }
                if let Some(for_part) = substring_for {
                    if *special {
                        write!(f, ", {for_part}")?;
                    } else {
                        write!(f, " FOR {for_part}")?;
                    }
                }

                write!(f, ")")
            }
            Expr::Overlay {
                expr,
                overlay_what,
                overlay_from,
                overlay_for,
            } => {
                write!(
                    f,
                    "OVERLAY({expr} PLACING {overlay_what} FROM {overlay_from}"
                )?;
                if let Some(for_part) = overlay_for {
                    write!(f, " FOR {for_part}")?;
                }

                write!(f, ")")
            }
            Expr::IsDistinctFrom(a, b) => write!(f, "{a} IS DISTINCT FROM {b}"),
            Expr::IsNotDistinctFrom(a, b) => write!(f, "{a} IS NOT DISTINCT FROM {b}"),
            Expr::Trim {
                expr,
                trim_where,
                trim_what,
                trim_characters,
            } => {
                write!(f, "TRIM(")?;
                if let Some(ident) = trim_where {
                    write!(f, "{ident} ")?;
                }
                if let Some(trim_char) = trim_what {
                    write!(f, "{trim_char} FROM {expr}")?;
                } else {
                    write!(f, "{expr}")?;
                }
                if let Some(characters) = trim_characters {
                    write!(f, ", {}", display_comma_separated(characters))?;
                }

                write!(f, ")")
            }
            Expr::Tuple(exprs) => {
                write!(f, "({})", display_comma_separated(exprs))
            }
            Expr::Struct { values, fields } => {
                if !fields.is_empty() {
                    write!(
                        f,
                        "STRUCT<{}>({})",
                        display_comma_separated(fields),
                        display_comma_separated(values)
                    )
                } else {
                    write!(f, "STRUCT({})", display_comma_separated(values))
                }
            }
            Expr::Named { expr, name } => {
                write!(f, "{} AS {}", expr, name)
            }
            Expr::Dictionary(fields) => {
                write!(f, "{{{}}}", display_comma_separated(fields))
            }
            Expr::Map(map) => {
                write!(f, "{map}")
            }
            Expr::Subscript {
                expr,
                subscript: key,
            } => {
                write!(f, "{expr}[{key}]")
            }
            Expr::Array(set) => {
                write!(f, "{set}")
            }
            Expr::JsonAccess { value, path } => {
                write!(f, "{value}{path}")
            }
            Expr::CompositeAccess { expr, key } => {
                write!(f, "{expr}.{key}")
            }
            Expr::AtTimeZone {
                timestamp,
                time_zone,
            } => {
                write!(f, "{timestamp} AT TIME ZONE {time_zone}")
            }
            Expr::Interval(interval) => {
                write!(f, "{interval}")
            }
            Expr::MatchAgainst {
                columns,
                match_value: match_expr,
                opt_search_modifier,
            } => {
                write!(f, "MATCH ({}) AGAINST ", display_comma_separated(columns),)?;

                if let Some(search_modifier) = opt_search_modifier {
                    write!(f, "({match_expr} {search_modifier})")?;
                } else {
                    write!(f, "({match_expr})")?;
                }

                Ok(())
            }
            Expr::OuterJoin(expr) => {
                write!(f, "{expr} (+)")
            }
            Expr::Prior(expr) => write!(f, "PRIOR {expr}"),
            Expr::Lambda(lambda) => write!(f, "{lambda}"),
        }
    }
}

#[derive(Debug, Clone, PartialEq, PartialOrd, Eq, Ord, Hash)]
#[cfg_attr(feature = "serde", derive(Serialize, Deserialize))]
#[cfg_attr(feature = "visitor", derive(Visit, VisitMut))]
pub enum WindowType {
    WindowSpec(WindowSpec),
    NamedWindow(Ident),
}

impl Display for WindowType {
    fn fmt(&self, f: &mut fmt::Formatter<'_>) -> fmt::Result {
        match self {
            WindowType::WindowSpec(spec) => write!(f, "({})", spec),
            WindowType::NamedWindow(name) => write!(f, "{}", name),
        }
    }
}

/// A window specification (i.e. `OVER ([window_name] PARTITION BY .. ORDER BY .. etc.)`)
#[derive(Debug, Clone, PartialEq, PartialOrd, Eq, Ord, Hash)]
#[cfg_attr(feature = "serde", derive(Serialize, Deserialize))]
#[cfg_attr(feature = "visitor", derive(Visit, VisitMut))]
pub struct WindowSpec {
    /// Optional window name.
    ///
    /// You can find it at least in [MySQL][1], [BigQuery][2], [PostgreSQL][3]
    ///
    /// [1]: https://dev.mysql.com/doc/refman/8.0/en/window-functions-named-windows.html
    /// [2]: https://cloud.google.com/bigquery/docs/reference/standard-sql/window-function-calls
    /// [3]: https://www.postgresql.org/docs/current/sql-expressions.html#SYNTAX-WINDOW-FUNCTIONS
    pub window_name: Option<Ident>,
    /// `OVER (PARTITION BY ...)`
    pub partition_by: Vec<Expr>,
    /// `OVER (ORDER BY ...)`
    pub order_by: Vec<OrderByExpr>,
    /// `OVER (window frame)`
    pub window_frame: Option<WindowFrame>,
}

impl fmt::Display for WindowSpec {
    fn fmt(&self, f: &mut fmt::Formatter) -> fmt::Result {
        let mut delim = "";
        if let Some(window_name) = &self.window_name {
            delim = " ";
            write!(f, "{window_name}")?;
        }
        if !self.partition_by.is_empty() {
            f.write_str(delim)?;
            delim = " ";
            write!(
                f,
                "PARTITION BY {}",
                display_comma_separated(&self.partition_by)
            )?;
        }
        if !self.order_by.is_empty() {
            f.write_str(delim)?;
            delim = " ";
            write!(f, "ORDER BY {}", display_comma_separated(&self.order_by))?;
        }
        if let Some(window_frame) = &self.window_frame {
            f.write_str(delim)?;
            if let Some(end_bound) = &window_frame.end_bound {
                write!(
                    f,
                    "{} BETWEEN {} AND {}",
                    window_frame.units, window_frame.start_bound, end_bound
                )?;
            } else {
                write!(f, "{} {}", window_frame.units, window_frame.start_bound)?;
            }
        }
        Ok(())
    }
}

/// Specifies the data processed by a window function, e.g.
/// `RANGE UNBOUNDED PRECEDING` or `ROWS BETWEEN 5 PRECEDING AND CURRENT ROW`.
///
/// Note: The parser does not validate the specified bounds; the caller should
/// reject invalid bounds like `ROWS UNBOUNDED FOLLOWING` before execution.
#[derive(Debug, Clone, PartialEq, PartialOrd, Eq, Ord, Hash)]
#[cfg_attr(feature = "serde", derive(Serialize, Deserialize))]
#[cfg_attr(feature = "visitor", derive(Visit, VisitMut))]
pub struct WindowFrame {
    pub units: WindowFrameUnits,
    pub start_bound: WindowFrameBound,
    /// The right bound of the `BETWEEN .. AND` clause. The end bound of `None`
    /// indicates the shorthand form (e.g. `ROWS 1 PRECEDING`), which must
    /// behave the same as `end_bound = WindowFrameBound::CurrentRow`.
    pub end_bound: Option<WindowFrameBound>,
    // TBD: EXCLUDE
}

impl Default for WindowFrame {
    /// Returns default value for window frame
    ///
    /// See [this page](https://www.sqlite.org/windowfunctions.html#frame_specifications) for more details.
    fn default() -> Self {
        Self {
            units: WindowFrameUnits::Range,
            start_bound: WindowFrameBound::Preceding(None),
            end_bound: None,
        }
    }
}

#[derive(Debug, Copy, Clone, PartialEq, PartialOrd, Eq, Ord, Hash)]
#[cfg_attr(feature = "serde", derive(Serialize, Deserialize))]
#[cfg_attr(feature = "visitor", derive(Visit, VisitMut))]
pub enum WindowFrameUnits {
    Rows,
    Range,
    Groups,
}

impl fmt::Display for WindowFrameUnits {
    fn fmt(&self, f: &mut fmt::Formatter) -> fmt::Result {
        f.write_str(match self {
            WindowFrameUnits::Rows => "ROWS",
            WindowFrameUnits::Range => "RANGE",
            WindowFrameUnits::Groups => "GROUPS",
        })
    }
}

/// Specifies Ignore / Respect NULL within window functions.
/// For example
/// `FIRST_VALUE(column2) IGNORE NULLS OVER (PARTITION BY column1)`
#[derive(Debug, Copy, Clone, PartialEq, PartialOrd, Eq, Ord, Hash)]
#[cfg_attr(feature = "serde", derive(Serialize, Deserialize))]
#[cfg_attr(feature = "visitor", derive(Visit, VisitMut))]
pub enum NullTreatment {
    IgnoreNulls,
    RespectNulls,
}

impl fmt::Display for NullTreatment {
    fn fmt(&self, f: &mut fmt::Formatter) -> fmt::Result {
        f.write_str(match self {
            NullTreatment::IgnoreNulls => "IGNORE NULLS",
            NullTreatment::RespectNulls => "RESPECT NULLS",
        })
    }
}

/// Specifies [WindowFrame]'s `start_bound` and `end_bound`
#[derive(Debug, Clone, PartialEq, PartialOrd, Eq, Ord, Hash)]
#[cfg_attr(feature = "serde", derive(Serialize, Deserialize))]
#[cfg_attr(feature = "visitor", derive(Visit, VisitMut))]
pub enum WindowFrameBound {
    /// `CURRENT ROW`
    CurrentRow,
    /// `<N> PRECEDING` or `UNBOUNDED PRECEDING`
    Preceding(Option<Box<Expr>>),
    /// `<N> FOLLOWING` or `UNBOUNDED FOLLOWING`.
    Following(Option<Box<Expr>>),
}

impl fmt::Display for WindowFrameBound {
    fn fmt(&self, f: &mut fmt::Formatter) -> fmt::Result {
        match self {
            WindowFrameBound::CurrentRow => f.write_str("CURRENT ROW"),
            WindowFrameBound::Preceding(None) => f.write_str("UNBOUNDED PRECEDING"),
            WindowFrameBound::Following(None) => f.write_str("UNBOUNDED FOLLOWING"),
            WindowFrameBound::Preceding(Some(n)) => write!(f, "{n} PRECEDING"),
            WindowFrameBound::Following(Some(n)) => write!(f, "{n} FOLLOWING"),
        }
    }
}

#[derive(Debug, Copy, Clone, PartialEq, PartialOrd, Eq, Ord, Hash)]
#[cfg_attr(feature = "serde", derive(Serialize, Deserialize))]
#[cfg_attr(feature = "visitor", derive(Visit, VisitMut))]
pub enum AddDropSync {
    ADD,
    DROP,
    SYNC,
}

impl fmt::Display for AddDropSync {
    fn fmt(&self, f: &mut fmt::Formatter) -> fmt::Result {
        match self {
            AddDropSync::SYNC => f.write_str("SYNC PARTITIONS"),
            AddDropSync::DROP => f.write_str("DROP PARTITIONS"),
            AddDropSync::ADD => f.write_str("ADD PARTITIONS"),
        }
    }
}

#[derive(Debug, Copy, Clone, PartialEq, PartialOrd, Eq, Ord, Hash)]
#[cfg_attr(feature = "serde", derive(Serialize, Deserialize))]
#[cfg_attr(feature = "visitor", derive(Visit, VisitMut))]
pub enum ShowCreateObject {
    Event,
    Function,
    Procedure,
    Table,
    Trigger,
    View,
}

impl fmt::Display for ShowCreateObject {
    fn fmt(&self, f: &mut fmt::Formatter) -> fmt::Result {
        match self {
            ShowCreateObject::Event => f.write_str("EVENT"),
            ShowCreateObject::Function => f.write_str("FUNCTION"),
            ShowCreateObject::Procedure => f.write_str("PROCEDURE"),
            ShowCreateObject::Table => f.write_str("TABLE"),
            ShowCreateObject::Trigger => f.write_str("TRIGGER"),
            ShowCreateObject::View => f.write_str("VIEW"),
        }
    }
}

#[derive(Debug, Copy, Clone, PartialEq, PartialOrd, Eq, Ord, Hash)]
#[cfg_attr(feature = "serde", derive(Serialize, Deserialize))]
#[cfg_attr(feature = "visitor", derive(Visit, VisitMut))]
pub enum CommentObject {
    Column,
    Table,
}

impl fmt::Display for CommentObject {
    fn fmt(&self, f: &mut fmt::Formatter) -> fmt::Result {
        match self {
            CommentObject::Column => f.write_str("COLUMN"),
            CommentObject::Table => f.write_str("TABLE"),
        }
    }
}

#[derive(Debug, Clone, PartialEq, PartialOrd, Eq, Ord, Hash)]
#[cfg_attr(feature = "serde", derive(Serialize, Deserialize))]
#[cfg_attr(feature = "visitor", derive(Visit, VisitMut))]
pub enum Password {
    Password(Expr),
    NullPassword,
}

/// Represents an expression assignment within a variable `DECLARE` statement.
///
/// Examples:
/// ```sql
/// DECLARE variable_name := 42
/// DECLARE variable_name DEFAULT 42
/// ```
#[derive(Debug, Clone, PartialEq, PartialOrd, Eq, Ord, Hash)]
#[cfg_attr(feature = "serde", derive(Serialize, Deserialize))]
#[cfg_attr(feature = "visitor", derive(Visit, VisitMut))]
pub enum DeclareAssignment {
    /// Plain expression specified.
    Expr(Box<Expr>),

    /// Expression assigned via the `DEFAULT` keyword
    Default(Box<Expr>),

    /// Expression assigned via the `:=` syntax
    ///
    /// Example:
    /// ```sql
    /// DECLARE variable_name := 42;
    /// ```
    DuckAssignment(Box<Expr>),

    /// Expression via the `FOR` keyword
    ///
    /// Example:
    /// ```sql
    /// DECLARE c1 CURSOR FOR res
    /// ```
    For(Box<Expr>),

    /// Expression via the `=` syntax.
    ///
    /// Example:
    /// ```sql
    /// DECLARE @variable AS INT = 100
    /// ```
    MsSqlAssignment(Box<Expr>),
}

impl fmt::Display for DeclareAssignment {
    fn fmt(&self, f: &mut fmt::Formatter) -> fmt::Result {
        match self {
            DeclareAssignment::Expr(expr) => {
                write!(f, "{expr}")
            }
            DeclareAssignment::Default(expr) => {
                write!(f, "DEFAULT {expr}")
            }
            DeclareAssignment::DuckAssignment(expr) => {
                write!(f, ":= {expr}")
            }
            DeclareAssignment::MsSqlAssignment(expr) => {
                write!(f, "= {expr}")
            }
            DeclareAssignment::For(expr) => {
                write!(f, "FOR {expr}")
            }
        }
    }
}

/// Represents the type of a `DECLARE` statement.
#[derive(Debug, Clone, PartialEq, PartialOrd, Eq, Ord, Hash)]
#[cfg_attr(feature = "serde", derive(Serialize, Deserialize))]
#[cfg_attr(feature = "visitor", derive(Visit, VisitMut))]
pub enum DeclareType {
    /// Cursor variable type. e.g. [Snowflake] [Postgres]
    ///
    /// [Snowflake]: https://docs.snowflake.com/en/developer-guide/snowflake-scripting/cursors#declaring-a-cursor
    /// [Postgres]: https://www.postgresql.org/docs/current/plpgsql-cursors.html
    Cursor,

    /// Result set variable type. [Snowflake]
    ///
    /// Syntax:
    /// ```text
    /// <resultset_name> RESULTSET [ { DEFAULT | := } ( <query> ) ] ;
    /// ```
    /// [Snowflake]: https://docs.snowflake.com/en/sql-reference/snowflake-scripting/declare#resultset-declaration-syntax
    ResultSet,

    /// Exception declaration syntax. [Snowflake]
    ///
    /// Syntax:
    /// ```text
    /// <exception_name> EXCEPTION [ ( <exception_number> , '<exception_message>' ) ] ;
    /// ```
    /// [Snowflake]: https://docs.snowflake.com/en/sql-reference/snowflake-scripting/declare#exception-declaration-syntax
    Exception,
}

impl fmt::Display for DeclareType {
    fn fmt(&self, f: &mut fmt::Formatter) -> fmt::Result {
        match self {
            DeclareType::Cursor => {
                write!(f, "CURSOR")
            }
            DeclareType::ResultSet => {
                write!(f, "RESULTSET")
            }
            DeclareType::Exception => {
                write!(f, "EXCEPTION")
            }
        }
    }
}

/// A `DECLARE` statement.
/// [Postgres] [Snowflake] [BigQuery]
///
/// Examples:
/// ```sql
/// DECLARE variable_name := 42
/// DECLARE liahona CURSOR FOR SELECT * FROM films;
/// ```
///
/// [Postgres]: https://www.postgresql.org/docs/current/sql-declare.html
/// [Snowflake]: https://docs.snowflake.com/en/sql-reference/snowflake-scripting/declare
/// [BigQuery]: https://cloud.google.com/bigquery/docs/reference/standard-sql/procedural-language#declare
#[derive(Debug, Clone, PartialEq, PartialOrd, Eq, Ord, Hash)]
#[cfg_attr(feature = "serde", derive(Serialize, Deserialize))]
#[cfg_attr(feature = "visitor", derive(Visit, VisitMut))]
pub struct Declare {
    /// The name(s) being declared.
    /// Example: `DECLARE a, b, c DEFAULT 42;
    pub names: Vec<Ident>,
    /// Data-type assigned to the declared variable.
    /// Example: `DECLARE x INT64 DEFAULT 42;
    pub data_type: Option<DataType>,
    /// Expression being assigned to the declared variable.
    pub assignment: Option<DeclareAssignment>,
    /// Represents the type of the declared variable.
    pub declare_type: Option<DeclareType>,
    /// Causes the cursor to return data in binary rather than in text format.
    pub binary: Option<bool>,
    /// None = Not specified
    /// Some(true) = INSENSITIVE
    /// Some(false) = ASENSITIVE
    pub sensitive: Option<bool>,
    /// None = Not specified
    /// Some(true) = SCROLL
    /// Some(false) = NO SCROLL
    pub scroll: Option<bool>,
    /// None = Not specified
    /// Some(true) = WITH HOLD, specifies that the cursor can continue to be used after the transaction that created it successfully commits
    /// Some(false) = WITHOUT HOLD, specifies that the cursor cannot be used outside of the transaction that created it
    pub hold: Option<bool>,
    /// `FOR <query>` clause in a CURSOR declaration.
    pub for_query: Option<Box<Query>>,
}

impl fmt::Display for Declare {
    fn fmt(&self, f: &mut fmt::Formatter) -> fmt::Result {
        let Declare {
            names,
            data_type,
            assignment,
            declare_type,
            binary,
            sensitive,
            scroll,
            hold,
            for_query,
        } = self;
        write!(f, "{}", display_comma_separated(names))?;

        if let Some(true) = binary {
            write!(f, " BINARY")?;
        }

        if let Some(sensitive) = sensitive {
            if *sensitive {
                write!(f, " INSENSITIVE")?;
            } else {
                write!(f, " ASENSITIVE")?;
            }
        }

        if let Some(scroll) = scroll {
            if *scroll {
                write!(f, " SCROLL")?;
            } else {
                write!(f, " NO SCROLL")?;
            }
        }

        if let Some(declare_type) = declare_type {
            write!(f, " {declare_type}")?;
        }

        if let Some(hold) = hold {
            if *hold {
                write!(f, " WITH HOLD")?;
            } else {
                write!(f, " WITHOUT HOLD")?;
            }
        }

        if let Some(query) = for_query {
            write!(f, " FOR {query}")?;
        }

        if let Some(data_type) = data_type {
            write!(f, " {data_type}")?;
        }

        if let Some(expr) = assignment {
            write!(f, " {expr}")?;
        }
        Ok(())
    }
}

/// Sql options of a `CREATE TABLE` statement.
#[derive(Debug, Clone, PartialEq, PartialOrd, Eq, Ord, Hash)]
#[cfg_attr(feature = "serde", derive(Serialize, Deserialize))]
#[cfg_attr(feature = "visitor", derive(Visit, VisitMut))]
pub enum CreateTableOptions {
    None,
    /// Options specified using the `WITH` keyword.
    /// e.g. `WITH (description = "123")`
    ///
    /// <https://www.postgresql.org/docs/current/sql-createtable.html>
    ///
    /// MSSQL supports more specific options that's not only key-value pairs.
    ///
    /// WITH (
    ///     DISTRIBUTION = ROUND_ROBIN,
    ///     CLUSTERED INDEX (column_a DESC, column_b)
    /// )
    ///
    /// <https://learn.microsoft.com/en-us/sql/t-sql/statements/create-table-azure-sql-data-warehouse?view=aps-pdw-2016-au7#syntax>
    With(Vec<SqlOption>),
    /// Options specified using the `OPTIONS` keyword.
    /// e.g. `OPTIONS(description = "123")`
    ///
    /// <https://cloud.google.com/bigquery/docs/reference/standard-sql/data-definition-language#table_option_list>
    Options(Vec<SqlOption>),
}

impl fmt::Display for CreateTableOptions {
    fn fmt(&self, f: &mut fmt::Formatter) -> fmt::Result {
        match self {
            CreateTableOptions::With(with_options) => {
                write!(f, "WITH ({})", display_comma_separated(with_options))
            }
            CreateTableOptions::Options(options) => {
                write!(f, "OPTIONS({})", display_comma_separated(options))
            }
            CreateTableOptions::None => Ok(()),
        }
    }
}

/// A `FROM` clause within a `DELETE` statement.
///
/// Syntax
/// ```sql
/// [FROM] table
/// ```
#[derive(Debug, Clone, PartialEq, PartialOrd, Eq, Ord, Hash)]
#[cfg_attr(feature = "serde", derive(Serialize, Deserialize))]
#[cfg_attr(feature = "visitor", derive(Visit, VisitMut))]
pub enum FromTable {
    /// An explicit `FROM` keyword was specified.
    WithFromKeyword(Vec<TableWithJoins>),
    /// BigQuery: `FROM` keyword was omitted.
    /// <https://cloud.google.com/bigquery/docs/reference/standard-sql/dml-syntax#delete_statement>
    WithoutKeyword(Vec<TableWithJoins>),
}

/// A top-level statement (SELECT, INSERT, CREATE, etc.)
#[allow(clippy::large_enum_variant)]
#[derive(Debug, Clone, PartialEq, PartialOrd, Eq, Ord, Hash)]
#[cfg_attr(feature = "serde", derive(Serialize, Deserialize))]
#[cfg_attr(
    feature = "visitor",
    derive(Visit, VisitMut),
    visit(with = "visit_statement")
)]
pub enum Statement {
    /// ```sql
    /// ANALYZE
    /// ```
    /// Analyze (Hive)
    Analyze {
        #[cfg_attr(feature = "visitor", visit(with = "visit_relation"))]
        table_name: ObjectName,
        partitions: Option<Vec<Expr>>,
        for_columns: bool,
        columns: Vec<Ident>,
        cache_metadata: bool,
        noscan: bool,
        compute_statistics: bool,
    },
    /// ```sql
    /// TRUNCATE
    /// ```
    /// Truncate (Hive)
    Truncate {
        table_names: Vec<TruncateTableTarget>,
        partitions: Option<Vec<Expr>>,
        /// TABLE - optional keyword;
        table: bool,
        /// Postgres-specific option
        /// [ TRUNCATE TABLE ONLY ]
        only: bool,
        /// Postgres-specific option
        /// [ RESTART IDENTITY | CONTINUE IDENTITY ]
        identity: Option<TruncateIdentityOption>,
        /// Postgres-specific option
        /// [ CASCADE | RESTRICT ]
        cascade: Option<TruncateCascadeOption>,
    },
    /// ```sql
    /// MSCK
    /// ```
    /// Msck (Hive)
    Msck {
        #[cfg_attr(feature = "visitor", visit(with = "visit_relation"))]
        table_name: ObjectName,
        repair: bool,
        partition_action: Option<AddDropSync>,
    },
    /// ```sql
    /// SELECT
    /// ```
    Query(Box<Query>),
    /// ```sql
    /// INSERT
    /// ```
    Insert(Insert),
    /// ```sql
    /// INSTALL
    /// ```
    Install {
        /// Only for DuckDB
        extension_name: Ident,
    },
    /// ```sql
    /// LOAD
    /// ```
    Load {
        /// Only for DuckDB
        extension_name: Ident,
    },
    // TODO: Support ROW FORMAT
    Directory {
        overwrite: bool,
        local: bool,
        path: String,
        file_format: Option<FileFormat>,
        source: Box<Query>,
    },
    /// ```sql
    /// CALL <function>
    /// ```
    Call(Function),
    /// ```sql
    /// COPY [TO | FROM] ...
    /// ```
    Copy {
        /// The source of 'COPY TO', or the target of 'COPY FROM'
        source: CopySource,
        /// If true, is a 'COPY TO' statement. If false is a 'COPY FROM'
        to: bool,
        /// The target of 'COPY TO', or the source of 'COPY FROM'
        target: CopyTarget,
        /// WITH options (from PostgreSQL version 9.0)
        options: Vec<CopyOption>,
        /// WITH options (before PostgreSQL version 9.0)
        legacy_options: Vec<CopyLegacyOption>,
        /// VALUES a vector of values to be copied
        values: Vec<Option<String>>,
    },
    /// ```sql
    /// COPY INTO
    /// ```
    /// See <https://docs.snowflake.com/en/sql-reference/sql/copy-into-table>
    /// Copy Into syntax available for Snowflake is different than the one implemented in
    /// Postgres. Although they share common prefix, it is reasonable to implement them
    /// in different enums. This can be refactored later once custom dialects
    /// are allowed to have custom Statements.
    CopyIntoSnowflake {
        into: ObjectName,
        from_stage: ObjectName,
        from_stage_alias: Option<Ident>,
        stage_params: StageParamsObject,
        from_transformations: Option<Vec<StageLoadSelectItem>>,
        files: Option<Vec<String>>,
        pattern: Option<String>,
        file_format: DataLoadingOptions,
        copy_options: DataLoadingOptions,
        validation_mode: Option<String>,
    },
    /// ```sql
    /// CLOSE
    /// ```
    /// Closes the portal underlying an open cursor.
    Close {
        /// Cursor name
        cursor: CloseCursor,
    },
    /// ```sql
    /// UPDATE
    /// ```
    Update {
        /// TABLE
        table: TableWithJoins,
        /// Column assignments
        assignments: Vec<Assignment>,
        /// Table which provide value to be set
        from: Option<TableWithJoins>,
        /// WHERE
        selection: Option<Expr>,
        /// RETURNING
        returning: Option<Vec<SelectItem>>,
    },
    /// ```sql
    /// DELETE
    /// ```
    Delete(Delete),
    /// ```sql
    /// CREATE VIEW
    /// ```
    CreateView {
        or_replace: bool,
        materialized: bool,
        /// View name
        name: ObjectName,
        columns: Vec<ViewColumnDef>,
        query: Box<Query>,
        options: CreateTableOptions,
        cluster_by: Vec<Ident>,
        /// Snowflake: Views can have comments in Snowflake.
        /// <https://docs.snowflake.com/en/sql-reference/sql/create-view#syntax>
        comment: Option<String>,
        /// if true, has RedShift [`WITH NO SCHEMA BINDING`] clause <https://docs.aws.amazon.com/redshift/latest/dg/r_CREATE_VIEW.html>
        with_no_schema_binding: bool,
        /// if true, has SQLite `IF NOT EXISTS` clause <https://www.sqlite.org/lang_createview.html>
        if_not_exists: bool,
        /// if true, has SQLite `TEMP` or `TEMPORARY` clause <https://www.sqlite.org/lang_createview.html>
        temporary: bool,
        /// if not None, has Clickhouse `TO` clause, specify the table into which to insert results
        /// <https://clickhouse.com/docs/en/sql-reference/statements/create/view#materialized-view>
        to: Option<ObjectName>,
    },
    /// ```sql
    /// CREATE TABLE
    /// ```
    CreateTable(CreateTable),
    /// ```sql
    /// CREATE VIRTUAL TABLE .. USING <module_name> (<module_args>)`
    /// ```
    /// Sqlite specific statement
    CreateVirtualTable {
        #[cfg_attr(feature = "visitor", visit(with = "visit_relation"))]
        name: ObjectName,
        if_not_exists: bool,
        module_name: Ident,
        module_args: Vec<Ident>,
    },
    /// ```sql
    /// `CREATE INDEX`
    /// ```
    CreateIndex(CreateIndex),
    /// ```sql
    /// CREATE ROLE
    /// ```
    /// See [postgres](https://www.postgresql.org/docs/current/sql-createrole.html)
    CreateRole {
        names: Vec<ObjectName>,
        if_not_exists: bool,
        // Postgres
        login: Option<bool>,
        inherit: Option<bool>,
        bypassrls: Option<bool>,
        password: Option<Password>,
        superuser: Option<bool>,
        create_db: Option<bool>,
        create_role: Option<bool>,
        replication: Option<bool>,
        connection_limit: Option<Expr>,
        valid_until: Option<Expr>,
        in_role: Vec<Ident>,
        in_group: Vec<Ident>,
        role: Vec<Ident>,
        user: Vec<Ident>,
        admin: Vec<Ident>,
        // MSSQL
        authorization_owner: Option<ObjectName>,
    },
    /// ```sql
    /// CREATE SECRET
    /// ```
    /// See [duckdb](https://duckdb.org/docs/sql/statements/create_secret.html)
    CreateSecret {
        or_replace: bool,
        temporary: Option<bool>,
        if_not_exists: bool,
        name: Option<Ident>,
        storage_specifier: Option<Ident>,
        secret_type: Ident,
        options: Vec<SecretOption>,
    },
    /// ```sql
    /// ALTER TABLE
    /// ```
    AlterTable {
        /// Table name
        #[cfg_attr(feature = "visitor", visit(with = "visit_relation"))]
        name: ObjectName,
        if_exists: bool,
        only: bool,
        operations: Vec<AlterTableOperation>,
        location: Option<HiveSetLocation>,
        /// ClickHouse dialect supports `ON CLUSTER` clause for ALTER TABLE
        /// For example: `ALTER TABLE table_name ON CLUSTER cluster_name ADD COLUMN c UInt32`
        /// [ClickHouse](https://clickhouse.com/docs/en/sql-reference/statements/alter/update)
        on_cluster: Option<Ident>,
    },
    /// ```sql
    /// ALTER INDEX
    /// ```
    AlterIndex {
        name: ObjectName,
        operation: AlterIndexOperation,
    },
    /// ```sql
    /// ALTER VIEW
    /// ```
    AlterView {
        /// View name
        #[cfg_attr(feature = "visitor", visit(with = "visit_relation"))]
        name: ObjectName,
        columns: Vec<Ident>,
        query: Box<Query>,
        with_options: Vec<SqlOption>,
    },
    /// ```sql
    /// ALTER ROLE
    /// ```
    AlterRole {
        name: Ident,
        operation: AlterRoleOperation,
    },
    /// ```sql
    /// ATTACH DATABASE 'path/to/file' AS alias
    /// ```
    /// (SQLite-specific)
    AttachDatabase {
        /// The name to bind to the newly attached database
        schema_name: Ident,
        /// An expression that indicates the path to the database file
        database_file_name: Expr,
        /// true if the syntax is 'ATTACH DATABASE', false if it's just 'ATTACH'
        database: bool,
    },
    /// (DuckDB-specific)
    /// ```sql
    /// ATTACH 'sqlite_file.db' AS sqlite_db (READ_ONLY, TYPE SQLITE);
    /// ```
    /// See <https://duckdb.org/docs/sql/statements/attach.html>
    AttachDuckDBDatabase {
        if_not_exists: bool,
        /// true if the syntax is 'ATTACH DATABASE', false if it's just 'ATTACH'
        database: bool,
        /// An expression that indicates the path to the database file
        database_path: Ident,
        database_alias: Option<Ident>,
        attach_options: Vec<AttachDuckDBDatabaseOption>,
    },
    /// (DuckDB-specific)
    /// ```sql
    /// DETACH db_alias;
    /// ```
    /// See <https://duckdb.org/docs/sql/statements/attach.html>
    DetachDuckDBDatabase {
        if_exists: bool,
        /// true if the syntax is 'DETACH DATABASE', false if it's just 'DETACH'
        database: bool,
        database_alias: Ident,
    },
    /// ```sql
    /// DROP [TABLE, VIEW, ...]
    /// ```
    Drop {
        /// The type of the object to drop: TABLE, VIEW, etc.
        object_type: ObjectType,
        /// An optional `IF EXISTS` clause. (Non-standard.)
        if_exists: bool,
        /// One or more objects to drop. (ANSI SQL requires exactly one.)
        names: Vec<ObjectName>,
        /// Whether `CASCADE` was specified. This will be `false` when
        /// `RESTRICT` or no drop behavior at all was specified.
        cascade: bool,
        /// Whether `RESTRICT` was specified. This will be `false` when
        /// `CASCADE` or no drop behavior at all was specified.
        restrict: bool,
        /// Hive allows you specify whether the table's stored data will be
        /// deleted along with the dropped table
        purge: bool,
        /// MySQL-specific "TEMPORARY" keyword
        temporary: bool,
    },
    /// ```sql
    /// DROP FUNCTION
    /// ```
    DropFunction {
        if_exists: bool,
        /// One or more function to drop
        func_desc: Vec<FunctionDesc>,
        /// `CASCADE` or `RESTRICT`
        option: Option<ReferentialAction>,
    },
    /// ```sql
    /// DROP PROCEDURE
    /// ```
    DropProcedure {
        if_exists: bool,
        /// One or more function to drop
        proc_desc: Vec<FunctionDesc>,
        /// `CASCADE` or `RESTRICT`
        option: Option<ReferentialAction>,
    },
    /// ```sql
    /// DROP SECRET
    /// ```
    DropSecret {
        if_exists: bool,
        temporary: Option<bool>,
        name: Ident,
        storage_specifier: Option<Ident>,
    },
    /// ```sql
    /// DECLARE
    /// ```
    /// Declare Cursor Variables
    ///
    /// Note: this is a PostgreSQL-specific statement,
    /// but may also compatible with other SQL.
    Declare { stmts: Vec<Declare> },
    /// ```sql
    /// CREATE EXTENSION [ IF NOT EXISTS ] extension_name
    ///     [ WITH ] [ SCHEMA schema_name ]
    ///              [ VERSION version ]
    ///              [ CASCADE ]
    /// ```
    ///
    /// Note: this is a PostgreSQL-specific statement,
    CreateExtension {
        name: Ident,
        if_not_exists: bool,
        cascade: bool,
        schema: Option<Ident>,
        version: Option<Ident>,
    },
    /// ```sql
    /// FETCH
    /// ```
    /// Retrieve rows from a query using a cursor
    ///
    /// Note: this is a PostgreSQL-specific statement,
    /// but may also compatible with other SQL.
    Fetch {
        /// Cursor name
        name: Ident,
        direction: FetchDirection,
        /// Optional, It's possible to fetch rows form cursor to the table
        into: Option<ObjectName>,
    },
    /// ```sql
    /// FLUSH [NO_WRITE_TO_BINLOG | LOCAL] flush_option [, flush_option] ... | tables_option
    /// ```
    ///
    /// Note: this is a Mysql-specific statement,
    /// but may also compatible with other SQL.
    Flush {
        object_type: FlushType,
        location: Option<FlushLocation>,
        channel: Option<String>,
        read_lock: bool,
        export: bool,
        tables: Vec<ObjectName>,
    },
    /// ```sql
    /// DISCARD [ ALL | PLANS | SEQUENCES | TEMPORARY | TEMP ]
    /// ```
    ///
    /// Note: this is a PostgreSQL-specific statement,
    /// but may also compatible with other SQL.
    Discard { object_type: DiscardObject },
    /// ```sql
    /// SET [ SESSION | LOCAL ] ROLE role_name
    /// ```
    ///
    /// Sets session state. Examples: [ANSI][1], [Postgresql][2], [MySQL][3], and [Oracle][4]
    ///
    /// [1]: https://jakewheat.github.io/sql-overview/sql-2016-foundation-grammar.html#set-role-statement
    /// [2]: https://www.postgresql.org/docs/14/sql-set-role.html
    /// [3]: https://dev.mysql.com/doc/refman/8.0/en/set-role.html
    /// [4]: https://docs.oracle.com/cd/B19306_01/server.102/b14200/statements_10004.htm
    SetRole {
        /// Non-ANSI optional identifier to inform if the role is defined inside the current session (`SESSION`) or transaction (`LOCAL`).
        context_modifier: ContextModifier,
        /// Role name. If NONE is specified, then the current role name is removed.
        role_name: Option<Ident>,
    },
    /// ```sql
    /// SET <variable> = expression;
    /// SET (variable[, ...]) = (expression[, ...]);
    /// ```
    ///
    /// Note: this is not a standard SQL statement, but it is supported by at
    /// least MySQL and PostgreSQL. Not all MySQL-specific syntactic forms are
    /// supported yet.
    SetVariable {
        local: bool,
        hivevar: bool,
        variables: OneOrManyWithParens<ObjectName>,
        value: Vec<Expr>,
    },
    /// ```sql
    /// SET TIME ZONE <value>
    /// ```
    ///
    /// Note: this is a PostgreSQL-specific statements
    /// `SET TIME ZONE <value>` is an alias for `SET timezone TO <value>` in PostgreSQL
    SetTimeZone { local: bool, value: Expr },
    /// ```sql
    /// SET NAMES 'charset_name' [COLLATE 'collation_name']
    /// ```
    ///
    /// Note: this is a MySQL-specific statement.
    SetNames {
        charset_name: String,
        collation_name: Option<String>,
    },
    /// ```sql
    /// SET NAMES DEFAULT
    /// ```
    ///
    /// Note: this is a MySQL-specific statement.
    SetNamesDefault {},
    /// `SHOW FUNCTIONS`
    ///
    /// Note: this is a Presto-specific statement.
    ShowFunctions { filter: Option<ShowStatementFilter> },
    /// ```sql
    /// SHOW <variable>
    /// ```
    ///
    /// Note: this is a PostgreSQL-specific statement.
    ShowVariable { variable: Vec<Ident> },
    /// ```sql
    /// SHOW [GLOBAL | SESSION] STATUS [LIKE 'pattern' | WHERE expr]
    /// ```
    ///
    /// Note: this is a MySQL-specific statement.
    ShowStatus {
        filter: Option<ShowStatementFilter>,
        global: bool,
        session: bool,
    },
    /// ```sql
    /// SHOW VARIABLES
    /// ```
    ///
    /// Note: this is a MySQL-specific statement.
    ShowVariables {
        filter: Option<ShowStatementFilter>,
        global: bool,
        session: bool,
    },
    /// ```sql
    /// SHOW CREATE TABLE
    /// ```
    ///
    /// Note: this is a MySQL-specific statement.
    ShowCreate {
        obj_type: ShowCreateObject,
        obj_name: ObjectName,
    },
    /// ```sql
    /// SHOW COLUMNS
    /// ```
    ///
    /// Note: this is a MySQL-specific statement.
    ShowColumns {
        extended: bool,
        full: bool,
        #[cfg_attr(feature = "visitor", visit(with = "visit_relation"))]
        table_name: ObjectName,
        filter: Option<ShowStatementFilter>,
    },
    /// ```sql
    /// SHOW TABLES
    /// ```
    /// Note: this is a MySQL-specific statement.
    ShowTables {
        extended: bool,
        full: bool,
        db_name: Option<Ident>,
        filter: Option<ShowStatementFilter>,
    },
    /// ```sql
    /// SHOW COLLATION
    /// ```
    ///
    /// Note: this is a MySQL-specific statement.
    ShowCollation { filter: Option<ShowStatementFilter> },
    /// ```sql
    /// `USE ...`
    /// ```
    Use(Use),
    /// ```sql
    /// START  [ TRANSACTION | WORK ] | START TRANSACTION } ...
    /// ```
    /// If `begin` is false.
    ///
    /// ```sql
    /// `BEGIN  [ TRANSACTION | WORK ] | START TRANSACTION } ...`
    /// ```
    /// If `begin` is true
    StartTransaction {
        modes: Vec<TransactionMode>,
        begin: bool,
        /// Only for SQLite
        modifier: Option<TransactionModifier>,
    },
    /// ```sql
    /// SET TRANSACTION ...
    /// ```
    SetTransaction {
        modes: Vec<TransactionMode>,
        snapshot: Option<Value>,
        session: bool,
    },
    /// ```sql
    /// COMMENT ON ...
    /// ```
    ///
    /// Note: this is a PostgreSQL-specific statement.
    Comment {
        object_type: CommentObject,
        object_name: ObjectName,
        comment: Option<String>,
        /// An optional `IF EXISTS` clause. (Non-standard.)
        /// See <https://docs.snowflake.com/en/sql-reference/sql/comment>
        if_exists: bool,
    },
    /// ```sql
    /// COMMIT [ TRANSACTION | WORK ] [ AND [ NO ] CHAIN ]
    /// ```
    Commit { chain: bool },
    /// ```sql
    /// ROLLBACK [ TRANSACTION | WORK ] [ AND [ NO ] CHAIN ] [ TO [ SAVEPOINT ] savepoint_name ]
    /// ```
    Rollback {
        chain: bool,
        savepoint: Option<Ident>,
    },
    /// ```sql
    /// CREATE SCHEMA
    /// ```
    CreateSchema {
        /// `<schema name> | AUTHORIZATION <schema authorization identifier>  | <schema name>  AUTHORIZATION <schema authorization identifier>`
        schema_name: SchemaName,
        if_not_exists: bool,
    },
    /// ```sql
    /// CREATE DATABASE
    /// ```
    CreateDatabase {
        db_name: ObjectName,
        if_not_exists: bool,
        location: Option<String>,
        managed_location: Option<String>,
    },
    /// ```sql
    /// CREATE FUNCTION
    /// ```
    ///
    /// Supported variants:
    /// 1. [Hive](https://cwiki.apache.org/confluence/display/hive/languagemanual+ddl#LanguageManualDDL-Create/Drop/ReloadFunction)
    /// 2. [Postgres](https://www.postgresql.org/docs/15/sql-createfunction.html)
    /// 3. [BigQuery](https://cloud.google.com/bigquery/docs/reference/standard-sql/data-definition-language#create_function_statement)
    CreateFunction {
        or_replace: bool,
        temporary: bool,
        if_not_exists: bool,
        name: ObjectName,
        args: Option<Vec<OperateFunctionArg>>,
        return_type: Option<DataType>,
        /// The expression that defines the function.
        ///
        /// Examples:
        /// ```sql
        /// AS ((SELECT 1))
        /// AS "console.log();"
        /// ```
        function_body: Option<CreateFunctionBody>,
        /// Behavior attribute for the function
        ///
        /// IMMUTABLE | STABLE | VOLATILE
        ///
        /// [Postgres](https://www.postgresql.org/docs/current/sql-createfunction.html)
        behavior: Option<FunctionBehavior>,
        /// CALLED ON NULL INPUT | RETURNS NULL ON NULL INPUT | STRICT
        ///
        /// [Postgres](https://www.postgresql.org/docs/current/sql-createfunction.html)
        called_on_null: Option<FunctionCalledOnNull>,
        /// PARALLEL { UNSAFE | RESTRICTED | SAFE }
        ///
        /// [Postgres](https://www.postgresql.org/docs/current/sql-createfunction.html)
        parallel: Option<FunctionParallel>,
        /// USING ... (Hive only)
        using: Option<CreateFunctionUsing>,
        /// Language used in a UDF definition.
        ///
        /// Example:
        /// ```sql
        /// CREATE FUNCTION foo() LANGUAGE js AS "console.log();"
        /// ```
        /// [BigQuery](https://cloud.google.com/bigquery/docs/reference/standard-sql/data-definition-language#create_a_javascript_udf)
        language: Option<Ident>,
        /// Determinism keyword used for non-sql UDF definitions.
        ///
        /// [BigQuery](https://cloud.google.com/bigquery/docs/reference/standard-sql/data-definition-language#syntax_11)
        determinism_specifier: Option<FunctionDeterminismSpecifier>,
        /// List of options for creating the function.
        ///
        /// [BigQuery](https://cloud.google.com/bigquery/docs/reference/standard-sql/data-definition-language#syntax_11)
        options: Option<Vec<SqlOption>>,
        /// Connection resource for a remote function.
        ///
        /// Example:
        /// ```sql
        /// CREATE FUNCTION foo()
        /// RETURNS FLOAT64
        /// REMOTE WITH CONNECTION us.myconnection
        /// ```
        /// [BigQuery](https://cloud.google.com/bigquery/docs/reference/standard-sql/data-definition-language#create_a_remote_function)
        remote_connection: Option<ObjectName>,
    },
    /// CREATE TRIGGER
    ///
    /// Examples:
    ///
    /// ```sql
    /// CREATE TRIGGER trigger_name
    /// BEFORE INSERT ON table_name
    /// FOR EACH ROW
    /// EXECUTE FUNCTION trigger_function();
    /// ```
    ///
    /// Postgres: <https://www.postgresql.org/docs/current/sql-createtrigger.html>
    CreateTrigger {
        /// The `OR REPLACE` clause is used to re-create the trigger if it already exists.
        ///
        /// Example:
        /// ```sql
        /// CREATE OR REPLACE TRIGGER trigger_name
        /// AFTER INSERT ON table_name
        /// FOR EACH ROW
        /// EXECUTE FUNCTION trigger_function();
        /// ```
        or_replace: bool,
        /// The `CONSTRAINT` keyword is used to create a trigger as a constraint.
        is_constraint: bool,
        /// The name of the trigger to be created.
        name: ObjectName,
        /// Determines whether the function is called before, after, or instead of the event.
        ///
        /// Example of BEFORE:
        ///
        /// ```sql
        /// CREATE TRIGGER trigger_name
        /// BEFORE INSERT ON table_name
        /// FOR EACH ROW
        /// EXECUTE FUNCTION trigger_function();
        /// ```
        ///
        /// Example of AFTER:
        ///
        /// ```sql
        /// CREATE TRIGGER trigger_name
        /// AFTER INSERT ON table_name
        /// FOR EACH ROW
        /// EXECUTE FUNCTION trigger_function();
        /// ```
        ///
        /// Example of INSTEAD OF:
        ///
        /// ```sql
        /// CREATE TRIGGER trigger_name
        /// INSTEAD OF INSERT ON table_name
        /// FOR EACH ROW
        /// EXECUTE FUNCTION trigger_function();
        /// ```
        period: TriggerPeriod,
        /// Multiple events can be specified using OR, such as `INSERT`, `UPDATE`, `DELETE`, or `TRUNCATE`.
        events: Vec<TriggerEvent>,
        /// The table on which the trigger is to be created.
        table_name: ObjectName,
        /// The optional referenced table name that can be referenced via
        /// the `FROM` keyword.
        referenced_table_name: Option<ObjectName>,
        /// This keyword immediately precedes the declaration of one or two relation names that provide access to the transition relations of the triggering statement.
        referencing: Vec<TriggerReferencing>,
        /// This specifies whether the trigger function should be fired once for
        /// every row affected by the trigger event, or just once per SQL statement.
        trigger_object: TriggerObject,
        /// Whether to include the `EACH` term of the `FOR EACH`, as it is optional syntax.
        include_each: bool,
        ///  Triggering conditions
        condition: Option<Expr>,
        /// Execute logic block
        exec_body: TriggerExecBody,
        /// The characteristic of the trigger, which include whether the trigger is `DEFERRABLE`, `INITIALLY DEFERRED`, or `INITIALLY IMMEDIATE`,
        characteristics: Option<ConstraintCharacteristics>,
    },
    /// DROP TRIGGER
    ///
    /// ```sql
    /// DROP TRIGGER [ IF EXISTS ] name ON table_name [ CASCADE | RESTRICT ]
    /// ```
    ///
    DropTrigger {
        if_exists: bool,
        trigger_name: ObjectName,
        table_name: ObjectName,
        /// `CASCADE` or `RESTRICT`
        option: Option<ReferentialAction>,
    },
    /// ```sql
    /// CREATE PROCEDURE
    /// ```
    CreateProcedure {
        or_alter: bool,
        name: ObjectName,
        params: Option<Vec<ProcedureParam>>,
        body: Vec<Statement>,
    },
    /// ```sql
    /// CREATE MACRO
    /// ```
    ///
    /// Supported variants:
    /// 1. [DuckDB](https://duckdb.org/docs/sql/statements/create_macro)
    CreateMacro {
        or_replace: bool,
        temporary: bool,
        name: ObjectName,
        args: Option<Vec<MacroArg>>,
        definition: MacroDefinition,
    },
    /// ```sql
    /// CREATE STAGE
    /// ```
    /// See <https://docs.snowflake.com/en/sql-reference/sql/create-stage>
    CreateStage {
        or_replace: bool,
        temporary: bool,
        if_not_exists: bool,
        name: ObjectName,
        stage_params: StageParamsObject,
        directory_table_params: DataLoadingOptions,
        file_format: DataLoadingOptions,
        copy_options: DataLoadingOptions,
        comment: Option<String>,
    },
    /// ```sql
    /// ASSERT <condition> [AS <message>]
    /// ```
    Assert {
        condition: Expr,
        message: Option<Expr>,
    },
    /// ```sql
    /// GRANT privileges ON objects TO grantees
    /// ```
    Grant {
        privileges: Privileges,
        objects: GrantObjects,
        grantees: Vec<Ident>,
        with_grant_option: bool,
        granted_by: Option<Ident>,
    },
    /// ```sql
    /// REVOKE privileges ON objects FROM grantees
    /// ```
    Revoke {
        privileges: Privileges,
        objects: GrantObjects,
        grantees: Vec<Ident>,
        granted_by: Option<Ident>,
        cascade: bool,
    },
    /// ```sql
    /// DEALLOCATE [ PREPARE ] { name | ALL }
    /// ```
    ///
    /// Note: this is a PostgreSQL-specific statement.
    Deallocate { name: Ident, prepare: bool },
    /// ```sql
    /// EXECUTE name [ ( parameter [, ...] ) ] [USING <expr>]
    /// ```
    ///
    /// Note: this is a PostgreSQL-specific statement.
    Execute {
        name: Ident,
        parameters: Vec<Expr>,
        using: Vec<Expr>,
    },
    /// ```sql
    /// PREPARE name [ ( data_type [, ...] ) ] AS statement
    /// ```
    ///
    /// Note: this is a PostgreSQL-specific statement.
    Prepare {
        name: Ident,
        data_types: Vec<DataType>,
        statement: Box<Statement>,
    },
    /// ```sql
    /// KILL [CONNECTION | QUERY | MUTATION]
    /// ```
    ///
    /// See <https://clickhouse.com/docs/ru/sql-reference/statements/kill/>
    /// See <https://dev.mysql.com/doc/refman/8.0/en/kill.html>
    Kill {
        modifier: Option<KillType>,
        // processlist_id
        id: u64,
    },
    /// ```sql
    /// [EXPLAIN | DESC | DESCRIBE] TABLE
    /// ```
    /// Note: this is a MySQL-specific statement. See <https://dev.mysql.com/doc/refman/8.0/en/explain.html>
    ExplainTable {
        /// `EXPLAIN | DESC | DESCRIBE`
        describe_alias: DescribeAlias,
        /// Hive style `FORMATTED | EXTENDED`
        hive_format: Option<HiveDescribeFormat>,
        /// Snowflake and ClickHouse support `DESC|DESCRIBE TABLE <table_name>` syntax
        ///
        /// [Snowflake](https://docs.snowflake.com/en/sql-reference/sql/desc-table.html)
        /// [ClickHouse](https://clickhouse.com/docs/en/sql-reference/statements/describe-table)
        has_table_keyword: bool,
        /// Table name
        #[cfg_attr(feature = "visitor", visit(with = "visit_relation"))]
        table_name: ObjectName,
    },
    /// ```sql
    /// [EXPLAIN | DESC | DESCRIBE]  <statement>
    /// ```
    Explain {
        /// `EXPLAIN | DESC | DESCRIBE`
        describe_alias: DescribeAlias,
        /// Carry out the command and show actual run times and other statistics.
        analyze: bool,
        // Display additional information regarding the plan.
        verbose: bool,
        /// A SQL query that specifies what to explain
        statement: Box<Statement>,
        /// Optional output format of explain
        format: Option<AnalyzeFormat>,
    },
    /// ```sql
    /// SAVEPOINT
    /// ```
    /// Define a new savepoint within the current transaction
    Savepoint { name: Ident },
    /// ```sql
    /// RELEASE [ SAVEPOINT ] savepoint_name
    /// ```
    ReleaseSavepoint { name: Ident },
    /// A `MERGE` statement.
    ///
    /// ```sql
    /// MERGE INTO <target_table> USING <source> ON <join_expr> { matchedClause | notMatchedClause } [ ... ]
    /// ```
    /// [Snowflake](https://docs.snowflake.com/en/sql-reference/sql/merge)
    /// [BigQuery](https://cloud.google.com/bigquery/docs/reference/standard-sql/dml-syntax#merge_statement)
    Merge {
        /// optional INTO keyword
        into: bool,
        /// Specifies the table to merge
        table: TableFactor,
        /// Specifies the table or subquery to join with the target table
        source: TableFactor,
        /// Specifies the expression on which to join the target table and source
        on: Box<Expr>,
        /// Specifies the actions to perform when values match or do not match.
        clauses: Vec<MergeClause>,
    },
    /// ```sql
    /// CACHE [ FLAG ] TABLE <table_name> [ OPTIONS('K1' = 'V1', 'K2' = V2) ] [ AS ] [ <query> ]
    /// ```
    ///
    /// See [Spark SQL docs] for more details.
    ///
    /// [Spark SQL docs]: https://docs.databricks.com/spark/latest/spark-sql/language-manual/sql-ref-syntax-aux-cache-cache-table.html
    Cache {
        /// Table flag
        table_flag: Option<ObjectName>,
        /// Table name

        #[cfg_attr(feature = "visitor", visit(with = "visit_relation"))]
        table_name: ObjectName,
        has_as: bool,
        /// Table confs
        options: Vec<SqlOption>,
        /// Cache table as a Query
        query: Option<Query>,
    },
    /// ```sql
    /// UNCACHE TABLE [ IF EXISTS ]  <table_name>
    /// ```
    UNCache {
        /// Table name
        #[cfg_attr(feature = "visitor", visit(with = "visit_relation"))]
        table_name: ObjectName,
        if_exists: bool,
    },
    /// ```sql
    /// CREATE [ { TEMPORARY | TEMP } ] SEQUENCE [ IF NOT EXISTS ] <sequence_name>
    /// ```
    /// Define a new sequence:
    CreateSequence {
        temporary: bool,
        if_not_exists: bool,
        name: ObjectName,
        data_type: Option<DataType>,
        sequence_options: Vec<SequenceOptions>,
        owned_by: Option<ObjectName>,
    },
    /// ```sql
    /// CREATE TYPE <name>
    /// ```
    CreateType {
        name: ObjectName,
        representation: UserDefinedTypeRepresentation,
    },
    /// ```sql
    /// PRAGMA <schema-name>.<pragma-name> = <pragma-value>
    /// ```
    Pragma {
        name: ObjectName,
        value: Option<Value>,
        is_eq: bool,
    },
    /// ```sql
    /// LOCK TABLES <table_name> [READ [LOCAL] | [LOW_PRIORITY] WRITE]
    /// ```
    /// Note: this is a MySQL-specific statement. See <https://dev.mysql.com/doc/refman/8.0/en/lock-tables.html>
    LockTables { tables: Vec<LockTable> },
    /// ```sql
    /// UNLOCK TABLES
    /// ```
    /// Note: this is a MySQL-specific statement. See <https://dev.mysql.com/doc/refman/8.0/en/lock-tables.html>
    UnlockTables,
    /// ```sql
    /// UNLOAD(statement) TO <destination> [ WITH options ]
    /// ```
    /// See Redshift <https://docs.aws.amazon.com/redshift/latest/dg/r_UNLOAD.html> and
    // Athena <https://docs.aws.amazon.com/athena/latest/ug/unload.html>
    Unload {
        query: Box<Query>,
        to: Ident,
        with: Vec<SqlOption>,
    },
    /// ```sql
    /// OPTIMIZE TABLE [db.]name [ON CLUSTER cluster] [PARTITION partition | PARTITION ID 'partition_id'] [FINAL] [DEDUPLICATE [BY expression]]
    /// ```
    ///
    /// See ClickHouse <https://clickhouse.com/docs/en/sql-reference/statements/optimize>
    OptimizeTable {
        name: ObjectName,
        on_cluster: Option<Ident>,
        partition: Option<Partition>,
        include_final: bool,
        deduplicate: Option<Deduplicate>,
    },
}

impl fmt::Display for Statement {
    // Clippy thinks this function is too complicated, but it is painful to
    // split up without extracting structs for each `Statement` variant.
    #[allow(clippy::cognitive_complexity)]
    fn fmt(&self, f: &mut fmt::Formatter) -> fmt::Result {
        match self {
            Statement::Flush {
                object_type,
                location,
                channel,
                read_lock,
                export,
                tables,
            } => {
                write!(f, "FLUSH")?;
                if let Some(location) = location {
                    write!(f, " {location}")?;
                }
                write!(f, " {object_type}")?;

                if let Some(channel) = channel {
                    write!(f, " FOR CHANNEL {channel}")?;
                }

                write!(
                    f,
                    "{tables}{read}{export}",
                    tables = if !tables.is_empty() {
                        " ".to_string() + &display_comma_separated(tables).to_string()
                    } else {
                        "".to_string()
                    },
                    export = if *export { " FOR EXPORT" } else { "" },
                    read = if *read_lock { " WITH READ LOCK" } else { "" }
                )
            }
            Statement::Kill { modifier, id } => {
                write!(f, "KILL ")?;

                if let Some(m) = modifier {
                    write!(f, "{m} ")?;
                }

                write!(f, "{id}")
            }
            Statement::ExplainTable {
                describe_alias,
                hive_format,
                has_table_keyword,
                table_name,
            } => {
                write!(f, "{describe_alias} ")?;

                if let Some(format) = hive_format {
                    write!(f, "{} ", format)?;
                }
                if *has_table_keyword {
                    write!(f, "TABLE ")?;
                }

                write!(f, "{table_name}")
            }
            Statement::Explain {
                describe_alias,
                verbose,
                analyze,
                statement,
                format,
            } => {
                write!(f, "{describe_alias} ")?;

                if *analyze {
                    write!(f, "ANALYZE ")?;
                }

                if *verbose {
                    write!(f, "VERBOSE ")?;
                }

                if let Some(format) = format {
                    write!(f, "FORMAT {format} ")?;
                }

                write!(f, "{statement}")
            }
            Statement::Query(s) => write!(f, "{s}"),
            Statement::Declare { stmts } => {
                write!(f, "DECLARE ")?;
                write!(f, "{}", display_separated(stmts, "; "))
            }
            Statement::Fetch {
                name,
                direction,
                into,
            } => {
                write!(f, "FETCH {direction} ")?;

                write!(f, "IN {name}")?;

                if let Some(into) = into {
                    write!(f, " INTO {into}")?;
                }

                Ok(())
            }
            Statement::Directory {
                overwrite,
                local,
                path,
                file_format,
                source,
            } => {
                write!(
                    f,
                    "INSERT{overwrite}{local} DIRECTORY '{path}'",
                    overwrite = if *overwrite { " OVERWRITE" } else { "" },
                    local = if *local { " LOCAL" } else { "" },
                    path = path
                )?;
                if let Some(ref ff) = file_format {
                    write!(f, " STORED AS {ff}")?
                }
                write!(f, " {source}")
            }
            Statement::Msck {
                table_name,
                repair,
                partition_action,
            } => {
                write!(
                    f,
                    "MSCK {repair}TABLE {table}",
                    repair = if *repair { "REPAIR " } else { "" },
                    table = table_name
                )?;
                if let Some(pa) = partition_action {
                    write!(f, " {pa}")?;
                }
                Ok(())
            }
            Statement::Truncate {
                table_names,
                partitions,
                table,
                only,
                identity,
                cascade,
            } => {
                let table = if *table { "TABLE " } else { "" };
                let only = if *only { "ONLY " } else { "" };

                write!(
                    f,
                    "TRUNCATE {table}{only}{table_names}",
                    table_names = display_comma_separated(table_names)
                )?;

                if let Some(identity) = identity {
                    match identity {
                        TruncateIdentityOption::Restart => write!(f, " RESTART IDENTITY")?,
                        TruncateIdentityOption::Continue => write!(f, " CONTINUE IDENTITY")?,
                    }
                }
                if let Some(cascade) = cascade {
                    match cascade {
                        TruncateCascadeOption::Cascade => write!(f, " CASCADE")?,
                        TruncateCascadeOption::Restrict => write!(f, " RESTRICT")?,
                    }
                }

                if let Some(ref parts) = partitions {
                    if !parts.is_empty() {
                        write!(f, " PARTITION ({})", display_comma_separated(parts))?;
                    }
                }
                Ok(())
            }
            Statement::AttachDatabase {
                schema_name,
                database_file_name,
                database,
            } => {
                let keyword = if *database { "DATABASE " } else { "" };
                write!(f, "ATTACH {keyword}{database_file_name} AS {schema_name}")
            }
            Statement::AttachDuckDBDatabase {
                if_not_exists,
                database,
                database_path,
                database_alias,
                attach_options,
            } => {
                write!(
                    f,
                    "ATTACH{database}{if_not_exists} {database_path}",
                    database = if *database { " DATABASE" } else { "" },
                    if_not_exists = if *if_not_exists { " IF NOT EXISTS" } else { "" },
                )?;
                if let Some(alias) = database_alias {
                    write!(f, " AS {alias}")?;
                }
                if !attach_options.is_empty() {
                    write!(f, " ({})", display_comma_separated(attach_options))?;
                }
                Ok(())
            }
            Statement::DetachDuckDBDatabase {
                if_exists,
                database,
                database_alias,
            } => {
                write!(
                    f,
                    "DETACH{database}{if_exists} {database_alias}",
                    database = if *database { " DATABASE" } else { "" },
                    if_exists = if *if_exists { " IF EXISTS" } else { "" },
                )?;
                Ok(())
            }
            Statement::Analyze {
                table_name,
                partitions,
                for_columns,
                columns,
                cache_metadata,
                noscan,
                compute_statistics,
            } => {
                write!(f, "ANALYZE TABLE {table_name}")?;
                if let Some(ref parts) = partitions {
                    if !parts.is_empty() {
                        write!(f, " PARTITION ({})", display_comma_separated(parts))?;
                    }
                }

                if *compute_statistics {
                    write!(f, " COMPUTE STATISTICS")?;
                }
                if *noscan {
                    write!(f, " NOSCAN")?;
                }
                if *cache_metadata {
                    write!(f, " CACHE METADATA")?;
                }
                if *for_columns {
                    write!(f, " FOR COLUMNS")?;
                    if !columns.is_empty() {
                        write!(f, " {}", display_comma_separated(columns))?;
                    }
                }
                Ok(())
            }
            Statement::Insert(insert) => {
                let Insert {
                    or,
                    ignore,
                    into,
                    table_name,
                    table_alias,
                    overwrite,
                    partitioned,
                    columns,
                    after_columns,
                    source,
                    table,
                    on,
                    returning,
                    replace_into,
                    priority,
                    insert_alias,
                } = insert;
                let table_name = if let Some(alias) = table_alias {
                    format!("{table_name} AS {alias}")
                } else {
                    table_name.to_string()
                };

                if let Some(action) = or {
                    write!(f, "INSERT OR {action} INTO {table_name} ")?;
                } else {
                    write!(
                        f,
                        "{start}",
                        start = if *replace_into { "REPLACE" } else { "INSERT" },
                    )?;
                    if let Some(priority) = priority {
                        write!(f, " {priority}",)?;
                    }

                    write!(
                        f,
                        "{ignore}{over}{int}{tbl} {table_name} ",
                        table_name = table_name,
                        ignore = if *ignore { " IGNORE" } else { "" },
                        over = if *overwrite { " OVERWRITE" } else { "" },
                        int = if *into { " INTO" } else { "" },
                        tbl = if *table { " TABLE" } else { "" },
                    )?;
                }
                if !columns.is_empty() {
                    write!(f, "({}) ", display_comma_separated(columns))?;
                }
                if let Some(ref parts) = partitioned {
                    if !parts.is_empty() {
                        write!(f, "PARTITION ({}) ", display_comma_separated(parts))?;
                    }
                }
                if !after_columns.is_empty() {
                    write!(f, "({}) ", display_comma_separated(after_columns))?;
                }

                if let Some(source) = source {
                    write!(f, "{source}")?;
                }

                if source.is_none() && columns.is_empty() {
                    write!(f, "DEFAULT VALUES")?;
                }

                if let Some(insert_alias) = insert_alias {
                    write!(f, " AS {0}", insert_alias.row_alias)?;

                    if let Some(col_aliases) = &insert_alias.col_aliases {
                        if !col_aliases.is_empty() {
                            write!(f, " ({})", display_comma_separated(col_aliases))?;
                        }
                    }
                }

                if let Some(on) = on {
                    write!(f, "{on}")?;
                }

                if let Some(returning) = returning {
                    write!(f, " RETURNING {}", display_comma_separated(returning))?;
                }

                Ok(())
            }
            Statement::Install {
                extension_name: name,
            } => write!(f, "INSTALL {name}"),

            Statement::Load {
                extension_name: name,
            } => write!(f, "LOAD {name}"),

            Statement::Call(function) => write!(f, "CALL {function}"),

            Statement::Copy {
                source,
                to,
                target,
                options,
                legacy_options,
                values,
            } => {
                write!(f, "COPY")?;
                match source {
                    CopySource::Query(query) => write!(f, " ({query})")?,
                    CopySource::Table {
                        table_name,
                        columns,
                    } => {
                        write!(f, " {table_name}")?;
                        if !columns.is_empty() {
                            write!(f, " ({})", display_comma_separated(columns))?;
                        }
                    }
                }
                write!(f, " {} {}", if *to { "TO" } else { "FROM" }, target)?;
                if !options.is_empty() {
                    write!(f, " ({})", display_comma_separated(options))?;
                }
                if !legacy_options.is_empty() {
                    write!(f, " {}", display_separated(legacy_options, " "))?;
                }
                if !values.is_empty() {
                    writeln!(f, ";")?;
                    let mut delim = "";
                    for v in values {
                        write!(f, "{delim}")?;
                        delim = "\t";
                        if let Some(v) = v {
                            write!(f, "{v}")?;
                        } else {
                            write!(f, "\\N")?;
                        }
                    }
                    write!(f, "\n\\.")?;
                }
                Ok(())
            }
            Statement::Update {
                table,
                assignments,
                from,
                selection,
                returning,
            } => {
                write!(f, "UPDATE {table}")?;
                if !assignments.is_empty() {
                    write!(f, " SET {}", display_comma_separated(assignments))?;
                }
                if let Some(from) = from {
                    write!(f, " FROM {from}")?;
                }
                if let Some(selection) = selection {
                    write!(f, " WHERE {selection}")?;
                }
                if let Some(returning) = returning {
                    write!(f, " RETURNING {}", display_comma_separated(returning))?;
                }
                Ok(())
            }
            Statement::Delete(delete) => {
                let Delete {
                    tables,
                    from,
                    using,
                    selection,
                    returning,
                    order_by,
                    limit,
                } = delete;
                write!(f, "DELETE ")?;
                if !tables.is_empty() {
                    write!(f, "{} ", display_comma_separated(tables))?;
                }
                match from {
                    FromTable::WithFromKeyword(from) => {
                        write!(f, "FROM {}", display_comma_separated(from))?;
                    }
                    FromTable::WithoutKeyword(from) => {
                        write!(f, "{}", display_comma_separated(from))?;
                    }
                }
                if let Some(using) = using {
                    write!(f, " USING {}", display_comma_separated(using))?;
                }
                if let Some(selection) = selection {
                    write!(f, " WHERE {selection}")?;
                }
                if let Some(returning) = returning {
                    write!(f, " RETURNING {}", display_comma_separated(returning))?;
                }
                if !order_by.is_empty() {
                    write!(f, " ORDER BY {}", display_comma_separated(order_by))?;
                }
                if let Some(limit) = limit {
                    write!(f, " LIMIT {limit}")?;
                }
                Ok(())
            }
            Statement::Close { cursor } => {
                write!(f, "CLOSE {cursor}")?;

                Ok(())
            }
            Statement::CreateDatabase {
                db_name,
                if_not_exists,
                location,
                managed_location,
            } => {
                write!(f, "CREATE DATABASE")?;
                if *if_not_exists {
                    write!(f, " IF NOT EXISTS")?;
                }
                write!(f, " {db_name}")?;
                if let Some(l) = location {
                    write!(f, " LOCATION '{l}'")?;
                }
                if let Some(ml) = managed_location {
                    write!(f, " MANAGEDLOCATION '{ml}'")?;
                }
                Ok(())
            }
            Statement::CreateFunction {
                or_replace,
                temporary,
                if_not_exists,
                name,
                args,
                return_type,
                function_body,
                language,
                behavior,
                called_on_null,
                parallel,
                using,
                determinism_specifier,
                options,
                remote_connection,
            } => {
                write!(
                    f,
                    "CREATE {or_replace}{temp}FUNCTION {if_not_exists}{name}",
                    temp = if *temporary { "TEMPORARY " } else { "" },
                    or_replace = if *or_replace { "OR REPLACE " } else { "" },
                    if_not_exists = if *if_not_exists { "IF NOT EXISTS " } else { "" },
                )?;
                if let Some(args) = args {
                    write!(f, "({})", display_comma_separated(args))?;
                }
                if let Some(return_type) = return_type {
                    write!(f, " RETURNS {return_type}")?;
                }
                if let Some(determinism_specifier) = determinism_specifier {
                    write!(f, " {determinism_specifier}")?;
                }
                if let Some(language) = language {
                    write!(f, " LANGUAGE {language}")?;
                }
                if let Some(behavior) = behavior {
                    write!(f, " {behavior}")?;
                }
                if let Some(called_on_null) = called_on_null {
                    write!(f, " {called_on_null}")?;
                }
                if let Some(parallel) = parallel {
                    write!(f, " {parallel}")?;
                }
                if let Some(remote_connection) = remote_connection {
                    write!(f, " REMOTE WITH CONNECTION {remote_connection}")?;
                }
                if let Some(CreateFunctionBody::AsBeforeOptions(function_body)) = function_body {
                    write!(f, " AS {function_body}")?;
                }
                if let Some(CreateFunctionBody::Return(function_body)) = function_body {
                    write!(f, " RETURN {function_body}")?;
                }
                if let Some(using) = using {
                    write!(f, " {using}")?;
                }
                if let Some(options) = options {
                    write!(
                        f,
                        " OPTIONS({})",
                        display_comma_separated(options.as_slice())
                    )?;
                }
                if let Some(CreateFunctionBody::AsAfterOptions(function_body)) = function_body {
                    write!(f, " AS {function_body}")?;
                }
                Ok(())
            }
            Statement::CreateTrigger {
                or_replace,
                is_constraint,
                name,
                period,
                events,
                table_name,
                referenced_table_name,
                referencing,
                trigger_object,
                condition,
                include_each,
                exec_body,
                characteristics,
            } => {
                write!(
                    f,
                    "CREATE {or_replace}{is_constraint}TRIGGER {name} {period}",
                    or_replace = if *or_replace { "OR REPLACE " } else { "" },
                    is_constraint = if *is_constraint { "CONSTRAINT " } else { "" },
                )?;

                if !events.is_empty() {
                    write!(f, " {}", display_separated(events, " OR "))?;
                }
                write!(f, " ON {table_name}")?;

                if let Some(referenced_table_name) = referenced_table_name {
                    write!(f, " FROM {referenced_table_name}")?;
                }

                if let Some(characteristics) = characteristics {
                    write!(f, " {characteristics}")?;
                }

                if !referencing.is_empty() {
                    write!(f, " REFERENCING {}", display_separated(referencing, " "))?;
                }

                if *include_each {
                    write!(f, " FOR EACH {trigger_object}")?;
                } else {
                    write!(f, " FOR {trigger_object}")?;
                }
                if let Some(condition) = condition {
                    write!(f, " WHEN {condition}")?;
                }
                write!(f, " EXECUTE {exec_body}")
            }
            Statement::DropTrigger {
                if_exists,
                trigger_name,
                table_name,
                option,
            } => {
                write!(f, "DROP TRIGGER")?;
                if *if_exists {
                    write!(f, " IF EXISTS")?;
                }
                write!(f, " {trigger_name} ON {table_name}")?;
                if let Some(option) = option {
                    write!(f, " {option}")?;
                }
                Ok(())
            }
            Statement::CreateProcedure {
                name,
                or_alter,
                params,
                body,
            } => {
                write!(
                    f,
                    "CREATE {or_alter}PROCEDURE {name}",
                    or_alter = if *or_alter { "OR ALTER " } else { "" },
                    name = name
                )?;

                if let Some(p) = params {
                    if !p.is_empty() {
                        write!(f, " ({})", display_comma_separated(p))?;
                    }
                }
                write!(
                    f,
                    " AS BEGIN {body} END",
                    body = display_separated(body, "; ")
                )
            }
            Statement::CreateMacro {
                or_replace,
                temporary,
                name,
                args,
                definition,
            } => {
                write!(
                    f,
                    "CREATE {or_replace}{temp}MACRO {name}",
                    temp = if *temporary { "TEMPORARY " } else { "" },
                    or_replace = if *or_replace { "OR REPLACE " } else { "" },
                )?;
                if let Some(args) = args {
                    write!(f, "({})", display_comma_separated(args))?;
                }
                match definition {
                    MacroDefinition::Expr(expr) => write!(f, " AS {expr}")?,
                    MacroDefinition::Table(query) => write!(f, " AS TABLE {query}")?,
                }
                Ok(())
            }
            Statement::CreateView {
                name,
                or_replace,
                columns,
                query,
                materialized,
                options,
                cluster_by,
                comment,
                with_no_schema_binding,
                if_not_exists,
                temporary,
                to,
            } => {
                write!(
                    f,
                    "CREATE {or_replace}{materialized}{temporary}VIEW {if_not_exists}{name}{to}",
                    or_replace = if *or_replace { "OR REPLACE " } else { "" },
                    materialized = if *materialized { "MATERIALIZED " } else { "" },
                    name = name,
                    temporary = if *temporary { "TEMPORARY " } else { "" },
                    if_not_exists = if *if_not_exists { "IF NOT EXISTS " } else { "" },
                    to = to
                        .as_ref()
                        .map(|to| format!(" TO {to}"))
                        .unwrap_or_default()
                )?;
                if let Some(comment) = comment {
                    write!(
                        f,
                        " COMMENT = '{}'",
                        value::escape_single_quote_string(comment)
                    )?;
                }
                if matches!(options, CreateTableOptions::With(_)) {
                    write!(f, " {options}")?;
                }
                if !columns.is_empty() {
                    write!(f, " ({})", display_comma_separated(columns))?;
                }
                if !cluster_by.is_empty() {
                    write!(f, " CLUSTER BY ({})", display_comma_separated(cluster_by))?;
                }
                if matches!(options, CreateTableOptions::Options(_)) {
                    write!(f, " {options}")?;
                }
                write!(f, " AS {query}")?;
                if *with_no_schema_binding {
                    write!(f, " WITH NO SCHEMA BINDING")?;
                }
                Ok(())
            }
            Statement::CreateTable(create_table) => create_table.fmt(f),
            Statement::CreateVirtualTable {
                name,
                if_not_exists,
                module_name,
                module_args,
            } => {
                write!(
                    f,
                    "CREATE VIRTUAL TABLE {if_not_exists}{name} USING {module_name}",
                    if_not_exists = if *if_not_exists { "IF NOT EXISTS " } else { "" },
                    name = name,
                    module_name = module_name
                )?;
                if !module_args.is_empty() {
                    write!(f, " ({})", display_comma_separated(module_args))?;
                }
                Ok(())
            }
            Statement::CreateIndex(create_index) => create_index.fmt(f),
            Statement::CreateExtension {
                name,
                if_not_exists,
                cascade,
                schema,
                version,
            } => {
                write!(
                    f,
                    "CREATE EXTENSION {if_not_exists}{name}",
                    if_not_exists = if *if_not_exists { "IF NOT EXISTS " } else { "" }
                )?;
                if *cascade || schema.is_some() || version.is_some() {
                    write!(f, " WITH")?;

                    if let Some(name) = schema {
                        write!(f, " SCHEMA {name}")?;
                    }
                    if let Some(version) = version {
                        write!(f, " VERSION {version}")?;
                    }
                    if *cascade {
                        write!(f, " CASCADE")?;
                    }
                }

                Ok(())
            }
            Statement::CreateRole {
                names,
                if_not_exists,
                inherit,
                login,
                bypassrls,
                password,
                create_db,
                create_role,
                superuser,
                replication,
                connection_limit,
                valid_until,
                in_role,
                in_group,
                role,
                user,
                admin,
                authorization_owner,
            } => {
                write!(
                    f,
                    "CREATE ROLE {if_not_exists}{names}{superuser}{create_db}{create_role}{inherit}{login}{replication}{bypassrls}",
                    if_not_exists = if *if_not_exists { "IF NOT EXISTS " } else { "" },
                    names = display_separated(names, ", "),
                    superuser = match *superuser {
                        Some(true) => " SUPERUSER",
                        Some(false) => " NOSUPERUSER",
                        None => ""
                    },
                    create_db = match *create_db {
                        Some(true) => " CREATEDB",
                        Some(false) => " NOCREATEDB",
                        None => ""
                    },
                    create_role = match *create_role {
                        Some(true) => " CREATEROLE",
                        Some(false) => " NOCREATEROLE",
                        None => ""
                    },
                    inherit = match *inherit {
                        Some(true) => " INHERIT",
                        Some(false) => " NOINHERIT",
                        None => ""
                    },
                    login = match *login {
                        Some(true) => " LOGIN",
                        Some(false) => " NOLOGIN",
                        None => ""
                    },
                    replication = match *replication {
                        Some(true) => " REPLICATION",
                        Some(false) => " NOREPLICATION",
                        None => ""
                    },
                    bypassrls = match *bypassrls {
                        Some(true) => " BYPASSRLS",
                        Some(false) => " NOBYPASSRLS",
                        None => ""
                    }
                )?;
                if let Some(limit) = connection_limit {
                    write!(f, " CONNECTION LIMIT {limit}")?;
                }
                match password {
                    Some(Password::Password(pass)) => write!(f, " PASSWORD {pass}"),
                    Some(Password::NullPassword) => write!(f, " PASSWORD NULL"),
                    None => Ok(()),
                }?;
                if let Some(until) = valid_until {
                    write!(f, " VALID UNTIL {until}")?;
                }
                if !in_role.is_empty() {
                    write!(f, " IN ROLE {}", display_comma_separated(in_role))?;
                }
                if !in_group.is_empty() {
                    write!(f, " IN GROUP {}", display_comma_separated(in_group))?;
                }
                if !role.is_empty() {
                    write!(f, " ROLE {}", display_comma_separated(role))?;
                }
                if !user.is_empty() {
                    write!(f, " USER {}", display_comma_separated(user))?;
                }
                if !admin.is_empty() {
                    write!(f, " ADMIN {}", display_comma_separated(admin))?;
                }
                if let Some(owner) = authorization_owner {
                    write!(f, " AUTHORIZATION {owner}")?;
                }
                Ok(())
            }
            Statement::CreateSecret {
                or_replace,
                temporary,
                if_not_exists,
                name,
                storage_specifier,
                secret_type,
                options,
            } => {
                write!(
                    f,
                    "CREATE {or_replace}",
                    or_replace = if *or_replace { "OR REPLACE " } else { "" },
                )?;
                if let Some(t) = temporary {
                    write!(f, "{}", if *t { "TEMPORARY " } else { "PERSISTENT " })?;
                }
                write!(
                    f,
                    "SECRET {if_not_exists}",
                    if_not_exists = if *if_not_exists { "IF NOT EXISTS " } else { "" },
                )?;
                if let Some(n) = name {
                    write!(f, "{n} ")?;
                };
                if let Some(s) = storage_specifier {
                    write!(f, "IN {s} ")?;
                }
                write!(f, "( TYPE {secret_type}",)?;
                if !options.is_empty() {
                    write!(f, ", {o}", o = display_comma_separated(options))?;
                }
                write!(f, " )")?;
                Ok(())
            }
            Statement::AlterTable {
                name,
                if_exists,
                only,
                operations,
                location,
                on_cluster,
            } => {
                write!(f, "ALTER TABLE ")?;
                if *if_exists {
                    write!(f, "IF EXISTS ")?;
                }
                if *only {
                    write!(f, "ONLY ")?;
                }
                write!(f, "{name} ", name = name)?;
                if let Some(cluster) = on_cluster {
                    write!(f, "ON CLUSTER {cluster} ")?;
                }
                write!(
                    f,
                    "{operations}",
                    operations = display_comma_separated(operations)
                )?;
                if let Some(loc) = location {
                    write!(f, " {loc}")?
                }
                Ok(())
            }
            Statement::AlterIndex { name, operation } => {
                write!(f, "ALTER INDEX {name} {operation}")
            }
            Statement::AlterView {
                name,
                columns,
                query,
                with_options,
            } => {
                write!(f, "ALTER VIEW {name}")?;
                if !with_options.is_empty() {
                    write!(f, " WITH ({})", display_comma_separated(with_options))?;
                }
                if !columns.is_empty() {
                    write!(f, " ({})", display_comma_separated(columns))?;
                }
                write!(f, " AS {query}")
            }
            Statement::AlterRole { name, operation } => {
                write!(f, "ALTER ROLE {name} {operation}")
            }
            Statement::Drop {
                object_type,
                if_exists,
                names,
                cascade,
                restrict,
                purge,
                temporary,
            } => write!(
                f,
                "DROP {}{}{} {}{}{}{}",
                if *temporary { "TEMPORARY " } else { "" },
                object_type,
                if *if_exists { " IF EXISTS" } else { "" },
                display_comma_separated(names),
                if *cascade { " CASCADE" } else { "" },
                if *restrict { " RESTRICT" } else { "" },
                if *purge { " PURGE" } else { "" }
            ),
            Statement::DropFunction {
                if_exists,
                func_desc,
                option,
            } => {
                write!(
                    f,
                    "DROP FUNCTION{} {}",
                    if *if_exists { " IF EXISTS" } else { "" },
                    display_comma_separated(func_desc),
                )?;
                if let Some(op) = option {
                    write!(f, " {op}")?;
                }
                Ok(())
            }
            Statement::DropProcedure {
                if_exists,
                proc_desc,
                option,
            } => {
                write!(
                    f,
                    "DROP PROCEDURE{} {}",
                    if *if_exists { " IF EXISTS" } else { "" },
                    display_comma_separated(proc_desc),
                )?;
                if let Some(op) = option {
                    write!(f, " {op}")?;
                }
                Ok(())
            }
            Statement::DropSecret {
                if_exists,
                temporary,
                name,
                storage_specifier,
            } => {
                write!(f, "DROP ")?;
                if let Some(t) = temporary {
                    write!(f, "{}", if *t { "TEMPORARY " } else { "PERSISTENT " })?;
                }
                write!(
                    f,
                    "SECRET {if_exists}{name}",
                    if_exists = if *if_exists { "IF EXISTS " } else { "" },
                )?;
                if let Some(s) = storage_specifier {
                    write!(f, " FROM {s}")?;
                }
                Ok(())
            }
            Statement::Discard { object_type } => {
                write!(f, "DISCARD {object_type}")?;
                Ok(())
            }
            Self::SetRole {
                context_modifier,
                role_name,
            } => {
                let role_name = role_name.clone().unwrap_or_else(|| Ident::new("NONE"));
                write!(f, "SET{context_modifier} ROLE {role_name}")
            }
            Statement::SetVariable {
                local,
                variables,
                hivevar,
                value,
            } => {
                f.write_str("SET ")?;
                if *local {
                    f.write_str("LOCAL ")?;
                }
                let parenthesized = matches!(variables, OneOrManyWithParens::Many(_));
                write!(
                    f,
                    "{hivevar}{name} = {l_paren}{value}{r_paren}",
                    hivevar = if *hivevar { "HIVEVAR:" } else { "" },
                    name = variables,
                    l_paren = parenthesized.then_some("(").unwrap_or_default(),
                    value = display_comma_separated(value),
                    r_paren = parenthesized.then_some(")").unwrap_or_default(),
                )
            }
            Statement::SetTimeZone { local, value } => {
                f.write_str("SET ")?;
                if *local {
                    f.write_str("LOCAL ")?;
                }
                write!(f, "TIME ZONE {value}")
            }
            Statement::SetNames {
                charset_name,
                collation_name,
            } => {
                f.write_str("SET NAMES ")?;
                f.write_str(charset_name)?;

                if let Some(collation) = collation_name {
                    f.write_str(" COLLATE ")?;
                    f.write_str(collation)?;
                };

                Ok(())
            }
            Statement::SetNamesDefault {} => {
                f.write_str("SET NAMES DEFAULT")?;

                Ok(())
            }
            Statement::ShowVariable { variable } => {
                write!(f, "SHOW")?;
                if !variable.is_empty() {
                    write!(f, " {}", display_separated(variable, " "))?;
                }
                Ok(())
            }
            Statement::ShowStatus {
                filter,
                global,
                session,
            } => {
                write!(f, "SHOW")?;
                if *global {
                    write!(f, " GLOBAL")?;
                }
                if *session {
                    write!(f, " SESSION")?;
                }
                write!(f, " STATUS")?;
                if filter.is_some() {
                    write!(f, " {}", filter.as_ref().unwrap())?;
                }
                Ok(())
            }
            Statement::ShowVariables {
                filter,
                global,
                session,
            } => {
                write!(f, "SHOW")?;
                if *global {
                    write!(f, " GLOBAL")?;
                }
                if *session {
                    write!(f, " SESSION")?;
                }
                write!(f, " VARIABLES")?;
                if filter.is_some() {
                    write!(f, " {}", filter.as_ref().unwrap())?;
                }
                Ok(())
            }
            Statement::ShowCreate { obj_type, obj_name } => {
                write!(f, "SHOW CREATE {obj_type} {obj_name}",)?;
                Ok(())
            }
            Statement::ShowColumns {
                extended,
                full,
                table_name,
                filter,
            } => {
                write!(
                    f,
                    "SHOW {extended}{full}COLUMNS FROM {table_name}",
                    extended = if *extended { "EXTENDED " } else { "" },
                    full = if *full { "FULL " } else { "" },
                    table_name = table_name,
                )?;
                if let Some(filter) = filter {
                    write!(f, " {filter}")?;
                }
                Ok(())
            }
            Statement::ShowTables {
                extended,
                full,
                db_name,
                filter,
            } => {
                write!(
                    f,
                    "SHOW {extended}{full}TABLES",
                    extended = if *extended { "EXTENDED " } else { "" },
                    full = if *full { "FULL " } else { "" },
                )?;
                if let Some(db_name) = db_name {
                    write!(f, " FROM {db_name}")?;
                }
                if let Some(filter) = filter {
                    write!(f, " {filter}")?;
                }
                Ok(())
            }
            Statement::ShowFunctions { filter } => {
                write!(f, "SHOW FUNCTIONS")?;
                if let Some(filter) = filter {
                    write!(f, " {filter}")?;
                }
                Ok(())
            }
            Statement::Use(use_expr) => use_expr.fmt(f),
            Statement::ShowCollation { filter } => {
                write!(f, "SHOW COLLATION")?;
                if let Some(filter) = filter {
                    write!(f, " {filter}")?;
                }
                Ok(())
            }
            Statement::StartTransaction {
                modes,
                begin: syntax_begin,
                modifier,
            } => {
                if *syntax_begin {
                    if let Some(modifier) = *modifier {
                        write!(f, "BEGIN {} TRANSACTION", modifier)?;
                    } else {
                        write!(f, "BEGIN TRANSACTION")?;
                    }
                } else {
                    write!(f, "START TRANSACTION")?;
                }
                if !modes.is_empty() {
                    write!(f, " {}", display_comma_separated(modes))?;
                }
                Ok(())
            }
            Statement::SetTransaction {
                modes,
                snapshot,
                session,
            } => {
                if *session {
                    write!(f, "SET SESSION CHARACTERISTICS AS TRANSACTION")?;
                } else {
                    write!(f, "SET TRANSACTION")?;
                }
                if !modes.is_empty() {
                    write!(f, " {}", display_comma_separated(modes))?;
                }
                if let Some(snapshot_id) = snapshot {
                    write!(f, " SNAPSHOT {snapshot_id}")?;
                }
                Ok(())
            }
            Statement::Commit { chain } => {
                write!(f, "COMMIT{}", if *chain { " AND CHAIN" } else { "" },)
            }
            Statement::Rollback { chain, savepoint } => {
                write!(f, "ROLLBACK")?;

                if *chain {
                    write!(f, " AND CHAIN")?;
                }

                if let Some(savepoint) = savepoint {
                    write!(f, " TO SAVEPOINT {savepoint}")?;
                }

                Ok(())
            }
            Statement::CreateSchema {
                schema_name,
                if_not_exists,
            } => write!(
                f,
                "CREATE SCHEMA {if_not_exists}{name}",
                if_not_exists = if *if_not_exists { "IF NOT EXISTS " } else { "" },
                name = schema_name
            ),
            Statement::Assert { condition, message } => {
                write!(f, "ASSERT {condition}")?;
                if let Some(m) = message {
                    write!(f, " AS {m}")?;
                }
                Ok(())
            }
            Statement::Grant {
                privileges,
                objects,
                grantees,
                with_grant_option,
                granted_by,
            } => {
                write!(f, "GRANT {privileges} ")?;
                write!(f, "ON {objects} ")?;
                write!(f, "TO {}", display_comma_separated(grantees))?;
                if *with_grant_option {
                    write!(f, " WITH GRANT OPTION")?;
                }
                if let Some(grantor) = granted_by {
                    write!(f, " GRANTED BY {grantor}")?;
                }
                Ok(())
            }
            Statement::Revoke {
                privileges,
                objects,
                grantees,
                granted_by,
                cascade,
            } => {
                write!(f, "REVOKE {privileges} ")?;
                write!(f, "ON {objects} ")?;
                write!(f, "FROM {}", display_comma_separated(grantees))?;
                if let Some(grantor) = granted_by {
                    write!(f, " GRANTED BY {grantor}")?;
                }
                write!(f, " {}", if *cascade { "CASCADE" } else { "RESTRICT" })?;
                Ok(())
            }
            Statement::Deallocate { name, prepare } => write!(
                f,
                "DEALLOCATE {prepare}{name}",
                prepare = if *prepare { "PREPARE " } else { "" },
                name = name,
            ),
            Statement::Execute {
                name,
                parameters,
                using,
            } => {
                write!(f, "EXECUTE {name}")?;
                if !parameters.is_empty() {
                    write!(f, "({})", display_comma_separated(parameters))?;
                }
                if !using.is_empty() {
                    write!(f, " USING {}", display_comma_separated(using))?;
                };
                Ok(())
            }
            Statement::Prepare {
                name,
                data_types,
                statement,
            } => {
                write!(f, "PREPARE {name} ")?;
                if !data_types.is_empty() {
                    write!(f, "({}) ", display_comma_separated(data_types))?;
                }
                write!(f, "AS {statement}")
            }
            Statement::Comment {
                object_type,
                object_name,
                comment,
                if_exists,
            } => {
                write!(f, "COMMENT ")?;
                if *if_exists {
                    write!(f, "IF EXISTS ")?
                };
                write!(f, "ON {object_type} {object_name} IS ")?;
                if let Some(c) = comment {
                    write!(f, "'{c}'")
                } else {
                    write!(f, "NULL")
                }
            }
            Statement::Savepoint { name } => {
                write!(f, "SAVEPOINT ")?;
                write!(f, "{name}")
            }
            Statement::ReleaseSavepoint { name } => {
                write!(f, "RELEASE SAVEPOINT {name}")
            }
            Statement::Merge {
                into,
                table,
                source,
                on,
                clauses,
            } => {
                write!(
                    f,
                    "MERGE{int} {table} USING {source} ",
                    int = if *into { " INTO" } else { "" }
                )?;
                write!(f, "ON {on} ")?;
                write!(f, "{}", display_separated(clauses, " "))
            }
            Statement::Cache {
                table_name,
                table_flag,
                has_as,
                options,
                query,
            } => {
                if table_flag.is_some() {
                    write!(
                        f,
                        "CACHE {table_flag} TABLE {table_name}",
                        table_flag = table_flag.clone().unwrap(),
                        table_name = table_name,
                    )?;
                } else {
                    write!(f, "CACHE TABLE {table_name}",)?;
                }

                if !options.is_empty() {
                    write!(f, " OPTIONS({})", display_comma_separated(options))?;
                }

                let has_query = query.is_some();
                if *has_as && has_query {
                    write!(f, " AS {query}", query = query.clone().unwrap())
                } else if !has_as && has_query {
                    write!(f, " {query}", query = query.clone().unwrap())
                } else if *has_as && !has_query {
                    write!(f, " AS")
                } else {
                    Ok(())
                }
            }
            Statement::UNCache {
                table_name,
                if_exists,
            } => {
                if *if_exists {
                    write!(f, "UNCACHE TABLE IF EXISTS {table_name}")
                } else {
                    write!(f, "UNCACHE TABLE {table_name}")
                }
            }
            Statement::CreateSequence {
                temporary,
                if_not_exists,
                name,
                data_type,
                sequence_options,
                owned_by,
            } => {
                let as_type: String = if let Some(dt) = data_type.as_ref() {
                    //Cannot use format!(" AS {}", dt), due to format! is not available in --target thumbv6m-none-eabi
                    // " AS ".to_owned() + &dt.to_string()
                    [" AS ", &dt.to_string()].concat()
                } else {
                    "".to_string()
                };
                write!(
                    f,
                    "CREATE {temporary}SEQUENCE {if_not_exists}{name}{as_type}",
                    if_not_exists = if *if_not_exists { "IF NOT EXISTS " } else { "" },
                    temporary = if *temporary { "TEMPORARY " } else { "" },
                    name = name,
                    as_type = as_type
                )?;
                for sequence_option in sequence_options {
                    write!(f, "{sequence_option}")?;
                }
                if let Some(ob) = owned_by.as_ref() {
                    write!(f, " OWNED BY {ob}")?;
                }
                write!(f, "")
            }
            Statement::CreateStage {
                or_replace,
                temporary,
                if_not_exists,
                name,
                stage_params,
                directory_table_params,
                file_format,
                copy_options,
                comment,
                ..
            } => {
                write!(
                    f,
                    "CREATE {or_replace}{temp}STAGE {if_not_exists}{name}{stage_params}",
                    temp = if *temporary { "TEMPORARY " } else { "" },
                    or_replace = if *or_replace { "OR REPLACE " } else { "" },
                    if_not_exists = if *if_not_exists { "IF NOT EXISTS " } else { "" },
                )?;
                if !directory_table_params.options.is_empty() {
                    write!(f, " DIRECTORY=({})", directory_table_params)?;
                }
                if !file_format.options.is_empty() {
                    write!(f, " FILE_FORMAT=({})", file_format)?;
                }
                if !copy_options.options.is_empty() {
                    write!(f, " COPY_OPTIONS=({})", copy_options)?;
                }
                if comment.is_some() {
                    write!(f, " COMMENT='{}'", comment.as_ref().unwrap())?;
                }
                Ok(())
            }
            Statement::CopyIntoSnowflake {
                into,
                from_stage,
                from_stage_alias,
                stage_params,
                from_transformations,
                files,
                pattern,
                file_format,
                copy_options,
                validation_mode,
            } => {
                write!(f, "COPY INTO {}", into)?;
                if from_transformations.is_none() {
                    // Standard data load
                    write!(f, " FROM {}{}", from_stage, stage_params)?;
                    if from_stage_alias.as_ref().is_some() {
                        write!(f, " AS {}", from_stage_alias.as_ref().unwrap())?;
                    }
                } else {
                    // Data load with transformation
                    write!(
                        f,
                        " FROM (SELECT {} FROM {}{}",
                        display_separated(from_transformations.as_ref().unwrap(), ", "),
                        from_stage,
                        stage_params,
                    )?;
                    if from_stage_alias.as_ref().is_some() {
                        write!(f, " AS {}", from_stage_alias.as_ref().unwrap())?;
                    }
                    write!(f, ")")?;
                }
                if files.is_some() {
                    write!(
                        f,
                        " FILES = ('{}')",
                        display_separated(files.as_ref().unwrap(), "', '")
                    )?;
                }
                if pattern.is_some() {
                    write!(f, " PATTERN = '{}'", pattern.as_ref().unwrap())?;
                }
                if !file_format.options.is_empty() {
                    write!(f, " FILE_FORMAT=({})", file_format)?;
                }
                if !copy_options.options.is_empty() {
                    write!(f, " COPY_OPTIONS=({})", copy_options)?;
                }
                if validation_mode.is_some() {
                    write!(
                        f,
                        " VALIDATION_MODE = {}",
                        validation_mode.as_ref().unwrap()
                    )?;
                }
                Ok(())
            }
            Statement::CreateType {
                name,
                representation,
            } => {
                write!(f, "CREATE TYPE {name} AS {representation}")
            }
            Statement::Pragma { name, value, is_eq } => {
                write!(f, "PRAGMA {name}")?;
                if value.is_some() {
                    let val = value.as_ref().unwrap();
                    if *is_eq {
                        write!(f, " = {val}")?;
                    } else {
                        write!(f, "({val})")?;
                    }
                }
                Ok(())
            }
            Statement::LockTables { tables } => {
                write!(f, "LOCK TABLES {}", display_comma_separated(tables))
            }
            Statement::UnlockTables => {
                write!(f, "UNLOCK TABLES")
            }
            Statement::Unload { query, to, with } => {
                write!(f, "UNLOAD({query}) TO {to}")?;

                if !with.is_empty() {
                    write!(f, " WITH ({})", display_comma_separated(with))?;
                }

                Ok(())
            }
            Statement::OptimizeTable {
                name,
                on_cluster,
                partition,
                include_final,
                deduplicate,
            } => {
                write!(f, "OPTIMIZE TABLE {name}")?;
                if let Some(on_cluster) = on_cluster {
                    write!(f, " ON CLUSTER {on_cluster}", on_cluster = on_cluster)?;
                }
                if let Some(partition) = partition {
                    write!(f, " {partition}", partition = partition)?;
                }
                if *include_final {
                    write!(f, " FINAL")?;
                }
                if let Some(deduplicate) = deduplicate {
                    write!(f, " {deduplicate}")?;
                }
                Ok(())
            }
        }
    }
}

/// Can use to describe options in create sequence or table column type identity
/// ```sql
/// [ INCREMENT [ BY ] increment ]
///     [ MINVALUE minvalue | NO MINVALUE ] [ MAXVALUE maxvalue | NO MAXVALUE ]
///     [ START [ WITH ] start ] [ CACHE cache ] [ [ NO ] CYCLE ]
/// ```
#[derive(Debug, Clone, PartialEq, PartialOrd, Eq, Ord, Hash)]
#[cfg_attr(feature = "serde", derive(Serialize, Deserialize))]
#[cfg_attr(feature = "visitor", derive(Visit, VisitMut))]
pub enum SequenceOptions {
    IncrementBy(Expr, bool),
    MinValue(Option<Expr>),
    MaxValue(Option<Expr>),
    StartWith(Expr, bool),
    Cache(Expr),
    Cycle(bool),
}

impl fmt::Display for SequenceOptions {
    fn fmt(&self, f: &mut fmt::Formatter) -> fmt::Result {
        match self {
            SequenceOptions::IncrementBy(increment, by) => {
                write!(
                    f,
                    " INCREMENT{by} {increment}",
                    by = if *by { " BY" } else { "" },
                    increment = increment
                )
            }
            SequenceOptions::MinValue(Some(expr)) => {
                write!(f, " MINVALUE {expr}")
            }
            SequenceOptions::MinValue(None) => {
                write!(f, " NO MINVALUE")
            }
            SequenceOptions::MaxValue(Some(expr)) => {
                write!(f, " MAXVALUE {expr}")
            }
            SequenceOptions::MaxValue(None) => {
                write!(f, " NO MAXVALUE")
            }
            SequenceOptions::StartWith(start, with) => {
                write!(
                    f,
                    " START{with} {start}",
                    with = if *with { " WITH" } else { "" },
                    start = start
                )
            }
            SequenceOptions::Cache(cache) => {
                write!(f, " CACHE {}", *cache)
            }
            SequenceOptions::Cycle(no) => {
                write!(f, " {}CYCLE", if *no { "NO " } else { "" })
            }
        }
    }
}

/// Target of a `TRUNCATE TABLE` command
///
/// Note this is its own struct because `visit_relation` requires an `ObjectName` (not a `Vec<ObjectName>`)
#[derive(Debug, Clone, PartialEq, PartialOrd, Eq, Ord, Hash)]
#[cfg_attr(feature = "visitor", derive(Visit, VisitMut))]
#[cfg_attr(feature = "serde", derive(Serialize, Deserialize))]
pub struct TruncateTableTarget {
    /// name of the table being truncated
    #[cfg_attr(feature = "visitor", visit(with = "visit_relation"))]
    pub name: ObjectName,
}

impl fmt::Display for TruncateTableTarget {
    fn fmt(&self, f: &mut fmt::Formatter) -> fmt::Result {
        write!(f, "{}", self.name)
    }
}

/// PostgreSQL identity option for TRUNCATE table
/// [ RESTART IDENTITY | CONTINUE IDENTITY ]
#[derive(Debug, Clone, PartialEq, PartialOrd, Eq, Ord, Hash)]
#[cfg_attr(feature = "serde", derive(Serialize, Deserialize))]
#[cfg_attr(feature = "visitor", derive(Visit, VisitMut))]
pub enum TruncateIdentityOption {
    Restart,
    Continue,
}

/// PostgreSQL cascade option for TRUNCATE table
/// [ CASCADE | RESTRICT ]
#[derive(Debug, Clone, PartialEq, PartialOrd, Eq, Ord, Hash)]
#[cfg_attr(feature = "serde", derive(Serialize, Deserialize))]
#[cfg_attr(feature = "visitor", derive(Visit, VisitMut))]
pub enum TruncateCascadeOption {
    Cascade,
    Restrict,
}

/// Can use to describe options in  create sequence or table column type identity
/// [ MINVALUE minvalue | NO MINVALUE ] [ MAXVALUE maxvalue | NO MAXVALUE ]
#[derive(Debug, Clone, PartialEq, PartialOrd, Eq, Ord, Hash)]
#[cfg_attr(feature = "serde", derive(Serialize, Deserialize))]
#[cfg_attr(feature = "visitor", derive(Visit, VisitMut))]
pub enum MinMaxValue {
    // clause is not specified
    Empty,
    // NO MINVALUE/NO MAXVALUE
    None,
    // MINVALUE <expr> / MAXVALUE <expr>
    Some(Expr),
}

#[derive(Debug, Clone, PartialEq, PartialOrd, Eq, Ord, Hash)]
#[cfg_attr(feature = "serde", derive(Serialize, Deserialize))]
#[cfg_attr(feature = "visitor", derive(Visit, VisitMut))]
#[non_exhaustive]
pub enum OnInsert {
    /// ON DUPLICATE KEY UPDATE (MySQL when the key already exists, then execute an update instead)
    DuplicateKeyUpdate(Vec<Assignment>),
    /// ON CONFLICT is a PostgreSQL and Sqlite extension
    OnConflict(OnConflict),
}

#[derive(Debug, Clone, PartialEq, PartialOrd, Eq, Ord, Hash)]
#[cfg_attr(feature = "serde", derive(Serialize, Deserialize))]
#[cfg_attr(feature = "visitor", derive(Visit, VisitMut))]
pub struct InsertAliases {
    pub row_alias: ObjectName,
    pub col_aliases: Option<Vec<Ident>>,
}

#[derive(Debug, Clone, PartialEq, PartialOrd, Eq, Ord, Hash)]
#[cfg_attr(feature = "serde", derive(Serialize, Deserialize))]
#[cfg_attr(feature = "visitor", derive(Visit, VisitMut))]
pub struct OnConflict {
    pub conflict_target: Option<ConflictTarget>,
    pub action: OnConflictAction,
}
#[derive(Debug, Clone, PartialEq, PartialOrd, Eq, Ord, Hash)]
#[cfg_attr(feature = "serde", derive(Serialize, Deserialize))]
#[cfg_attr(feature = "visitor", derive(Visit, VisitMut))]
pub enum ConflictTarget {
    Columns(Vec<Ident>),
    OnConstraint(ObjectName),
}
#[derive(Debug, Clone, PartialEq, PartialOrd, Eq, Ord, Hash)]
#[cfg_attr(feature = "serde", derive(Serialize, Deserialize))]
#[cfg_attr(feature = "visitor", derive(Visit, VisitMut))]
pub enum OnConflictAction {
    DoNothing,
    DoUpdate(DoUpdate),
}

#[derive(Debug, Clone, PartialEq, PartialOrd, Eq, Ord, Hash)]
#[cfg_attr(feature = "serde", derive(Serialize, Deserialize))]
#[cfg_attr(feature = "visitor", derive(Visit, VisitMut))]
pub struct DoUpdate {
    /// Column assignments
    pub assignments: Vec<Assignment>,
    /// WHERE
    pub selection: Option<Expr>,
}

impl fmt::Display for OnInsert {
    fn fmt(&self, f: &mut fmt::Formatter) -> fmt::Result {
        match self {
            Self::DuplicateKeyUpdate(expr) => write!(
                f,
                " ON DUPLICATE KEY UPDATE {}",
                display_comma_separated(expr)
            ),
            Self::OnConflict(o) => write!(f, "{o}"),
        }
    }
}
impl fmt::Display for OnConflict {
    fn fmt(&self, f: &mut fmt::Formatter) -> fmt::Result {
        write!(f, " ON CONFLICT")?;
        if let Some(target) = &self.conflict_target {
            write!(f, "{target}")?;
        }
        write!(f, " {}", self.action)
    }
}
impl fmt::Display for ConflictTarget {
    fn fmt(&self, f: &mut fmt::Formatter) -> fmt::Result {
        match self {
            ConflictTarget::Columns(cols) => write!(f, "({})", display_comma_separated(cols)),
            ConflictTarget::OnConstraint(name) => write!(f, " ON CONSTRAINT {name}"),
        }
    }
}
impl fmt::Display for OnConflictAction {
    fn fmt(&self, f: &mut fmt::Formatter) -> fmt::Result {
        match self {
            Self::DoNothing => write!(f, "DO NOTHING"),
            Self::DoUpdate(do_update) => {
                write!(f, "DO UPDATE")?;
                if !do_update.assignments.is_empty() {
                    write!(
                        f,
                        " SET {}",
                        display_comma_separated(&do_update.assignments)
                    )?;
                }
                if let Some(selection) = &do_update.selection {
                    write!(f, " WHERE {selection}")?;
                }
                Ok(())
            }
        }
    }
}

/// Privileges granted in a GRANT statement or revoked in a REVOKE statement.
#[derive(Debug, Clone, PartialEq, PartialOrd, Eq, Ord, Hash)]
#[cfg_attr(feature = "serde", derive(Serialize, Deserialize))]
#[cfg_attr(feature = "visitor", derive(Visit, VisitMut))]
pub enum Privileges {
    /// All privileges applicable to the object type
    All {
        /// Optional keyword from the spec, ignored in practice
        with_privileges_keyword: bool,
    },
    /// Specific privileges (e.g. `SELECT`, `INSERT`)
    Actions(Vec<Action>),
}

impl fmt::Display for Privileges {
    fn fmt(&self, f: &mut fmt::Formatter) -> fmt::Result {
        match self {
            Privileges::All {
                with_privileges_keyword,
            } => {
                write!(
                    f,
                    "ALL{}",
                    if *with_privileges_keyword {
                        " PRIVILEGES"
                    } else {
                        ""
                    }
                )
            }
            Privileges::Actions(actions) => {
                write!(f, "{}", display_comma_separated(actions))
            }
        }
    }
}

/// Specific direction for FETCH statement
#[derive(Debug, Clone, PartialEq, PartialOrd, Eq, Ord, Hash)]
#[cfg_attr(feature = "serde", derive(Serialize, Deserialize))]
#[cfg_attr(feature = "visitor", derive(Visit, VisitMut))]
pub enum FetchDirection {
    Count { limit: Value },
    Next,
    Prior,
    First,
    Last,
    Absolute { limit: Value },
    Relative { limit: Value },
    All,
    // FORWARD
    // FORWARD count
    Forward { limit: Option<Value> },
    ForwardAll,
    // BACKWARD
    // BACKWARD count
    Backward { limit: Option<Value> },
    BackwardAll,
}

impl fmt::Display for FetchDirection {
    fn fmt(&self, f: &mut fmt::Formatter) -> fmt::Result {
        match self {
            FetchDirection::Count { limit } => f.write_str(&limit.to_string())?,
            FetchDirection::Next => f.write_str("NEXT")?,
            FetchDirection::Prior => f.write_str("PRIOR")?,
            FetchDirection::First => f.write_str("FIRST")?,
            FetchDirection::Last => f.write_str("LAST")?,
            FetchDirection::Absolute { limit } => {
                f.write_str("ABSOLUTE ")?;
                f.write_str(&limit.to_string())?;
            }
            FetchDirection::Relative { limit } => {
                f.write_str("RELATIVE ")?;
                f.write_str(&limit.to_string())?;
            }
            FetchDirection::All => f.write_str("ALL")?,
            FetchDirection::Forward { limit } => {
                f.write_str("FORWARD")?;

                if let Some(l) = limit {
                    f.write_str(" ")?;
                    f.write_str(&l.to_string())?;
                }
            }
            FetchDirection::ForwardAll => f.write_str("FORWARD ALL")?,
            FetchDirection::Backward { limit } => {
                f.write_str("BACKWARD")?;

                if let Some(l) = limit {
                    f.write_str(" ")?;
                    f.write_str(&l.to_string())?;
                }
            }
            FetchDirection::BackwardAll => f.write_str("BACKWARD ALL")?,
        };

        Ok(())
    }
}

/// A privilege on a database object (table, sequence, etc.).
#[derive(Debug, Clone, PartialEq, PartialOrd, Eq, Ord, Hash)]
#[cfg_attr(feature = "serde", derive(Serialize, Deserialize))]
#[cfg_attr(feature = "visitor", derive(Visit, VisitMut))]
pub enum Action {
    Connect,
    Create,
    Delete,
    Execute,
    Insert { columns: Option<Vec<Ident>> },
    References { columns: Option<Vec<Ident>> },
    Select { columns: Option<Vec<Ident>> },
    Temporary,
    Trigger,
    Truncate,
    Update { columns: Option<Vec<Ident>> },
    Usage,
}

impl fmt::Display for Action {
    fn fmt(&self, f: &mut fmt::Formatter) -> fmt::Result {
        match self {
            Action::Connect => f.write_str("CONNECT")?,
            Action::Create => f.write_str("CREATE")?,
            Action::Delete => f.write_str("DELETE")?,
            Action::Execute => f.write_str("EXECUTE")?,
            Action::Insert { .. } => f.write_str("INSERT")?,
            Action::References { .. } => f.write_str("REFERENCES")?,
            Action::Select { .. } => f.write_str("SELECT")?,
            Action::Temporary => f.write_str("TEMPORARY")?,
            Action::Trigger => f.write_str("TRIGGER")?,
            Action::Truncate => f.write_str("TRUNCATE")?,
            Action::Update { .. } => f.write_str("UPDATE")?,
            Action::Usage => f.write_str("USAGE")?,
        };
        match self {
            Action::Insert { columns }
            | Action::References { columns }
            | Action::Select { columns }
            | Action::Update { columns } => {
                if let Some(columns) = columns {
                    write!(f, " ({})", display_comma_separated(columns))?;
                }
            }
            _ => (),
        };
        Ok(())
    }
}

/// Objects on which privileges are granted in a GRANT statement.
#[derive(Debug, Clone, PartialEq, PartialOrd, Eq, Ord, Hash)]
#[cfg_attr(feature = "serde", derive(Serialize, Deserialize))]
#[cfg_attr(feature = "visitor", derive(Visit, VisitMut))]
pub enum GrantObjects {
    /// Grant privileges on `ALL SEQUENCES IN SCHEMA <schema_name> [, ...]`
    AllSequencesInSchema { schemas: Vec<ObjectName> },
    /// Grant privileges on `ALL TABLES IN SCHEMA <schema_name> [, ...]`
    AllTablesInSchema { schemas: Vec<ObjectName> },
    /// Grant privileges on specific schemas
    Schemas(Vec<ObjectName>),
    /// Grant privileges on specific sequences
    Sequences(Vec<ObjectName>),
    /// Grant privileges on specific tables
    Tables(Vec<ObjectName>),
}

impl fmt::Display for GrantObjects {
    fn fmt(&self, f: &mut fmt::Formatter) -> fmt::Result {
        match self {
            GrantObjects::Sequences(sequences) => {
                write!(f, "SEQUENCE {}", display_comma_separated(sequences))
            }
            GrantObjects::Schemas(schemas) => {
                write!(f, "SCHEMA {}", display_comma_separated(schemas))
            }
            GrantObjects::Tables(tables) => {
                write!(f, "{}", display_comma_separated(tables))
            }
            GrantObjects::AllSequencesInSchema { schemas } => {
                write!(
                    f,
                    "ALL SEQUENCES IN SCHEMA {}",
                    display_comma_separated(schemas)
                )
            }
            GrantObjects::AllTablesInSchema { schemas } => {
                write!(
                    f,
                    "ALL TABLES IN SCHEMA {}",
                    display_comma_separated(schemas)
                )
            }
        }
    }
}

/// SQL assignment `foo = expr` as used in SQLUpdate
#[derive(Debug, Clone, PartialEq, PartialOrd, Eq, Ord, Hash)]
#[cfg_attr(feature = "serde", derive(Serialize, Deserialize))]
#[cfg_attr(feature = "visitor", derive(Visit, VisitMut))]
pub struct Assignment {
    pub target: AssignmentTarget,
    pub value: Expr,
}

impl fmt::Display for Assignment {
    fn fmt(&self, f: &mut fmt::Formatter) -> fmt::Result {
        write!(f, "{} = {}", self.target, self.value)
    }
}

/// Left-hand side of an assignment in an UPDATE statement,
/// e.g. `foo` in `foo = 5` (ColumnName assignment) or
/// `(a, b)` in `(a, b) = (1, 2)` (Tuple assignment).
#[derive(Debug, Clone, PartialEq, PartialOrd, Eq, Ord, Hash)]
#[cfg_attr(feature = "serde", derive(Serialize, Deserialize))]
#[cfg_attr(feature = "visitor", derive(Visit, VisitMut))]
pub enum AssignmentTarget {
    /// A single column
    ColumnName(ObjectName),
    /// A tuple of columns
    Tuple(Vec<ObjectName>),
}

impl fmt::Display for AssignmentTarget {
    fn fmt(&self, f: &mut fmt::Formatter) -> fmt::Result {
        match self {
            AssignmentTarget::ColumnName(column) => write!(f, "{}", column),
            AssignmentTarget::Tuple(columns) => write!(f, "({})", display_comma_separated(columns)),
        }
    }
}

#[derive(Debug, Clone, PartialEq, PartialOrd, Eq, Ord, Hash)]
#[cfg_attr(feature = "serde", derive(Serialize, Deserialize))]
#[cfg_attr(feature = "visitor", derive(Visit, VisitMut))]
pub enum FunctionArgExpr {
    Expr(Expr),
    /// Qualified wildcard, e.g. `alias.*` or `schema.table.*`.
    QualifiedWildcard(ObjectName),
    /// An unqualified `*`
    Wildcard,
}

impl From<Expr> for FunctionArgExpr {
    fn from(wildcard_expr: Expr) -> Self {
        match wildcard_expr {
            Expr::QualifiedWildcard(prefix) => Self::QualifiedWildcard(prefix),
            Expr::Wildcard => Self::Wildcard,
            expr => Self::Expr(expr),
        }
    }
}

impl fmt::Display for FunctionArgExpr {
    fn fmt(&self, f: &mut fmt::Formatter) -> fmt::Result {
        match self {
            FunctionArgExpr::Expr(expr) => write!(f, "{expr}"),
            FunctionArgExpr::QualifiedWildcard(prefix) => write!(f, "{prefix}.*"),
            FunctionArgExpr::Wildcard => f.write_str("*"),
        }
    }
}

#[derive(Debug, Clone, PartialEq, PartialOrd, Eq, Ord, Hash)]
#[cfg_attr(feature = "serde", derive(Serialize, Deserialize))]
#[cfg_attr(feature = "visitor", derive(Visit, VisitMut))]
/// Operator used to separate function arguments
pub enum FunctionArgOperator {
    /// function(arg1 = value1)
    Equals,
    /// function(arg1 => value1)
    RightArrow,
    /// function(arg1 := value1)
    Assignment,
}

impl fmt::Display for FunctionArgOperator {
    fn fmt(&self, f: &mut fmt::Formatter) -> fmt::Result {
        match self {
            FunctionArgOperator::Equals => f.write_str("="),
            FunctionArgOperator::RightArrow => f.write_str("=>"),
            FunctionArgOperator::Assignment => f.write_str(":="),
        }
    }
}

#[derive(Debug, Clone, PartialEq, PartialOrd, Eq, Ord, Hash)]
#[cfg_attr(feature = "serde", derive(Serialize, Deserialize))]
#[cfg_attr(feature = "visitor", derive(Visit, VisitMut))]
pub enum FunctionArg {
    Named {
        name: Ident,
        arg: FunctionArgExpr,
        operator: FunctionArgOperator,
    },
    Unnamed(FunctionArgExpr),
}

impl fmt::Display for FunctionArg {
    fn fmt(&self, f: &mut fmt::Formatter) -> fmt::Result {
        match self {
            FunctionArg::Named {
                name,
                arg,
                operator,
            } => write!(f, "{name} {operator} {arg}"),
            FunctionArg::Unnamed(unnamed_arg) => write!(f, "{unnamed_arg}"),
        }
    }
}

#[derive(Debug, Clone, PartialEq, PartialOrd, Eq, Ord, Hash)]
#[cfg_attr(feature = "serde", derive(Serialize, Deserialize))]
#[cfg_attr(feature = "visitor", derive(Visit, VisitMut))]
pub enum CloseCursor {
    All,
    Specific { name: Ident },
}

impl fmt::Display for CloseCursor {
    fn fmt(&self, f: &mut fmt::Formatter) -> fmt::Result {
        match self {
            CloseCursor::All => write!(f, "ALL"),
            CloseCursor::Specific { name } => write!(f, "{name}"),
        }
    }
}

/// A function call
#[derive(Debug, Clone, PartialEq, PartialOrd, Eq, Ord, Hash)]
#[cfg_attr(feature = "serde", derive(Serialize, Deserialize))]
#[cfg_attr(feature = "visitor", derive(Visit, VisitMut))]
pub struct Function {
    pub name: ObjectName,
    /// The parameters to the function, including any options specified within the
    /// delimiting parentheses.
    ///
    /// Example:
    /// ```plaintext
    /// HISTOGRAM(0.5, 0.6)(x, y)
    /// ```
    ///
    /// [ClickHouse](https://clickhouse.com/docs/en/sql-reference/aggregate-functions/parametric-functions)
    pub parameters: FunctionArguments,
    /// The arguments to the function, including any options specified within the
    /// delimiting parentheses.
    pub args: FunctionArguments,
    /// e.g. `x > 5` in `COUNT(x) FILTER (WHERE x > 5)`
    pub filter: Option<Box<Expr>>,
    /// Indicates how `NULL`s should be handled in the calculation.
    ///
    /// Example:
    /// ```plaintext
    /// FIRST_VALUE( <expr> ) [ { IGNORE | RESPECT } NULLS ] OVER ...
    /// ```
    ///
    /// [Snowflake](https://docs.snowflake.com/en/sql-reference/functions/first_value)
    pub null_treatment: Option<NullTreatment>,
    /// The `OVER` clause, indicating a window function call.
    pub over: Option<WindowType>,
    /// A clause used with certain aggregate functions to control the ordering
    /// within grouped sets before the function is applied.
    ///
    /// Syntax:
    /// ```plaintext
    /// <aggregate_function>(expression) WITHIN GROUP (ORDER BY key [ASC | DESC], ...)
    /// ```
    pub within_group: Vec<OrderByExpr>,
}

impl fmt::Display for Function {
    fn fmt(&self, f: &mut fmt::Formatter) -> fmt::Result {
        write!(f, "{}{}{}", self.name, self.parameters, self.args)?;

        if !self.within_group.is_empty() {
            write!(
                f,
                " WITHIN GROUP (ORDER BY {})",
                display_comma_separated(&self.within_group)
            )?;
        }

        if let Some(filter_cond) = &self.filter {
            write!(f, " FILTER (WHERE {filter_cond})")?;
        }

        if let Some(null_treatment) = &self.null_treatment {
            write!(f, " {null_treatment}")?;
        }

        if let Some(o) = &self.over {
            write!(f, " OVER {o}")?;
        }

        Ok(())
    }
}

/// The arguments passed to a function call.
#[derive(Debug, Clone, PartialEq, PartialOrd, Eq, Ord, Hash)]
#[cfg_attr(feature = "serde", derive(Serialize, Deserialize))]
#[cfg_attr(feature = "visitor", derive(Visit, VisitMut))]
pub enum FunctionArguments {
    /// Used for special functions like `CURRENT_TIMESTAMP` that are invoked
    /// without parentheses.
    None,
    /// On some dialects, a subquery can be passed without surrounding
    /// parentheses if it's the sole argument to the function.
    Subquery(Box<Query>),
    /// A normal function argument list, including any clauses within it such as
    /// `DISTINCT` or `ORDER BY`.
    List(FunctionArgumentList),
}

impl fmt::Display for FunctionArguments {
    fn fmt(&self, f: &mut fmt::Formatter<'_>) -> fmt::Result {
        match self {
            FunctionArguments::None => Ok(()),
            FunctionArguments::Subquery(query) => write!(f, "({})", query),
            FunctionArguments::List(args) => write!(f, "({})", args),
        }
    }
}

/// This represents everything inside the parentheses when calling a function.
#[derive(Debug, Clone, PartialEq, PartialOrd, Eq, Ord, Hash)]
#[cfg_attr(feature = "serde", derive(Serialize, Deserialize))]
#[cfg_attr(feature = "visitor", derive(Visit, VisitMut))]
pub struct FunctionArgumentList {
    /// `[ ALL | DISTINCT ]`
    pub duplicate_treatment: Option<DuplicateTreatment>,
    /// The function arguments.
    pub args: Vec<FunctionArg>,
    /// Additional clauses specified within the argument list.
    pub clauses: Vec<FunctionArgumentClause>,
}

impl fmt::Display for FunctionArgumentList {
    fn fmt(&self, f: &mut fmt::Formatter) -> fmt::Result {
        if let Some(duplicate_treatment) = self.duplicate_treatment {
            write!(f, "{} ", duplicate_treatment)?;
        }
        write!(f, "{}", display_comma_separated(&self.args))?;
        if !self.clauses.is_empty() {
            write!(f, " {}", display_separated(&self.clauses, " "))?;
        }
        Ok(())
    }
}

#[derive(Debug, Clone, PartialEq, PartialOrd, Eq, Ord, Hash)]
#[cfg_attr(feature = "serde", derive(Serialize, Deserialize))]
#[cfg_attr(feature = "visitor", derive(Visit, VisitMut))]
pub enum FunctionArgumentClause {
    /// Indicates how `NULL`s should be handled in the calculation, e.g. in `FIRST_VALUE` on [BigQuery].
    ///
    /// Syntax:
    /// ```plaintext
    /// { IGNORE | RESPECT } NULLS ]
    /// ```
    ///
    /// [BigQuery]: https://cloud.google.com/bigquery/docs/reference/standard-sql/navigation_functions#first_value
    IgnoreOrRespectNulls(NullTreatment),
    /// Specifies the the ordering for some ordered set aggregates, e.g. `ARRAY_AGG` on [BigQuery].
    ///
    /// [BigQuery]: https://cloud.google.com/bigquery/docs/reference/standard-sql/aggregate_functions#array_agg
    OrderBy(Vec<OrderByExpr>),
    /// Specifies a limit for the `ARRAY_AGG` and `ARRAY_CONCAT_AGG` functions on BigQuery.
    Limit(Expr),
    /// Specifies the behavior on overflow of the `LISTAGG` function.
    ///
    /// See <https://trino.io/docs/current/functions/aggregate.html>.
    OnOverflow(ListAggOnOverflow),
    /// Specifies a minimum or maximum bound on the input to [`ANY_VALUE`] on BigQuery.
    ///
    /// Syntax:
    /// ```plaintext
    /// HAVING { MAX | MIN } expression
    /// ```
    ///
    /// [`ANY_VALUE`]: https://cloud.google.com/bigquery/docs/reference/standard-sql/aggregate_functions#any_value
    Having(HavingBound),
    /// The `SEPARATOR` clause to the [`GROUP_CONCAT`] function in MySQL.
    ///
    /// [`GROUP_CONCAT`]: https://dev.mysql.com/doc/refman/8.0/en/aggregate-functions.html#function_group-concat
    Separator(Value),
}

impl fmt::Display for FunctionArgumentClause {
    fn fmt(&self, f: &mut fmt::Formatter<'_>) -> fmt::Result {
        match self {
            FunctionArgumentClause::IgnoreOrRespectNulls(null_treatment) => {
                write!(f, "{}", null_treatment)
            }
            FunctionArgumentClause::OrderBy(order_by) => {
                write!(f, "ORDER BY {}", display_comma_separated(order_by))
            }
            FunctionArgumentClause::Limit(limit) => write!(f, "LIMIT {limit}"),
            FunctionArgumentClause::OnOverflow(on_overflow) => write!(f, "{on_overflow}"),
            FunctionArgumentClause::Having(bound) => write!(f, "{bound}"),
            FunctionArgumentClause::Separator(sep) => write!(f, "SEPARATOR {sep}"),
        }
    }
}

#[derive(Debug, Copy, Clone, PartialEq, PartialOrd, Eq, Ord, Hash)]
#[cfg_attr(feature = "serde", derive(Serialize, Deserialize))]
#[cfg_attr(feature = "visitor", derive(Visit, VisitMut))]
pub enum DuplicateTreatment {
    /// Perform the calculation only unique values.
    Distinct,
    /// Retain all duplicate values (the default).
    All,
}

impl fmt::Display for DuplicateTreatment {
    fn fmt(&self, f: &mut fmt::Formatter<'_>) -> fmt::Result {
        match self {
            DuplicateTreatment::Distinct => write!(f, "DISTINCT"),
            DuplicateTreatment::All => write!(f, "ALL"),
        }
    }
}

#[derive(Debug, Copy, Clone, PartialEq, PartialOrd, Eq, Ord, Hash)]
#[cfg_attr(feature = "serde", derive(Serialize, Deserialize))]
#[cfg_attr(feature = "visitor", derive(Visit, VisitMut))]
pub enum AnalyzeFormat {
    TEXT,
    GRAPHVIZ,
    JSON,
}

impl fmt::Display for AnalyzeFormat {
    fn fmt(&self, f: &mut core::fmt::Formatter<'_>) -> core::fmt::Result {
        f.write_str(match self {
            AnalyzeFormat::TEXT => "TEXT",
            AnalyzeFormat::GRAPHVIZ => "GRAPHVIZ",
            AnalyzeFormat::JSON => "JSON",
        })
    }
}

/// External table's available file format
#[derive(Debug, Copy, Clone, PartialEq, PartialOrd, Eq, Ord, Hash)]
#[cfg_attr(feature = "serde", derive(Serialize, Deserialize))]
#[cfg_attr(feature = "visitor", derive(Visit, VisitMut))]
pub enum FileFormat {
    TEXTFILE,
    SEQUENCEFILE,
    ORC,
    PARQUET,
    AVRO,
    RCFILE,
    JSONFILE,
}

impl fmt::Display for FileFormat {
    fn fmt(&self, f: &mut fmt::Formatter) -> fmt::Result {
        use self::FileFormat::*;
        f.write_str(match self {
            TEXTFILE => "TEXTFILE",
            SEQUENCEFILE => "SEQUENCEFILE",
            ORC => "ORC",
            PARQUET => "PARQUET",
            AVRO => "AVRO",
            RCFILE => "RCFILE",
            JSONFILE => "JSONFILE",
        })
    }
}

/// The `ON OVERFLOW` clause of a LISTAGG invocation
#[derive(Debug, Clone, PartialEq, PartialOrd, Eq, Ord, Hash)]
#[cfg_attr(feature = "serde", derive(Serialize, Deserialize))]
#[cfg_attr(feature = "visitor", derive(Visit, VisitMut))]
pub enum ListAggOnOverflow {
    /// `ON OVERFLOW ERROR`
    Error,

    /// `ON OVERFLOW TRUNCATE [ <filler> ] WITH[OUT] COUNT`
    Truncate {
        filler: Option<Box<Expr>>,
        with_count: bool,
    },
}

impl fmt::Display for ListAggOnOverflow {
    fn fmt(&self, f: &mut fmt::Formatter) -> fmt::Result {
        write!(f, "ON OVERFLOW")?;
        match self {
            ListAggOnOverflow::Error => write!(f, " ERROR"),
            ListAggOnOverflow::Truncate { filler, with_count } => {
                write!(f, " TRUNCATE")?;
                if let Some(filler) = filler {
                    write!(f, " {filler}")?;
                }
                if *with_count {
                    write!(f, " WITH")?;
                } else {
                    write!(f, " WITHOUT")?;
                }
                write!(f, " COUNT")
            }
        }
    }
}

/// The `HAVING` clause in a call to `ANY_VALUE` on BigQuery.
#[derive(Debug, Clone, PartialEq, PartialOrd, Eq, Ord, Hash)]
#[cfg_attr(feature = "serde", derive(Serialize, Deserialize))]
#[cfg_attr(feature = "visitor", derive(Visit, VisitMut))]
pub struct HavingBound(pub HavingBoundKind, pub Expr);

impl fmt::Display for HavingBound {
    fn fmt(&self, f: &mut fmt::Formatter<'_>) -> fmt::Result {
        write!(f, "HAVING {} {}", self.0, self.1)
    }
}

#[derive(Debug, Copy, Clone, PartialEq, PartialOrd, Eq, Ord, Hash)]
#[cfg_attr(feature = "serde", derive(Serialize, Deserialize))]
#[cfg_attr(feature = "visitor", derive(Visit, VisitMut))]
pub enum HavingBoundKind {
    Min,
    Max,
}

impl fmt::Display for HavingBoundKind {
    fn fmt(&self, f: &mut fmt::Formatter<'_>) -> fmt::Result {
        match self {
            HavingBoundKind::Min => write!(f, "MIN"),
            HavingBoundKind::Max => write!(f, "MAX"),
        }
    }
}

#[derive(Debug, Copy, Clone, PartialEq, PartialOrd, Eq, Ord, Hash)]
#[cfg_attr(feature = "serde", derive(Serialize, Deserialize))]
#[cfg_attr(feature = "visitor", derive(Visit, VisitMut))]
pub enum ObjectType {
    Table,
    View,
    Index,
    Schema,
    Role,
    Sequence,
    Stage,
}

impl fmt::Display for ObjectType {
    fn fmt(&self, f: &mut fmt::Formatter) -> fmt::Result {
        f.write_str(match self {
            ObjectType::Table => "TABLE",
            ObjectType::View => "VIEW",
            ObjectType::Index => "INDEX",
            ObjectType::Schema => "SCHEMA",
            ObjectType::Role => "ROLE",
            ObjectType::Sequence => "SEQUENCE",
            ObjectType::Stage => "STAGE",
        })
    }
}

#[derive(Debug, Copy, Clone, PartialEq, PartialOrd, Eq, Ord, Hash)]
#[cfg_attr(feature = "serde", derive(Serialize, Deserialize))]
#[cfg_attr(feature = "visitor", derive(Visit, VisitMut))]
pub enum KillType {
    Connection,
    Query,
    Mutation,
}

impl fmt::Display for KillType {
    fn fmt(&self, f: &mut fmt::Formatter) -> fmt::Result {
        f.write_str(match self {
            // MySQL
            KillType::Connection => "CONNECTION",
            KillType::Query => "QUERY",
            // Clickhouse supports Mutation
            KillType::Mutation => "MUTATION",
        })
    }
}

#[derive(Debug, Clone, PartialEq, PartialOrd, Eq, Ord, Hash)]
#[cfg_attr(feature = "serde", derive(Serialize, Deserialize))]
#[cfg_attr(feature = "visitor", derive(Visit, VisitMut))]
pub enum HiveDistributionStyle {
    PARTITIONED {
        columns: Vec<ColumnDef>,
    },
    SKEWED {
        columns: Vec<ColumnDef>,
        on: Vec<ColumnDef>,
        stored_as_directories: bool,
    },
    NONE,
}

#[derive(Debug, Clone, PartialEq, PartialOrd, Eq, Ord, Hash)]
#[cfg_attr(feature = "serde", derive(Serialize, Deserialize))]
#[cfg_attr(feature = "visitor", derive(Visit, VisitMut))]
pub enum HiveRowFormat {
    SERDE { class: String },
    DELIMITED { delimiters: Vec<HiveRowDelimiter> },
}

#[derive(Debug, Clone, PartialEq, PartialOrd, Eq, Ord, Hash)]
#[cfg_attr(feature = "serde", derive(Serialize, Deserialize))]
#[cfg_attr(feature = "visitor", derive(Visit, VisitMut))]
pub struct HiveRowDelimiter {
    pub delimiter: HiveDelimiter,
    pub char: Ident,
}

impl fmt::Display for HiveRowDelimiter {
    fn fmt(&self, f: &mut fmt::Formatter<'_>) -> fmt::Result {
        write!(f, "{} ", self.delimiter)?;
        write!(f, "{}", self.char)
    }
}

#[derive(Debug, Copy, Clone, PartialEq, PartialOrd, Eq, Ord, Hash)]
#[cfg_attr(feature = "serde", derive(Serialize, Deserialize))]
#[cfg_attr(feature = "visitor", derive(Visit, VisitMut))]
pub enum HiveDelimiter {
    FieldsTerminatedBy,
    FieldsEscapedBy,
    CollectionItemsTerminatedBy,
    MapKeysTerminatedBy,
    LinesTerminatedBy,
    NullDefinedAs,
}

impl fmt::Display for HiveDelimiter {
    fn fmt(&self, f: &mut fmt::Formatter<'_>) -> fmt::Result {
        use HiveDelimiter::*;
        f.write_str(match self {
            FieldsTerminatedBy => "FIELDS TERMINATED BY",
            FieldsEscapedBy => "ESCAPED BY",
            CollectionItemsTerminatedBy => "COLLECTION ITEMS TERMINATED BY",
            MapKeysTerminatedBy => "MAP KEYS TERMINATED BY",
            LinesTerminatedBy => "LINES TERMINATED BY",
            NullDefinedAs => "NULL DEFINED AS",
        })
    }
}

#[derive(Debug, Copy, Clone, PartialEq, PartialOrd, Eq, Ord, Hash)]
#[cfg_attr(feature = "serde", derive(Serialize, Deserialize))]
#[cfg_attr(feature = "visitor", derive(Visit, VisitMut))]
pub enum HiveDescribeFormat {
    Extended,
    Formatted,
}

impl fmt::Display for HiveDescribeFormat {
    fn fmt(&self, f: &mut fmt::Formatter<'_>) -> fmt::Result {
        use HiveDescribeFormat::*;
        f.write_str(match self {
            Extended => "EXTENDED",
            Formatted => "FORMATTED",
        })
    }
}

#[derive(Debug, Copy, Clone, PartialEq, PartialOrd, Eq, Ord, Hash)]
#[cfg_attr(feature = "serde", derive(Serialize, Deserialize))]
#[cfg_attr(feature = "visitor", derive(Visit, VisitMut))]
pub enum DescribeAlias {
    Describe,
    Explain,
    Desc,
}

impl fmt::Display for DescribeAlias {
    fn fmt(&self, f: &mut fmt::Formatter<'_>) -> fmt::Result {
        use DescribeAlias::*;
        f.write_str(match self {
            Describe => "DESCRIBE",
            Explain => "EXPLAIN",
            Desc => "DESC",
        })
    }
}

#[derive(Debug, Clone, PartialEq, PartialOrd, Eq, Ord, Hash)]
#[cfg_attr(feature = "serde", derive(Serialize, Deserialize))]
#[cfg_attr(feature = "visitor", derive(Visit, VisitMut))]
#[allow(clippy::large_enum_variant)]
pub enum HiveIOFormat {
    IOF {
        input_format: Expr,
        output_format: Expr,
    },
    FileFormat {
        format: FileFormat,
    },
}

#[derive(Debug, Clone, PartialEq, PartialOrd, Eq, Ord, Hash, Default)]
#[cfg_attr(feature = "serde", derive(Serialize, Deserialize))]
#[cfg_attr(feature = "visitor", derive(Visit, VisitMut))]
pub struct HiveFormat {
    pub row_format: Option<HiveRowFormat>,
    pub serde_properties: Option<Vec<SqlOption>>,
    pub storage: Option<HiveIOFormat>,
    pub location: Option<String>,
}

#[derive(Debug, Clone, PartialEq, PartialOrd, Eq, Ord, Hash)]
#[cfg_attr(feature = "serde", derive(Serialize, Deserialize))]
#[cfg_attr(feature = "visitor", derive(Visit, VisitMut))]
pub struct ClusteredIndex {
    pub name: Ident,
    pub asc: Option<bool>,
}

impl fmt::Display for ClusteredIndex {
    fn fmt(&self, f: &mut fmt::Formatter) -> fmt::Result {
        write!(f, "{}", self.name)?;
        match self.asc {
            Some(true) => write!(f, " ASC"),
            Some(false) => write!(f, " DESC"),
            _ => Ok(()),
        }
    }
}

#[derive(Debug, Clone, PartialEq, PartialOrd, Eq, Ord, Hash)]
#[cfg_attr(feature = "serde", derive(Serialize, Deserialize))]
#[cfg_attr(feature = "visitor", derive(Visit, VisitMut))]
pub enum TableOptionsClustered {
    ColumnstoreIndex,
    ColumnstoreIndexOrder(Vec<Ident>),
    Index(Vec<ClusteredIndex>),
}

impl fmt::Display for TableOptionsClustered {
    fn fmt(&self, f: &mut fmt::Formatter) -> fmt::Result {
        match self {
            TableOptionsClustered::ColumnstoreIndex => {
                write!(f, "CLUSTERED COLUMNSTORE INDEX")
            }
            TableOptionsClustered::ColumnstoreIndexOrder(values) => {
                write!(
                    f,
                    "CLUSTERED COLUMNSTORE INDEX ORDER ({})",
                    display_comma_separated(values)
                )
            }
            TableOptionsClustered::Index(values) => {
                write!(f, "CLUSTERED INDEX ({})", display_comma_separated(values))
            }
        }
    }
}

/// Specifies which partition the boundary values on table partitioning belongs to.
#[derive(Debug, Clone, PartialEq, PartialOrd, Eq, Ord, Hash)]
#[cfg_attr(feature = "serde", derive(Serialize, Deserialize))]
#[cfg_attr(feature = "visitor", derive(Visit, VisitMut))]
pub enum PartitionRangeDirection {
    Left,
    Right,
}

#[derive(Debug, Clone, PartialEq, PartialOrd, Eq, Ord, Hash)]
#[cfg_attr(feature = "serde", derive(Serialize, Deserialize))]
#[cfg_attr(feature = "visitor", derive(Visit, VisitMut))]
pub enum SqlOption {
    /// Clustered represents the clustered version of table storage for MSSQL.
    ///
    /// <https://learn.microsoft.com/en-us/sql/t-sql/statements/create-table-azure-sql-data-warehouse?view=aps-pdw-2016-au7#TableOptions>
    Clustered(TableOptionsClustered),
    /// Single identifier options, e.g. `HEAP` for MSSQL.
    ///
    /// <https://learn.microsoft.com/en-us/sql/t-sql/statements/create-table-azure-sql-data-warehouse?view=aps-pdw-2016-au7#TableOptions>
    Ident(Ident),
    /// Any option that consists of a key value pair where the value is an expression. e.g.
    ///
    ///   WITH(DISTRIBUTION = ROUND_ROBIN)
    KeyValue { key: Ident, value: Expr },
    /// One or more table partitions and represents which partition the boundary values belong to,
    /// e.g.
    ///
    ///   PARTITION (id RANGE LEFT FOR VALUES (10, 20, 30, 40))
    ///
    /// <https://learn.microsoft.com/en-us/sql/t-sql/statements/create-table-azure-sql-data-warehouse?view=aps-pdw-2016-au7#TablePartitionOptions>
    Partition {
        column_name: Ident,
        range_direction: Option<PartitionRangeDirection>,
        for_values: Vec<Expr>,
    },
}

impl fmt::Display for SqlOption {
    fn fmt(&self, f: &mut fmt::Formatter) -> fmt::Result {
        match self {
            SqlOption::Clustered(c) => write!(f, "{}", c),
            SqlOption::Ident(ident) => {
                write!(f, "{}", ident)
            }
            SqlOption::KeyValue { key: name, value } => {
                write!(f, "{} = {}", name, value)
            }
            SqlOption::Partition {
                column_name,
                range_direction,
                for_values,
            } => {
                let direction = match range_direction {
                    Some(PartitionRangeDirection::Left) => " LEFT",
                    Some(PartitionRangeDirection::Right) => " RIGHT",
                    None => "",
                };

                write!(
                    f,
                    "PARTITION ({} RANGE{} FOR VALUES ({}))",
                    column_name,
                    direction,
                    display_comma_separated(for_values)
                )
            }
        }
    }
}

#[derive(Debug, Clone, PartialEq, PartialOrd, Eq, Ord, Hash)]
#[cfg_attr(feature = "serde", derive(Serialize, Deserialize))]
#[cfg_attr(feature = "visitor", derive(Visit, VisitMut))]
pub struct SecretOption {
    pub key: Ident,
    pub value: Ident,
}

impl fmt::Display for SecretOption {
    fn fmt(&self, f: &mut fmt::Formatter) -> fmt::Result {
        write!(f, "{} {}", self.key, self.value)
    }
}

#[derive(Debug, Clone, PartialEq, PartialOrd, Eq, Ord, Hash)]
#[cfg_attr(feature = "serde", derive(Serialize, Deserialize))]
#[cfg_attr(feature = "visitor", derive(Visit, VisitMut))]
pub enum AttachDuckDBDatabaseOption {
    ReadOnly(Option<bool>),
    Type(Ident),
}

impl fmt::Display for AttachDuckDBDatabaseOption {
    fn fmt(&self, f: &mut fmt::Formatter) -> fmt::Result {
        match self {
            AttachDuckDBDatabaseOption::ReadOnly(Some(true)) => write!(f, "READ_ONLY true"),
            AttachDuckDBDatabaseOption::ReadOnly(Some(false)) => write!(f, "READ_ONLY false"),
            AttachDuckDBDatabaseOption::ReadOnly(None) => write!(f, "READ_ONLY"),
            AttachDuckDBDatabaseOption::Type(t) => write!(f, "TYPE {}", t),
        }
    }
}

#[derive(Debug, Copy, Clone, PartialEq, PartialOrd, Eq, Ord, Hash)]
#[cfg_attr(feature = "serde", derive(Serialize, Deserialize))]
#[cfg_attr(feature = "visitor", derive(Visit, VisitMut))]
pub enum TransactionMode {
    AccessMode(TransactionAccessMode),
    IsolationLevel(TransactionIsolationLevel),
}

impl fmt::Display for TransactionMode {
    fn fmt(&self, f: &mut fmt::Formatter) -> fmt::Result {
        use TransactionMode::*;
        match self {
            AccessMode(access_mode) => write!(f, "{access_mode}"),
            IsolationLevel(iso_level) => write!(f, "ISOLATION LEVEL {iso_level}"),
        }
    }
}

#[derive(Debug, Copy, Clone, PartialEq, PartialOrd, Eq, Ord, Hash)]
#[cfg_attr(feature = "serde", derive(Serialize, Deserialize))]
#[cfg_attr(feature = "visitor", derive(Visit, VisitMut))]
pub enum TransactionAccessMode {
    ReadOnly,
    ReadWrite,
}

impl fmt::Display for TransactionAccessMode {
    fn fmt(&self, f: &mut fmt::Formatter) -> fmt::Result {
        use TransactionAccessMode::*;
        f.write_str(match self {
            ReadOnly => "READ ONLY",
            ReadWrite => "READ WRITE",
        })
    }
}

#[derive(Debug, Copy, Clone, PartialEq, PartialOrd, Eq, Ord, Hash)]
#[cfg_attr(feature = "serde", derive(Serialize, Deserialize))]
#[cfg_attr(feature = "visitor", derive(Visit, VisitMut))]
pub enum TransactionIsolationLevel {
    ReadUncommitted,
    ReadCommitted,
    RepeatableRead,
    Serializable,
}

impl fmt::Display for TransactionIsolationLevel {
    fn fmt(&self, f: &mut fmt::Formatter) -> fmt::Result {
        use TransactionIsolationLevel::*;
        f.write_str(match self {
            ReadUncommitted => "READ UNCOMMITTED",
            ReadCommitted => "READ COMMITTED",
            RepeatableRead => "REPEATABLE READ",
            Serializable => "SERIALIZABLE",
        })
    }
}

/// SQLite specific syntax
///
/// <https://sqlite.org/lang_transaction.html>
#[derive(Debug, Copy, Clone, PartialEq, PartialOrd, Eq, Ord, Hash)]
#[cfg_attr(feature = "serde", derive(Serialize, Deserialize))]
#[cfg_attr(feature = "visitor", derive(Visit, VisitMut))]
pub enum TransactionModifier {
    Deferred,
    Immediate,
    Exclusive,
}

impl fmt::Display for TransactionModifier {
    fn fmt(&self, f: &mut fmt::Formatter) -> fmt::Result {
        use TransactionModifier::*;
        f.write_str(match self {
            Deferred => "DEFERRED",
            Immediate => "IMMEDIATE",
            Exclusive => "EXCLUSIVE",
        })
    }
}

#[derive(Debug, Clone, PartialEq, PartialOrd, Eq, Ord, Hash)]
#[cfg_attr(feature = "serde", derive(Serialize, Deserialize))]
#[cfg_attr(feature = "visitor", derive(Visit, VisitMut))]
pub enum ShowStatementFilter {
    Like(String),
    ILike(String),
    Where(Expr),
}

impl fmt::Display for ShowStatementFilter {
    fn fmt(&self, f: &mut fmt::Formatter) -> fmt::Result {
        use ShowStatementFilter::*;
        match self {
            Like(pattern) => write!(f, "LIKE '{}'", value::escape_single_quote_string(pattern)),
            ILike(pattern) => write!(f, "ILIKE {}", value::escape_single_quote_string(pattern)),
            Where(expr) => write!(f, "WHERE {expr}"),
        }
    }
}

/// Sqlite specific syntax
///
/// See [Sqlite documentation](https://sqlite.org/lang_conflict.html)
/// for more details.
#[derive(Debug, Copy, Clone, PartialEq, PartialOrd, Eq, Ord, Hash)]
#[cfg_attr(feature = "serde", derive(Serialize, Deserialize))]
#[cfg_attr(feature = "visitor", derive(Visit, VisitMut))]
pub enum SqliteOnConflict {
    Rollback,
    Abort,
    Fail,
    Ignore,
    Replace,
}

impl fmt::Display for SqliteOnConflict {
    fn fmt(&self, f: &mut fmt::Formatter) -> fmt::Result {
        use SqliteOnConflict::*;
        match self {
            Rollback => write!(f, "ROLLBACK"),
            Abort => write!(f, "ABORT"),
            Fail => write!(f, "FAIL"),
            Ignore => write!(f, "IGNORE"),
            Replace => write!(f, "REPLACE"),
        }
    }
}

/// Mysql specific syntax
///
/// See [Mysql documentation](https://dev.mysql.com/doc/refman/8.0/en/replace.html)
/// See [Mysql documentation](https://dev.mysql.com/doc/refman/8.0/en/insert.html)
/// for more details.
#[derive(Debug, Copy, Clone, PartialEq, PartialOrd, Eq, Ord, Hash)]
#[cfg_attr(feature = "serde", derive(Serialize, Deserialize))]
#[cfg_attr(feature = "visitor", derive(Visit, VisitMut))]
pub enum MysqlInsertPriority {
    LowPriority,
    Delayed,
    HighPriority,
}

impl fmt::Display for crate::ast::MysqlInsertPriority {
    fn fmt(&self, f: &mut fmt::Formatter) -> fmt::Result {
        use MysqlInsertPriority::*;
        match self {
            LowPriority => write!(f, "LOW_PRIORITY"),
            Delayed => write!(f, "DELAYED"),
            HighPriority => write!(f, "HIGH_PRIORITY"),
        }
    }
}

#[derive(Debug, Clone, PartialEq, PartialOrd, Eq, Ord, Hash)]
#[cfg_attr(feature = "serde", derive(Serialize, Deserialize))]
#[cfg_attr(feature = "visitor", derive(Visit, VisitMut))]
pub enum CopySource {
    Table {
        /// The name of the table to copy from.
        table_name: ObjectName,
        /// A list of column names to copy. Empty list means that all columns
        /// are copied.
        columns: Vec<Ident>,
    },
    Query(Box<Query>),
}

#[derive(Debug, Clone, PartialEq, PartialOrd, Eq, Ord, Hash)]
#[cfg_attr(feature = "serde", derive(Serialize, Deserialize))]
#[cfg_attr(feature = "visitor", derive(Visit, VisitMut))]
pub enum CopyTarget {
    Stdin,
    Stdout,
    File {
        /// The path name of the input or output file.
        filename: String,
    },
    Program {
        /// A command to execute
        command: String,
    },
}

impl fmt::Display for CopyTarget {
    fn fmt(&self, f: &mut fmt::Formatter) -> fmt::Result {
        use CopyTarget::*;
        match self {
            Stdin { .. } => write!(f, "STDIN"),
            Stdout => write!(f, "STDOUT"),
            File { filename } => write!(f, "'{}'", value::escape_single_quote_string(filename)),
            Program { command } => write!(
                f,
                "PROGRAM '{}'",
                value::escape_single_quote_string(command)
            ),
        }
    }
}

#[derive(Debug, Copy, Clone, PartialEq, PartialOrd, Eq, Ord, Hash)]
#[cfg_attr(feature = "serde", derive(Serialize, Deserialize))]
#[cfg_attr(feature = "visitor", derive(Visit, VisitMut))]
pub enum OnCommit {
    DeleteRows,
    PreserveRows,
    Drop,
}

/// An option in `COPY` statement.
///
/// <https://www.postgresql.org/docs/14/sql-copy.html>
#[derive(Debug, Clone, PartialEq, PartialOrd, Eq, Ord, Hash)]
#[cfg_attr(feature = "serde", derive(Serialize, Deserialize))]
#[cfg_attr(feature = "visitor", derive(Visit, VisitMut))]
pub enum CopyOption {
    /// FORMAT format_name
    Format(Ident),
    /// FREEZE \[ boolean \]
    Freeze(bool),
    /// DELIMITER 'delimiter_character'
    Delimiter(char),
    /// NULL 'null_string'
    Null(String),
    /// HEADER \[ boolean \]
    Header(bool),
    /// QUOTE 'quote_character'
    Quote(char),
    /// ESCAPE 'escape_character'
    Escape(char),
    /// FORCE_QUOTE { ( column_name [, ...] ) | * }
    ForceQuote(Vec<Ident>),
    /// FORCE_NOT_NULL ( column_name [, ...] )
    ForceNotNull(Vec<Ident>),
    /// FORCE_NULL ( column_name [, ...] )
    ForceNull(Vec<Ident>),
    /// ENCODING 'encoding_name'
    Encoding(String),
}

impl fmt::Display for CopyOption {
    fn fmt(&self, f: &mut fmt::Formatter) -> fmt::Result {
        use CopyOption::*;
        match self {
            Format(name) => write!(f, "FORMAT {name}"),
            Freeze(true) => write!(f, "FREEZE"),
            Freeze(false) => write!(f, "FREEZE FALSE"),
            Delimiter(char) => write!(f, "DELIMITER '{char}'"),
            Null(string) => write!(f, "NULL '{}'", value::escape_single_quote_string(string)),
            Header(true) => write!(f, "HEADER"),
            Header(false) => write!(f, "HEADER FALSE"),
            Quote(char) => write!(f, "QUOTE '{char}'"),
            Escape(char) => write!(f, "ESCAPE '{char}'"),
            ForceQuote(columns) => write!(f, "FORCE_QUOTE ({})", display_comma_separated(columns)),
            ForceNotNull(columns) => {
                write!(f, "FORCE_NOT_NULL ({})", display_comma_separated(columns))
            }
            ForceNull(columns) => write!(f, "FORCE_NULL ({})", display_comma_separated(columns)),
            Encoding(name) => write!(f, "ENCODING '{}'", value::escape_single_quote_string(name)),
        }
    }
}

/// An option in `COPY` statement before PostgreSQL version 9.0.
///
/// <https://www.postgresql.org/docs/8.4/sql-copy.html>
#[derive(Debug, Clone, PartialEq, PartialOrd, Eq, Ord, Hash)]
#[cfg_attr(feature = "serde", derive(Serialize, Deserialize))]
#[cfg_attr(feature = "visitor", derive(Visit, VisitMut))]
pub enum CopyLegacyOption {
    /// BINARY
    Binary,
    /// DELIMITER \[ AS \] 'delimiter_character'
    Delimiter(char),
    /// NULL \[ AS \] 'null_string'
    Null(String),
    /// CSV ...
    Csv(Vec<CopyLegacyCsvOption>),
}

impl fmt::Display for CopyLegacyOption {
    fn fmt(&self, f: &mut fmt::Formatter) -> fmt::Result {
        use CopyLegacyOption::*;
        match self {
            Binary => write!(f, "BINARY"),
            Delimiter(char) => write!(f, "DELIMITER '{char}'"),
            Null(string) => write!(f, "NULL '{}'", value::escape_single_quote_string(string)),
            Csv(opts) => write!(f, "CSV {}", display_separated(opts, " ")),
        }
    }
}

/// A `CSV` option in `COPY` statement before PostgreSQL version 9.0.
///
/// <https://www.postgresql.org/docs/8.4/sql-copy.html>
#[derive(Debug, Clone, PartialEq, PartialOrd, Eq, Ord, Hash)]
#[cfg_attr(feature = "serde", derive(Serialize, Deserialize))]
#[cfg_attr(feature = "visitor", derive(Visit, VisitMut))]
pub enum CopyLegacyCsvOption {
    /// HEADER
    Header,
    /// QUOTE \[ AS \] 'quote_character'
    Quote(char),
    /// ESCAPE \[ AS \] 'escape_character'
    Escape(char),
    /// FORCE QUOTE { column_name [, ...] | * }
    ForceQuote(Vec<Ident>),
    /// FORCE NOT NULL column_name [, ...]
    ForceNotNull(Vec<Ident>),
}

impl fmt::Display for CopyLegacyCsvOption {
    fn fmt(&self, f: &mut fmt::Formatter) -> fmt::Result {
        use CopyLegacyCsvOption::*;
        match self {
            Header => write!(f, "HEADER"),
            Quote(char) => write!(f, "QUOTE '{char}'"),
            Escape(char) => write!(f, "ESCAPE '{char}'"),
            ForceQuote(columns) => write!(f, "FORCE QUOTE {}", display_comma_separated(columns)),
            ForceNotNull(columns) => {
                write!(f, "FORCE NOT NULL {}", display_comma_separated(columns))
            }
        }
    }
}

/// Variant of `WHEN` clause used within a `MERGE` Statement.
///
/// Example:
/// ```sql
/// MERGE INTO T USING U ON FALSE WHEN MATCHED THEN DELETE
/// ```
/// [Snowflake](https://docs.snowflake.com/en/sql-reference/sql/merge)
/// [BigQuery](https://cloud.google.com/bigquery/docs/reference/standard-sql/dml-syntax#merge_statement)
#[derive(Debug, Clone, PartialEq, PartialOrd, Eq, Ord, Hash)]
#[cfg_attr(feature = "serde", derive(Serialize, Deserialize))]
#[cfg_attr(feature = "visitor", derive(Visit, VisitMut))]
pub enum MergeClauseKind {
    /// `WHEN MATCHED`
    Matched,
    /// `WHEN NOT MATCHED`
    NotMatched,
    /// `WHEN MATCHED BY TARGET`
    ///
    /// [BigQuery](https://cloud.google.com/bigquery/docs/reference/standard-sql/dml-syntax#merge_statement)
    NotMatchedByTarget,
    /// `WHEN MATCHED BY SOURCE`
    ///
    /// [BigQuery](https://cloud.google.com/bigquery/docs/reference/standard-sql/dml-syntax#merge_statement)
    NotMatchedBySource,
}

impl Display for MergeClauseKind {
    fn fmt(&self, f: &mut fmt::Formatter) -> fmt::Result {
        match self {
            MergeClauseKind::Matched => write!(f, "MATCHED"),
            MergeClauseKind::NotMatched => write!(f, "NOT MATCHED"),
            MergeClauseKind::NotMatchedByTarget => write!(f, "NOT MATCHED BY TARGET"),
            MergeClauseKind::NotMatchedBySource => write!(f, "NOT MATCHED BY SOURCE"),
        }
    }
}

/// The type of expression used to insert rows within a `MERGE` statement.
///
/// [Snowflake](https://docs.snowflake.com/en/sql-reference/sql/merge)
/// [BigQuery](https://cloud.google.com/bigquery/docs/reference/standard-sql/dml-syntax#merge_statement)
#[derive(Debug, Clone, PartialEq, PartialOrd, Eq, Ord, Hash)]
#[cfg_attr(feature = "serde", derive(Serialize, Deserialize))]
#[cfg_attr(feature = "visitor", derive(Visit, VisitMut))]
pub enum MergeInsertKind {
    /// The insert expression is defined from an explicit `VALUES` clause
    ///
    /// Example:
    /// ```sql
    /// INSERT VALUES(product, quantity)
    /// ```
    Values(Values),
    /// The insert expression is defined using only the `ROW` keyword.
    ///
    /// Example:
    /// ```sql
    /// INSERT ROW
    /// ```
    /// [BigQuery](https://cloud.google.com/bigquery/docs/reference/standard-sql/dml-syntax#merge_statement)
    Row,
}

impl Display for MergeInsertKind {
    fn fmt(&self, f: &mut fmt::Formatter) -> fmt::Result {
        match self {
            MergeInsertKind::Values(values) => {
                write!(f, "{values}")
            }
            MergeInsertKind::Row => {
                write!(f, "ROW")
            }
        }
    }
}

/// The expression used to insert rows within a `MERGE` statement.
///
/// Examples
/// ```sql
/// INSERT (product, quantity) VALUES(product, quantity)
/// INSERT ROW
/// ```
///
/// [Snowflake](https://docs.snowflake.com/en/sql-reference/sql/merge)
/// [BigQuery](https://cloud.google.com/bigquery/docs/reference/standard-sql/dml-syntax#merge_statement)
#[derive(Debug, Clone, PartialEq, PartialOrd, Eq, Ord, Hash)]
#[cfg_attr(feature = "serde", derive(Serialize, Deserialize))]
#[cfg_attr(feature = "visitor", derive(Visit, VisitMut))]
pub struct MergeInsertExpr {
    /// Columns (if any) specified by the insert.
    ///
    /// Example:
    /// ```sql
    /// INSERT (product, quantity) VALUES(product, quantity)
    /// INSERT (product, quantity) ROW
    /// ```
    pub columns: Vec<Ident>,
    /// The insert type used by the statement.
    pub kind: MergeInsertKind,
}

impl Display for MergeInsertExpr {
    fn fmt(&self, f: &mut fmt::Formatter) -> fmt::Result {
        if !self.columns.is_empty() {
            write!(f, "({}) ", display_comma_separated(self.columns.as_slice()))?;
        }
        write!(f, "{}", self.kind)
    }
}

/// Underlying statement of a when clause within a `MERGE` Statement
///
/// Example
/// ```sql
/// INSERT (product, quantity) VALUES(product, quantity)
/// ```
///
/// [Snowflake](https://docs.snowflake.com/en/sql-reference/sql/merge)
/// [BigQuery](https://cloud.google.com/bigquery/docs/reference/standard-sql/dml-syntax#merge_statement)
#[derive(Debug, Clone, PartialEq, PartialOrd, Eq, Ord, Hash)]
#[cfg_attr(feature = "serde", derive(Serialize, Deserialize))]
#[cfg_attr(feature = "visitor", derive(Visit, VisitMut))]
pub enum MergeAction {
    /// An `INSERT` clause
    ///
    /// Example:
    /// ```sql
    /// INSERT (product, quantity) VALUES(product, quantity)
    /// ```
    Insert(MergeInsertExpr),
    /// An `UPDATE` clause
    ///
    /// Example:
    /// ```sql
    /// UPDATE SET quantity = T.quantity + S.quantity
    /// ```
    Update { assignments: Vec<Assignment> },
    /// A plain `DELETE` clause
    Delete,
}

impl Display for MergeAction {
    fn fmt(&self, f: &mut fmt::Formatter) -> fmt::Result {
        match self {
            MergeAction::Insert(insert) => {
                write!(f, "INSERT {insert}")
            }
            MergeAction::Update { assignments } => {
                write!(f, "UPDATE SET {}", display_comma_separated(assignments))
            }
            MergeAction::Delete => {
                write!(f, "DELETE")
            }
        }
    }
}

/// A when clause within a `MERGE` Statement
///
/// Example:
/// ```sql
/// WHEN NOT MATCHED BY SOURCE AND product LIKE '%washer%' THEN DELETE
/// ```
/// [Snowflake](https://docs.snowflake.com/en/sql-reference/sql/merge)
/// [BigQuery](https://cloud.google.com/bigquery/docs/reference/standard-sql/dml-syntax#merge_statement)
#[derive(Debug, Clone, PartialEq, PartialOrd, Eq, Ord, Hash)]
#[cfg_attr(feature = "serde", derive(Serialize, Deserialize))]
#[cfg_attr(feature = "visitor", derive(Visit, VisitMut))]
pub struct MergeClause {
    pub clause_kind: MergeClauseKind,
    pub predicate: Option<Expr>,
    pub action: MergeAction,
}

impl Display for MergeClause {
    fn fmt(&self, f: &mut fmt::Formatter) -> fmt::Result {
        let MergeClause {
            clause_kind,
            predicate,
            action,
        } = self;

        write!(f, "WHEN {clause_kind}")?;
        if let Some(pred) = predicate {
            write!(f, " AND {pred}")?;
        }
        write!(f, " THEN {action}")
    }
}

#[derive(Debug, Copy, Clone, PartialEq, PartialOrd, Eq, Ord, Hash)]
#[cfg_attr(feature = "serde", derive(Serialize, Deserialize))]
#[cfg_attr(feature = "visitor", derive(Visit, VisitMut))]
pub enum DiscardObject {
    ALL,
    PLANS,
    SEQUENCES,
    TEMP,
}

impl fmt::Display for DiscardObject {
    fn fmt(&self, f: &mut fmt::Formatter) -> fmt::Result {
        match self {
            DiscardObject::ALL => f.write_str("ALL"),
            DiscardObject::PLANS => f.write_str("PLANS"),
            DiscardObject::SEQUENCES => f.write_str("SEQUENCES"),
            DiscardObject::TEMP => f.write_str("TEMP"),
        }
    }
}

#[derive(Debug, Copy, Clone, PartialEq, PartialOrd, Eq, Ord, Hash)]
#[cfg_attr(feature = "serde", derive(Serialize, Deserialize))]
#[cfg_attr(feature = "visitor", derive(Visit, VisitMut))]
pub enum FlushType {
    BinaryLogs,
    EngineLogs,
    ErrorLogs,
    GeneralLogs,
    Hosts,
    Logs,
    Privileges,
    OptimizerCosts,
    RelayLogs,
    SlowLogs,
    Status,
    UserResources,
    Tables,
}

impl fmt::Display for FlushType {
    fn fmt(&self, f: &mut fmt::Formatter) -> fmt::Result {
        match self {
            FlushType::BinaryLogs => f.write_str("BINARY LOGS"),
            FlushType::EngineLogs => f.write_str("ENGINE LOGS"),
            FlushType::ErrorLogs => f.write_str("ERROR LOGS"),
            FlushType::GeneralLogs => f.write_str("GENERAL LOGS"),
            FlushType::Hosts => f.write_str("HOSTS"),
            FlushType::Logs => f.write_str("LOGS"),
            FlushType::Privileges => f.write_str("PRIVILEGES"),
            FlushType::OptimizerCosts => f.write_str("OPTIMIZER_COSTS"),
            FlushType::RelayLogs => f.write_str("RELAY LOGS"),
            FlushType::SlowLogs => f.write_str("SLOW LOGS"),
            FlushType::Status => f.write_str("STATUS"),
            FlushType::UserResources => f.write_str("USER_RESOURCES"),
            FlushType::Tables => f.write_str("TABLES"),
        }
    }
}

#[derive(Debug, Copy, Clone, PartialEq, PartialOrd, Eq, Ord, Hash)]
#[cfg_attr(feature = "serde", derive(Serialize, Deserialize))]
#[cfg_attr(feature = "visitor", derive(Visit, VisitMut))]
pub enum FlushLocation {
    NoWriteToBinlog,
    Local,
}

impl fmt::Display for FlushLocation {
    fn fmt(&self, f: &mut fmt::Formatter) -> fmt::Result {
        match self {
            FlushLocation::NoWriteToBinlog => f.write_str("NO_WRITE_TO_BINLOG"),
            FlushLocation::Local => f.write_str("LOCAL"),
        }
    }
}

/// Optional context modifier for statements that can be or `LOCAL`, or `SESSION`.
#[derive(Debug, Copy, Clone, PartialEq, PartialOrd, Eq, Ord, Hash)]
#[cfg_attr(feature = "serde", derive(Serialize, Deserialize))]
#[cfg_attr(feature = "visitor", derive(Visit, VisitMut))]
pub enum ContextModifier {
    /// No context defined. Each dialect defines the default in this scenario.
    None,
    /// `LOCAL` identifier, usually related to transactional states.
    Local,
    /// `SESSION` identifier
    Session,
}

impl fmt::Display for ContextModifier {
    fn fmt(&self, f: &mut fmt::Formatter) -> fmt::Result {
        match self {
            Self::None => {
                write!(f, "")
            }
            Self::Local => {
                write!(f, " LOCAL")
            }
            Self::Session => {
                write!(f, " SESSION")
            }
        }
    }
}

/// Function describe in DROP FUNCTION.
#[derive(Debug, Clone, PartialEq, PartialOrd, Eq, Ord, Hash)]
#[cfg_attr(feature = "serde", derive(Serialize, Deserialize))]
pub enum DropFunctionOption {
    Restrict,
    Cascade,
}

impl fmt::Display for DropFunctionOption {
    fn fmt(&self, f: &mut fmt::Formatter) -> fmt::Result {
        match self {
            DropFunctionOption::Restrict => write!(f, "RESTRICT "),
            DropFunctionOption::Cascade => write!(f, "CASCADE  "),
        }
    }
}

/// Generic function description for DROP FUNCTION and CREATE TRIGGER.
#[derive(Debug, Clone, PartialEq, PartialOrd, Eq, Ord, Hash)]
#[cfg_attr(feature = "serde", derive(Serialize, Deserialize))]
#[cfg_attr(feature = "visitor", derive(Visit, VisitMut))]
pub struct FunctionDesc {
    pub name: ObjectName,
    pub args: Option<Vec<OperateFunctionArg>>,
}

impl fmt::Display for FunctionDesc {
    fn fmt(&self, f: &mut fmt::Formatter) -> fmt::Result {
        write!(f, "{}", self.name)?;
        if let Some(args) = &self.args {
            write!(f, "({})", display_comma_separated(args))?;
        }
        Ok(())
    }
}

/// Function argument in CREATE OR DROP FUNCTION.
#[derive(Debug, Clone, PartialEq, PartialOrd, Eq, Ord, Hash)]
#[cfg_attr(feature = "serde", derive(Serialize, Deserialize))]
#[cfg_attr(feature = "visitor", derive(Visit, VisitMut))]
pub struct OperateFunctionArg {
    pub mode: Option<ArgMode>,
    pub name: Option<Ident>,
    pub data_type: DataType,
    pub default_expr: Option<Expr>,
}

impl OperateFunctionArg {
    /// Returns an unnamed argument.
    pub fn unnamed(data_type: DataType) -> Self {
        Self {
            mode: None,
            name: None,
            data_type,
            default_expr: None,
        }
    }

    /// Returns an argument with name.
    pub fn with_name(name: &str, data_type: DataType) -> Self {
        Self {
            mode: None,
            name: Some(name.into()),
            data_type,
            default_expr: None,
        }
    }
}

impl fmt::Display for OperateFunctionArg {
    fn fmt(&self, f: &mut fmt::Formatter) -> fmt::Result {
        if let Some(mode) = &self.mode {
            write!(f, "{mode} ")?;
        }
        if let Some(name) = &self.name {
            write!(f, "{name} ")?;
        }
        write!(f, "{}", self.data_type)?;
        if let Some(default_expr) = &self.default_expr {
            write!(f, " = {default_expr}")?;
        }
        Ok(())
    }
}

/// The mode of an argument in CREATE FUNCTION.
#[derive(Debug, Clone, PartialEq, PartialOrd, Eq, Ord, Hash)]
#[cfg_attr(feature = "serde", derive(Serialize, Deserialize))]
#[cfg_attr(feature = "visitor", derive(Visit, VisitMut))]
pub enum ArgMode {
    In,
    Out,
    InOut,
}

impl fmt::Display for ArgMode {
    fn fmt(&self, f: &mut fmt::Formatter) -> fmt::Result {
        match self {
            ArgMode::In => write!(f, "IN"),
            ArgMode::Out => write!(f, "OUT"),
            ArgMode::InOut => write!(f, "INOUT"),
        }
    }
}

/// These attributes inform the query optimizer about the behavior of the function.
#[derive(Debug, Clone, PartialEq, PartialOrd, Eq, Ord, Hash)]
#[cfg_attr(feature = "serde", derive(Serialize, Deserialize))]
#[cfg_attr(feature = "visitor", derive(Visit, VisitMut))]
pub enum FunctionBehavior {
    Immutable,
    Stable,
    Volatile,
}

impl fmt::Display for FunctionBehavior {
    fn fmt(&self, f: &mut fmt::Formatter) -> fmt::Result {
        match self {
            FunctionBehavior::Immutable => write!(f, "IMMUTABLE"),
            FunctionBehavior::Stable => write!(f, "STABLE"),
            FunctionBehavior::Volatile => write!(f, "VOLATILE"),
        }
    }
}

/// These attributes describe the behavior of the function when called with a null argument.
#[derive(Debug, Clone, PartialEq, PartialOrd, Eq, Ord, Hash)]
#[cfg_attr(feature = "serde", derive(Serialize, Deserialize))]
#[cfg_attr(feature = "visitor", derive(Visit, VisitMut))]
pub enum FunctionCalledOnNull {
    CalledOnNullInput,
    ReturnsNullOnNullInput,
    Strict,
}

impl fmt::Display for FunctionCalledOnNull {
    fn fmt(&self, f: &mut fmt::Formatter) -> fmt::Result {
        match self {
            FunctionCalledOnNull::CalledOnNullInput => write!(f, "CALLED ON NULL INPUT"),
            FunctionCalledOnNull::ReturnsNullOnNullInput => write!(f, "RETURNS NULL ON NULL INPUT"),
            FunctionCalledOnNull::Strict => write!(f, "STRICT"),
        }
    }
}

/// If it is safe for PostgreSQL to call the function from multiple threads at once
#[derive(Debug, Clone, PartialEq, PartialOrd, Eq, Ord, Hash)]
#[cfg_attr(feature = "serde", derive(Serialize, Deserialize))]
#[cfg_attr(feature = "visitor", derive(Visit, VisitMut))]
pub enum FunctionParallel {
    Unsafe,
    Restricted,
    Safe,
}

impl fmt::Display for FunctionParallel {
    fn fmt(&self, f: &mut fmt::Formatter) -> fmt::Result {
        match self {
            FunctionParallel::Unsafe => write!(f, "PARALLEL UNSAFE"),
            FunctionParallel::Restricted => write!(f, "PARALLEL RESTRICTED"),
            FunctionParallel::Safe => write!(f, "PARALLEL SAFE"),
        }
    }
}

/// [BigQuery] Determinism specifier used in a UDF definition.
///
/// [BigQuery]: https://cloud.google.com/bigquery/docs/reference/standard-sql/data-definition-language#syntax_11
#[derive(Debug, Clone, PartialEq, PartialOrd, Eq, Ord, Hash)]
#[cfg_attr(feature = "serde", derive(Serialize, Deserialize))]
#[cfg_attr(feature = "visitor", derive(Visit, VisitMut))]
pub enum FunctionDeterminismSpecifier {
    Deterministic,
    NotDeterministic,
}

impl fmt::Display for FunctionDeterminismSpecifier {
    fn fmt(&self, f: &mut fmt::Formatter) -> fmt::Result {
        match self {
            FunctionDeterminismSpecifier::Deterministic => {
                write!(f, "DETERMINISTIC")
            }
            FunctionDeterminismSpecifier::NotDeterministic => {
                write!(f, "NOT DETERMINISTIC")
            }
        }
    }
}

/// Represent the expression body of a `CREATE FUNCTION` statement as well as
/// where within the statement, the body shows up.
///
/// [BigQuery]: https://cloud.google.com/bigquery/docs/reference/standard-sql/data-definition-language#syntax_11
/// [Postgres]: https://www.postgresql.org/docs/15/sql-createfunction.html
#[derive(Debug, Clone, PartialEq, PartialOrd, Eq, Ord, Hash)]
#[cfg_attr(feature = "serde", derive(Serialize, Deserialize))]
#[cfg_attr(feature = "visitor", derive(Visit, VisitMut))]
pub enum CreateFunctionBody {
    /// A function body expression using the 'AS' keyword and shows up
    /// before any `OPTIONS` clause.
    ///
    /// Example:
    /// ```sql
    /// CREATE FUNCTION myfunc(x FLOAT64, y FLOAT64) RETURNS FLOAT64
    /// AS (x * y)
    /// OPTIONS(description="desc");
    /// ```
    ///
    /// [BigQuery]: https://cloud.google.com/bigquery/docs/reference/standard-sql/data-definition-language#syntax_11
    AsBeforeOptions(Expr),
    /// A function body expression using the 'AS' keyword and shows up
    /// after any `OPTIONS` clause.
    ///
    /// Example:
    /// ```sql
    /// CREATE FUNCTION myfunc(x FLOAT64, y FLOAT64) RETURNS FLOAT64
    /// OPTIONS(description="desc")
    /// AS (x * y);
    /// ```
    ///
    /// [BigQuery]: https://cloud.google.com/bigquery/docs/reference/standard-sql/data-definition-language#syntax_11
    AsAfterOptions(Expr),
    /// Function body expression using the 'RETURN' keyword.
    ///
    /// Example:
    /// ```sql
    /// CREATE FUNCTION myfunc(a INTEGER, IN b INTEGER = 1) RETURNS INTEGER
    /// LANGUAGE SQL
    /// RETURN a + b;
    /// ```
    ///
    /// [Postgres]: https://www.postgresql.org/docs/current/sql-createfunction.html
    Return(Expr),
}

#[derive(Debug, Clone, PartialEq, PartialOrd, Eq, Ord, Hash)]
#[cfg_attr(feature = "serde", derive(Serialize, Deserialize))]
#[cfg_attr(feature = "visitor", derive(Visit, VisitMut))]
pub enum CreateFunctionUsing {
    Jar(String),
    File(String),
    Archive(String),
}

impl fmt::Display for CreateFunctionUsing {
    fn fmt(&self, f: &mut fmt::Formatter) -> fmt::Result {
        write!(f, "USING ")?;
        match self {
            CreateFunctionUsing::Jar(uri) => write!(f, "JAR '{uri}'"),
            CreateFunctionUsing::File(uri) => write!(f, "FILE '{uri}'"),
            CreateFunctionUsing::Archive(uri) => write!(f, "ARCHIVE '{uri}'"),
        }
    }
}

/// `NAME = <EXPR>` arguments for DuckDB macros
///
/// See [Create Macro - DuckDB](https://duckdb.org/docs/sql/statements/create_macro)
/// for more details
#[derive(Debug, Clone, PartialEq, PartialOrd, Eq, Ord, Hash)]
#[cfg_attr(feature = "serde", derive(Serialize, Deserialize))]
#[cfg_attr(feature = "visitor", derive(Visit, VisitMut))]
pub struct MacroArg {
    pub name: Ident,
    pub default_expr: Option<Expr>,
}

impl MacroArg {
    /// Returns an argument with name.
    pub fn new(name: &str) -> Self {
        Self {
            name: name.into(),
            default_expr: None,
        }
    }
}

impl fmt::Display for MacroArg {
    fn fmt(&self, f: &mut fmt::Formatter) -> fmt::Result {
        write!(f, "{}", self.name)?;
        if let Some(default_expr) = &self.default_expr {
            write!(f, " := {default_expr}")?;
        }
        Ok(())
    }
}

#[derive(Debug, Clone, PartialEq, PartialOrd, Eq, Ord, Hash)]
#[cfg_attr(feature = "serde", derive(Serialize, Deserialize))]
#[cfg_attr(feature = "visitor", derive(Visit, VisitMut))]
pub enum MacroDefinition {
    Expr(Expr),
    Table(Query),
}

impl fmt::Display for MacroDefinition {
    fn fmt(&self, f: &mut fmt::Formatter) -> fmt::Result {
        match self {
            MacroDefinition::Expr(expr) => write!(f, "{expr}")?,
            MacroDefinition::Table(query) => write!(f, "{query}")?,
        }
        Ok(())
    }
}

/// Schema possible naming variants ([1]).
///
/// [1]: https://jakewheat.github.io/sql-overview/sql-2016-foundation-grammar.html#schema-definition
#[derive(Debug, Clone, PartialEq, PartialOrd, Eq, Ord, Hash)]
#[cfg_attr(feature = "serde", derive(Serialize, Deserialize))]
#[cfg_attr(feature = "visitor", derive(Visit, VisitMut))]
pub enum SchemaName {
    /// Only schema name specified: `<schema name>`.
    Simple(ObjectName),
    /// Only authorization identifier specified: `AUTHORIZATION <schema authorization identifier>`.
    UnnamedAuthorization(Ident),
    /// Both schema name and authorization identifier specified: `<schema name>  AUTHORIZATION <schema authorization identifier>`.
    NamedAuthorization(ObjectName, Ident),
}

impl fmt::Display for SchemaName {
    fn fmt(&self, f: &mut fmt::Formatter<'_>) -> fmt::Result {
        match self {
            SchemaName::Simple(name) => {
                write!(f, "{name}")
            }
            SchemaName::UnnamedAuthorization(authorization) => {
                write!(f, "AUTHORIZATION {authorization}")
            }
            SchemaName::NamedAuthorization(name, authorization) => {
                write!(f, "{name} AUTHORIZATION {authorization}")
            }
        }
    }
}

/// Fulltext search modifiers ([1]).
///
/// [1]: https://dev.mysql.com/doc/refman/8.0/en/fulltext-search.html#function_match
#[derive(Debug, Clone, PartialEq, PartialOrd, Eq, Ord, Hash)]
#[cfg_attr(feature = "serde", derive(Serialize, Deserialize))]
#[cfg_attr(feature = "visitor", derive(Visit, VisitMut))]
pub enum SearchModifier {
    /// `IN NATURAL LANGUAGE MODE`.
    InNaturalLanguageMode,
    /// `IN NATURAL LANGUAGE MODE WITH QUERY EXPANSION`.
    InNaturalLanguageModeWithQueryExpansion,
    ///`IN BOOLEAN MODE`.
    InBooleanMode,
    ///`WITH QUERY EXPANSION`.
    WithQueryExpansion,
}

impl fmt::Display for SearchModifier {
    fn fmt(&self, f: &mut fmt::Formatter<'_>) -> fmt::Result {
        match self {
            Self::InNaturalLanguageMode => {
                write!(f, "IN NATURAL LANGUAGE MODE")?;
            }
            Self::InNaturalLanguageModeWithQueryExpansion => {
                write!(f, "IN NATURAL LANGUAGE MODE WITH QUERY EXPANSION")?;
            }
            Self::InBooleanMode => {
                write!(f, "IN BOOLEAN MODE")?;
            }
            Self::WithQueryExpansion => {
                write!(f, "WITH QUERY EXPANSION")?;
            }
        }

        Ok(())
    }
}

#[derive(Debug, Clone, PartialEq, PartialOrd, Eq, Ord, Hash)]
#[cfg_attr(feature = "serde", derive(Serialize, Deserialize))]
#[cfg_attr(feature = "visitor", derive(Visit, VisitMut))]
pub struct LockTable {
    pub table: Ident,
    pub alias: Option<Ident>,
    pub lock_type: LockTableType,
}

impl fmt::Display for LockTable {
    fn fmt(&self, f: &mut fmt::Formatter<'_>) -> fmt::Result {
        let Self {
            table: tbl_name,
            alias,
            lock_type,
        } = self;

        write!(f, "{tbl_name} ")?;
        if let Some(alias) = alias {
            write!(f, "AS {alias} ")?;
        }
        write!(f, "{lock_type}")?;
        Ok(())
    }
}

#[derive(Debug, Clone, PartialEq, PartialOrd, Eq, Ord, Hash)]
#[cfg_attr(feature = "serde", derive(Serialize, Deserialize))]
#[cfg_attr(feature = "visitor", derive(Visit, VisitMut))]
pub enum LockTableType {
    Read { local: bool },
    Write { low_priority: bool },
}

impl fmt::Display for LockTableType {
    fn fmt(&self, f: &mut fmt::Formatter<'_>) -> fmt::Result {
        match self {
            Self::Read { local } => {
                write!(f, "READ")?;
                if *local {
                    write!(f, " LOCAL")?;
                }
            }
            Self::Write { low_priority } => {
                if *low_priority {
                    write!(f, "LOW_PRIORITY ")?;
                }
                write!(f, "WRITE")?;
            }
        }

        Ok(())
    }
}

#[derive(Debug, Clone, PartialEq, PartialOrd, Eq, Ord, Hash)]
#[cfg_attr(feature = "serde", derive(Serialize, Deserialize))]
#[cfg_attr(feature = "visitor", derive(Visit, VisitMut))]
pub struct HiveSetLocation {
    pub has_set: bool,
    pub location: Ident,
}

impl fmt::Display for HiveSetLocation {
    fn fmt(&self, f: &mut fmt::Formatter<'_>) -> fmt::Result {
        if self.has_set {
            write!(f, "SET ")?;
        }
        write!(f, "LOCATION {}", self.location)
    }
}

/// MySQL `ALTER TABLE` only  [FIRST | AFTER column_name]
#[allow(clippy::large_enum_variant)]
#[derive(Debug, Clone, PartialEq, PartialOrd, Eq, Ord, Hash)]
#[cfg_attr(feature = "serde", derive(Serialize, Deserialize))]
#[cfg_attr(feature = "visitor", derive(Visit, VisitMut))]
pub enum MySQLColumnPosition {
    First,
    After(Ident),
}

impl Display for MySQLColumnPosition {
    fn fmt(&self, f: &mut fmt::Formatter) -> fmt::Result {
        match self {
            MySQLColumnPosition::First => Ok(write!(f, "FIRST")?),
            MySQLColumnPosition::After(ident) => {
                let column_name = &ident.value;
                Ok(write!(f, "AFTER {column_name}")?)
            }
        }
    }
}

/// Engine of DB. Some warehouse has parameters of engine, e.g. [clickhouse]
///
/// [clickhouse]: https://clickhouse.com/docs/en/engines/table-engines
#[derive(Debug, Clone, PartialEq, PartialOrd, Eq, Ord, Hash)]
#[cfg_attr(feature = "serde", derive(Serialize, Deserialize))]
#[cfg_attr(feature = "visitor", derive(Visit, VisitMut))]
pub struct TableEngine {
    pub name: String,
    pub parameters: Option<Vec<Ident>>,
}

impl Display for TableEngine {
    fn fmt(&self, f: &mut fmt::Formatter) -> fmt::Result {
        write!(f, "{}", self.name)?;

        if let Some(parameters) = self.parameters.as_ref() {
            write!(f, "({})", display_comma_separated(parameters))?;
        }

        Ok(())
    }
}

/// Snowflake `WITH ROW ACCESS POLICY policy_name ON (identifier, ...)`
///
/// <https://docs.snowflake.com/en/sql-reference/sql/create-table>
/// <https://docs.snowflake.com/en/user-guide/security-row-intro>
#[derive(Debug, Clone, PartialEq, PartialOrd, Eq, Ord, Hash)]
#[cfg_attr(feature = "serde", derive(Serialize, Deserialize))]
#[cfg_attr(feature = "visitor", derive(Visit, VisitMut))]
pub struct RowAccessPolicy {
    pub policy: ObjectName,
    pub on: Vec<Ident>,
}

impl RowAccessPolicy {
    pub fn new(policy: ObjectName, on: Vec<Ident>) -> Self {
        Self { policy, on }
    }
}

impl Display for RowAccessPolicy {
    fn fmt(&self, f: &mut fmt::Formatter) -> fmt::Result {
        write!(
            f,
            "WITH ROW ACCESS POLICY {} ON ({})",
            self.policy,
            display_comma_separated(self.on.as_slice())
        )
    }
}

/// Snowflake `WITH TAG ( tag_name = '<tag_value>', ...)`
///
/// <https://docs.snowflake.com/en/sql-reference/sql/create-table>
#[derive(Debug, Clone, PartialEq, PartialOrd, Eq, Ord, Hash)]
#[cfg_attr(feature = "serde", derive(Serialize, Deserialize))]
#[cfg_attr(feature = "visitor", derive(Visit, VisitMut))]
pub struct Tag {
    pub key: Ident,
    pub value: String,
}

impl Tag {
    pub fn new(key: Ident, value: String) -> Self {
        Self { key, value }
    }
}

impl Display for Tag {
    fn fmt(&self, f: &mut fmt::Formatter<'_>) -> fmt::Result {
        write!(f, "{}='{}'", self.key, self.value)
    }
}

/// Helper to indicate if a comment includes the `=` in the display form
#[derive(Debug, Clone, PartialEq, PartialOrd, Eq, Ord, Hash)]
#[cfg_attr(feature = "serde", derive(Serialize, Deserialize))]
#[cfg_attr(feature = "visitor", derive(Visit, VisitMut))]
pub enum CommentDef {
    /// Includes `=` when printing the comment, as `COMMENT = 'comment'`
    /// Does not include `=` when printing the comment, as `COMMENT 'comment'`
    WithEq(String),
    WithoutEq(String),
    // For Hive dialect, the table comment is after the column definitions without `=`,
    // so we need to add an extra variant to allow to identify this case when displaying.
    // [Hive](https://cwiki.apache.org/confluence/display/Hive/LanguageManual+DDL#LanguageManualDDL-CreateTable)
    AfterColumnDefsWithoutEq(String),
}

impl Display for CommentDef {
    fn fmt(&self, f: &mut fmt::Formatter<'_>) -> fmt::Result {
        match self {
            CommentDef::WithEq(comment)
            | CommentDef::WithoutEq(comment)
            | CommentDef::AfterColumnDefsWithoutEq(comment) => write!(f, "{comment}"),
        }
    }
}

/// Helper to indicate if a collection should be wrapped by a symbol in the display form
///
/// [`Display`] is implemented for every [`Vec<T>`] where `T: Display`.
/// The string output is a comma separated list for the vec items
///
/// # Examples
/// ```
/// # use sqlparser::ast::WrappedCollection;
/// let items = WrappedCollection::Parentheses(vec!["one", "two", "three"]);
/// assert_eq!("(one, two, three)", items.to_string());
///
/// let items = WrappedCollection::NoWrapping(vec!["one", "two", "three"]);
/// assert_eq!("one, two, three", items.to_string());
/// ```
#[derive(Debug, Clone, PartialEq, PartialOrd, Eq, Ord, Hash)]
#[cfg_attr(feature = "serde", derive(Serialize, Deserialize))]
#[cfg_attr(feature = "visitor", derive(Visit, VisitMut))]
pub enum WrappedCollection<T> {
    /// Print the collection without wrapping symbols, as `item, item, item`
    NoWrapping(T),
    /// Wraps the collection in Parentheses, as `(item, item, item)`
    Parentheses(T),
}

impl<T> Display for WrappedCollection<Vec<T>>
where
    T: Display,
{
    fn fmt(&self, f: &mut fmt::Formatter<'_>) -> fmt::Result {
        match self {
            WrappedCollection::NoWrapping(inner) => {
                write!(f, "{}", display_comma_separated(inner.as_slice()))
            }
            WrappedCollection::Parentheses(inner) => {
                write!(f, "({})", display_comma_separated(inner.as_slice()))
            }
        }
    }
}

#[cfg(test)]
mod tests {
    use super::*;

    #[test]
    fn test_window_frame_default() {
        let window_frame = WindowFrame::default();
        assert_eq!(WindowFrameBound::Preceding(None), window_frame.start_bound);
    }

    #[test]
    fn test_grouping_sets_display() {
        // a and b in different group
        let grouping_sets = Expr::GroupingSets(vec![
            vec![Expr::Identifier(Ident::new("a"))],
            vec![Expr::Identifier(Ident::new("b"))],
        ]);
        assert_eq!("GROUPING SETS ((a), (b))", format!("{grouping_sets}"));

        // a and b in the same group
        let grouping_sets = Expr::GroupingSets(vec![vec![
            Expr::Identifier(Ident::new("a")),
            Expr::Identifier(Ident::new("b")),
        ]]);
        assert_eq!("GROUPING SETS ((a, b))", format!("{grouping_sets}"));

        // (a, b) and (c, d) in different group
        let grouping_sets = Expr::GroupingSets(vec![
            vec![
                Expr::Identifier(Ident::new("a")),
                Expr::Identifier(Ident::new("b")),
            ],
            vec![
                Expr::Identifier(Ident::new("c")),
                Expr::Identifier(Ident::new("d")),
            ],
        ]);
        assert_eq!("GROUPING SETS ((a, b), (c, d))", format!("{grouping_sets}"));
    }

    #[test]
    fn test_rollup_display() {
        let rollup = Expr::Rollup(vec![vec![Expr::Identifier(Ident::new("a"))]]);
        assert_eq!("ROLLUP (a)", format!("{rollup}"));

        let rollup = Expr::Rollup(vec![vec![
            Expr::Identifier(Ident::new("a")),
            Expr::Identifier(Ident::new("b")),
        ]]);
        assert_eq!("ROLLUP ((a, b))", format!("{rollup}"));

        let rollup = Expr::Rollup(vec![
            vec![Expr::Identifier(Ident::new("a"))],
            vec![Expr::Identifier(Ident::new("b"))],
        ]);
        assert_eq!("ROLLUP (a, b)", format!("{rollup}"));

        let rollup = Expr::Rollup(vec![
            vec![Expr::Identifier(Ident::new("a"))],
            vec![
                Expr::Identifier(Ident::new("b")),
                Expr::Identifier(Ident::new("c")),
            ],
            vec![Expr::Identifier(Ident::new("d"))],
        ]);
        assert_eq!("ROLLUP (a, (b, c), d)", format!("{rollup}"));
    }

    #[test]
    fn test_cube_display() {
        let cube = Expr::Cube(vec![vec![Expr::Identifier(Ident::new("a"))]]);
        assert_eq!("CUBE (a)", format!("{cube}"));

        let cube = Expr::Cube(vec![vec![
            Expr::Identifier(Ident::new("a")),
            Expr::Identifier(Ident::new("b")),
        ]]);
        assert_eq!("CUBE ((a, b))", format!("{cube}"));

        let cube = Expr::Cube(vec![
            vec![Expr::Identifier(Ident::new("a"))],
            vec![Expr::Identifier(Ident::new("b"))],
        ]);
        assert_eq!("CUBE (a, b)", format!("{cube}"));

        let cube = Expr::Cube(vec![
            vec![Expr::Identifier(Ident::new("a"))],
            vec![
                Expr::Identifier(Ident::new("b")),
                Expr::Identifier(Ident::new("c")),
            ],
            vec![Expr::Identifier(Ident::new("d"))],
        ]);
        assert_eq!("CUBE (a, (b, c), d)", format!("{cube}"));
    }

    #[test]
    fn test_interval_display() {
        let interval = Expr::Interval(Interval {
            value: Box::new(Expr::Value(Value::SingleQuotedString(String::from(
                "123:45.67",
            )))),
            leading_field: Some(DateTimeField::Minute),
            leading_precision: Some(10),
            last_field: Some(DateTimeField::Second),
            fractional_seconds_precision: Some(9),
        });
        assert_eq!(
            "INTERVAL '123:45.67' MINUTE (10) TO SECOND (9)",
            format!("{interval}"),
        );

        let interval = Expr::Interval(Interval {
            value: Box::new(Expr::Value(Value::SingleQuotedString(String::from("5")))),
            leading_field: Some(DateTimeField::Second),
            leading_precision: Some(1),
            last_field: None,
            fractional_seconds_precision: Some(3),
        });
        assert_eq!("INTERVAL '5' SECOND (1, 3)", format!("{interval}"));
    }

    #[test]
    fn test_one_or_many_with_parens_deref() {
        use core::ops::Index;

        let one = OneOrManyWithParens::One("a");

        assert_eq!(one.deref(), &["a"]);
        assert_eq!(<OneOrManyWithParens<_> as Deref>::deref(&one), &["a"]);

        assert_eq!(one[0], "a");
        assert_eq!(one.index(0), &"a");
        assert_eq!(
            <<OneOrManyWithParens<_> as Deref>::Target as Index<usize>>::index(&one, 0),
            &"a"
        );

        assert_eq!(one.len(), 1);
        assert_eq!(<OneOrManyWithParens<_> as Deref>::Target::len(&one), 1);

        let many1 = OneOrManyWithParens::Many(vec!["b"]);

        assert_eq!(many1.deref(), &["b"]);
        assert_eq!(<OneOrManyWithParens<_> as Deref>::deref(&many1), &["b"]);

        assert_eq!(many1[0], "b");
        assert_eq!(many1.index(0), &"b");
        assert_eq!(
            <<OneOrManyWithParens<_> as Deref>::Target as Index<usize>>::index(&many1, 0),
            &"b"
        );

        assert_eq!(many1.len(), 1);
        assert_eq!(<OneOrManyWithParens<_> as Deref>::Target::len(&many1), 1);

        let many2 = OneOrManyWithParens::Many(vec!["c", "d"]);

        assert_eq!(many2.deref(), &["c", "d"]);
        assert_eq!(
            <OneOrManyWithParens<_> as Deref>::deref(&many2),
            &["c", "d"]
        );

        assert_eq!(many2[0], "c");
        assert_eq!(many2.index(0), &"c");
        assert_eq!(
            <<OneOrManyWithParens<_> as Deref>::Target as Index<usize>>::index(&many2, 0),
            &"c"
        );

        assert_eq!(many2[1], "d");
        assert_eq!(many2.index(1), &"d");
        assert_eq!(
            <<OneOrManyWithParens<_> as Deref>::Target as Index<usize>>::index(&many2, 1),
            &"d"
        );

        assert_eq!(many2.len(), 2);
        assert_eq!(<OneOrManyWithParens<_> as Deref>::Target::len(&many2), 2);
    }

    #[test]
    fn test_one_or_many_with_parens_as_ref() {
        let one = OneOrManyWithParens::One("a");

        assert_eq!(one.as_ref(), &["a"]);
        assert_eq!(<OneOrManyWithParens<_> as AsRef<_>>::as_ref(&one), &["a"]);

        let many1 = OneOrManyWithParens::Many(vec!["b"]);

        assert_eq!(many1.as_ref(), &["b"]);
        assert_eq!(<OneOrManyWithParens<_> as AsRef<_>>::as_ref(&many1), &["b"]);

        let many2 = OneOrManyWithParens::Many(vec!["c", "d"]);

        assert_eq!(many2.as_ref(), &["c", "d"]);
        assert_eq!(
            <OneOrManyWithParens<_> as AsRef<_>>::as_ref(&many2),
            &["c", "d"]
        );
    }

    #[test]
    fn test_one_or_many_with_parens_ref_into_iter() {
        let one = OneOrManyWithParens::One("a");

        assert_eq!(Vec::from_iter(&one), vec![&"a"]);

        let many1 = OneOrManyWithParens::Many(vec!["b"]);

        assert_eq!(Vec::from_iter(&many1), vec![&"b"]);

        let many2 = OneOrManyWithParens::Many(vec!["c", "d"]);

        assert_eq!(Vec::from_iter(&many2), vec![&"c", &"d"]);
    }

    #[test]
    fn test_one_or_many_with_parens_value_into_iter() {
        use core::iter::once;

        //tests that our iterator implemented methods behaves exactly as it's inner iterator, at every step up to n calls to next/next_back
        fn test_steps<I>(ours: OneOrManyWithParens<usize>, inner: I, n: usize)
        where
            I: IntoIterator<Item = usize, IntoIter: DoubleEndedIterator + Clone> + Clone,
        {
            fn checks<I>(ours: OneOrManyWithParensIntoIter<usize>, inner: I)
            where
                I: Iterator<Item = usize> + Clone + DoubleEndedIterator,
            {
                assert_eq!(ours.size_hint(), inner.size_hint());
                assert_eq!(ours.clone().count(), inner.clone().count());

                assert_eq!(
                    ours.clone().fold(1, |a, v| a + v),
                    inner.clone().fold(1, |a, v| a + v)
                );

                assert_eq!(Vec::from_iter(ours.clone()), Vec::from_iter(inner.clone()));
                assert_eq!(
                    Vec::from_iter(ours.clone().rev()),
                    Vec::from_iter(inner.clone().rev())
                );
            }

            let mut ours_next = ours.clone().into_iter();
            let mut inner_next = inner.clone().into_iter();

            for _ in 0..n {
                checks(ours_next.clone(), inner_next.clone());

                assert_eq!(ours_next.next(), inner_next.next());
            }

            let mut ours_next_back = ours.clone().into_iter();
            let mut inner_next_back = inner.clone().into_iter();

            for _ in 0..n {
                checks(ours_next_back.clone(), inner_next_back.clone());

                assert_eq!(ours_next_back.next_back(), inner_next_back.next_back());
            }

            let mut ours_mixed = ours.clone().into_iter();
            let mut inner_mixed = inner.clone().into_iter();

            for i in 0..n {
                checks(ours_mixed.clone(), inner_mixed.clone());

                if i % 2 == 0 {
                    assert_eq!(ours_mixed.next_back(), inner_mixed.next_back());
                } else {
                    assert_eq!(ours_mixed.next(), inner_mixed.next());
                }
            }

            let mut ours_mixed2 = ours.into_iter();
            let mut inner_mixed2 = inner.into_iter();

            for i in 0..n {
                checks(ours_mixed2.clone(), inner_mixed2.clone());

                if i % 2 == 0 {
                    assert_eq!(ours_mixed2.next(), inner_mixed2.next());
                } else {
                    assert_eq!(ours_mixed2.next_back(), inner_mixed2.next_back());
                }
            }
        }

        test_steps(OneOrManyWithParens::One(1), once(1), 3);
        test_steps(OneOrManyWithParens::Many(vec![2]), vec![2], 3);
        test_steps(OneOrManyWithParens::Many(vec![3, 4]), vec![3, 4], 4);
    }
}<|MERGE_RESOLUTION|>--- conflicted
+++ resolved
@@ -81,11 +81,8 @@
 pub mod helpers;
 mod operator;
 mod query;
-<<<<<<< HEAD
 mod trigger;
-=======
 mod spans;
->>>>>>> 079a4e27
 mod value;
 
 #[cfg(feature = "visitor")]
@@ -129,7 +126,7 @@
 }
 
 /// An identifier, decomposed into its value or character data and the quote style.
-#[derive(Debug, Clone, PartialEq, PartialOrd, Eq, Ord, Hash)]
+#[derive(Debug, Clone, PartialOrd, Ord, Hash)]
 #[cfg_attr(feature = "serde", derive(Serialize, Deserialize))]
 #[cfg_attr(feature = "visitor", derive(Visit, VisitMut))]
 pub struct Ident {
@@ -141,6 +138,14 @@
     /// The span of the identifier in the original SQL string.
     pub span: Span,
 }
+
+impl PartialEq for Ident {
+    fn eq(&self, other: &Self) -> bool {
+        self.value == other.value && self.quote_style == other.quote_style
+    }
+}
+
+impl Eq for Ident {}
 
 impl Ident {
     /// Create a new identifier with the given value and no quotes.
