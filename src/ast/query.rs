// Licensed under the Apache License, Version 2.0 (the "License");
// you may not use this file except in compliance with the License.
// You may obtain a copy of the License at
//
// http://www.apache.org/licenses/LICENSE-2.0
//
// Unless required by applicable law or agreed to in writing, software
// distributed under the License is distributed on an "AS IS" BASIS,
// WITHOUT WARRANTIES OR CONDITIONS OF ANY KIND, either express or implied.
// See the License for the specific language governing permissions and
// limitations under the License.

#[cfg(not(feature = "std"))]
use alloc::{boxed::Box, vec::Vec};

#[cfg(feature = "serde")]
use serde::{Deserialize, Serialize};

#[cfg(feature = "visitor")]
use sqlparser_derive::{Visit, VisitMut};

use crate::{ast::*, tokenizer::TokenWithLocation};

/// The most complete variant of a `SELECT` query expression, optionally
/// including `WITH`, `UNION` / other set operations, and `ORDER BY`.
#[derive(Debug, Clone, PartialEq, PartialOrd, Eq, Ord, Hash)]
#[cfg_attr(feature = "serde", derive(Serialize, Deserialize))]
#[cfg_attr(feature = "visitor", derive(Visit, VisitMut))]
#[cfg_attr(feature = "visitor", visit(with = "visit_query"))]
pub struct Query {
    /// WITH (common table expressions, or CTEs)
    pub with: Option<With>,
    /// SELECT or UNION / EXCEPT / INTERSECT
    pub body: Box<SetExpr>,
    /// ORDER BY
    pub order_by: Option<OrderBy>,
    /// `LIMIT { <N> | ALL }`
    pub limit: Option<Expr>,

    /// `LIMIT { <N> } BY { <expr>,<expr>,... } }`
    pub limit_by: Vec<Expr>,

    /// `OFFSET <N> [ { ROW | ROWS } ]`
    pub offset: Option<Offset>,
    /// `FETCH { FIRST | NEXT } <N> [ PERCENT ] { ROW | ROWS } | { ONLY | WITH TIES }`
    pub fetch: Option<Fetch>,
    /// `FOR { UPDATE | SHARE } [ OF table_name ] [ SKIP LOCKED | NOWAIT ]`
    pub locks: Vec<LockClause>,
    /// `FOR XML { RAW | AUTO | EXPLICIT | PATH } [ , ELEMENTS ]`
    /// `FOR JSON { AUTO | PATH } [ , INCLUDE_NULL_VALUES ]`
    /// (MSSQL-specific)
    pub for_clause: Option<ForClause>,
    /// ClickHouse syntax: `SELECT * FROM t SETTINGS key1 = value1, key2 = value2`
    ///
    /// [ClickHouse](https://clickhouse.com/docs/en/sql-reference/statements/select#settings-in-select-query)
    pub settings: Option<Vec<Setting>>,
    /// `SELECT * FROM t FORMAT JSONCompact`
    ///
    /// [ClickHouse](https://clickhouse.com/docs/en/sql-reference/statements/select/format)
    /// (ClickHouse-specific)
    pub format_clause: Option<FormatClause>,
}

impl fmt::Display for Query {
    fn fmt(&self, f: &mut fmt::Formatter) -> fmt::Result {
        if let Some(ref with) = self.with {
            write!(f, "{with} ")?;
        }
        write!(f, "{}", self.body)?;
        if let Some(ref order_by) = self.order_by {
            write!(f, " {order_by}")?;
        }
        if let Some(ref limit) = self.limit {
            write!(f, " LIMIT {limit}")?;
        }
        if let Some(ref offset) = self.offset {
            write!(f, " {offset}")?;
        }
        if !self.limit_by.is_empty() {
            write!(f, " BY {}", display_separated(&self.limit_by, ", "))?;
        }
        if let Some(ref settings) = self.settings {
            write!(f, " SETTINGS {}", display_comma_separated(settings))?;
        }
        if let Some(ref fetch) = self.fetch {
            write!(f, " {fetch}")?;
        }
        if !self.locks.is_empty() {
            write!(f, " {}", display_separated(&self.locks, " "))?;
        }
        if let Some(ref for_clause) = self.for_clause {
            write!(f, " {}", for_clause)?;
        }
        if let Some(ref format) = self.format_clause {
            write!(f, " {}", format)?;
        }
        Ok(())
    }
}

/// Query syntax for ClickHouse ADD PROJECTION statement.
/// Its syntax is similar to SELECT statement, but it is used to add a new projection to a table.
/// Syntax is `SELECT <COLUMN LIST EXPR> [GROUP BY] [ORDER BY]`
///
/// [ClickHouse](https://clickhouse.com/docs/en/sql-reference/statements/alter/projection#add-projection)
#[derive(Debug, Clone, PartialEq, PartialOrd, Eq, Ord, Hash)]
#[cfg_attr(feature = "serde", derive(Serialize, Deserialize))]
#[cfg_attr(feature = "visitor", derive(Visit, VisitMut))]
pub struct ProjectionSelect {
    pub projection: Vec<SelectItem>,
    pub order_by: Option<OrderBy>,
    pub group_by: Option<GroupByExpr>,
}

impl fmt::Display for ProjectionSelect {
    fn fmt(&self, f: &mut fmt::Formatter) -> fmt::Result {
        write!(f, "SELECT {}", display_comma_separated(&self.projection))?;
        if let Some(ref group_by) = self.group_by {
            write!(f, " {group_by}")?;
        }
        if let Some(ref order_by) = self.order_by {
            write!(f, " {order_by}")?;
        }
        Ok(())
    }
}

/// A node in a tree, representing a "query body" expression, roughly:
/// `SELECT ... [ {UNION|EXCEPT|INTERSECT} SELECT ...]`
#[allow(clippy::large_enum_variant)]
#[derive(Debug, Clone, PartialEq, PartialOrd, Eq, Ord, Hash)]
#[cfg_attr(feature = "serde", derive(Serialize, Deserialize))]
#[cfg_attr(feature = "visitor", derive(Visit, VisitMut))]
pub enum SetExpr {
    /// Restricted SELECT .. FROM .. HAVING (no ORDER BY or set operations)
    Select(Box<Select>),
    /// Parenthesized SELECT subquery, which may include more set operations
    /// in its body and an optional ORDER BY / LIMIT.
    Query(Box<Query>),
    /// UNION/EXCEPT/INTERSECT of two queries
    SetOperation {
        op: SetOperator,
        set_quantifier: SetQuantifier,
        left: Box<SetExpr>,
        right: Box<SetExpr>,
    },
    Values(Values),
    Insert(Statement),
    Update(Statement),
    Table(Box<Table>),
}

impl SetExpr {
    /// If this `SetExpr` is a `SELECT`, returns the [`Select`].
    pub fn as_select(&self) -> Option<&Select> {
        if let Self::Select(select) = self {
            Some(&**select)
        } else {
            None
        }
    }
}

impl fmt::Display for SetExpr {
    fn fmt(&self, f: &mut fmt::Formatter) -> fmt::Result {
        match self {
            SetExpr::Select(s) => write!(f, "{s}"),
            SetExpr::Query(q) => write!(f, "({q})"),
            SetExpr::Values(v) => write!(f, "{v}"),
            SetExpr::Insert(v) => write!(f, "{v}"),
            SetExpr::Update(v) => write!(f, "{v}"),
            SetExpr::Table(t) => write!(f, "{t}"),
            SetExpr::SetOperation {
                left,
                right,
                op,
                set_quantifier,
            } => {
                write!(f, "{left} {op}")?;
                match set_quantifier {
                    SetQuantifier::All
                    | SetQuantifier::Distinct
                    | SetQuantifier::ByName
                    | SetQuantifier::AllByName
                    | SetQuantifier::DistinctByName => write!(f, " {set_quantifier}")?,
                    SetQuantifier::None => write!(f, "{set_quantifier}")?,
                }
                write!(f, " {right}")?;
                Ok(())
            }
        }
    }
}

#[derive(Debug, Copy, Clone, PartialEq, PartialOrd, Eq, Ord, Hash)]
#[cfg_attr(feature = "serde", derive(Serialize, Deserialize))]
#[cfg_attr(feature = "visitor", derive(Visit, VisitMut))]
pub enum SetOperator {
    Union,
    Except,
    Intersect,
}

impl fmt::Display for SetOperator {
    fn fmt(&self, f: &mut fmt::Formatter) -> fmt::Result {
        f.write_str(match self {
            SetOperator::Union => "UNION",
            SetOperator::Except => "EXCEPT",
            SetOperator::Intersect => "INTERSECT",
        })
    }
}

/// A quantifier for [SetOperator].
// TODO: Restrict parsing specific SetQuantifier in some specific dialects.
// For example, BigQuery does not support `DISTINCT` for `EXCEPT` and `INTERSECT`
#[derive(Debug, Copy, Clone, PartialEq, PartialOrd, Eq, Ord, Hash)]
#[cfg_attr(feature = "serde", derive(Serialize, Deserialize))]
#[cfg_attr(feature = "visitor", derive(Visit, VisitMut))]
pub enum SetQuantifier {
    All,
    Distinct,
    ByName,
    AllByName,
    DistinctByName,
    None,
}

impl fmt::Display for SetQuantifier {
    fn fmt(&self, f: &mut fmt::Formatter) -> fmt::Result {
        match self {
            SetQuantifier::All => write!(f, "ALL"),
            SetQuantifier::Distinct => write!(f, "DISTINCT"),
            SetQuantifier::ByName => write!(f, "BY NAME"),
            SetQuantifier::AllByName => write!(f, "ALL BY NAME"),
            SetQuantifier::DistinctByName => write!(f, "DISTINCT BY NAME"),
            SetQuantifier::None => write!(f, ""),
        }
    }
}

#[derive(Debug, Clone, PartialEq, PartialOrd, Eq, Ord, Hash)]
#[cfg_attr(feature = "serde", derive(Serialize, Deserialize))]
/// A [`TABLE` command]( https://www.postgresql.org/docs/current/sql-select.html#SQL-TABLE)
#[cfg_attr(feature = "visitor", derive(Visit, VisitMut))]
pub struct Table {
    pub table_name: Option<String>,
    pub schema_name: Option<String>,
}

impl fmt::Display for Table {
    fn fmt(&self, f: &mut fmt::Formatter) -> fmt::Result {
        if let Some(ref schema_name) = self.schema_name {
            write!(
                f,
                "TABLE {}.{}",
                schema_name,
                self.table_name.as_ref().unwrap(),
            )?;
        } else {
            write!(f, "TABLE {}", self.table_name.as_ref().unwrap(),)?;
        }
        Ok(())
    }
}

/// A restricted variant of `SELECT` (without CTEs/`ORDER BY`), which may
/// appear either as the only body item of a `Query`, or as an operand
/// to a set operation like `UNION`.
#[derive(Debug, Clone, PartialEq, PartialOrd, Eq, Ord, Hash)]
#[cfg_attr(feature = "serde", derive(Serialize, Deserialize))]
#[cfg_attr(feature = "visitor", derive(Visit, VisitMut))]
pub struct Select {
<<<<<<< HEAD
    pub distinct: Option<Distinct>,
=======
    /// SELECT
    pub select_token: TokenWithLocation,
    pub distinct: bool,
>>>>>>> 079a4e27
    /// MSSQL syntax: `TOP (<N>) [ PERCENT ] [ WITH TIES ]`
    pub top: Option<Top>,
    /// projection expressions
    pub projection: Vec<SelectItem>,
    /// INTO
    pub into: Option<SelectInto>,
    /// FROM
    pub from: Vec<TableWithJoins>,
    /// LATERAL VIEWs
    pub lateral_views: Vec<LateralView>,
    /// ClickHouse syntax: `PREWHERE a = 1 WHERE b = 2`,
    /// and it can be used together with WHERE selection.
    ///
    /// [ClickHouse](https://clickhouse.com/docs/en/sql-reference/statements/select/prewhere)
    pub prewhere: Option<Expr>,
    /// WHERE
    pub selection: Option<Expr>,
    /// GROUP BY
    pub group_by: GroupByExpr,
    /// CLUSTER BY (Hive)
    pub cluster_by: Vec<Expr>,
    /// DISTRIBUTE BY (Hive)
    pub distribute_by: Vec<Expr>,
    /// SORT BY (Hive)
    pub sort_by: Vec<Expr>,
    /// HAVING
    pub having: Option<Expr>,
    /// WINDOW AS
    pub named_window: Vec<NamedWindowDefinition>,
    /// QUALIFY (Snowflake)
    pub qualify: Option<Expr>,
    /// The positioning of QUALIFY and WINDOW clauses differ between dialects.
    /// e.g. BigQuery requires that WINDOW comes after QUALIFY, while DUCKDB accepts
    /// WINDOW before QUALIFY.
    /// We accept either positioning and flag the accepted variant.
    pub window_before_qualify: bool,
    /// BigQuery syntax: `SELECT AS VALUE | SELECT AS STRUCT`
    pub value_table_mode: Option<ValueTableMode>,
    /// STARTING WITH .. CONNECT BY
    pub connect_by: Option<ConnectBy>,
}

impl fmt::Display for Select {
    fn fmt(&self, f: &mut fmt::Formatter) -> fmt::Result {
        write!(f, "SELECT")?;

        if let Some(value_table_mode) = self.value_table_mode {
            write!(f, " {value_table_mode}")?;
        }

        if let Some(ref distinct) = self.distinct {
            write!(f, " {distinct}")?;
        }
        if let Some(ref top) = self.top {
            write!(f, " {top}")?;
        }
        write!(f, " {}", display_comma_separated(&self.projection))?;

        if let Some(ref into) = self.into {
            write!(f, " {into}")?;
        }

        if !self.from.is_empty() {
            write!(f, " FROM {}", display_comma_separated(&self.from))?;
        }
        if !self.lateral_views.is_empty() {
            for lv in &self.lateral_views {
                write!(f, "{lv}")?;
            }
        }
        if let Some(ref prewhere) = self.prewhere {
            write!(f, " PREWHERE {prewhere}")?;
        }
        if let Some(ref selection) = self.selection {
            write!(f, " WHERE {selection}")?;
        }
        match &self.group_by {
            GroupByExpr::All(_) => write!(f, " {}", self.group_by)?,
            GroupByExpr::Expressions(exprs, _) => {
                if !exprs.is_empty() {
                    write!(f, " {}", self.group_by)?
                }
            }
        }
        if !self.cluster_by.is_empty() {
            write!(
                f,
                " CLUSTER BY {}",
                display_comma_separated(&self.cluster_by)
            )?;
        }
        if !self.distribute_by.is_empty() {
            write!(
                f,
                " DISTRIBUTE BY {}",
                display_comma_separated(&self.distribute_by)
            )?;
        }
        if !self.sort_by.is_empty() {
            write!(f, " SORT BY {}", display_comma_separated(&self.sort_by))?;
        }
        if let Some(ref having) = self.having {
            write!(f, " HAVING {having}")?;
        }
        if self.window_before_qualify {
            if !self.named_window.is_empty() {
                write!(f, " WINDOW {}", display_comma_separated(&self.named_window))?;
            }
            if let Some(ref qualify) = self.qualify {
                write!(f, " QUALIFY {qualify}")?;
            }
        } else {
            if let Some(ref qualify) = self.qualify {
                write!(f, " QUALIFY {qualify}")?;
            }
            if !self.named_window.is_empty() {
                write!(f, " WINDOW {}", display_comma_separated(&self.named_window))?;
            }
        }
        if let Some(ref connect_by) = self.connect_by {
            write!(f, " {connect_by}")?;
        }
        Ok(())
    }
}

/// A hive LATERAL VIEW with potential column aliases
#[derive(Debug, Clone, PartialEq, PartialOrd, Eq, Ord, Hash)]
#[cfg_attr(feature = "serde", derive(Serialize, Deserialize))]
#[cfg_attr(feature = "visitor", derive(Visit, VisitMut))]
pub struct LateralView {
    /// LATERAL VIEW
    pub lateral_view: Expr,
    /// LATERAL VIEW table name
    pub lateral_view_name: ObjectName,
    /// LATERAL VIEW optional column aliases
    pub lateral_col_alias: Vec<Ident>,
    /// LATERAL VIEW OUTER
    pub outer: bool,
}

impl fmt::Display for LateralView {
    fn fmt(&self, f: &mut fmt::Formatter) -> fmt::Result {
        write!(
            f,
            " LATERAL VIEW{outer} {} {}",
            self.lateral_view,
            self.lateral_view_name,
            outer = if self.outer { " OUTER" } else { "" }
        )?;
        if !self.lateral_col_alias.is_empty() {
            write!(
                f,
                " AS {}",
                display_comma_separated(&self.lateral_col_alias)
            )?;
        }
        Ok(())
    }
}

/// An expression used in a named window declaration.
///
/// ```sql
/// WINDOW mywindow AS [named_window_expr]
/// ```
#[derive(Debug, Clone, PartialEq, PartialOrd, Eq, Ord, Hash)]
#[cfg_attr(feature = "serde", derive(Serialize, Deserialize))]
#[cfg_attr(feature = "visitor", derive(Visit, VisitMut))]
pub enum NamedWindowExpr {
    /// A direct reference to another named window definition.
    /// [BigQuery]
    ///
    /// Example:
    /// ```sql
    /// WINDOW mywindow AS prev_window
    /// ```
    ///
    /// [BigQuery]: https://cloud.google.com/bigquery/docs/reference/standard-sql/window-function-calls#ref_named_window
    NamedWindow(Ident),
    /// A window expression.
    ///
    /// Example:
    /// ```sql
    /// WINDOW mywindow AS (ORDER BY 1)
    /// ```
    WindowSpec(WindowSpec),
}

impl fmt::Display for NamedWindowExpr {
    fn fmt(&self, f: &mut fmt::Formatter) -> fmt::Result {
        match self {
            NamedWindowExpr::NamedWindow(named_window) => {
                write!(f, "{named_window}")?;
            }
            NamedWindowExpr::WindowSpec(window_spec) => {
                write!(f, "({window_spec})")?;
            }
        };
        Ok(())
    }
}

#[derive(Debug, Clone, PartialEq, PartialOrd, Eq, Ord, Hash)]
#[cfg_attr(feature = "serde", derive(Serialize, Deserialize))]
#[cfg_attr(feature = "visitor", derive(Visit, VisitMut))]
pub struct NamedWindowDefinition(pub Ident, pub NamedWindowExpr);

impl fmt::Display for NamedWindowDefinition {
    fn fmt(&self, f: &mut fmt::Formatter) -> fmt::Result {
        write!(f, "{} AS {}", self.0, self.1)
    }
}

#[derive(Debug, Clone, PartialEq, PartialOrd, Eq, Ord, Hash)]
#[cfg_attr(feature = "serde", derive(Serialize, Deserialize))]
#[cfg_attr(feature = "visitor", derive(Visit, VisitMut))]
pub struct With {
    pub with_token: TokenWithLocation,
    pub recursive: bool,
    pub cte_tables: Vec<Cte>,
}

impl fmt::Display for With {
    fn fmt(&self, f: &mut fmt::Formatter) -> fmt::Result {
        write!(
            f,
            "WITH {}{}",
            if self.recursive { "RECURSIVE " } else { "" },
            display_comma_separated(&self.cte_tables)
        )
    }
}

#[derive(Debug, Clone, PartialEq, PartialOrd, Eq, Ord, Hash)]
#[cfg_attr(feature = "serde", derive(Serialize, Deserialize))]
#[cfg_attr(feature = "visitor", derive(Visit, VisitMut))]
pub enum CteAsMaterialized {
    /// The `WITH` statement specifies `AS MATERIALIZED` behavior
    Materialized,
    /// The `WITH` statement specifies `AS NOT MATERIALIZED` behavior
    NotMaterialized,
}

impl fmt::Display for CteAsMaterialized {
    fn fmt(&self, f: &mut fmt::Formatter) -> fmt::Result {
        match *self {
            CteAsMaterialized::Materialized => {
                write!(f, "MATERIALIZED")?;
            }
            CteAsMaterialized::NotMaterialized => {
                write!(f, "NOT MATERIALIZED")?;
            }
        };
        Ok(())
    }
}

/// A single CTE (used after `WITH`): `<alias> [(col1, col2, ...)] AS <materialized> ( <query> )`
/// The names in the column list before `AS`, when specified, replace the names
/// of the columns returned by the query. The parser does not validate that the
/// number of columns in the query matches the number of columns in the query.
#[derive(Debug, Clone, PartialEq, PartialOrd, Eq, Ord, Hash)]
#[cfg_attr(feature = "serde", derive(Serialize, Deserialize))]
#[cfg_attr(feature = "visitor", derive(Visit, VisitMut))]
pub struct Cte {
    pub alias: TableAlias,
    pub query: Box<Query>,
    pub from: Option<Ident>,
    pub materialized: Option<CteAsMaterialized>,
}

impl fmt::Display for Cte {
    fn fmt(&self, f: &mut fmt::Formatter) -> fmt::Result {
        match self.materialized.as_ref() {
            None => write!(f, "{} AS ({})", self.alias, self.query)?,
            Some(materialized) => write!(f, "{} AS {materialized} ({})", self.alias, self.query)?,
        };
        if let Some(ref fr) = self.from {
            write!(f, " FROM {fr}")?;
        }
        Ok(())
    }
}

/// One item of the comma-separated list following `SELECT`
#[derive(Debug, Clone, PartialEq, PartialOrd, Eq, Ord, Hash)]
#[cfg_attr(feature = "serde", derive(Serialize, Deserialize))]
#[cfg_attr(feature = "visitor", derive(Visit, VisitMut))]
pub enum SelectItem {
    /// Any expression, not followed by `[ AS ] alias`
    UnnamedExpr(Expr),
    /// An expression, followed by `[ AS ] alias`
    ExprWithAlias { expr: Expr, alias: Ident },
    /// `alias.*` or even `schema.table.*`
    QualifiedWildcard(ObjectName, WildcardAdditionalOptions),
    /// An unqualified `*`
    Wildcard(WildcardAdditionalOptions),
}

/// Single aliased identifier
///
/// # Syntax
/// ```plaintext
/// <ident> AS <alias>
/// ```
#[derive(Debug, Clone, PartialEq, PartialOrd, Eq, Ord, Hash)]
#[cfg_attr(feature = "serde", derive(Serialize, Deserialize))]
#[cfg_attr(feature = "visitor", derive(Visit, VisitMut))]
pub struct IdentWithAlias {
    pub ident: Ident,
    pub alias: Ident,
}

impl fmt::Display for IdentWithAlias {
    fn fmt(&self, f: &mut fmt::Formatter) -> fmt::Result {
        write!(f, "{} AS {}", self.ident, self.alias)
    }
}

/// Additional options for wildcards, e.g. Snowflake `EXCLUDE`/`RENAME` and Bigquery `EXCEPT`.
#[derive(Debug, Clone, PartialEq, PartialOrd, Eq, Ord, Hash, Default)]
#[cfg_attr(feature = "serde", derive(Serialize, Deserialize))]
#[cfg_attr(feature = "visitor", derive(Visit, VisitMut))]
pub struct WildcardAdditionalOptions {
    /// `[ILIKE...]`.
    ///  Snowflake syntax: <https://docs.snowflake.com/en/sql-reference/sql/select#parameters>
    pub opt_ilike: Option<IlikeSelectItem>,
    /// `[EXCLUDE...]`.
    pub opt_exclude: Option<ExcludeSelectItem>,
    /// `[EXCEPT...]`.
    ///  Clickhouse syntax: <https://clickhouse.com/docs/en/sql-reference/statements/select#except>
    pub opt_except: Option<ExceptSelectItem>,
    /// `[REPLACE]`
    ///  BigQuery syntax: <https://cloud.google.com/bigquery/docs/reference/standard-sql/query-syntax#select_replace>
    ///  Clickhouse syntax: <https://clickhouse.com/docs/en/sql-reference/statements/select#replace>
    ///  Snowflake syntax: <https://docs.snowflake.com/en/sql-reference/sql/select#parameters>
    pub opt_replace: Option<ReplaceSelectItem>,
    /// `[RENAME ...]`.
    pub opt_rename: Option<RenameSelectItem>,
}

impl fmt::Display for WildcardAdditionalOptions {
    fn fmt(&self, f: &mut fmt::Formatter) -> fmt::Result {
        if let Some(ilike) = &self.opt_ilike {
            write!(f, " {ilike}")?;
        }
        if let Some(exclude) = &self.opt_exclude {
            write!(f, " {exclude}")?;
        }
        if let Some(except) = &self.opt_except {
            write!(f, " {except}")?;
        }
        if let Some(replace) = &self.opt_replace {
            write!(f, " {replace}")?;
        }
        if let Some(rename) = &self.opt_rename {
            write!(f, " {rename}")?;
        }
        Ok(())
    }
}

/// Snowflake `ILIKE` information.
///
/// # Syntax
/// ```plaintext
/// ILIKE <value>
/// ```
#[derive(Debug, Clone, PartialEq, PartialOrd, Eq, Ord, Hash)]
#[cfg_attr(feature = "serde", derive(Serialize, Deserialize))]
#[cfg_attr(feature = "visitor", derive(Visit, VisitMut))]
pub struct IlikeSelectItem {
    pub pattern: String,
}

impl fmt::Display for IlikeSelectItem {
    fn fmt(&self, f: &mut fmt::Formatter) -> fmt::Result {
        write!(
            f,
            "ILIKE '{}'",
            value::escape_single_quote_string(&self.pattern)
        )?;
        Ok(())
    }
}
/// Snowflake `EXCLUDE` information.
///
/// # Syntax
/// ```plaintext
/// <col_name>
/// | (<col_name>, <col_name>, ...)
/// ```
#[derive(Debug, Clone, PartialEq, PartialOrd, Eq, Ord, Hash)]
#[cfg_attr(feature = "serde", derive(Serialize, Deserialize))]
#[cfg_attr(feature = "visitor", derive(Visit, VisitMut))]
pub enum ExcludeSelectItem {
    /// Single column name without parenthesis.
    ///
    /// # Syntax
    /// ```plaintext
    /// <col_name>
    /// ```
    Single(Ident),
    /// Multiple column names inside parenthesis.
    /// # Syntax
    /// ```plaintext
    /// (<col_name>, <col_name>, ...)
    /// ```
    Multiple(Vec<Ident>),
}

impl fmt::Display for ExcludeSelectItem {
    fn fmt(&self, f: &mut fmt::Formatter) -> fmt::Result {
        write!(f, "EXCLUDE")?;
        match self {
            Self::Single(column) => {
                write!(f, " {column}")?;
            }
            Self::Multiple(columns) => {
                write!(f, " ({})", display_comma_separated(columns))?;
            }
        }
        Ok(())
    }
}

/// Snowflake `RENAME` information.
///
/// # Syntax
/// ```plaintext
/// <col_name> AS <col_alias>
/// | (<col_name> AS <col_alias>, <col_name> AS <col_alias>, ...)
/// ```
#[derive(Debug, Clone, PartialEq, PartialOrd, Eq, Ord, Hash)]
#[cfg_attr(feature = "serde", derive(Serialize, Deserialize))]
#[cfg_attr(feature = "visitor", derive(Visit, VisitMut))]
pub enum RenameSelectItem {
    /// Single column name with alias without parenthesis.
    ///
    /// # Syntax
    /// ```plaintext
    /// <col_name> AS <col_alias>
    /// ```
    Single(IdentWithAlias),
    /// Multiple column names with aliases inside parenthesis.
    /// # Syntax
    /// ```plaintext
    /// (<col_name> AS <col_alias>, <col_name> AS <col_alias>, ...)
    /// ```
    Multiple(Vec<IdentWithAlias>),
}

impl fmt::Display for RenameSelectItem {
    fn fmt(&self, f: &mut fmt::Formatter) -> fmt::Result {
        write!(f, "RENAME")?;
        match self {
            Self::Single(column) => {
                write!(f, " {column}")?;
            }
            Self::Multiple(columns) => {
                write!(f, " ({})", display_comma_separated(columns))?;
            }
        }
        Ok(())
    }
}

/// Bigquery `EXCEPT` information, with at least one column.
///
/// # Syntax
/// ```plaintext
/// EXCEPT (<col_name> [, ...])
/// ```
#[derive(Debug, Clone, PartialEq, PartialOrd, Eq, Ord, Hash)]
#[cfg_attr(feature = "serde", derive(Serialize, Deserialize))]
#[cfg_attr(feature = "visitor", derive(Visit, VisitMut))]
pub struct ExceptSelectItem {
    /// First guaranteed column.
    pub first_element: Ident,
    /// Additional columns. This list can be empty.
    pub additional_elements: Vec<Ident>,
}

impl fmt::Display for ExceptSelectItem {
    fn fmt(&self, f: &mut fmt::Formatter) -> fmt::Result {
        write!(f, "EXCEPT ")?;
        if self.additional_elements.is_empty() {
            write!(f, "({})", self.first_element)?;
        } else {
            write!(
                f,
                "({}, {})",
                self.first_element,
                display_comma_separated(&self.additional_elements)
            )?;
        }
        Ok(())
    }
}

/// Bigquery `REPLACE` information.
///
/// # Syntax
/// ```plaintext
/// REPLACE (<new_expr> [AS] <col_name>)
/// REPLACE (<col_name> [AS] <col_alias>, <col_name> [AS] <col_alias>, ...)
/// ```
#[derive(Debug, Clone, PartialEq, PartialOrd, Eq, Ord, Hash)]
#[cfg_attr(feature = "serde", derive(Serialize, Deserialize))]
#[cfg_attr(feature = "visitor", derive(Visit, VisitMut))]
pub struct ReplaceSelectItem {
    pub items: Vec<Box<ReplaceSelectElement>>,
}

impl fmt::Display for ReplaceSelectItem {
    fn fmt(&self, f: &mut fmt::Formatter) -> fmt::Result {
        write!(f, "REPLACE")?;
        write!(f, " ({})", display_comma_separated(&self.items))?;
        Ok(())
    }
}

/// # Syntax
/// ```plaintext
/// <expr> [AS] <column_name>
/// ```
#[derive(Debug, Clone, PartialEq, PartialOrd, Eq, Ord, Hash)]
#[cfg_attr(feature = "serde", derive(Serialize, Deserialize))]
#[cfg_attr(feature = "visitor", derive(Visit, VisitMut))]
pub struct ReplaceSelectElement {
    pub expr: Expr,
    pub column_name: Ident,
    pub as_keyword: bool,
}

impl fmt::Display for ReplaceSelectElement {
    fn fmt(&self, f: &mut fmt::Formatter<'_>) -> fmt::Result {
        if self.as_keyword {
            write!(f, "{} AS {}", self.expr, self.column_name)
        } else {
            write!(f, "{} {}", self.expr, self.column_name)
        }
    }
}

impl fmt::Display for SelectItem {
    fn fmt(&self, f: &mut fmt::Formatter) -> fmt::Result {
        match &self {
            SelectItem::UnnamedExpr(expr) => write!(f, "{expr}"),
            SelectItem::ExprWithAlias { expr, alias } => write!(f, "{expr} AS {alias}"),
            SelectItem::QualifiedWildcard(prefix, additional_options) => {
                write!(f, "{prefix}.*")?;
                write!(f, "{additional_options}")?;
                Ok(())
            }
            SelectItem::Wildcard(additional_options) => {
                write!(f, "*")?;
                write!(f, "{additional_options}")?;
                Ok(())
            }
        }
    }
}

#[derive(Debug, Clone, PartialEq, PartialOrd, Eq, Ord, Hash)]
#[cfg_attr(feature = "serde", derive(Serialize, Deserialize))]
#[cfg_attr(feature = "visitor", derive(Visit, VisitMut))]
pub struct TableWithJoins {
    pub relation: TableFactor,
    pub joins: Vec<Join>,
}

impl fmt::Display for TableWithJoins {
    fn fmt(&self, f: &mut fmt::Formatter) -> fmt::Result {
        write!(f, "{}", self.relation)?;
        for join in &self.joins {
            write!(f, "{join}")?;
        }
        Ok(())
    }
}

/// Joins a table to itself to process hierarchical data in the table.
///
/// See <https://docs.snowflake.com/en/sql-reference/constructs/connect-by>.
#[derive(Debug, Clone, PartialEq, PartialOrd, Eq, Ord, Hash)]
#[cfg_attr(feature = "serde", derive(Serialize, Deserialize))]
#[cfg_attr(feature = "visitor", derive(Visit, VisitMut))]
pub struct ConnectBy {
    /// START WITH
    pub condition: Expr,
    /// CONNECT BY
    pub relationships: Vec<Expr>,
}

impl fmt::Display for ConnectBy {
    fn fmt(&self, f: &mut fmt::Formatter) -> fmt::Result {
        write!(
            f,
            "START WITH {condition} CONNECT BY {relationships}",
            condition = self.condition,
            relationships = display_comma_separated(&self.relationships)
        )
    }
}

#[derive(Debug, Clone, PartialEq, PartialOrd, Eq, Ord, Hash)]
#[cfg_attr(feature = "serde", derive(Serialize, Deserialize))]
#[cfg_attr(feature = "visitor", derive(Visit, VisitMut))]
pub struct Setting {
    pub key: Ident,
    pub value: Value,
}

impl fmt::Display for Setting {
    fn fmt(&self, f: &mut fmt::Formatter) -> fmt::Result {
        write!(f, "{} = {}", self.key, self.value)
    }
}

/// An expression optionally followed by an alias.
///
/// Example:
/// ```sql
/// 42 AS myint
/// ```
#[derive(Debug, Clone, PartialEq, PartialOrd, Eq, Ord, Hash)]
#[cfg_attr(feature = "serde", derive(Serialize, Deserialize))]
#[cfg_attr(feature = "visitor", derive(Visit, VisitMut))]
pub struct ExprWithAlias {
    pub expr: Expr,
    pub alias: Option<Ident>,
}

impl fmt::Display for ExprWithAlias {
    fn fmt(&self, f: &mut fmt::Formatter) -> fmt::Result {
        let ExprWithAlias { expr, alias } = self;
        write!(f, "{expr}")?;
        if let Some(alias) = alias {
            write!(f, " AS {alias}")?;
        }
        Ok(())
    }
}

/// Arguments to a table-valued function
#[derive(Debug, Clone, PartialEq, PartialOrd, Eq, Ord, Hash)]
#[cfg_attr(feature = "serde", derive(Serialize, Deserialize))]
#[cfg_attr(feature = "visitor", derive(Visit, VisitMut))]
pub struct TableFunctionArgs {
    pub args: Vec<FunctionArg>,
    /// ClickHouse-specific SETTINGS clause.
    /// For example,
    /// `SELECT * FROM executable('generate_random.py', TabSeparated, 'id UInt32, random String', SETTINGS send_chunk_header = false, pool_size = 16)`
    /// [`executable` table function](https://clickhouse.com/docs/en/engines/table-functions/executable)
    pub settings: Option<Vec<Setting>>,
}

/// A table name or a parenthesized subquery with an optional alias
#[derive(Debug, Clone, PartialEq, PartialOrd, Eq, Ord, Hash)]
#[cfg_attr(feature = "serde", derive(Serialize, Deserialize))]
#[cfg_attr(feature = "visitor", derive(Visit, VisitMut))]
#[cfg_attr(feature = "visitor", visit(with = "visit_table_factor"))]
pub enum TableFactor {
    Table {
        #[cfg_attr(feature = "visitor", visit(with = "visit_relation"))]
        name: ObjectName,
        alias: Option<TableAlias>,
        /// Arguments of a table-valued function, as supported by Postgres
        /// and MSSQL. Note that deprecated MSSQL `FROM foo (NOLOCK)` syntax
        /// will also be parsed as `args`.
        ///
        /// This field's value is `Some(v)`, where `v` is a (possibly empty)
        /// vector of arguments, in the case of a table-valued function call,
        /// whereas it's `None` in the case of a regular table name.
        args: Option<TableFunctionArgs>,
        /// MSSQL-specific `WITH (...)` hints such as NOLOCK.
        with_hints: Vec<Expr>,
        /// Optional version qualifier to facilitate table time-travel, as
        /// supported by BigQuery and MSSQL.
        version: Option<TableVersion>,
        //  Optional table function modifier to generate the ordinality for column.
        /// For example, `SELECT * FROM generate_series(1, 10) WITH ORDINALITY AS t(a, b);`
        /// [WITH ORDINALITY](https://www.postgresql.org/docs/current/functions-srf.html), supported by Postgres.
        with_ordinality: bool,
        /// [Partition selection](https://dev.mysql.com/doc/refman/8.0/en/partitioning-selection.html), supported by MySQL.
        partitions: Vec<Ident>,
    },
    Derived {
        lateral: bool,
        subquery: Box<Query>,
        alias: Option<TableAlias>,
    },
    /// `TABLE(<expr>)[ AS <alias> ]`
    TableFunction {
        expr: Expr,
        alias: Option<TableAlias>,
    },
    /// `e.g. LATERAL FLATTEN(<args>)[ AS <alias> ]`
    Function {
        lateral: bool,
        name: ObjectName,
        args: Vec<FunctionArg>,
        alias: Option<TableAlias>,
    },
    /// ```sql
    /// SELECT * FROM UNNEST ([10,20,30]) as numbers WITH OFFSET;
    /// +---------+--------+
    /// | numbers | offset |
    /// +---------+--------+
    /// | 10      | 0      |
    /// | 20      | 1      |
    /// | 30      | 2      |
    /// +---------+--------+
    /// ```
    UNNEST {
        alias: Option<TableAlias>,
        array_exprs: Vec<Expr>,
        with_offset: bool,
        with_offset_alias: Option<Ident>,
        with_ordinality: bool,
    },
    /// The `JSON_TABLE` table-valued function.
    /// Part of the SQL standard, but implemented only by MySQL, Oracle, and DB2.
    ///
    /// <https://modern-sql.com/blog/2017-06/whats-new-in-sql-2016#json_table>
    /// <https://dev.mysql.com/doc/refman/8.0/en/json-table-functions.html#function_json-table>
    ///
    /// ```sql
    /// SELECT * FROM JSON_TABLE(
    ///    '[{"a": 1, "b": 2}, {"a": 3, "b": 4}]',
    ///    '$[*]' COLUMNS(
    ///        a INT PATH '$.a' DEFAULT '0' ON EMPTY,
    ///        b INT PATH '$.b' NULL ON ERROR
    ///     )
    /// ) AS jt;
    /// ````
    JsonTable {
        /// The JSON expression to be evaluated. It must evaluate to a json string
        json_expr: Expr,
        /// The path to the array or object to be iterated over.
        /// It must evaluate to a json array or object.
        json_path: Value,
        /// The columns to be extracted from each element of the array or object.
        /// Each column must have a name and a type.
        columns: Vec<JsonTableColumn>,
        /// The alias for the table.
        alias: Option<TableAlias>,
    },
    /// Represents a parenthesized table factor. The SQL spec only allows a
    /// join expression (`(foo <JOIN> bar [ <JOIN> baz ... ])`) to be nested,
    /// possibly several times.
    ///
    /// The parser may also accept non-standard nesting of bare tables for some
    /// dialects, but the information about such nesting is stripped from AST.
    NestedJoin {
        table_with_joins: Box<TableWithJoins>,
        alias: Option<TableAlias>,
    },
    /// Represents PIVOT operation on a table.
    /// For example `FROM monthly_sales PIVOT(sum(amount) FOR MONTH IN ('JAN', 'FEB'))`
    ///
    /// [BigQuery](https://cloud.google.com/bigquery/docs/reference/standard-sql/query-syntax#pivot_operator)
    /// [Snowflake](https://docs.snowflake.com/en/sql-reference/constructs/pivot)
    Pivot {
        table: Box<TableFactor>,
        aggregate_functions: Vec<ExprWithAlias>, // Function expression
        value_column: Vec<Ident>,
        value_source: PivotValueSource,
        default_on_null: Option<Expr>,
        alias: Option<TableAlias>,
    },
    /// An UNPIVOT operation on a table.
    ///
    /// Syntax:
    /// ```sql
    /// table UNPIVOT(value FOR name IN (column1, [ column2, ... ])) [ alias ]
    /// ```
    ///
    /// See <https://docs.snowflake.com/en/sql-reference/constructs/unpivot>.
    Unpivot {
        table: Box<TableFactor>,
        value: Ident,
        name: Ident,
        columns: Vec<Ident>,
        alias: Option<TableAlias>,
    },
    /// A `MATCH_RECOGNIZE` operation on a table.
    ///
    /// See <https://docs.snowflake.com/en/sql-reference/constructs/match_recognize>.
    MatchRecognize {
        table: Box<TableFactor>,
        /// `PARTITION BY <expr> [, ... ]`
        partition_by: Vec<Expr>,
        /// `ORDER BY <expr> [, ... ]`
        order_by: Vec<OrderByExpr>,
        /// `MEASURES <expr> [AS] <alias> [, ... ]`
        measures: Vec<Measure>,
        /// `ONE ROW PER MATCH | ALL ROWS PER MATCH [ <option> ]`
        rows_per_match: Option<RowsPerMatch>,
        /// `AFTER MATCH SKIP <option>`
        after_match_skip: Option<AfterMatchSkip>,
        /// `PATTERN ( <pattern> )`
        pattern: MatchRecognizePattern,
        /// `DEFINE <symbol> AS <expr> [, ... ]`
        symbols: Vec<SymbolDefinition>,
        alias: Option<TableAlias>,
    },
}

/// The source of values in a `PIVOT` operation.
#[derive(Debug, Clone, PartialEq, PartialOrd, Eq, Ord, Hash)]
#[cfg_attr(feature = "serde", derive(Serialize, Deserialize))]
#[cfg_attr(feature = "visitor", derive(Visit, VisitMut))]
pub enum PivotValueSource {
    /// Pivot on a static list of values.
    ///
    /// See <https://docs.snowflake.com/en/sql-reference/constructs/pivot#pivot-on-a-specified-list-of-column-values-for-the-pivot-column>.
    List(Vec<ExprWithAlias>),
    /// Pivot on all distinct values of the pivot column.
    ///
    /// See <https://docs.snowflake.com/en/sql-reference/constructs/pivot#pivot-on-all-distinct-column-values-automatically-with-dynamic-pivot>.
    Any(Vec<OrderByExpr>),
    /// Pivot on all values returned by a subquery.
    ///
    /// See <https://docs.snowflake.com/en/sql-reference/constructs/pivot#pivot-on-column-values-using-a-subquery-with-dynamic-pivot>.
    Subquery(Query),
}

impl fmt::Display for PivotValueSource {
    fn fmt(&self, f: &mut fmt::Formatter<'_>) -> fmt::Result {
        match self {
            PivotValueSource::List(values) => write!(f, "{}", display_comma_separated(values)),
            PivotValueSource::Any(order_by) => {
                write!(f, "ANY")?;
                if !order_by.is_empty() {
                    write!(f, " ORDER BY {}", display_comma_separated(order_by))?;
                }
                Ok(())
            }
            PivotValueSource::Subquery(query) => write!(f, "{query}"),
        }
    }
}

/// An item in the `MEASURES` subclause of a `MATCH_RECOGNIZE` operation.
///
/// See <https://docs.snowflake.com/en/sql-reference/constructs/match_recognize#measures-specifying-additional-output-columns>.
#[derive(Debug, Clone, PartialEq, PartialOrd, Eq, Ord, Hash)]
#[cfg_attr(feature = "serde", derive(Serialize, Deserialize))]
#[cfg_attr(feature = "visitor", derive(Visit, VisitMut))]
pub struct Measure {
    pub expr: Expr,
    pub alias: Ident,
}

impl fmt::Display for Measure {
    fn fmt(&self, f: &mut fmt::Formatter<'_>) -> fmt::Result {
        write!(f, "{} AS {}", self.expr, self.alias)
    }
}

/// The rows per match option in a `MATCH_RECOGNIZE` operation.
///
/// See <https://docs.snowflake.com/en/sql-reference/constructs/match_recognize#row-s-per-match-specifying-the-rows-to-return>.
#[derive(Debug, Clone, PartialEq, PartialOrd, Eq, Ord, Hash)]
#[cfg_attr(feature = "serde", derive(Serialize, Deserialize))]
#[cfg_attr(feature = "visitor", derive(Visit, VisitMut))]
pub enum RowsPerMatch {
    /// `ONE ROW PER MATCH`
    OneRow,
    /// `ALL ROWS PER MATCH <mode>`
    AllRows(Option<EmptyMatchesMode>),
}

impl fmt::Display for RowsPerMatch {
    fn fmt(&self, f: &mut fmt::Formatter<'_>) -> fmt::Result {
        match self {
            RowsPerMatch::OneRow => write!(f, "ONE ROW PER MATCH"),
            RowsPerMatch::AllRows(mode) => {
                write!(f, "ALL ROWS PER MATCH")?;
                if let Some(mode) = mode {
                    write!(f, " {}", mode)?;
                }
                Ok(())
            }
        }
    }
}

/// The after match skip option in a `MATCH_RECOGNIZE` operation.
///
/// See <https://docs.snowflake.com/en/sql-reference/constructs/match_recognize#after-match-skip-specifying-where-to-continue-after-a-match>.
#[derive(Debug, Clone, PartialEq, PartialOrd, Eq, Ord, Hash)]
#[cfg_attr(feature = "serde", derive(Serialize, Deserialize))]
#[cfg_attr(feature = "visitor", derive(Visit, VisitMut))]
pub enum AfterMatchSkip {
    /// `PAST LAST ROW`
    PastLastRow,
    /// `TO NEXT ROW`
    ToNextRow,
    /// `TO FIRST <symbol>`
    ToFirst(Ident),
    /// `TO LAST <symbol>`
    ToLast(Ident),
}

impl fmt::Display for AfterMatchSkip {
    fn fmt(&self, f: &mut fmt::Formatter<'_>) -> fmt::Result {
        write!(f, "AFTER MATCH SKIP ")?;
        match self {
            AfterMatchSkip::PastLastRow => write!(f, "PAST LAST ROW"),
            AfterMatchSkip::ToNextRow => write!(f, " TO NEXT ROW"),
            AfterMatchSkip::ToFirst(symbol) => write!(f, "TO FIRST {symbol}"),
            AfterMatchSkip::ToLast(symbol) => write!(f, "TO LAST {symbol}"),
        }
    }
}

#[derive(Debug, Clone, PartialEq, PartialOrd, Eq, Ord, Hash)]
#[cfg_attr(feature = "serde", derive(Serialize, Deserialize))]
#[cfg_attr(feature = "visitor", derive(Visit, VisitMut))]
pub enum EmptyMatchesMode {
    /// `SHOW EMPTY MATCHES`
    Show,
    /// `OMIT EMPTY MATCHES`
    Omit,
    /// `WITH UNMATCHED ROWS`
    WithUnmatched,
}

impl fmt::Display for EmptyMatchesMode {
    fn fmt(&self, f: &mut fmt::Formatter<'_>) -> fmt::Result {
        match self {
            EmptyMatchesMode::Show => write!(f, "SHOW EMPTY MATCHES"),
            EmptyMatchesMode::Omit => write!(f, "OMIT EMPTY MATCHES"),
            EmptyMatchesMode::WithUnmatched => write!(f, "WITH UNMATCHED ROWS"),
        }
    }
}

/// A symbol defined in a `MATCH_RECOGNIZE` operation.
///
/// See <https://docs.snowflake.com/en/sql-reference/constructs/match_recognize#define-defining-symbols>.
#[derive(Debug, Clone, PartialEq, PartialOrd, Eq, Ord, Hash)]
#[cfg_attr(feature = "serde", derive(Serialize, Deserialize))]
#[cfg_attr(feature = "visitor", derive(Visit, VisitMut))]
pub struct SymbolDefinition {
    pub symbol: Ident,
    pub definition: Expr,
}

impl fmt::Display for SymbolDefinition {
    fn fmt(&self, f: &mut fmt::Formatter<'_>) -> fmt::Result {
        write!(f, "{} AS {}", self.symbol, self.definition)
    }
}

/// A symbol in a `MATCH_RECOGNIZE` pattern.
#[derive(Debug, Clone, PartialEq, PartialOrd, Eq, Ord, Hash)]
#[cfg_attr(feature = "serde", derive(Serialize, Deserialize))]
#[cfg_attr(feature = "visitor", derive(Visit, VisitMut))]
pub enum MatchRecognizeSymbol {
    /// A named symbol, e.g. `S1`.
    Named(Ident),
    /// A virtual symbol representing the start of the of partition (`^`).
    Start,
    /// A virtual symbol representing the end of the partition (`$`).
    End,
}

impl fmt::Display for MatchRecognizeSymbol {
    fn fmt(&self, f: &mut fmt::Formatter<'_>) -> fmt::Result {
        match self {
            MatchRecognizeSymbol::Named(symbol) => write!(f, "{symbol}"),
            MatchRecognizeSymbol::Start => write!(f, "^"),
            MatchRecognizeSymbol::End => write!(f, "$"),
        }
    }
}

/// The pattern in a `MATCH_RECOGNIZE` operation.
///
/// See <https://docs.snowflake.com/en/sql-reference/constructs/match_recognize#pattern-specifying-the-pattern-to-match>.
#[derive(Debug, Clone, PartialEq, PartialOrd, Eq, Ord, Hash)]
#[cfg_attr(feature = "serde", derive(Serialize, Deserialize))]
#[cfg_attr(feature = "visitor", derive(Visit, VisitMut))]
pub enum MatchRecognizePattern {
    /// A named symbol such as `S1` or a virtual symbol such as `^`.
    Symbol(MatchRecognizeSymbol),
    /// {- symbol -}
    Exclude(MatchRecognizeSymbol),
    /// PERMUTE(symbol_1, ..., symbol_n)
    Permute(Vec<MatchRecognizeSymbol>),
    /// pattern_1 pattern_2 ... pattern_n
    Concat(Vec<MatchRecognizePattern>),
    /// ( pattern )
    Group(Box<MatchRecognizePattern>),
    /// pattern_1 | pattern_2 | ... | pattern_n
    Alternation(Vec<MatchRecognizePattern>),
    /// e.g. pattern*
    Repetition(Box<MatchRecognizePattern>, RepetitionQuantifier),
}

impl fmt::Display for MatchRecognizePattern {
    fn fmt(&self, f: &mut fmt::Formatter<'_>) -> fmt::Result {
        use MatchRecognizePattern::*;
        match self {
            Symbol(symbol) => write!(f, "{}", symbol),
            Exclude(symbol) => write!(f, "{{- {symbol} -}}"),
            Permute(symbols) => write!(f, "PERMUTE({})", display_comma_separated(symbols)),
            Concat(patterns) => write!(f, "{}", display_separated(patterns, " ")),
            Group(pattern) => write!(f, "( {pattern} )"),
            Alternation(patterns) => write!(f, "{}", display_separated(patterns, " | ")),
            Repetition(pattern, op) => write!(f, "{pattern}{op}"),
        }
    }
}

/// Determines the minimum and maximum allowed occurrences of a pattern in a
/// `MATCH_RECOGNIZE` operation.
#[derive(Debug, Clone, PartialEq, PartialOrd, Eq, Ord, Hash)]
#[cfg_attr(feature = "serde", derive(Serialize, Deserialize))]
#[cfg_attr(feature = "visitor", derive(Visit, VisitMut))]
pub enum RepetitionQuantifier {
    /// `*`
    ZeroOrMore,
    /// `+`
    OneOrMore,
    /// `?`
    AtMostOne,
    /// `{n}`
    Exactly(u32),
    /// `{n,}`
    AtLeast(u32),
    /// `{,n}`
    AtMost(u32),
    /// `{n,m}
    Range(u32, u32),
}

impl fmt::Display for RepetitionQuantifier {
    fn fmt(&self, f: &mut fmt::Formatter<'_>) -> fmt::Result {
        use RepetitionQuantifier::*;
        match self {
            ZeroOrMore => write!(f, "*"),
            OneOrMore => write!(f, "+"),
            AtMostOne => write!(f, "?"),
            Exactly(n) => write!(f, "{{{n}}}"),
            AtLeast(n) => write!(f, "{{{n},}}"),
            AtMost(n) => write!(f, "{{,{n}}}"),
            Range(n, m) => write!(f, "{{{n},{m}}}"),
        }
    }
}

impl fmt::Display for TableFactor {
    fn fmt(&self, f: &mut fmt::Formatter) -> fmt::Result {
        match self {
            TableFactor::Table {
                name,
                alias,
                args,
                with_hints,
                version,
                partitions,
                with_ordinality,
            } => {
                write!(f, "{name}")?;
                if !partitions.is_empty() {
                    write!(f, "PARTITION ({})", display_comma_separated(partitions))?;
                }
                if let Some(args) = args {
                    write!(f, "(")?;
                    write!(f, "{}", display_comma_separated(&args.args))?;
                    if let Some(ref settings) = args.settings {
                        if !args.args.is_empty() {
                            write!(f, ", ")?;
                        }
                        write!(f, "SETTINGS {}", display_comma_separated(settings))?;
                    }
                    write!(f, ")")?;
                }
                if *with_ordinality {
                    write!(f, " WITH ORDINALITY")?;
                }
                if let Some(alias) = alias {
                    write!(f, " AS {alias}")?;
                }
                if !with_hints.is_empty() {
                    write!(f, " WITH ({})", display_comma_separated(with_hints))?;
                }
                if let Some(version) = version {
                    write!(f, "{version}")?;
                }
                Ok(())
            }
            TableFactor::Derived {
                lateral,
                subquery,
                alias,
            } => {
                if *lateral {
                    write!(f, "LATERAL ")?;
                }
                write!(f, "({subquery})")?;
                if let Some(alias) = alias {
                    write!(f, " AS {alias}")?;
                }
                Ok(())
            }
            TableFactor::Function {
                lateral,
                name,
                args,
                alias,
            } => {
                if *lateral {
                    write!(f, "LATERAL ")?;
                }
                write!(f, "{name}")?;
                write!(f, "({})", display_comma_separated(args))?;
                if let Some(alias) = alias {
                    write!(f, " AS {alias}")?;
                }
                Ok(())
            }
            TableFactor::TableFunction { expr, alias } => {
                write!(f, "TABLE({expr})")?;
                if let Some(alias) = alias {
                    write!(f, " AS {alias}")?;
                }
                Ok(())
            }
            TableFactor::UNNEST {
                alias,
                array_exprs,
                with_offset,
                with_offset_alias,
                with_ordinality,
            } => {
                write!(f, "UNNEST({})", display_comma_separated(array_exprs))?;

                if *with_ordinality {
                    write!(f, " WITH ORDINALITY")?;
                }

                if let Some(alias) = alias {
                    write!(f, " AS {alias}")?;
                }
                if *with_offset {
                    write!(f, " WITH OFFSET")?;
                }
                if let Some(alias) = with_offset_alias {
                    write!(f, " AS {alias}")?;
                }
                Ok(())
            }
            TableFactor::JsonTable {
                json_expr,
                json_path,
                columns,
                alias,
            } => {
                write!(
                    f,
                    "JSON_TABLE({json_expr}, {json_path} COLUMNS({columns}))",
                    columns = display_comma_separated(columns)
                )?;
                if let Some(alias) = alias {
                    write!(f, " AS {alias}")?;
                }
                Ok(())
            }
            TableFactor::NestedJoin {
                table_with_joins,
                alias,
            } => {
                write!(f, "({table_with_joins})")?;
                if let Some(alias) = alias {
                    write!(f, " AS {alias}")?;
                }
                Ok(())
            }
            TableFactor::Pivot {
                table,
                aggregate_functions,
                value_column,
                value_source,
                default_on_null,
                alias,
            } => {
                write!(
                    f,
                    "{table} PIVOT({} FOR {} IN ({value_source})",
                    display_comma_separated(aggregate_functions),
                    Expr::CompoundIdentifier(value_column.to_vec()),
                )?;
                if let Some(expr) = default_on_null {
                    write!(f, " DEFAULT ON NULL ({expr})")?;
                }
                write!(f, ")")?;
                if alias.is_some() {
                    write!(f, " AS {}", alias.as_ref().unwrap())?;
                }
                Ok(())
            }
            TableFactor::Unpivot {
                table,
                value,
                name,
                columns,
                alias,
            } => {
                write!(
                    f,
                    "{} UNPIVOT({} FOR {} IN ({}))",
                    table,
                    value,
                    name,
                    display_comma_separated(columns)
                )?;
                if alias.is_some() {
                    write!(f, " AS {}", alias.as_ref().unwrap())?;
                }
                Ok(())
            }
            TableFactor::MatchRecognize {
                table,
                partition_by,
                order_by,
                measures,
                rows_per_match,
                after_match_skip,
                pattern,
                symbols,
                alias,
            } => {
                write!(f, "{table} MATCH_RECOGNIZE(")?;
                if !partition_by.is_empty() {
                    write!(f, "PARTITION BY {} ", display_comma_separated(partition_by))?;
                }
                if !order_by.is_empty() {
                    write!(f, "ORDER BY {} ", display_comma_separated(order_by))?;
                }
                if !measures.is_empty() {
                    write!(f, "MEASURES {} ", display_comma_separated(measures))?;
                }
                if let Some(rows_per_match) = rows_per_match {
                    write!(f, "{rows_per_match} ")?;
                }
                if let Some(after_match_skip) = after_match_skip {
                    write!(f, "{after_match_skip} ")?;
                }
                write!(f, "PATTERN ({pattern}) ")?;
                write!(f, "DEFINE {})", display_comma_separated(symbols))?;
                if alias.is_some() {
                    write!(f, " AS {}", alias.as_ref().unwrap())?;
                }
                Ok(())
            }
        }
    }
}

#[derive(Debug, Clone, PartialEq, PartialOrd, Eq, Ord, Hash)]
#[cfg_attr(feature = "serde", derive(Serialize, Deserialize))]
#[cfg_attr(feature = "visitor", derive(Visit, VisitMut))]
pub struct TableAlias {
    pub name: Ident,
    pub columns: Vec<Ident>,
}

impl fmt::Display for TableAlias {
    fn fmt(&self, f: &mut fmt::Formatter) -> fmt::Result {
        write!(f, "{}", self.name)?;
        if !self.columns.is_empty() {
            write!(f, " ({})", display_comma_separated(&self.columns))?;
        }
        Ok(())
    }
}

#[derive(Debug, Clone, PartialEq, PartialOrd, Eq, Ord, Hash)]
#[cfg_attr(feature = "serde", derive(Serialize, Deserialize))]
#[cfg_attr(feature = "visitor", derive(Visit, VisitMut))]
pub enum TableVersion {
    ForSystemTimeAsOf(Expr),
}

impl Display for TableVersion {
    fn fmt(&self, f: &mut fmt::Formatter) -> fmt::Result {
        match self {
            TableVersion::ForSystemTimeAsOf(e) => write!(f, " FOR SYSTEM_TIME AS OF {e}")?,
        }
        Ok(())
    }
}

#[derive(Debug, Clone, PartialEq, PartialOrd, Eq, Ord, Hash)]
#[cfg_attr(feature = "serde", derive(Serialize, Deserialize))]
#[cfg_attr(feature = "visitor", derive(Visit, VisitMut))]
pub struct Join {
    pub relation: TableFactor,
    /// ClickHouse supports the optional `GLOBAL` keyword before the join operator.
    /// See [ClickHouse](https://clickhouse.com/docs/en/sql-reference/statements/select/join)
    pub global: bool,
    pub join_operator: JoinOperator,
}

impl fmt::Display for Join {
    fn fmt(&self, f: &mut fmt::Formatter) -> fmt::Result {
        fn prefix(constraint: &JoinConstraint) -> &'static str {
            match constraint {
                JoinConstraint::Natural => "NATURAL ",
                _ => "",
            }
        }
        fn suffix(constraint: &'_ JoinConstraint) -> impl fmt::Display + '_ {
            struct Suffix<'a>(&'a JoinConstraint);
            impl<'a> fmt::Display for Suffix<'a> {
                fn fmt(&self, f: &mut fmt::Formatter) -> fmt::Result {
                    match self.0 {
                        JoinConstraint::On(expr) => write!(f, " ON {expr}"),
                        JoinConstraint::Using(attrs) => {
                            write!(f, " USING({})", display_comma_separated(attrs))
                        }
                        _ => Ok(()),
                    }
                }
            }
            Suffix(constraint)
        }
        if self.global {
            write!(f, " GLOBAL")?;
        }

        match &self.join_operator {
            JoinOperator::Inner(constraint) => write!(
                f,
                " {}JOIN {}{}",
                prefix(constraint),
                self.relation,
                suffix(constraint)
            ),
            JoinOperator::LeftOuter(constraint) => write!(
                f,
                " {}LEFT JOIN {}{}",
                prefix(constraint),
                self.relation,
                suffix(constraint)
            ),
            JoinOperator::RightOuter(constraint) => write!(
                f,
                " {}RIGHT JOIN {}{}",
                prefix(constraint),
                self.relation,
                suffix(constraint)
            ),
            JoinOperator::FullOuter(constraint) => write!(
                f,
                " {}FULL JOIN {}{}",
                prefix(constraint),
                self.relation,
                suffix(constraint)
            ),
            JoinOperator::CrossJoin => write!(f, " CROSS JOIN {}", self.relation),
            JoinOperator::LeftSemi(constraint) => write!(
                f,
                " {}LEFT SEMI JOIN {}{}",
                prefix(constraint),
                self.relation,
                suffix(constraint)
            ),
            JoinOperator::RightSemi(constraint) => write!(
                f,
                " {}RIGHT SEMI JOIN {}{}",
                prefix(constraint),
                self.relation,
                suffix(constraint)
            ),
            JoinOperator::LeftAnti(constraint) => write!(
                f,
                " {}LEFT ANTI JOIN {}{}",
                prefix(constraint),
                self.relation,
                suffix(constraint)
            ),
            JoinOperator::RightAnti(constraint) => write!(
                f,
                " {}RIGHT ANTI JOIN {}{}",
                prefix(constraint),
                self.relation,
                suffix(constraint)
            ),
            JoinOperator::CrossApply => write!(f, " CROSS APPLY {}", self.relation),
            JoinOperator::OuterApply => write!(f, " OUTER APPLY {}", self.relation),
            JoinOperator::AsOf {
                match_condition,
                constraint,
            } => write!(
                f,
                " ASOF JOIN {} MATCH_CONDITION ({match_condition}){}",
                self.relation,
                suffix(constraint)
            ),
        }
    }
}

#[derive(Debug, Clone, PartialEq, PartialOrd, Eq, Ord, Hash)]
#[cfg_attr(feature = "serde", derive(Serialize, Deserialize))]
#[cfg_attr(feature = "visitor", derive(Visit, VisitMut))]
pub enum JoinOperator {
    Inner(JoinConstraint),
    LeftOuter(JoinConstraint),
    RightOuter(JoinConstraint),
    FullOuter(JoinConstraint),
    CrossJoin,
    /// LEFT SEMI (non-standard)
    LeftSemi(JoinConstraint),
    /// RIGHT SEMI (non-standard)
    RightSemi(JoinConstraint),
    /// LEFT ANTI (non-standard)
    LeftAnti(JoinConstraint),
    /// RIGHT ANTI (non-standard)
    RightAnti(JoinConstraint),
    /// CROSS APPLY (non-standard)
    CrossApply,
    /// OUTER APPLY (non-standard)
    OuterApply,
    /// `ASOF` joins are used for joining tables containing time-series data
    /// whose timestamp columns do not match exactly.
    ///
    /// See <https://docs.snowflake.com/en/sql-reference/constructs/asof-join>.
    AsOf {
        match_condition: Expr,
        constraint: JoinConstraint,
    },
}

#[derive(Debug, Clone, PartialEq, PartialOrd, Eq, Ord, Hash)]
#[cfg_attr(feature = "serde", derive(Serialize, Deserialize))]
#[cfg_attr(feature = "visitor", derive(Visit, VisitMut))]
pub enum JoinConstraint {
    On(Expr),
    Using(Vec<Ident>),
    Natural,
    None,
}

#[derive(Debug, Clone, PartialEq, PartialOrd, Eq, Ord, Hash)]
#[cfg_attr(feature = "serde", derive(Serialize, Deserialize))]
#[cfg_attr(feature = "visitor", derive(Visit, VisitMut))]
pub struct OrderBy {
    pub exprs: Vec<OrderByExpr>,
    /// Optional: `INTERPOLATE`
    /// Supported by [ClickHouse syntax]
    ///
    /// [ClickHouse syntax]: <https://clickhouse.com/docs/en/sql-reference/statements/select/order-by#order-by-expr-with-fill-modifier>
    pub interpolate: Option<Interpolate>,
}

impl fmt::Display for OrderBy {
    fn fmt(&self, f: &mut fmt::Formatter) -> fmt::Result {
        write!(f, "ORDER BY")?;
        if !self.exprs.is_empty() {
            write!(f, " {}", display_comma_separated(&self.exprs))?;
        }
        if let Some(ref interpolate) = self.interpolate {
            match &interpolate.exprs {
                Some(exprs) => write!(f, " INTERPOLATE ({})", display_comma_separated(exprs))?,
                None => write!(f, " INTERPOLATE")?,
            }
        }
        Ok(())
    }
}

/// An `ORDER BY` expression
#[derive(Debug, Clone, PartialEq, PartialOrd, Eq, Ord, Hash)]
#[cfg_attr(feature = "serde", derive(Serialize, Deserialize))]
#[cfg_attr(feature = "visitor", derive(Visit, VisitMut))]
pub struct OrderByExpr {
    pub expr: Expr,
    /// Optional `ASC` or `DESC`
    pub asc: Option<bool>,
    /// Optional `NULLS FIRST` or `NULLS LAST`
    pub nulls_first: Option<bool>,
    /// Optional: `WITH FILL`
    /// Supported by [ClickHouse syntax]: <https://clickhouse.com/docs/en/sql-reference/statements/select/order-by#order-by-expr-with-fill-modifier>
    pub with_fill: Option<WithFill>,
}

impl fmt::Display for OrderByExpr {
    fn fmt(&self, f: &mut fmt::Formatter) -> fmt::Result {
        write!(f, "{}", self.expr)?;
        match self.asc {
            Some(true) => write!(f, " ASC")?,
            Some(false) => write!(f, " DESC")?,
            None => (),
        }
        match self.nulls_first {
            Some(true) => write!(f, " NULLS FIRST")?,
            Some(false) => write!(f, " NULLS LAST")?,
            None => (),
        }
        if let Some(ref with_fill) = self.with_fill {
            write!(f, " {}", with_fill)?
        }
        Ok(())
    }
}

/// ClickHouse `WITH FILL` modifier for `ORDER BY` clause.
/// Supported by [ClickHouse syntax]
///
/// [ClickHouse syntax]: <https://clickhouse.com/docs/en/sql-reference/statements/select/order-by#order-by-expr-with-fill-modifier>
#[derive(Debug, Clone, PartialEq, PartialOrd, Eq, Ord, Hash)]
#[cfg_attr(feature = "serde", derive(Serialize, Deserialize))]
#[cfg_attr(feature = "visitor", derive(Visit, VisitMut))]
pub struct WithFill {
    pub from: Option<Expr>,
    pub to: Option<Expr>,
    pub step: Option<Expr>,
}

impl fmt::Display for WithFill {
    fn fmt(&self, f: &mut fmt::Formatter) -> fmt::Result {
        write!(f, "WITH FILL")?;
        if let Some(ref from) = self.from {
            write!(f, " FROM {}", from)?;
        }
        if let Some(ref to) = self.to {
            write!(f, " TO {}", to)?;
        }
        if let Some(ref step) = self.step {
            write!(f, " STEP {}", step)?;
        }
        Ok(())
    }
}

/// ClickHouse `INTERPOLATE` clause for use in `ORDER BY` clause when using `WITH FILL` modifier.
/// Supported by [ClickHouse syntax]
///
/// [ClickHouse syntax]: <https://clickhouse.com/docs/en/sql-reference/statements/select/order-by#order-by-expr-with-fill-modifier>
#[derive(Debug, Clone, PartialEq, PartialOrd, Eq, Ord, Hash)]
#[cfg_attr(feature = "serde", derive(Serialize, Deserialize))]
#[cfg_attr(feature = "visitor", derive(Visit, VisitMut))]
pub struct InterpolateExpr {
    pub column: Ident,
    pub expr: Option<Expr>,
}

#[derive(Debug, Clone, PartialEq, PartialOrd, Eq, Ord, Hash)]
#[cfg_attr(feature = "serde", derive(Serialize, Deserialize))]
#[cfg_attr(feature = "visitor", derive(Visit, VisitMut))]
pub struct Interpolate {
    pub exprs: Option<Vec<InterpolateExpr>>,
}

impl fmt::Display for InterpolateExpr {
    fn fmt(&self, f: &mut fmt::Formatter) -> fmt::Result {
        write!(f, "{}", self.column)?;
        if let Some(ref expr) = self.expr {
            write!(f, " AS {}", expr)?;
        }
        Ok(())
    }
}

#[derive(Debug, Clone, PartialEq, PartialOrd, Eq, Ord, Hash)]
#[cfg_attr(feature = "serde", derive(Serialize, Deserialize))]
#[cfg_attr(feature = "visitor", derive(Visit, VisitMut))]
pub struct Offset {
    pub value: Expr,
    pub rows: OffsetRows,
}

impl fmt::Display for Offset {
    fn fmt(&self, f: &mut fmt::Formatter) -> fmt::Result {
        write!(f, "OFFSET {}{}", self.value, self.rows)
    }
}

/// Stores the keyword after `OFFSET <number>`
#[derive(Debug, Copy, Clone, PartialEq, PartialOrd, Eq, Ord, Hash)]
#[cfg_attr(feature = "serde", derive(Serialize, Deserialize))]
#[cfg_attr(feature = "visitor", derive(Visit, VisitMut))]
pub enum OffsetRows {
    /// Omitting ROW/ROWS is non-standard MySQL quirk.
    None,
    Row,
    Rows,
}

impl fmt::Display for OffsetRows {
    fn fmt(&self, f: &mut fmt::Formatter) -> fmt::Result {
        match self {
            OffsetRows::None => Ok(()),
            OffsetRows::Row => write!(f, " ROW"),
            OffsetRows::Rows => write!(f, " ROWS"),
        }
    }
}

#[derive(Debug, Clone, PartialEq, PartialOrd, Eq, Ord, Hash)]
#[cfg_attr(feature = "serde", derive(Serialize, Deserialize))]
#[cfg_attr(feature = "visitor", derive(Visit, VisitMut))]
pub struct Fetch {
    pub with_ties: bool,
    pub percent: bool,
    pub quantity: Option<Expr>,
}

impl fmt::Display for Fetch {
    fn fmt(&self, f: &mut fmt::Formatter) -> fmt::Result {
        let extension = if self.with_ties { "WITH TIES" } else { "ONLY" };
        if let Some(ref quantity) = self.quantity {
            let percent = if self.percent { " PERCENT" } else { "" };
            write!(f, "FETCH FIRST {quantity}{percent} ROWS {extension}")
        } else {
            write!(f, "FETCH FIRST ROWS {extension}")
        }
    }
}

#[derive(Debug, Clone, PartialEq, PartialOrd, Eq, Ord, Hash)]
#[cfg_attr(feature = "serde", derive(Serialize, Deserialize))]
#[cfg_attr(feature = "visitor", derive(Visit, VisitMut))]
pub struct LockClause {
    pub lock_type: LockType,
    pub of: Option<ObjectName>,
    pub nonblock: Option<NonBlock>,
}

impl fmt::Display for LockClause {
    fn fmt(&self, f: &mut fmt::Formatter) -> fmt::Result {
        write!(f, "FOR {}", &self.lock_type)?;
        if let Some(ref of) = self.of {
            write!(f, " OF {of}")?;
        }
        if let Some(ref nb) = self.nonblock {
            write!(f, " {nb}")?;
        }
        Ok(())
    }
}

#[derive(Debug, Copy, Clone, PartialEq, PartialOrd, Eq, Ord, Hash)]
#[cfg_attr(feature = "serde", derive(Serialize, Deserialize))]
#[cfg_attr(feature = "visitor", derive(Visit, VisitMut))]
pub enum LockType {
    Share,
    Update,
}

impl fmt::Display for LockType {
    fn fmt(&self, f: &mut fmt::Formatter) -> fmt::Result {
        let select_lock = match self {
            LockType::Share => "SHARE",
            LockType::Update => "UPDATE",
        };
        write!(f, "{select_lock}")
    }
}

#[derive(Debug, Copy, Clone, PartialEq, PartialOrd, Eq, Ord, Hash)]
#[cfg_attr(feature = "serde", derive(Serialize, Deserialize))]
#[cfg_attr(feature = "visitor", derive(Visit, VisitMut))]
pub enum NonBlock {
    Nowait,
    SkipLocked,
}

impl fmt::Display for NonBlock {
    fn fmt(&self, f: &mut fmt::Formatter) -> fmt::Result {
        let nonblock = match self {
            NonBlock::Nowait => "NOWAIT",
            NonBlock::SkipLocked => "SKIP LOCKED",
        };
        write!(f, "{nonblock}")
    }
}

#[derive(Debug, Clone, PartialEq, PartialOrd, Eq, Ord, Hash)]
#[cfg_attr(feature = "serde", derive(Serialize, Deserialize))]
#[cfg_attr(feature = "visitor", derive(Visit, VisitMut))]
pub enum Distinct {
    /// DISTINCT
    Distinct,

    /// DISTINCT ON({column names})
    On(Vec<Expr>),
}

impl fmt::Display for Distinct {
    fn fmt(&self, f: &mut fmt::Formatter) -> fmt::Result {
        match self {
            Distinct::Distinct => write!(f, "DISTINCT"),
            Distinct::On(col_names) => {
                let col_names = display_comma_separated(col_names);
                write!(f, "DISTINCT ON ({col_names})")
            }
        }
    }
}

#[derive(Debug, Clone, PartialEq, PartialOrd, Eq, Ord, Hash)]
#[cfg_attr(feature = "serde", derive(Serialize, Deserialize))]
#[cfg_attr(feature = "visitor", derive(Visit, VisitMut))]
pub struct Top {
    /// SQL semantic equivalent of LIMIT but with same structure as FETCH.
    /// MSSQL only.
    pub with_ties: bool,
    /// MSSQL only.
    pub percent: bool,
    pub quantity: Option<TopQuantity>,
}

#[derive(Debug, Clone, PartialEq, PartialOrd, Eq, Ord, Hash)]
#[cfg_attr(feature = "serde", derive(Serialize, Deserialize))]
#[cfg_attr(feature = "visitor", derive(Visit, VisitMut))]
pub enum TopQuantity {
    // A parenthesized expression. MSSQL only.
    Expr(Expr),
    // An unparenthesized integer constant.
    Constant(u64),
}

impl fmt::Display for Top {
    fn fmt(&self, f: &mut fmt::Formatter) -> fmt::Result {
        let extension = if self.with_ties { " WITH TIES" } else { "" };
        if let Some(ref quantity) = self.quantity {
            let percent = if self.percent { " PERCENT" } else { "" };
            match quantity {
                TopQuantity::Expr(quantity) => write!(f, "TOP ({quantity}){percent}{extension}"),
                TopQuantity::Constant(quantity) => {
                    write!(f, "TOP {quantity}{percent}{extension}")
                }
            }
        } else {
            write!(f, "TOP{extension}")
        }
    }
}

#[derive(Debug, Clone, PartialEq, PartialOrd, Eq, Ord, Hash)]
#[cfg_attr(feature = "serde", derive(Serialize, Deserialize))]
#[cfg_attr(feature = "visitor", derive(Visit, VisitMut))]
pub struct Values {
    /// Was there an explicit ROWs keyword (MySQL)?
    /// <https://dev.mysql.com/doc/refman/8.0/en/values.html>
    pub explicit_row: bool,
    pub rows: Vec<Vec<Expr>>,
}

impl fmt::Display for Values {
    fn fmt(&self, f: &mut fmt::Formatter) -> fmt::Result {
        write!(f, "VALUES ")?;
        let prefix = if self.explicit_row { "ROW" } else { "" };
        let mut delim = "";
        for row in &self.rows {
            write!(f, "{delim}")?;
            delim = ", ";
            write!(f, "{prefix}({})", display_comma_separated(row))?;
        }
        Ok(())
    }
}

#[derive(Debug, Clone, PartialEq, PartialOrd, Eq, Ord, Hash)]
#[cfg_attr(feature = "serde", derive(Serialize, Deserialize))]
#[cfg_attr(feature = "visitor", derive(Visit, VisitMut))]
pub struct SelectInto {
    pub temporary: bool,
    pub unlogged: bool,
    pub table: bool,
    pub name: ObjectName,
}

impl fmt::Display for SelectInto {
    fn fmt(&self, f: &mut fmt::Formatter) -> fmt::Result {
        let temporary = if self.temporary { " TEMPORARY" } else { "" };
        let unlogged = if self.unlogged { " UNLOGGED" } else { "" };
        let table = if self.table { " TABLE" } else { "" };

        write!(f, "INTO{}{}{} {}", temporary, unlogged, table, self.name)
    }
}

/// ClickHouse supports GROUP BY WITH modifiers(includes ROLLUP|CUBE|TOTALS).
/// e.g. GROUP BY year WITH ROLLUP WITH TOTALS
///
/// [ClickHouse]: <https://clickhouse.com/docs/en/sql-reference/statements/select/group-by#rollup-modifier>
#[derive(Debug, Copy, Clone, PartialEq, PartialOrd, Eq, Ord, Hash)]
#[cfg_attr(feature = "serde", derive(Serialize, Deserialize))]
#[cfg_attr(feature = "visitor", derive(Visit, VisitMut))]
pub enum GroupByWithModifier {
    Rollup,
    Cube,
    Totals,
}

impl fmt::Display for GroupByWithModifier {
    fn fmt(&self, f: &mut fmt::Formatter) -> fmt::Result {
        match self {
            GroupByWithModifier::Rollup => write!(f, "WITH ROLLUP"),
            GroupByWithModifier::Cube => write!(f, "WITH CUBE"),
            GroupByWithModifier::Totals => write!(f, "WITH TOTALS"),
        }
    }
}

#[derive(Debug, Clone, PartialEq, PartialOrd, Eq, Ord, Hash)]
#[cfg_attr(feature = "serde", derive(Serialize, Deserialize))]
#[cfg_attr(feature = "visitor", derive(Visit, VisitMut))]
pub enum GroupByExpr {
    /// ALL syntax of [Snowflake], [DuckDB] and [ClickHouse].
    ///
    /// [Snowflake]: <https://docs.snowflake.com/en/sql-reference/constructs/group-by#label-group-by-all-columns>
    /// [DuckDB]:  <https://duckdb.org/docs/sql/query_syntax/groupby.html>
    /// [ClickHouse]: <https://clickhouse.com/docs/en/sql-reference/statements/select/group-by#group-by-all>
    ///
    /// ClickHouse also supports WITH modifiers after GROUP BY ALL and expressions.
    ///
    /// [ClickHouse]: <https://clickhouse.com/docs/en/sql-reference/statements/select/group-by#rollup-modifier>
    All(Vec<GroupByWithModifier>),

    /// Expressions
    Expressions(Vec<Expr>, Vec<GroupByWithModifier>),
}

impl fmt::Display for GroupByExpr {
    fn fmt(&self, f: &mut fmt::Formatter) -> fmt::Result {
        match self {
            GroupByExpr::All(modifiers) => {
                write!(f, "GROUP BY ALL")?;
                if !modifiers.is_empty() {
                    write!(f, " {}", display_separated(modifiers, " "))?;
                }
                Ok(())
            }
            GroupByExpr::Expressions(col_names, modifiers) => {
                let col_names = display_comma_separated(col_names);
                write!(f, "GROUP BY {col_names}")?;
                if !modifiers.is_empty() {
                    write!(f, " {}", display_separated(modifiers, " "))?;
                }
                Ok(())
            }
        }
    }
}

/// FORMAT identifier or FORMAT NULL clause, specific to ClickHouse.
///
/// [ClickHouse]: <https://clickhouse.com/docs/en/sql-reference/statements/select/format>
#[derive(Debug, Clone, PartialEq, PartialOrd, Eq, Ord, Hash)]
#[cfg_attr(feature = "serde", derive(Serialize, Deserialize))]
#[cfg_attr(feature = "visitor", derive(Visit, VisitMut))]
pub enum FormatClause {
    Identifier(Ident),
    Null,
}

impl fmt::Display for FormatClause {
    fn fmt(&self, f: &mut fmt::Formatter) -> fmt::Result {
        match self {
            FormatClause::Identifier(ident) => write!(f, "FORMAT {}", ident),
            FormatClause::Null => write!(f, "FORMAT NULL"),
        }
    }
}

/// FOR XML or FOR JSON clause, specific to MSSQL
/// (formats the output of a query as XML or JSON)
#[derive(Debug, Clone, PartialEq, PartialOrd, Eq, Ord, Hash)]
#[cfg_attr(feature = "serde", derive(Serialize, Deserialize))]
#[cfg_attr(feature = "visitor", derive(Visit, VisitMut))]
pub enum ForClause {
    Browse,
    Json {
        for_json: ForJson,
        root: Option<String>,
        include_null_values: bool,
        without_array_wrapper: bool,
    },
    Xml {
        for_xml: ForXml,
        elements: bool,
        binary_base64: bool,
        root: Option<String>,
        r#type: bool,
    },
}

impl fmt::Display for ForClause {
    fn fmt(&self, f: &mut fmt::Formatter) -> fmt::Result {
        match self {
            ForClause::Browse => write!(f, "FOR BROWSE"),
            ForClause::Json {
                for_json,
                root,
                include_null_values,
                without_array_wrapper,
            } => {
                write!(f, "FOR JSON ")?;
                write!(f, "{}", for_json)?;
                if let Some(root) = root {
                    write!(f, ", ROOT('{}')", root)?;
                }
                if *include_null_values {
                    write!(f, ", INCLUDE_NULL_VALUES")?;
                }
                if *without_array_wrapper {
                    write!(f, ", WITHOUT_ARRAY_WRAPPER")?;
                }
                Ok(())
            }
            ForClause::Xml {
                for_xml,
                elements,
                binary_base64,
                root,
                r#type,
            } => {
                write!(f, "FOR XML ")?;
                write!(f, "{}", for_xml)?;
                if *binary_base64 {
                    write!(f, ", BINARY BASE64")?;
                }
                if *r#type {
                    write!(f, ", TYPE")?;
                }
                if let Some(root) = root {
                    write!(f, ", ROOT('{}')", root)?;
                }
                if *elements {
                    write!(f, ", ELEMENTS")?;
                }
                Ok(())
            }
        }
    }
}

#[derive(Debug, Clone, PartialEq, PartialOrd, Eq, Ord, Hash)]
#[cfg_attr(feature = "serde", derive(Serialize, Deserialize))]
#[cfg_attr(feature = "visitor", derive(Visit, VisitMut))]
pub enum ForXml {
    Raw(Option<String>),
    Auto,
    Explicit,
    Path(Option<String>),
}

impl fmt::Display for ForXml {
    fn fmt(&self, f: &mut fmt::Formatter) -> fmt::Result {
        match self {
            ForXml::Raw(root) => {
                write!(f, "RAW")?;
                if let Some(root) = root {
                    write!(f, "('{}')", root)?;
                }
                Ok(())
            }
            ForXml::Auto => write!(f, "AUTO"),
            ForXml::Explicit => write!(f, "EXPLICIT"),
            ForXml::Path(root) => {
                write!(f, "PATH")?;
                if let Some(root) = root {
                    write!(f, "('{}')", root)?;
                }
                Ok(())
            }
        }
    }
}

#[derive(Debug, Clone, PartialEq, PartialOrd, Eq, Ord, Hash)]
#[cfg_attr(feature = "visitor", derive(Visit, VisitMut))]
#[cfg_attr(feature = "serde", derive(Serialize, Deserialize))]
pub enum ForJson {
    Auto,
    Path,
}

impl fmt::Display for ForJson {
    fn fmt(&self, f: &mut fmt::Formatter) -> fmt::Result {
        match self {
            ForJson::Auto => write!(f, "AUTO"),
            ForJson::Path => write!(f, "PATH"),
        }
    }
}

/// A single column definition in MySQL's `JSON_TABLE` table valued function.
/// ```sql
/// SELECT *
/// FROM JSON_TABLE(
///     '["a", "b"]',
///     '$[*]' COLUMNS (
///         value VARCHAR(20) PATH '$'
///     )
/// ) AS jt;
/// ```
#[derive(Debug, Clone, PartialEq, PartialOrd, Eq, Ord, Hash)]
#[cfg_attr(feature = "visitor", derive(Visit, VisitMut))]
#[cfg_attr(feature = "serde", derive(Serialize, Deserialize))]
pub struct JsonTableColumn {
    /// The name of the column to be extracted.
    pub name: Ident,
    /// The type of the column to be extracted.
    pub r#type: DataType,
    /// The path to the column to be extracted. Must be a literal string.
    pub path: Value,
    /// true if the column is a boolean set to true if the given path exists
    pub exists: bool,
    /// The empty handling clause of the column
    pub on_empty: Option<JsonTableColumnErrorHandling>,
    /// The error handling clause of the column
    pub on_error: Option<JsonTableColumnErrorHandling>,
}

impl fmt::Display for JsonTableColumn {
    fn fmt(&self, f: &mut fmt::Formatter) -> fmt::Result {
        write!(
            f,
            "{} {}{} PATH {}",
            self.name,
            self.r#type,
            if self.exists { " EXISTS" } else { "" },
            self.path
        )?;
        if let Some(on_empty) = &self.on_empty {
            write!(f, " {} ON EMPTY", on_empty)?;
        }
        if let Some(on_error) = &self.on_error {
            write!(f, " {} ON ERROR", on_error)?;
        }
        Ok(())
    }
}

/// Stores the error handling clause of a `JSON_TABLE` table valued function:
/// {NULL | DEFAULT json_string | ERROR} ON {ERROR | EMPTY }
#[derive(Debug, Clone, PartialEq, PartialOrd, Eq, Ord, Hash)]
#[cfg_attr(feature = "visitor", derive(Visit, VisitMut))]
#[cfg_attr(feature = "serde", derive(Serialize, Deserialize))]
pub enum JsonTableColumnErrorHandling {
    Null,
    Default(Value),
    Error,
}

impl fmt::Display for JsonTableColumnErrorHandling {
    fn fmt(&self, f: &mut fmt::Formatter) -> fmt::Result {
        match self {
            JsonTableColumnErrorHandling::Null => write!(f, "NULL"),
            JsonTableColumnErrorHandling::Default(json_string) => {
                write!(f, "DEFAULT {}", json_string)
            }
            JsonTableColumnErrorHandling::Error => write!(f, "ERROR"),
        }
    }
}

/// BigQuery supports ValueTables which have 2 modes:
/// `SELECT AS STRUCT`
/// `SELECT AS VALUE`
/// <https://cloud.google.com/bigquery/docs/reference/standard-sql/query-syntax#value_tables>
#[derive(Debug, Copy, Clone, PartialEq, PartialOrd, Eq, Ord, Hash)]
#[cfg_attr(feature = "serde", derive(Serialize, Deserialize))]
#[cfg_attr(feature = "visitor", derive(Visit, VisitMut))]
pub enum ValueTableMode {
    AsStruct,
    AsValue,
}

impl fmt::Display for ValueTableMode {
    fn fmt(&self, f: &mut fmt::Formatter) -> fmt::Result {
        match self {
            ValueTableMode::AsStruct => write!(f, "AS STRUCT"),
            ValueTableMode::AsValue => write!(f, "AS VALUE"),
        }
    }
}<|MERGE_RESOLUTION|>--- conflicted
+++ resolved
@@ -271,13 +271,9 @@
 #[cfg_attr(feature = "serde", derive(Serialize, Deserialize))]
 #[cfg_attr(feature = "visitor", derive(Visit, VisitMut))]
 pub struct Select {
-<<<<<<< HEAD
-    pub distinct: Option<Distinct>,
-=======
     /// SELECT
     pub select_token: TokenWithLocation,
-    pub distinct: bool,
->>>>>>> 079a4e27
+    pub distinct: Option<Distinct>,
     /// MSSQL syntax: `TOP (<N>) [ PERCENT ] [ WITH TIES ]`
     pub top: Option<Top>,
     /// projection expressions
