// Licensed under the Apache License, Version 2.0 (the "License");
// you may not use this file except in compliance with the License.
// You may obtain a copy of the License at
//
// http://www.apache.org/licenses/LICENSE-2.0
//
// Unless required by applicable law or agreed to in writing, software
// distributed under the License is distributed on an "AS IS" BASIS,
// WITHOUT WARRANTIES OR CONDITIONS OF ANY KIND, either express or implied.
// See the License for the specific language governing permissions and
// limitations under the License.

#[cfg(not(feature = "std"))]
use alloc::{boxed::Box, vec::Vec};

#[cfg(feature = "serde")]
use serde::{Deserialize, Serialize};

#[cfg(feature = "derive-visitor")]
use derive_visitor::{Drive, DriveMut};

use crate::ast::*;

/// The most complete variant of a `SELECT` query expression, optionally
/// including `WITH`, `UNION` / other set operations, and `ORDER BY`.
#[derive(Debug, Clone, PartialEq, Eq, Hash)]
#[cfg_attr(feature = "serde", derive(Serialize, Deserialize))]
#[cfg_attr(feature = "derive-visitor", derive(Drive, DriveMut))]
pub struct Query {
    /// WITH (common table expressions, or CTEs)
    pub with: Option<With>,
    /// SELECT or UNION / EXCEPT / INTERSECT
    pub body: Box<SetExpr>,
    /// ORDER BY
    pub order_by: Vec<OrderByExpr>,
    /// `LIMIT { <N> | ALL }`
    pub limit: Option<Expr>,
    /// `OFFSET <N> [ { ROW | ROWS } ]`
    pub offset: Option<Offset>,
    /// `FETCH { FIRST | NEXT } <N> [ PERCENT ] { ROW | ROWS } | { ONLY | WITH TIES }`
    pub fetch: Option<Fetch>,
    /// `FOR { UPDATE | SHARE }`
    pub lock: Option<LockType>,
}

impl fmt::Display for Query {
    fn fmt(&self, f: &mut fmt::Formatter) -> fmt::Result {
        if let Some(ref with) = self.with {
            write!(f, "{} ", with)?;
        }
        write!(f, "{}", self.body)?;
        if !self.order_by.is_empty() {
            write!(f, " ORDER BY {}", display_comma_separated(&self.order_by))?;
        }
        if let Some(ref limit) = self.limit {
            write!(f, " LIMIT {}", limit)?;
        }
        if let Some(ref offset) = self.offset {
            write!(f, " {}", offset)?;
        }
        if let Some(ref fetch) = self.fetch {
            write!(f, " {}", fetch)?;
        }
        if let Some(ref lock) = self.lock {
            write!(f, " {}", lock)?;
        }
        Ok(())
    }
}

/// A node in a tree, representing a "query body" expression, roughly:
/// `SELECT ... [ {UNION|EXCEPT|INTERSECT} SELECT ...]`
#[allow(clippy::large_enum_variant)]
#[derive(Debug, Clone, PartialEq, Eq, Hash)]
#[cfg_attr(feature = "serde", derive(Serialize, Deserialize))]
#[cfg_attr(feature = "derive-visitor", derive(Drive, DriveMut))]
pub enum SetExpr {
    /// Restricted SELECT .. FROM .. HAVING (no ORDER BY or set operations)
    Select(Box<Select>),
    /// Parenthesized SELECT subquery, which may include more set operations
    /// in its body and an optional ORDER BY / LIMIT.
    Query(Box<Query>),
    /// UNION/EXCEPT/INTERSECT of two queries
    SetOperation {
        op: SetOperator,
<<<<<<< HEAD
        #[cfg_attr(feature = "derive-visitor", drive(skip))]
        all: bool,
=======
        set_quantifier: SetQuantifier,
>>>>>>> 4b1dc1ab
        left: Box<SetExpr>,
        right: Box<SetExpr>,
    },
    Values(Values),
    Insert(Statement),
    // TODO: ANSI SQL supports `TABLE` here.
}

impl fmt::Display for SetExpr {
    fn fmt(&self, f: &mut fmt::Formatter) -> fmt::Result {
        match self {
            SetExpr::Select(s) => write!(f, "{}", s),
            SetExpr::Query(q) => write!(f, "({})", q),
            SetExpr::Values(v) => write!(f, "{}", v),
            SetExpr::Insert(v) => write!(f, "{}", v),
            SetExpr::SetOperation {
                left,
                right,
                op,
                set_quantifier,
            } => {
                write!(f, "{} {}", left, op)?;
                match set_quantifier {
                    SetQuantifier::All | SetQuantifier::Distinct => {
                        write!(f, " {}", set_quantifier)?
                    }
                    SetQuantifier::None => write!(f, "{}", set_quantifier)?,
                }
                write!(f, " {}", right)?;
                Ok(())
            }
        }
    }
}

#[derive(Debug, Clone, PartialEq, Eq, Hash)]
#[cfg_attr(feature = "serde", derive(Serialize, Deserialize))]
#[cfg_attr(feature = "derive-visitor", derive(Drive, DriveMut))]
pub enum SetOperator {
    Union,
    Except,
    Intersect,
}

impl fmt::Display for SetOperator {
    fn fmt(&self, f: &mut fmt::Formatter) -> fmt::Result {
        f.write_str(match self {
            SetOperator::Union => "UNION",
            SetOperator::Except => "EXCEPT",
            SetOperator::Intersect => "INTERSECT",
        })
    }
}

/// A quantifier for [SetOperator].
// TODO: Restrict parsing specific SetQuantifier in some specific dialects.
// For example, BigQuery does not support `DISTINCT` for `EXCEPT` and `INTERSECT`
#[derive(Debug, Clone, PartialEq, Eq, Hash)]
#[cfg_attr(feature = "serde", derive(Serialize, Deserialize))]
pub enum SetQuantifier {
    All,
    Distinct,
    None,
}

impl fmt::Display for SetQuantifier {
    fn fmt(&self, f: &mut fmt::Formatter) -> fmt::Result {
        match self {
            SetQuantifier::All => write!(f, "ALL"),
            SetQuantifier::Distinct => write!(f, "DISTINCT"),
            SetQuantifier::None => write!(f, ""),
        }
    }
}
/// A restricted variant of `SELECT` (without CTEs/`ORDER BY`), which may
/// appear either as the only body item of a `Query`, or as an operand
/// to a set operation like `UNION`.
#[derive(Debug, Clone, PartialEq, Eq, Hash)]
#[cfg_attr(feature = "serde", derive(Serialize, Deserialize))]
#[cfg_attr(feature = "derive-visitor", derive(Drive, DriveMut))]
pub struct Select {
    #[cfg_attr(feature = "derive-visitor", drive(skip))]
    pub distinct: bool,
    /// MSSQL syntax: `TOP (<N>) [ PERCENT ] [ WITH TIES ]`
    pub top: Option<Top>,
    /// projection expressions
    pub projection: Vec<SelectItem>,
    /// INTO
    pub into: Option<SelectInto>,
    /// FROM
    pub from: Vec<TableWithJoins>,
    /// LATERAL VIEWs
    pub lateral_views: Vec<LateralView>,
    /// WHERE
    pub selection: Option<Expr>,
    /// GROUP BY
    pub group_by: Vec<Expr>,
    /// CLUSTER BY (Hive)
    pub cluster_by: Vec<Expr>,
    /// DISTRIBUTE BY (Hive)
    pub distribute_by: Vec<Expr>,
    /// SORT BY (Hive)
    pub sort_by: Vec<Expr>,
    /// HAVING
    pub having: Option<Expr>,
    /// QUALIFY (Snowflake)
    pub qualify: Option<Expr>,
}

impl fmt::Display for Select {
    fn fmt(&self, f: &mut fmt::Formatter) -> fmt::Result {
        write!(f, "SELECT{}", if self.distinct { " DISTINCT" } else { "" })?;
        if let Some(ref top) = self.top {
            write!(f, " {}", top)?;
        }
        write!(f, " {}", display_comma_separated(&self.projection))?;

        if let Some(ref into) = self.into {
            write!(f, " {}", into)?;
        }

        if !self.from.is_empty() {
            write!(f, " FROM {}", display_comma_separated(&self.from))?;
        }
        if !self.lateral_views.is_empty() {
            for lv in &self.lateral_views {
                write!(f, "{}", lv)?;
            }
        }
        if let Some(ref selection) = self.selection {
            write!(f, " WHERE {}", selection)?;
        }
        if !self.group_by.is_empty() {
            write!(f, " GROUP BY {}", display_comma_separated(&self.group_by))?;
        }
        if !self.cluster_by.is_empty() {
            write!(
                f,
                " CLUSTER BY {}",
                display_comma_separated(&self.cluster_by)
            )?;
        }
        if !self.distribute_by.is_empty() {
            write!(
                f,
                " DISTRIBUTE BY {}",
                display_comma_separated(&self.distribute_by)
            )?;
        }
        if !self.sort_by.is_empty() {
            write!(f, " SORT BY {}", display_comma_separated(&self.sort_by))?;
        }
        if let Some(ref having) = self.having {
            write!(f, " HAVING {}", having)?;
        }
        if let Some(ref qualify) = self.qualify {
            write!(f, " QUALIFY {}", qualify)?;
        }
        Ok(())
    }
}

/// A hive LATERAL VIEW with potential column aliases
#[derive(Debug, Clone, PartialEq, Eq, Hash)]
#[cfg_attr(feature = "serde", derive(Serialize, Deserialize))]
#[cfg_attr(feature = "derive-visitor", derive(Drive, DriveMut))]
pub struct LateralView {
    /// LATERAL VIEW
    pub lateral_view: Expr,
    /// LATERAL VIEW table name
    pub lateral_view_name: ObjectName,
    /// LATERAL VIEW optional column aliases
    pub lateral_col_alias: Vec<Ident>,
    /// LATERAL VIEW OUTER
    #[cfg_attr(feature = "derive-visitor", drive(skip))]
    pub outer: bool,
}

impl fmt::Display for LateralView {
    fn fmt(&self, f: &mut fmt::Formatter) -> fmt::Result {
        write!(
            f,
            " LATERAL VIEW{outer} {} {}",
            self.lateral_view,
            self.lateral_view_name,
            outer = if self.outer { " OUTER" } else { "" }
        )?;
        if !self.lateral_col_alias.is_empty() {
            write!(
                f,
                " AS {}",
                display_comma_separated(&self.lateral_col_alias)
            )?;
        }
        Ok(())
    }
}

#[derive(Debug, Clone, PartialEq, Eq, Hash)]
#[cfg_attr(feature = "serde", derive(Serialize, Deserialize))]
#[cfg_attr(feature = "derive-visitor", derive(Drive, DriveMut))]
pub struct With {
    #[cfg_attr(feature = "derive-visitor", drive(skip))]
    pub recursive: bool,
    pub cte_tables: Vec<Cte>,
}

impl fmt::Display for With {
    fn fmt(&self, f: &mut fmt::Formatter) -> fmt::Result {
        write!(
            f,
            "WITH {}{}",
            if self.recursive { "RECURSIVE " } else { "" },
            display_comma_separated(&self.cte_tables)
        )
    }
}

/// A single CTE (used after `WITH`): `alias [(col1, col2, ...)] AS ( query )`
/// The names in the column list before `AS`, when specified, replace the names
/// of the columns returned by the query. The parser does not validate that the
/// number of columns in the query matches the number of columns in the query.
#[derive(Debug, Clone, PartialEq, Eq, Hash)]
#[cfg_attr(feature = "serde", derive(Serialize, Deserialize))]
#[cfg_attr(feature = "derive-visitor", derive(Drive, DriveMut))]
pub struct Cte {
    pub alias: TableAlias,
    pub query: Box<Query>,
    pub from: Option<Ident>,
}

impl fmt::Display for Cte {
    fn fmt(&self, f: &mut fmt::Formatter) -> fmt::Result {
        write!(f, "{} AS ({})", self.alias, self.query)?;
        if let Some(ref fr) = self.from {
            write!(f, " FROM {}", fr)?;
        }
        Ok(())
    }
}

/// One item of the comma-separated list following `SELECT`
#[derive(Debug, Clone, PartialEq, Eq, Hash)]
#[cfg_attr(feature = "serde", derive(Serialize, Deserialize))]
#[cfg_attr(feature = "derive-visitor", derive(Drive, DriveMut))]
pub enum SelectItem {
    /// Any expression, not followed by `[ AS ] alias`
    UnnamedExpr(Expr),
    /// An expression, followed by `[ AS ] alias`
    ExprWithAlias { expr: Expr, alias: Ident },
    /// `alias.*` or even `schema.table.*`
    QualifiedWildcard(ObjectName),
    /// An unqualified `*`
    Wildcard,
}

impl fmt::Display for SelectItem {
    fn fmt(&self, f: &mut fmt::Formatter) -> fmt::Result {
        match &self {
            SelectItem::UnnamedExpr(expr) => write!(f, "{}", expr),
            SelectItem::ExprWithAlias { expr, alias } => write!(f, "{} AS {}", expr, alias),
            SelectItem::QualifiedWildcard(prefix) => write!(f, "{}.*", prefix),
            SelectItem::Wildcard => write!(f, "*"),
        }
    }
}

#[derive(Debug, Clone, PartialEq, Eq, Hash)]
#[cfg_attr(feature = "serde", derive(Serialize, Deserialize))]
#[cfg_attr(feature = "derive-visitor", derive(Drive, DriveMut))]
pub struct TableWithJoins {
    pub relation: TableFactor,
    pub joins: Vec<Join>,
}

impl fmt::Display for TableWithJoins {
    fn fmt(&self, f: &mut fmt::Formatter) -> fmt::Result {
        write!(f, "{}", self.relation)?;
        for join in &self.joins {
            write!(f, "{}", join)?;
        }
        Ok(())
    }
}

/// A table name or a parenthesized subquery with an optional alias
#[derive(Debug, Clone, PartialEq, Eq, Hash)]
#[cfg_attr(feature = "serde", derive(Serialize, Deserialize))]
#[cfg_attr(feature = "derive-visitor", derive(Drive, DriveMut))]
pub enum TableFactor {
    Table {
        name: ObjectName,
        alias: Option<TableAlias>,
        /// Arguments of a table-valued function, as supported by Postgres
        /// and MSSQL. Note that deprecated MSSQL `FROM foo (NOLOCK)` syntax
        /// will also be parsed as `args`.
        ///
        /// This field's value is `Some(v)`, where `v` is a (possibly empty)
        /// vector of arguments, in the case of a table-valued function call,
        /// whereas it's `None` in the case of a regular table name.
        args: Option<Vec<FunctionArg>>,
        /// MSSQL-specific `WITH (...)` hints such as NOLOCK.
        with_hints: Vec<Expr>,
    },
    Derived {
        #[cfg_attr(feature = "derive-visitor", drive(skip))]
        lateral: bool,
        subquery: Box<Query>,
        alias: Option<TableAlias>,
    },
    /// `TABLE(<expr>)[ AS <alias> ]`
    TableFunction {
        expr: Expr,
        alias: Option<TableAlias>,
    },
    /// SELECT * FROM UNNEST ([10,20,30]) as numbers WITH OFFSET;
    /// +---------+--------+
    /// | numbers | offset |
    /// +---------+--------+
    /// | 10      | 0      |
    /// | 20      | 1      |
    /// | 30      | 2      |
    /// +---------+--------+
    UNNEST {
        alias: Option<TableAlias>,
        array_expr: Box<Expr>,
        #[cfg_attr(feature = "derive-visitor", drive(skip))]
        with_offset: bool,
        with_offset_alias: Option<Ident>,
    },
    /// Represents a parenthesized table factor. The SQL spec only allows a
    /// join expression (`(foo <JOIN> bar [ <JOIN> baz ... ])`) to be nested,
    /// possibly several times.
    ///
    /// The parser may also accept non-standard nesting of bare tables for some
    /// dialects, but the information about such nesting is stripped from AST.
    NestedJoin {
        table_with_joins: Box<TableWithJoins>,
        alias: Option<TableAlias>,
    },
}

impl fmt::Display for TableFactor {
    fn fmt(&self, f: &mut fmt::Formatter) -> fmt::Result {
        match self {
            TableFactor::Table {
                name,
                alias,
                args,
                with_hints,
            } => {
                write!(f, "{}", name)?;
                if let Some(args) = args {
                    write!(f, "({})", display_comma_separated(args))?;
                }
                if let Some(alias) = alias {
                    write!(f, " AS {}", alias)?;
                }
                if !with_hints.is_empty() {
                    write!(f, " WITH ({})", display_comma_separated(with_hints))?;
                }
                Ok(())
            }
            TableFactor::Derived {
                lateral,
                subquery,
                alias,
            } => {
                if *lateral {
                    write!(f, "LATERAL ")?;
                }
                write!(f, "({})", subquery)?;
                if let Some(alias) = alias {
                    write!(f, " AS {}", alias)?;
                }
                Ok(())
            }
            TableFactor::TableFunction { expr, alias } => {
                write!(f, "TABLE({})", expr)?;
                if let Some(alias) = alias {
                    write!(f, " AS {}", alias)?;
                }
                Ok(())
            }
            TableFactor::UNNEST {
                alias,
                array_expr,
                with_offset,
                with_offset_alias,
            } => {
                write!(f, "UNNEST({})", array_expr)?;
                if let Some(alias) = alias {
                    write!(f, " AS {}", alias)?;
                }
                if *with_offset {
                    write!(f, " WITH OFFSET")?;
                }
                if let Some(alias) = with_offset_alias {
                    write!(f, " AS {}", alias)?;
                }
                Ok(())
            }
            TableFactor::NestedJoin {
                table_with_joins,
                alias,
            } => {
                write!(f, "({})", table_with_joins)?;
                if let Some(alias) = alias {
                    write!(f, " AS {}", alias)?;
                }
                Ok(())
            }
        }
    }
}

#[derive(Debug, Clone, PartialEq, Eq, Hash)]
#[cfg_attr(feature = "serde", derive(Serialize, Deserialize))]
#[cfg_attr(feature = "derive-visitor", derive(Drive, DriveMut))]
pub struct TableAlias {
    pub name: Ident,
    pub columns: Vec<Ident>,
}

impl fmt::Display for TableAlias {
    fn fmt(&self, f: &mut fmt::Formatter) -> fmt::Result {
        write!(f, "{}", self.name)?;
        if !self.columns.is_empty() {
            write!(f, " ({})", display_comma_separated(&self.columns))?;
        }
        Ok(())
    }
}

#[derive(Debug, Clone, PartialEq, Eq, Hash)]
#[cfg_attr(feature = "serde", derive(Serialize, Deserialize))]
#[cfg_attr(feature = "derive-visitor", derive(Drive, DriveMut))]
pub struct Join {
    pub relation: TableFactor,
    pub join_operator: JoinOperator,
}

impl fmt::Display for Join {
    fn fmt(&self, f: &mut fmt::Formatter) -> fmt::Result {
        fn prefix(constraint: &JoinConstraint) -> &'static str {
            match constraint {
                JoinConstraint::Natural => "NATURAL ",
                _ => "",
            }
        }
        fn suffix(constraint: &'_ JoinConstraint) -> impl fmt::Display + '_ {
            struct Suffix<'a>(&'a JoinConstraint);
            impl<'a> fmt::Display for Suffix<'a> {
                fn fmt(&self, f: &mut fmt::Formatter) -> fmt::Result {
                    match self.0 {
                        JoinConstraint::On(expr) => write!(f, " ON {}", expr),
                        JoinConstraint::Using(attrs) => {
                            write!(f, " USING({})", display_comma_separated(attrs))
                        }
                        _ => Ok(()),
                    }
                }
            }
            Suffix(constraint)
        }
        match &self.join_operator {
            JoinOperator::Inner(constraint) => write!(
                f,
                " {}JOIN {}{}",
                prefix(constraint),
                self.relation,
                suffix(constraint)
            ),
            JoinOperator::LeftOuter(constraint) => write!(
                f,
                " {}LEFT JOIN {}{}",
                prefix(constraint),
                self.relation,
                suffix(constraint)
            ),
            JoinOperator::RightOuter(constraint) => write!(
                f,
                " {}RIGHT JOIN {}{}",
                prefix(constraint),
                self.relation,
                suffix(constraint)
            ),
            JoinOperator::FullOuter(constraint) => write!(
                f,
                " {}FULL JOIN {}{}",
                prefix(constraint),
                self.relation,
                suffix(constraint)
            ),
            JoinOperator::CrossJoin => write!(f, " CROSS JOIN {}", self.relation),
            JoinOperator::CrossApply => write!(f, " CROSS APPLY {}", self.relation),
            JoinOperator::OuterApply => write!(f, " OUTER APPLY {}", self.relation),
        }
    }
}

#[derive(Debug, Clone, PartialEq, Eq, Hash)]
#[cfg_attr(feature = "serde", derive(Serialize, Deserialize))]
#[cfg_attr(feature = "derive-visitor", derive(Drive, DriveMut))]
pub enum JoinOperator {
    Inner(JoinConstraint),
    LeftOuter(JoinConstraint),
    RightOuter(JoinConstraint),
    FullOuter(JoinConstraint),
    CrossJoin,
    /// CROSS APPLY (non-standard)
    CrossApply,
    /// OUTER APPLY (non-standard)
    OuterApply,
}

#[derive(Debug, Clone, PartialEq, Eq, Hash)]
#[cfg_attr(feature = "serde", derive(Serialize, Deserialize))]
#[cfg_attr(feature = "derive-visitor", derive(Drive, DriveMut))]
pub enum JoinConstraint {
    On(Expr),
    Using(Vec<Ident>),
    Natural,
    None,
}

/// An `ORDER BY` expression
#[derive(Debug, Clone, PartialEq, Eq, Hash)]
#[cfg_attr(feature = "serde", derive(Serialize, Deserialize))]
#[cfg_attr(feature = "derive-visitor", derive(Drive, DriveMut))]
pub struct OrderByExpr {
    pub expr: Expr,
    /// Optional `ASC` or `DESC`
    #[cfg_attr(feature = "derive-visitor", drive(skip))]
    pub asc: Option<bool>,
    /// Optional `NULLS FIRST` or `NULLS LAST`
    #[cfg_attr(feature = "derive-visitor", drive(skip))]
    pub nulls_first: Option<bool>,
}

impl fmt::Display for OrderByExpr {
    fn fmt(&self, f: &mut fmt::Formatter) -> fmt::Result {
        write!(f, "{}", self.expr)?;
        match self.asc {
            Some(true) => write!(f, " ASC")?,
            Some(false) => write!(f, " DESC")?,
            None => (),
        }
        match self.nulls_first {
            Some(true) => write!(f, " NULLS FIRST")?,
            Some(false) => write!(f, " NULLS LAST")?,
            None => (),
        }
        Ok(())
    }
}

#[derive(Debug, Clone, PartialEq, Eq, Hash)]
#[cfg_attr(feature = "serde", derive(Serialize, Deserialize))]
#[cfg_attr(feature = "derive-visitor", derive(Drive, DriveMut))]
pub struct Offset {
    pub value: Expr,
    pub rows: OffsetRows,
}

impl fmt::Display for Offset {
    fn fmt(&self, f: &mut fmt::Formatter) -> fmt::Result {
        write!(f, "OFFSET {}{}", self.value, self.rows)
    }
}

/// Stores the keyword after `OFFSET <number>`
#[derive(Debug, Clone, PartialEq, Eq, Hash)]
#[cfg_attr(feature = "serde", derive(Serialize, Deserialize))]
#[cfg_attr(feature = "derive-visitor", derive(Drive, DriveMut))]
pub enum OffsetRows {
    /// Omitting ROW/ROWS is non-standard MySQL quirk.
    None,
    Row,
    Rows,
}

impl fmt::Display for OffsetRows {
    fn fmt(&self, f: &mut fmt::Formatter) -> fmt::Result {
        match self {
            OffsetRows::None => Ok(()),
            OffsetRows::Row => write!(f, " ROW"),
            OffsetRows::Rows => write!(f, " ROWS"),
        }
    }
}

#[derive(Debug, Clone, PartialEq, Eq, Hash)]
#[cfg_attr(feature = "serde", derive(Serialize, Deserialize))]
#[cfg_attr(feature = "derive-visitor", derive(Drive, DriveMut))]
pub struct Fetch {
    #[cfg_attr(feature = "derive-visitor", drive(skip))]
    pub with_ties: bool,
    #[cfg_attr(feature = "derive-visitor", drive(skip))]
    pub percent: bool,
    pub quantity: Option<Expr>,
}

impl fmt::Display for Fetch {
    fn fmt(&self, f: &mut fmt::Formatter) -> fmt::Result {
        let extension = if self.with_ties { "WITH TIES" } else { "ONLY" };
        if let Some(ref quantity) = self.quantity {
            let percent = if self.percent { " PERCENT" } else { "" };
            write!(f, "FETCH FIRST {}{} ROWS {}", quantity, percent, extension)
        } else {
            write!(f, "FETCH FIRST ROWS {}", extension)
        }
    }
}

#[derive(Debug, Clone, PartialEq, Eq, Hash)]
#[cfg_attr(feature = "serde", derive(Serialize, Deserialize))]
#[cfg_attr(feature = "derive-visitor", derive(Drive, DriveMut))]
pub enum LockType {
    Share,
    Update,
}

impl fmt::Display for LockType {
    fn fmt(&self, f: &mut fmt::Formatter) -> fmt::Result {
        let select_lock = match self {
            LockType::Share => "FOR SHARE",
            LockType::Update => "FOR UPDATE",
        };
        write!(f, "{}", select_lock)
    }
}

#[derive(Debug, Clone, PartialEq, Eq, Hash)]
#[cfg_attr(feature = "serde", derive(Serialize, Deserialize))]
#[cfg_attr(feature = "derive-visitor", derive(Drive, DriveMut))]
pub struct Top {
    /// SQL semantic equivalent of LIMIT but with same structure as FETCH.
    #[cfg_attr(feature = "derive-visitor", drive(skip))]
    pub with_ties: bool,
    #[cfg_attr(feature = "derive-visitor", drive(skip))]
    pub percent: bool,
    pub quantity: Option<Expr>,
}

impl fmt::Display for Top {
    fn fmt(&self, f: &mut fmt::Formatter) -> fmt::Result {
        let extension = if self.with_ties { " WITH TIES" } else { "" };
        if let Some(ref quantity) = self.quantity {
            let percent = if self.percent { " PERCENT" } else { "" };
            write!(f, "TOP ({}){}{}", quantity, percent, extension)
        } else {
            write!(f, "TOP{}", extension)
        }
    }
}

#[derive(Debug, Clone, PartialEq, Eq, Hash)]
#[cfg_attr(feature = "serde", derive(Serialize, Deserialize))]
#[cfg_attr(feature = "derive-visitor", derive(Drive, DriveMut))]
pub struct Values(pub Vec<Vec<Expr>>);

impl fmt::Display for Values {
    fn fmt(&self, f: &mut fmt::Formatter) -> fmt::Result {
        write!(f, "VALUES ")?;
        let mut delim = "";
        for row in &self.0 {
            write!(f, "{}", delim)?;
            delim = ", ";
            write!(f, "({})", display_comma_separated(row))?;
        }
        Ok(())
    }
}

#[derive(Debug, Clone, PartialEq, Eq, Hash)]
#[cfg_attr(feature = "serde", derive(Serialize, Deserialize))]
#[cfg_attr(feature = "derive-visitor", derive(Drive, DriveMut))]
pub struct SelectInto {
    #[cfg_attr(feature = "derive-visitor", drive(skip))]
    pub temporary: bool,
    #[cfg_attr(feature = "derive-visitor", drive(skip))]
    pub unlogged: bool,
    #[cfg_attr(feature = "derive-visitor", drive(skip))]
    pub table: bool,
    pub name: ObjectName,
}

impl fmt::Display for SelectInto {
    fn fmt(&self, f: &mut fmt::Formatter) -> fmt::Result {
        let temporary = if self.temporary { " TEMPORARY" } else { "" };
        let unlogged = if self.unlogged { " UNLOGGED" } else { "" };
        let table = if self.table { " TABLE" } else { "" };

        write!(f, "INTO{}{}{} {}", temporary, unlogged, table, self.name)
    }
}<|MERGE_RESOLUTION|>--- conflicted
+++ resolved
@@ -83,12 +83,7 @@
     /// UNION/EXCEPT/INTERSECT of two queries
     SetOperation {
         op: SetOperator,
-<<<<<<< HEAD
-        #[cfg_attr(feature = "derive-visitor", drive(skip))]
-        all: bool,
-=======
         set_quantifier: SetQuantifier,
->>>>>>> 4b1dc1ab
         left: Box<SetExpr>,
         right: Box<SetExpr>,
     },
