--- conflicted
+++ resolved
@@ -741,26 +741,9 @@
             ColumnOption::Materialized(expr) => expr.span(),
             ColumnOption::Ephemeral(expr) => expr.as_ref().map_or(Span::empty(), |e| e.span()),
             ColumnOption::Alias(expr) => expr.span(),
-<<<<<<< HEAD
             ColumnOption::PrimaryKey(constraint) => constraint.span(),
             ColumnOption::Unique(constraint) => constraint.span(),
-            ColumnOption::ForeignKey {
-                foreign_table,
-                referred_columns,
-                on_delete,
-                on_update,
-                characteristics,
-            } => union_spans(
-                core::iter::once(foreign_table.span())
-                    .chain(referred_columns.iter().map(|i| i.span))
-                    .chain(on_delete.iter().map(|i| i.span()))
-                    .chain(on_update.iter().map(|i| i.span()))
-                    .chain(characteristics.iter().map(|i| i.span())),
-            ),
-=======
-            ColumnOption::Unique { .. } => Span::empty(),
             ColumnOption::ForeignKey(constraint) => constraint.span(),
->>>>>>> c8531d41
             ColumnOption::Check(expr) => expr.span(),
             ColumnOption::DialectSpecific(_) => Span::empty(),
             ColumnOption::CharacterSet(object_name) => object_name.span(),
