--- conflicted
+++ resolved
@@ -741,25 +741,8 @@
             ColumnOption::Ephemeral(expr) => expr.as_ref().map_or(Span::empty(), |e| e.span()),
             ColumnOption::Alias(expr) => expr.span(),
             ColumnOption::Unique { .. } => Span::empty(),
-<<<<<<< HEAD
-            ColumnOption::ForeignKey {
-                foreign_table,
-                referred_columns,
-                on_delete,
-                on_update,
-                characteristics,
-            } => union_spans(
-                core::iter::once(foreign_table.span())
-                    .chain(referred_columns.iter().map(|i| i.span))
-                    .chain(on_delete.iter().map(|i| i.span()))
-                    .chain(on_update.iter().map(|i| i.span()))
-                    .chain(characteristics.iter().map(|i| i.span())),
-            ),
             ColumnOption::Check(constraint) => constraint.span(),
-=======
             ColumnOption::ForeignKey(constraint) => constraint.span(),
-            ColumnOption::Check(expr) => expr.span(),
->>>>>>> c8531d41
             ColumnOption::DialectSpecific(_) => Span::empty(),
             ColumnOption::CharacterSet(object_name) => object_name.span(),
             ColumnOption::Collation(object_name) => object_name.span(),
