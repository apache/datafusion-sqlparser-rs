--- conflicted
+++ resolved
@@ -741,13 +741,9 @@
             ColumnOption::Materialized(expr) => expr.span(),
             ColumnOption::Ephemeral(expr) => expr.as_ref().map_or(Span::empty(), |e| e.span()),
             ColumnOption::Alias(expr) => expr.span(),
-<<<<<<< HEAD
             ColumnOption::PrimaryKey(constraint) => constraint.span(),
             ColumnOption::Unique(constraint) => constraint.span(),
-=======
-            ColumnOption::Unique { .. } => Span::empty(),
             ColumnOption::Check(constraint) => constraint.span(),
->>>>>>> f861566c
             ColumnOption::ForeignKey(constraint) => constraint.span(),
             ColumnOption::DialectSpecific(_) => Span::empty(),
             ColumnOption::CharacterSet(object_name) => object_name.span(),
