--- conflicted
+++ resolved
@@ -21,14 +21,9 @@
 #[cfg(feature = "serde")]
 use serde::{Deserialize, Serialize};
 
-<<<<<<< HEAD
 #[cfg(feature = "derive-visitor")]
 use derive_visitor::{Drive, DriveMut};
 
-use super::Expr;
-
-=======
->>>>>>> 2b21da24
 /// Primitive SQL values such as number and string
 #[derive(Debug, Clone, PartialEq, Eq, Hash)]
 #[cfg_attr(feature = "serde", derive(Serialize, Deserialize))]
@@ -51,30 +46,7 @@
 
     DoubleQuotedString(#[cfg_attr(feature = "derive-visitor", drive(skip))] String),
     /// Boolean value true or false
-<<<<<<< HEAD
     Boolean(#[cfg_attr(feature = "derive-visitor", drive(skip))] bool),
-    /// INTERVAL literals, roughly in the following format:
-    /// `INTERVAL '<value>' [ <leading_field> [ (<leading_precision>) ] ]
-    /// [ TO <last_field> [ (<fractional_seconds_precision>) ] ]`,
-    /// e.g. `INTERVAL '123:45.67' MINUTE(3) TO SECOND(2)`.
-    ///
-    /// The parser does not validate the `<value>`, nor does it ensure
-    /// that the `<leading_field>` units >= the units in `<last_field>`,
-    /// so the user will have to reject intervals like `HOUR TO YEAR`.
-    Interval {
-        value: Box<Expr>,
-        leading_field: Option<DateTimeField>,
-        #[cfg_attr(feature = "derive-visitor", drive(skip))] leading_precision: Option<u64>,
-        last_field: Option<DateTimeField>,
-        /// The seconds precision can be specified in SQL source as
-        /// `INTERVAL '__' SECOND(_, x)` (in which case the `leading_field`
-        /// will be `Second` and the `last_field` will be `None`),
-        /// or as `__ TO SECOND(x)`.
-        #[cfg_attr(feature = "derive-visitor", drive(skip))] fractional_seconds_precision: Option<u64>,
-    },
-=======
-    Boolean(bool),
->>>>>>> 2b21da24
     /// `NULL` value
     Null,
     /// `?` or `$` Prepared statement arg placeholder
