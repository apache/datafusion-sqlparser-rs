// Licensed to the Apache Software Foundation (ASF) under one
// or more contributor license agreements.  See the NOTICE file
// distributed with this work for additional information
// regarding copyright ownership.  The ASF licenses this file
// to you under the Apache License, Version 2.0 (the
// "License"); you may not use this file except in compliance
// with the License.  You may obtain a copy of the License at
//
//   http://www.apache.org/licenses/LICENSE-2.0
//
// Unless required by applicable law or agreed to in writing,
// software distributed under the License is distributed on an
// "AS IS" BASIS, WITHOUT WARRANTIES OR CONDITIONS OF ANY
// KIND, either express or implied.  See the License for the
// specific language governing permissions and limitations
// under the License.

use crate::dialect::Dialect;

/// A [`Dialect`] for [Databricks SQL](https://www.databricks.com/)
///
/// See <https://docs.databricks.com/en/sql/language-manual/index.html>.
#[derive(Debug, Default)]
pub struct DatabricksDialect;

impl Dialect for DatabricksDialect {
    // see https://docs.databricks.com/en/sql/language-manual/sql-ref-identifiers.html

    fn is_delimited_identifier_start(&self, ch: char) -> bool {
        matches!(ch, '`')
    }

    fn is_identifier_start(&self, ch: char) -> bool {
        matches!(ch, 'a'..='z' | 'A'..='Z' | '_')
    }

    fn is_identifier_part(&self, ch: char) -> bool {
        matches!(ch, 'a'..='z' | 'A'..='Z' | '0'..='9' | '_')
    }

    fn supports_filter_during_aggregation(&self) -> bool {
        true
    }

    // https://docs.databricks.com/en/sql/language-manual/sql-ref-syntax-qry-select-groupby.html
    fn supports_group_by_expr(&self) -> bool {
        true
    }

    fn supports_lambda_functions(&self) -> bool {
        true
    }

    // https://docs.databricks.com/en/sql/language-manual/sql-ref-syntax-qry-select.html#syntax
    fn supports_select_wildcard_except(&self) -> bool {
        true
    }

    fn require_interval_qualifier(&self) -> bool {
        true
    }

    // See https://docs.databricks.com/en/sql/language-manual/functions/struct.html
    fn supports_struct_literal(&self) -> bool {
        true
    }

<<<<<<< HEAD
    /// See https://docs.databricks.com/en/sql/language-manual/sql-ref-syntax-qry-select-groupby.html
    fn supports_group_by_with_modifier(&self) -> bool {
=======
    /// See <https://docs.databricks.com/aws/en/sql/language-manual/sql-ref-syntax-comment>
    fn supports_nested_comments(&self) -> bool {
>>>>>>> 7461d8bd
        true
    }
}<|MERGE_RESOLUTION|>--- conflicted
+++ resolved
@@ -64,14 +64,14 @@
     fn supports_struct_literal(&self) -> bool {
         true
     }
+      
+    /// See <https://docs.databricks.com/aws/en/sql/language-manual/sql-ref-syntax-comment>
+    fn supports_nested_comments(&self) -> bool {
+        true
+    }
 
-<<<<<<< HEAD
     /// See https://docs.databricks.com/en/sql/language-manual/sql-ref-syntax-qry-select-groupby.html
     fn supports_group_by_with_modifier(&self) -> bool {
-=======
-    /// See <https://docs.databricks.com/aws/en/sql/language-manual/sql-ref-syntax-comment>
-    fn supports_nested_comments(&self) -> bool {
->>>>>>> 7461d8bd
         true
     }
 }