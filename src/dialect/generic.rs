--- conflicted
+++ resolved
@@ -79,15 +79,15 @@
         true
     }
 
-<<<<<<< HEAD
-    fn supports_create_index_with_clause(&self) -> bool {
-=======
     fn allow_extract_custom(&self) -> bool {
         true
     }
 
     fn allow_extract_single_quotes(&self) -> bool {
->>>>>>> 222b7d12
+        true
+    }
+
+    fn supports_create_index_with_clause(&self) -> bool {
         true
     }
 }