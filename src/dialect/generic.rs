// Licensed under the Apache License, Version 2.0 (the "License");
// you may not use this file except in compliance with the License.
// You may obtain a copy of the License at
//
// http://www.apache.org/licenses/LICENSE-2.0
//
// Unless required by applicable law or agreed to in writing, software
// distributed under the License is distributed on an "AS IS" BASIS,
// WITHOUT WARRANTIES OR CONDITIONS OF ANY KIND, either express or implied.
// See the License for the specific language governing permissions and
// limitations under the License.

use crate::dialect::Dialect;

/// A permissive, general purpose [`Dialect`], which parses a wide variety of SQL
/// statements, from many different dialects.
#[derive(Debug, Default)]
pub struct GenericDialect;

impl Dialect for GenericDialect {
    fn is_delimited_identifier_start(&self, ch: char) -> bool {
        ch == '"' || ch == '`'
    }

    fn is_identifier_start(&self, ch: char) -> bool {
        ch.is_alphabetic() || ch == '_' || ch == '#' || ch == '@'
    }

    fn is_identifier_part(&self, ch: char) -> bool {
        ch.is_alphabetic()
            || ch.is_ascii_digit()
            || ch == '@'
            || ch == '$'
            || ch == '#'
            || ch == '_'
    }

    fn supports_group_by_expr(&self) -> bool {
        true
    }

<<<<<<< HEAD
    fn supports_connect_by(&self) -> bool {
=======
    fn supports_match_recognize(&self) -> bool {
>>>>>>> 547c5cde
        true
    }

    fn supports_start_transaction_modifier(&self) -> bool {
        true
    }
}<|MERGE_RESOLUTION|>--- conflicted
+++ resolved
@@ -39,11 +39,11 @@
         true
     }
 
-<<<<<<< HEAD
     fn supports_connect_by(&self) -> bool {
-=======
+        true
+    }
+
     fn supports_match_recognize(&self) -> bool {
->>>>>>> 547c5cde
         true
     }
 
