// Licensed to the Apache Software Foundation (ASF) under one
// or more contributor license agreements.  See the NOTICE file
// distributed with this work for additional information
// regarding copyright ownership.  The ASF licenses this file
// to you under the Apache License, Version 2.0 (the
// "License"); you may not use this file except in compliance
// with the License.  You may obtain a copy of the License at
//
//   http://www.apache.org/licenses/LICENSE-2.0
//
// Unless required by applicable law or agreed to in writing,
// software distributed under the License is distributed on an
// "AS IS" BASIS, WITHOUT WARRANTIES OR CONDITIONS OF ANY
// KIND, either express or implied.  See the License for the
// specific language governing permissions and limitations
// under the License.

use crate::dialect::Dialect;

/// A permissive, general purpose [`Dialect`], which parses a wide variety of SQL
/// statements, from many different dialects.
#[derive(Debug, Default)]
pub struct GenericDialect;

impl Dialect for GenericDialect {
    fn is_delimited_identifier_start(&self, ch: char) -> bool {
        ch == '"' || ch == '`'
    }

    fn is_identifier_start(&self, ch: char) -> bool {
        ch.is_alphabetic() || ch == '_' || ch == '#' || ch == '@'
    }

    fn is_identifier_part(&self, ch: char) -> bool {
        ch.is_alphabetic()
            || ch.is_ascii_digit()
            || ch == '@'
            || ch == '$'
            || ch == '#'
            || ch == '_'
    }

    fn supports_unicode_string_literal(&self) -> bool {
        true
    }

    fn supports_group_by_expr(&self) -> bool {
        true
    }

    fn supports_connect_by(&self) -> bool {
        true
    }

    fn supports_match_recognize(&self) -> bool {
        true
    }

    fn supports_start_transaction_modifier(&self) -> bool {
        true
    }

    fn supports_window_function_null_treatment_arg(&self) -> bool {
        true
    }

    fn supports_dictionary_syntax(&self) -> bool {
        true
    }

    fn supports_window_clause_named_window_reference(&self) -> bool {
        true
    }

    fn supports_parenthesized_set_variables(&self) -> bool {
        true
    }

    fn supports_select_wildcard_except(&self) -> bool {
        true
    }

    fn support_map_literal_syntax(&self) -> bool {
        true
    }

    fn allow_extract_custom(&self) -> bool {
        true
    }

    fn allow_extract_single_quotes(&self) -> bool {
        true
    }

    fn supports_create_index_with_clause(&self) -> bool {
        true
    }

    fn supports_explain_with_utility_options(&self) -> bool {
        true
    }

    fn supports_limit_comma(&self) -> bool {
        true
    }

    fn supports_asc_desc_in_column_definition(&self) -> bool {
        true
    }

    fn supports_try_convert(&self) -> bool {
        true
    }

    fn supports_comment_on(&self) -> bool {
        true
    }

    fn supports_load_extension(&self) -> bool {
        true
    }

    fn supports_named_fn_args_with_assignment_operator(&self) -> bool {
        true
    }

    fn supports_struct_literal(&self) -> bool {
        true
    }

    fn supports_empty_projections(&self) -> bool {
        true
    }

<<<<<<< HEAD
    fn supports_user_host_grantee(&self) -> bool {
=======
    fn supports_nested_comments(&self) -> bool {
>>>>>>> 687ce2d5
        true
    }
}<|MERGE_RESOLUTION|>--- conflicted
+++ resolved
@@ -132,11 +132,11 @@
         true
     }
 
-<<<<<<< HEAD
+    fn supports_nested_comments(&self) -> bool {
+        true
+    }
+
     fn supports_user_host_grantee(&self) -> bool {
-=======
-    fn supports_nested_comments(&self) -> bool {
->>>>>>> 687ce2d5
         true
     }
 }