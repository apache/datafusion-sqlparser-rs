--- conflicted
+++ resolved
@@ -124,11 +124,11 @@
         true
     }
 
-<<<<<<< HEAD
+    fn supports_struct_literal(&self) -> bool {
+        true
+    }
+
     fn supports_user_host_grantee(&self) -> bool {
-=======
-    fn supports_struct_literal(&self) -> bool {
->>>>>>> 00abaf21
         true
     }
 }