--- conflicted
+++ resolved
@@ -87,12 +87,8 @@
 
         assert!(dialect_of!(generic_holder is GenericDialect |  AnsiDialect),);
         assert!(!dialect_of!(generic_holder is  AnsiDialect));
-<<<<<<< HEAD
-=======
-
->>>>>>> c9f8a44b
-        assert!(dialect_of!(ansi_holder is  AnsiDialect));
-        assert!(dialect_of!(ansi_holder is  GenericDialect | AnsiDialect),);
-        assert!(!dialect_of!(ansi_holder is  GenericDialect | MsSqlDialect),);
+        assert!(dialect_of!(ansi_holder is AnsiDialect));
+        assert!(dialect_of!(ansi_holder is GenericDialect | AnsiDialect));
+        assert!(!dialect_of!(ansi_holder is GenericDialect | MsSqlDialect));
     }
 }