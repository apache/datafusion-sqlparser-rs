--- conflicted
+++ resolved
@@ -410,18 +410,18 @@
         false
     }
 
-<<<<<<< HEAD
+    /// Return true if the dialect supports empty projections in SELECT statements
+    ///
+    /// Example
+    /// ```sql
+    /// SELECT from table_name
+    /// ```
+    fn supports_empty_projections(&self) -> bool {
+        false
+    }
+
     /// Does the dialect support MySQL-style `'user'@'host'` grantee syntax?
     fn supports_user_host_grantee(&self) -> bool {
-=======
-    /// Return true if the dialect supports empty projections in SELECT statements
-    ///
-    /// Example
-    /// ```sql
-    /// SELECT from table_name
-    /// ```
-    fn supports_empty_projections(&self) -> bool {
->>>>>>> 14cefc47
         false
     }
 
