--- conflicted
+++ resolved
@@ -461,13 +461,6 @@
         None
     }
 
-<<<<<<< HEAD
-    /// Does the dialect support with clause in create index statement?
-    /// e.g. `CREATE INDEX idx ON t WITH (key = value, key2)`
-    fn supports_create_index_with_clause(&self) -> bool {
-        false
-    }
-=======
     /// Decide the lexical Precedence of operators.
     ///
     /// Uses (APPROXIMATELY) <https://www.postgresql.org/docs/7.0/operators.htm#AEN2026> as a reference
@@ -516,6 +509,13 @@
     fn allow_extract_single_quotes(&self) -> bool {
         false
     }
+
+    /// Does the dialect support with clause in create index statement?
+    /// e.g. `CREATE INDEX idx ON t WITH (key = value, key2)`
+    fn supports_create_index_with_clause(&self) -> bool {
+        false
+    }
+
 }
 
 /// This represents the operators for which precedence must be defined
@@ -539,7 +539,6 @@
     UnaryNot,
     And,
     Or,
->>>>>>> 222b7d12
 }
 
 impl dyn Dialect {
