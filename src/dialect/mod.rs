// Licensed to the Apache Software Foundation (ASF) under one
// or more contributor license agreements.  See the NOTICE file
// distributed with this work for additional information
// regarding copyright ownership.  The ASF licenses this file
// to you under the Apache License, Version 2.0 (the
// "License"); you may not use this file except in compliance
// with the License.  You may obtain a copy of the License at
//
//   http://www.apache.org/licenses/LICENSE-2.0
//
// Unless required by applicable law or agreed to in writing,
// software distributed under the License is distributed on an
// "AS IS" BASIS, WITHOUT WARRANTIES OR CONDITIONS OF ANY
// KIND, either express or implied.  See the License for the
// specific language governing permissions and limitations
// under the License.

mod ansi;
mod bigquery;
mod clickhouse;
mod databricks;
mod duckdb;
mod generic;
mod hive;
mod mssql;
mod mysql;
mod postgresql;
mod redshift;
mod snowflake;
mod sqlite;

use core::any::{Any, TypeId};
use core::fmt::Debug;
use core::iter::Peekable;
use core::str::Chars;

use log::debug;

pub use self::ansi::AnsiDialect;
pub use self::bigquery::BigQueryDialect;
pub use self::clickhouse::ClickHouseDialect;
pub use self::databricks::DatabricksDialect;
pub use self::duckdb::DuckDbDialect;
pub use self::generic::GenericDialect;
pub use self::hive::HiveDialect;
pub use self::mssql::MsSqlDialect;
pub use self::mysql::MySqlDialect;
pub use self::postgresql::PostgreSqlDialect;
pub use self::redshift::RedshiftSqlDialect;
pub use self::snowflake::SnowflakeDialect;
pub use self::sqlite::SQLiteDialect;
use crate::ast::{Expr, Statement};
pub use crate::keywords;
use crate::keywords::Keyword;
use crate::parser::{Parser, ParserError};
use crate::tokenizer::Token;

#[cfg(not(feature = "std"))]
use alloc::boxed::Box;

/// Convenience check if a [`Parser`] uses a certain dialect.
///
<<<<<<< HEAD
/// `dialect_of!(parser is SQLiteDialect |  GenericDialect)` evaluates
=======
/// Note: when possible please the new style, adding a method to the [`Dialect`]
/// trait rather than using this macro.
///
/// The benefits of adding a method on `Dialect` over this macro are:
/// 1. user defined [`Dialect`]s can customize the parsing behavior
/// 2. The differences between dialects can be clearly documented in the trait
///
/// `dialect_of!(parser Is SQLiteDialect |  GenericDialect)` evaluates
>>>>>>> ce2686a1
/// to `true` if `parser.dialect` is one of the [`Dialect`]s specified.
macro_rules! dialect_of {
    ( $parsed_dialect: ident is $($dialect_type: ty)|+ ) => {
        ($($parsed_dialect.dialect.is::<$dialect_type>())||+)
    };
}

/// Encapsulates the differences between SQL implementations.
///
/// # SQL Dialects
///
/// SQL implementations deviate from one another, either due to
/// custom extensions or various historical reasons. This trait
/// encapsulates the parsing differences between dialects.
///
/// [`GenericDialect`] is the most permissive dialect, and parses the union of
/// all the other dialects, when there is no ambiguity. However, it does not
/// currently allow `CREATE TABLE` statements without types specified for all
/// columns; use [`SQLiteDialect`] if you require that.
///
/// # Examples
/// Most users create a [`Dialect`] directly, as shown on the [module
/// level documentation]:
///
/// ```
/// # use sqlparser::dialect::AnsiDialect;
/// let dialect = AnsiDialect {};
/// ```
///
/// It is also possible to dynamically create a [`Dialect`] from its
/// name. For example:
///
/// ```
/// # use sqlparser::dialect::{AnsiDialect, dialect_from_str};
/// let dialect = dialect_from_str("ansi").unwrap();
///
/// // Parsed dialect is an instance of `AnsiDialect`:
/// assert!(dialect.is::<AnsiDialect>());
/// ```
///
/// [module level documentation]: crate
pub trait Dialect: Debug + Any {
    /// Determine the [`TypeId`] of this dialect.
    ///
    /// By default, return the same [`TypeId`] as [`Any::type_id`]. Can be overridden
    /// by dialects that behave like other dialects
    /// (for example when wrapping a dialect).
    fn dialect(&self) -> TypeId {
        self.type_id()
    }

    /// Determine if a character starts a quoted identifier. The default
    /// implementation, accepting "double quoted" ids is both ANSI-compliant
    /// and appropriate for most dialects (with the notable exception of
    /// MySQL, MS SQL, and sqlite). You can accept one of characters listed
    /// in `Word::matching_end_quote` here
    fn is_delimited_identifier_start(&self, ch: char) -> bool {
        ch == '"' || ch == '`'
    }

    /// Return the character used to quote identifiers.
    fn identifier_quote_style(&self, _identifier: &str) -> Option<char> {
        None
    }

    /// Determine if quoted characters are proper for identifier
    fn is_proper_identifier_inside_quotes(&self, mut _chars: Peekable<Chars<'_>>) -> bool {
        true
    }

    /// Determine if a character is a valid start character for an unquoted identifier
    fn is_identifier_start(&self, ch: char) -> bool;

    /// Determine if a character is a valid unquoted identifier character
    fn is_identifier_part(&self, ch: char) -> bool;

    /// Most dialects do not have custom operators. Override this method to provide custom operators.
    fn is_custom_operator_part(&self, _ch: char) -> bool {
        false
    }

    /// Determine if the dialect supports escaping characters via '\' in string literals.
    ///
    /// Some dialects like BigQuery and Snowflake support this while others like
    /// Postgres do not. Such that the following is accepted by the former but
    /// rejected by the latter.
    /// ```sql
    /// SELECT 'ab\'cd';
    /// ```
    ///
    /// Conversely, such dialects reject the following statement which
    /// otherwise would be valid in the other dialects.
    /// ```sql
    /// SELECT '\';
    /// ```
    fn supports_string_literal_backslash_escape(&self) -> bool {
        false
    }

    /// Determine if the dialect supports string literals with `U&` prefix.
    /// This is used to specify Unicode code points in string literals.
    /// For example, in PostgreSQL, the following is a valid string literal:
    /// ```sql
    /// SELECT U&'\0061\0062\0063';
    /// ```
    /// This is equivalent to the string literal `'abc'`.
    /// See
    ///  - [Postgres docs](https://www.postgresql.org/docs/current/sql-syntax-lexical.html#SQL-SYNTAX-STRINGS-UESCAPE)
    ///  - [H2 docs](http://www.h2database.com/html/grammar.html#string)
    fn supports_unicode_string_literal(&self) -> bool {
        false
    }

    /// Does the dialect support `FILTER (WHERE expr)` for aggregate queries?
    fn supports_filter_during_aggregation(&self) -> bool {
        false
    }

    /// Returns true if the dialect supports referencing another named window
    /// within a window clause declaration.
    ///
    /// Example
    /// ```sql
    /// SELECT * FROM mytable
    /// WINDOW mynamed_window AS another_named_window
    /// ```
    fn supports_window_clause_named_window_reference(&self) -> bool {
        false
    }

    /// Returns true if the dialect supports `ARRAY_AGG() [WITHIN GROUP (ORDER BY)]` expressions.
    /// Otherwise, the dialect should expect an `ORDER BY` without the `WITHIN GROUP` clause, e.g. [`ANSI`]
    ///
    /// [`ANSI`]: https://jakewheat.github.io/sql-overview/sql-2016-foundation-grammar.html#array-aggregate-function
    fn supports_within_after_array_aggregation(&self) -> bool {
        false
    }

    /// Returns true if the dialects supports `group sets, roll up, or cube` expressions.
    fn supports_group_by_expr(&self) -> bool {
        false
    }

    /// Returns true if the dialect supports CONNECT BY.
    fn supports_connect_by(&self) -> bool {
        false
    }

    /// Returns true if the dialect supports the MATCH_RECOGNIZE operation.
    fn supports_match_recognize(&self) -> bool {
        false
    }

    /// Returns true if the dialect supports `(NOT) IN ()` expressions
    fn supports_in_empty_list(&self) -> bool {
        false
    }

    /// Returns true if the dialect supports `BEGIN {DEFERRED | IMMEDIATE | EXCLUSIVE} [TRANSACTION]` statements
    fn supports_start_transaction_modifier(&self) -> bool {
        false
    }

    /// Returns true if the dialect supports named arguments of the form FUN(a = '1', b = '2').
    fn supports_named_fn_args_with_eq_operator(&self) -> bool {
        false
    }

    /// Returns true if the dialect supports identifiers starting with a numeric
    /// prefix such as tables named `59901_user_login`
    fn supports_numeric_prefix(&self) -> bool {
        false
    }

    /// Returns true if the dialects supports specifying null treatment
    /// as part of a window function's parameter list as opposed
    /// to after the parameter list.
    ///
    /// i.e The following syntax returns true
    /// ```sql
    /// FIRST_VALUE(a IGNORE NULLS) OVER ()
    /// ```
    /// while the following syntax returns false
    /// ```sql
    /// FIRST_VALUE(a) IGNORE NULLS OVER ()
    /// ```
    fn supports_window_function_null_treatment_arg(&self) -> bool {
        false
    }

    /// Returns true if the dialect supports defining structs or objects using a
    /// syntax like `{'x': 1, 'y': 2, 'z': 3}`.
    fn supports_dictionary_syntax(&self) -> bool {
        false
    }

    /// Returns true if the dialect supports defining object using the
    /// syntax like `Map {1: 10, 2: 20}`.
    fn support_map_literal_syntax(&self) -> bool {
        false
    }

    /// Returns true if the dialect supports lambda functions, for example:
    ///
    /// ```sql
    /// SELECT transform(array(1, 2, 3), x -> x + 1); -- returns [2,3,4]
    /// ```
    fn supports_lambda_functions(&self) -> bool {
        false
    }

    /// Returns true if the dialect supports multiple variable assignment
    /// using parentheses in a `SET` variable declaration.
    ///
    /// ```sql
    /// SET (variable[, ...]) = (expression[, ...]);
    /// ```
    fn supports_parenthesized_set_variables(&self) -> bool {
        false
    }

    /// Returns true if the dialect supports an `EXCEPT` clause following a
    /// wildcard in a select list.
    ///
    /// For example
    /// ```sql
    /// SELECT * EXCEPT order_id FROM orders;
    /// ```
    fn supports_select_wildcard_except(&self) -> bool {
        false
    }

    /// Returns true if the dialect has a CONVERT function which accepts a type first
    /// and an expression second, e.g. `CONVERT(varchar, 1)`
    fn convert_type_before_value(&self) -> bool {
        false
    }

    /// Returns true if the dialect supports triple quoted string
    /// e.g. `"""abc"""`
    fn supports_triple_quoted_string(&self) -> bool {
        false
    }

    /// Dialect-specific prefix parser override
    fn parse_prefix(&self, _parser: &mut Parser) -> Option<Result<Expr, ParserError>> {
        // return None to fall back to the default behavior
        None
    }

    /// Does the dialect support trailing commas around the query?
    fn supports_trailing_commas(&self) -> bool {
        false
    }

    /// Does the dialect support parsing `LIMIT 1, 2` as `LIMIT 2 OFFSET 1`?
    fn supports_limit_comma(&self) -> bool {
        false
    }

    /// Does the dialect support trailing commas in the projection list?
    fn supports_projection_trailing_commas(&self) -> bool {
        self.supports_trailing_commas()
    }

    /// Dialect-specific infix parser override
    ///
    /// This method is called to parse the next infix expression.
    ///
    /// If `None` is returned, falls back to the default behavior.
    fn parse_infix(
        &self,
        _parser: &mut Parser,
        _expr: &Expr,
        _precedence: u8,
    ) -> Option<Result<Expr, ParserError>> {
        // return None to fall back to the default behavior
        None
    }

    /// Dialect-specific precedence override
    ///
    /// This method is called to get the precedence of the next token.
    ///
    /// If `None` is returned, falls back to the default behavior.
    fn get_next_precedence(&self, _parser: &Parser) -> Option<Result<u8, ParserError>> {
        // return None to fall back to the default behavior
        None
    }

    /// Get the precedence of the next token, looking at the full token stream.
    ///
    /// A higher number => higher precedence
    ///
    /// See [`Self::get_next_precedence`] to override the behavior for just the
    /// next token.
    ///
    /// The default implementation is used for many dialects, but can be
    /// overridden to provide dialect-specific behavior.
    fn get_next_precedence_default(&self, parser: &Parser) -> Result<u8, ParserError> {
        if let Some(precedence) = self.get_next_precedence(parser) {
            return precedence;
        }
        macro_rules! p {
            ($precedence:ident) => {
                self.prec_value(Precedence::$precedence)
            };
        }

        let token = parser.peek_token();
        debug!("get_next_precedence_full() {:?}", token);
        match token.token {
            Token::Word(w) if w.keyword == Keyword::OR => Ok(p!(Or)),
            Token::Word(w) if w.keyword == Keyword::AND => Ok(p!(And)),
            Token::Word(w) if w.keyword == Keyword::XOR => Ok(p!(Xor)),

            Token::Word(w) if w.keyword == Keyword::AT => {
                match (
                    parser.peek_nth_token(1).token,
                    parser.peek_nth_token(2).token,
                ) {
                    (Token::Word(w), Token::Word(w2))
                        if w.keyword == Keyword::TIME && w2.keyword == Keyword::ZONE =>
                    {
                        Ok(p!(AtTz))
                    }
                    _ => Ok(self.prec_unknown()),
                }
            }

            Token::Word(w) if w.keyword == Keyword::NOT => match parser.peek_nth_token(1).token {
                // The precedence of NOT varies depending on keyword that
                // follows it. If it is followed by IN, BETWEEN, or LIKE,
                // it takes on the precedence of those tokens. Otherwise, it
                // is not an infix operator, and therefore has zero
                // precedence.
                Token::Word(w) if w.keyword == Keyword::IN => Ok(p!(Between)),
                Token::Word(w) if w.keyword == Keyword::BETWEEN => Ok(p!(Between)),
                Token::Word(w) if w.keyword == Keyword::LIKE => Ok(p!(Like)),
                Token::Word(w) if w.keyword == Keyword::ILIKE => Ok(p!(Like)),
                Token::Word(w) if w.keyword == Keyword::RLIKE => Ok(p!(Like)),
                Token::Word(w) if w.keyword == Keyword::REGEXP => Ok(p!(Like)),
                Token::Word(w) if w.keyword == Keyword::SIMILAR => Ok(p!(Like)),
                _ => Ok(self.prec_unknown()),
            },
            Token::Word(w) if w.keyword == Keyword::IS => Ok(p!(Is)),
            Token::Word(w) if w.keyword == Keyword::IN => Ok(p!(Between)),
            Token::Word(w) if w.keyword == Keyword::BETWEEN => Ok(p!(Between)),
            Token::Word(w) if w.keyword == Keyword::LIKE => Ok(p!(Like)),
            Token::Word(w) if w.keyword == Keyword::ILIKE => Ok(p!(Like)),
            Token::Word(w) if w.keyword == Keyword::RLIKE => Ok(p!(Like)),
            Token::Word(w) if w.keyword == Keyword::REGEXP => Ok(p!(Like)),
            Token::Word(w) if w.keyword == Keyword::SIMILAR => Ok(p!(Like)),
            Token::Word(w) if w.keyword == Keyword::OPERATOR => Ok(p!(Between)),
            Token::Word(w) if w.keyword == Keyword::DIV => Ok(p!(MulDivModOp)),
            Token::Eq
            | Token::Lt
            | Token::LtEq
            | Token::Neq
            | Token::Gt
            | Token::GtEq
            | Token::DoubleEq
            | Token::Tilde
            | Token::TildeAsterisk
            | Token::ExclamationMarkTilde
            | Token::ExclamationMarkTildeAsterisk
            | Token::DoubleTilde
            | Token::DoubleTildeAsterisk
            | Token::ExclamationMarkDoubleTilde
            | Token::ExclamationMarkDoubleTildeAsterisk
            | Token::Spaceship => Ok(p!(Eq)),
            Token::Pipe => Ok(p!(Pipe)),
            Token::Caret | Token::Sharp | Token::ShiftRight | Token::ShiftLeft => Ok(p!(Caret)),
            Token::Ampersand => Ok(p!(Ampersand)),
            Token::Plus | Token::Minus => Ok(p!(PlusMinus)),
            Token::Mul | Token::Div | Token::DuckIntDiv | Token::Mod | Token::StringConcat => {
                Ok(p!(MulDivModOp))
            }
            Token::DoubleColon
            | Token::ExclamationMark
            | Token::LBracket
            | Token::Overlap
            | Token::CaretAt => Ok(p!(DoubleColon)),
            Token::Arrow
            | Token::LongArrow
            | Token::HashArrow
            | Token::HashLongArrow
            | Token::AtArrow
            | Token::ArrowAt
            | Token::HashMinus
            | Token::AtQuestion
            | Token::AtAt
            | Token::Question
            | Token::QuestionAnd
            | Token::QuestionPipe
            | Token::CustomBinaryOperator(_) => Ok(p!(PgOther)),
            _ => Ok(self.prec_unknown()),
        }
    }

    /// Dialect-specific statement parser override
    ///
    /// This method is called to parse the next statement.
    ///
    /// If `None` is returned, falls back to the default behavior.
    fn parse_statement(&self, _parser: &mut Parser) -> Option<Result<Statement, ParserError>> {
        // return None to fall back to the default behavior
        None
    }

    /// Decide the lexical Precedence of operators.
    ///
    /// Uses (APPROXIMATELY) <https://www.postgresql.org/docs/7.0/operators.htm#AEN2026> as a reference
    fn prec_value(&self, prec: Precedence) -> u8 {
        match prec {
            Precedence::DoubleColon => 50,
            Precedence::AtTz => 41,
            Precedence::MulDivModOp => 40,
            Precedence::PlusMinus => 30,
            Precedence::Xor => 24,
            Precedence::Ampersand => 23,
            Precedence::Caret => 22,
            Precedence::Pipe => 21,
            Precedence::Between => 20,
            Precedence::Eq => 20,
            Precedence::Like => 19,
            Precedence::Is => 17,
            Precedence::PgOther => 16,
            Precedence::UnaryNot => 15,
            Precedence::And => 10,
            Precedence::Or => 5,
        }
    }

    /// Returns the precedence when the precedence is otherwise unknown
    fn prec_unknown(&self) -> u8 {
        0
    }

    /// Returns true if this dialect requires the `TABLE` keyword after `DESCRIBE`
    ///
    /// Defaults to false.
    ///
    /// If true, the following statement is valid: `DESCRIBE TABLE my_table`
    /// If false, the following statements are valid: `DESCRIBE my_table` and `DESCRIBE table`
    fn describe_requires_table_keyword(&self) -> bool {
        false
    }

    /// Returns true if this dialect allows the `EXTRACT` function to words other than [`Keyword`].
    fn allow_extract_custom(&self) -> bool {
        false
    }

    /// Returns true if this dialect allows the `EXTRACT` function to use single quotes in the part being extracted.
    fn allow_extract_single_quotes(&self) -> bool {
        false
    }

    /// Does the dialect support with clause in create index statement?
    /// e.g. `CREATE INDEX idx ON t WITH (key = value, key2)`
    fn supports_create_index_with_clause(&self) -> bool {
        false
    }

    /// Whether `INTERVAL` expressions require units (called "qualifiers" in the ANSI SQL spec) to be specified,
    /// e.g. `INTERVAL 1 DAY` vs `INTERVAL 1`.
    ///
    /// Expressions within intervals (e.g. `INTERVAL '1' + '1' DAY`) are only allowed when units are required.
    ///
    /// See <https://github.com/sqlparser-rs/sqlparser-rs/pull/1398> for more information.
    ///
    /// When `true`:
    /// * `INTERVAL '1' DAY` is VALID
    /// * `INTERVAL 1 + 1 DAY` is VALID
    /// * `INTERVAL '1' + '1' DAY` is VALID
    /// * `INTERVAL '1'` is INVALID
    ///
    /// When `false`:
    /// * `INTERVAL '1'` is VALID
    /// * `INTERVAL '1' DAY` is VALID — unit is not required, but still allowed
    /// * `INTERVAL 1 + 1 DAY` is INVALID
    fn require_interval_qualifier(&self) -> bool {
        false
    }

    fn supports_explain_with_utility_options(&self) -> bool {
        false
    }
}

/// This represents the operators for which precedence must be defined
///
/// higher number -> higher precedence
#[derive(Debug, Clone, Copy)]
pub enum Precedence {
    DoubleColon,
    AtTz,
    MulDivModOp,
    PlusMinus,
    Xor,
    Ampersand,
    Caret,
    Pipe,
    Between,
    Eq,
    Like,
    Is,
    PgOther,
    UnaryNot,
    And,
    Or,
}

impl dyn Dialect {
    #[inline]
    pub fn is<T: Dialect>(&self) -> bool {
        // borrowed from `Any` implementation
        TypeId::of::<T>() == self.dialect()
    }
}

/// Returns the built in [`Dialect`] corresponding to `dialect_name`.
///
/// See [`Dialect`] documentation for an example.
pub fn dialect_from_str(dialect_name: impl AsRef<str>) -> Option<Box<dyn Dialect>> {
    let dialect_name = dialect_name.as_ref();
    match dialect_name.to_lowercase().as_str() {
        "generic" => Some(Box::new(GenericDialect)),
        "mysql" => Some(Box::new(MySqlDialect {})),
        "postgresql" | "postgres" => Some(Box::new(PostgreSqlDialect {})),
        "hive" => Some(Box::new(HiveDialect {})),
        "sqlite" => Some(Box::new(SQLiteDialect {})),
        "snowflake" => Some(Box::new(SnowflakeDialect)),
        "redshift" => Some(Box::new(RedshiftSqlDialect {})),
        "mssql" => Some(Box::new(MsSqlDialect {})),
        "clickhouse" => Some(Box::new(ClickHouseDialect {})),
        "bigquery" => Some(Box::new(BigQueryDialect)),
        "ansi" => Some(Box::new(AnsiDialect {})),
        "duckdb" => Some(Box::new(DuckDbDialect {})),
        "databricks" => Some(Box::new(DatabricksDialect {})),
        _ => None,
    }
}

#[cfg(test)]
mod tests {
    use super::*;

    struct DialectHolder<'a> {
        dialect: &'a dyn Dialect,
    }

    #[test]
    fn test_is_dialect() {
        let generic_dialect: &dyn Dialect = &GenericDialect {};
        let ansi_dialect: &dyn Dialect = &AnsiDialect {};

        let generic_holder = DialectHolder {
            dialect: generic_dialect,
        };
        let ansi_holder = DialectHolder {
            dialect: ansi_dialect,
        };

        assert!(dialect_of!(generic_holder is GenericDialect |  AnsiDialect),);
        assert!(!dialect_of!(generic_holder is  AnsiDialect));
        assert!(dialect_of!(ansi_holder is AnsiDialect));
        assert!(dialect_of!(ansi_holder is GenericDialect | AnsiDialect));
        assert!(!dialect_of!(ansi_holder is GenericDialect | MsSqlDialect));
    }

    #[test]
    fn test_dialect_from_str() {
        assert!(parse_dialect("generic").is::<GenericDialect>());
        assert!(parse_dialect("mysql").is::<MySqlDialect>());
        assert!(parse_dialect("MySql").is::<MySqlDialect>());
        assert!(parse_dialect("postgresql").is::<PostgreSqlDialect>());
        assert!(parse_dialect("postgres").is::<PostgreSqlDialect>());
        assert!(parse_dialect("hive").is::<HiveDialect>());
        assert!(parse_dialect("sqlite").is::<SQLiteDialect>());
        assert!(parse_dialect("snowflake").is::<SnowflakeDialect>());
        assert!(parse_dialect("SnowFlake").is::<SnowflakeDialect>());
        assert!(parse_dialect("MsSql").is::<MsSqlDialect>());
        assert!(parse_dialect("clickhouse").is::<ClickHouseDialect>());
        assert!(parse_dialect("ClickHouse").is::<ClickHouseDialect>());
        assert!(parse_dialect("bigquery").is::<BigQueryDialect>());
        assert!(parse_dialect("BigQuery").is::<BigQueryDialect>());
        assert!(parse_dialect("ansi").is::<AnsiDialect>());
        assert!(parse_dialect("ANSI").is::<AnsiDialect>());
        assert!(parse_dialect("duckdb").is::<DuckDbDialect>());
        assert!(parse_dialect("DuckDb").is::<DuckDbDialect>());
        assert!(parse_dialect("DataBricks").is::<DatabricksDialect>());
        assert!(parse_dialect("databricks").is::<DatabricksDialect>());

        // error cases
        assert!(dialect_from_str("Unknown").is_none());
        assert!(dialect_from_str("").is_none());
    }

    fn parse_dialect(v: &str) -> Box<dyn Dialect> {
        dialect_from_str(v).unwrap()
    }

    #[test]
    fn identifier_quote_style() {
        let tests: Vec<(&dyn Dialect, &str, Option<char>)> = vec![
            (&GenericDialect {}, "id", None),
            (&SQLiteDialect {}, "id", Some('`')),
            (&PostgreSqlDialect {}, "id", Some('"')),
        ];

        for (dialect, ident, expected) in tests {
            let actual = dialect.identifier_quote_style(ident);

            assert_eq!(actual, expected);
        }
    }

    #[test]
    fn parse_with_wrapped_dialect() {
        /// Wrapper for a dialect. In a real-world example, this wrapper
        /// would tweak the behavior of the dialect. For the test case,
        /// it wraps all methods unaltered.
        #[derive(Debug)]
        struct WrappedDialect(MySqlDialect);

        impl Dialect for WrappedDialect {
            fn dialect(&self) -> std::any::TypeId {
                self.0.dialect()
            }

            fn is_identifier_start(&self, ch: char) -> bool {
                self.0.is_identifier_start(ch)
            }

            fn is_delimited_identifier_start(&self, ch: char) -> bool {
                self.0.is_delimited_identifier_start(ch)
            }

            fn identifier_quote_style(&self, identifier: &str) -> Option<char> {
                self.0.identifier_quote_style(identifier)
            }

            fn supports_string_literal_backslash_escape(&self) -> bool {
                self.0.supports_string_literal_backslash_escape()
            }

            fn is_proper_identifier_inside_quotes(
                &self,
                chars: std::iter::Peekable<std::str::Chars<'_>>,
            ) -> bool {
                self.0.is_proper_identifier_inside_quotes(chars)
            }

            fn supports_filter_during_aggregation(&self) -> bool {
                self.0.supports_filter_during_aggregation()
            }

            fn supports_within_after_array_aggregation(&self) -> bool {
                self.0.supports_within_after_array_aggregation()
            }

            fn supports_group_by_expr(&self) -> bool {
                self.0.supports_group_by_expr()
            }

            fn supports_in_empty_list(&self) -> bool {
                self.0.supports_in_empty_list()
            }

            fn convert_type_before_value(&self) -> bool {
                self.0.convert_type_before_value()
            }

            fn parse_prefix(
                &self,
                parser: &mut sqlparser::parser::Parser,
            ) -> Option<Result<Expr, sqlparser::parser::ParserError>> {
                self.0.parse_prefix(parser)
            }

            fn parse_infix(
                &self,
                parser: &mut sqlparser::parser::Parser,
                expr: &Expr,
                precedence: u8,
            ) -> Option<Result<Expr, sqlparser::parser::ParserError>> {
                self.0.parse_infix(parser, expr, precedence)
            }

            fn get_next_precedence(
                &self,
                parser: &sqlparser::parser::Parser,
            ) -> Option<Result<u8, sqlparser::parser::ParserError>> {
                self.0.get_next_precedence(parser)
            }

            fn parse_statement(
                &self,
                parser: &mut sqlparser::parser::Parser,
            ) -> Option<Result<Statement, sqlparser::parser::ParserError>> {
                self.0.parse_statement(parser)
            }

            fn is_identifier_part(&self, ch: char) -> bool {
                self.0.is_identifier_part(ch)
            }
        }

        #[allow(clippy::needless_raw_string_hashes)]
        let statement = r#"SELECT 'Wayne\'s World'"#;
        let res1 = Parser::parse_sql(&MySqlDialect {}, statement);
        let res2 = Parser::parse_sql(&WrappedDialect(MySqlDialect {}), statement);
        assert!(res1.is_ok());
        assert_eq!(res1, res2);
    }
}<|MERGE_RESOLUTION|>--- conflicted
+++ resolved
@@ -60,9 +60,6 @@
 
 /// Convenience check if a [`Parser`] uses a certain dialect.
 ///
-<<<<<<< HEAD
-/// `dialect_of!(parser is SQLiteDialect |  GenericDialect)` evaluates
-=======
 /// Note: when possible please the new style, adding a method to the [`Dialect`]
 /// trait rather than using this macro.
 ///
@@ -70,8 +67,7 @@
 /// 1. user defined [`Dialect`]s can customize the parsing behavior
 /// 2. The differences between dialects can be clearly documented in the trait
 ///
-/// `dialect_of!(parser Is SQLiteDialect |  GenericDialect)` evaluates
->>>>>>> ce2686a1
+/// `dialect_of!(parser is SQLiteDialect |  GenericDialect)` evaluates
 /// to `true` if `parser.dialect` is one of the [`Dialect`]s specified.
 macro_rules! dialect_of {
     ( $parsed_dialect: ident is $($dialect_type: ty)|+ ) => {
