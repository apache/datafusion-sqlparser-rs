// Licensed to the Apache Software Foundation (ASF) under one
// or more contributor license agreements.  See the NOTICE file
// distributed with this work for additional information
// regarding copyright ownership.  The ASF licenses this file
// to you under the Apache License, Version 2.0 (the
// "License"); you may not use this file except in compliance
// with the License.  You may obtain a copy of the License at
//
//   http://www.apache.org/licenses/LICENSE-2.0
//
// Unless required by applicable law or agreed to in writing,
// software distributed under the License is distributed on an
// "AS IS" BASIS, WITHOUT WARRANTIES OR CONDITIONS OF ANY
// KIND, either express or implied.  See the License for the
// specific language governing permissions and limitations
// under the License.

mod ansi;
mod bigquery;
mod clickhouse;
mod databricks;
mod duckdb;
mod generic;
mod hive;
mod mssql;
mod mysql;
mod postgresql;
mod redshift;
mod snowflake;
mod sqlite;

use core::any::{Any, TypeId};
use core::fmt::Debug;
use core::iter::Peekable;
use core::str::Chars;

use log::debug;

pub use self::ansi::AnsiDialect;
pub use self::bigquery::BigQueryDialect;
pub use self::clickhouse::ClickHouseDialect;
pub use self::databricks::DatabricksDialect;
pub use self::duckdb::DuckDbDialect;
pub use self::generic::GenericDialect;
pub use self::hive::HiveDialect;
pub use self::mssql::MsSqlDialect;
pub use self::mysql::MySqlDialect;
pub use self::postgresql::PostgreSqlDialect;
pub use self::redshift::RedshiftSqlDialect;
pub use self::snowflake::SnowflakeDialect;
pub use self::sqlite::SQLiteDialect;
use crate::ast::{ColumnOption, Expr, Statement};
pub use crate::keywords;
use crate::keywords::Keyword;
use crate::parser::{Parser, ParserError};
use crate::tokenizer::Token;

#[cfg(not(feature = "std"))]
use alloc::boxed::Box;

/// Convenience check if a [`Parser`] uses a certain dialect.
///
/// Note: when possible please the new style, adding a method to the [`Dialect`]
/// trait rather than using this macro.
///
/// The benefits of adding a method on `Dialect` over this macro are:
/// 1. user defined [`Dialect`]s can customize the parsing behavior
/// 2. The differences between dialects can be clearly documented in the trait
///
/// `dialect_of!(parser is SQLiteDialect |  GenericDialect)` evaluates
/// to `true` if `parser.dialect` is one of the [`Dialect`]s specified.
macro_rules! dialect_of {
    ( $parsed_dialect: ident is $($dialect_type: ty)|+ ) => {
        ($($parsed_dialect.dialect.is::<$dialect_type>())||+)
    };
}

/// Encapsulates the differences between SQL implementations.
///
/// # SQL Dialects
///
/// SQL implementations deviate from one another, either due to
/// custom extensions or various historical reasons. This trait
/// encapsulates the parsing differences between dialects.
///
/// [`GenericDialect`] is the most permissive dialect, and parses the union of
/// all the other dialects, when there is no ambiguity. However, it does not
/// currently allow `CREATE TABLE` statements without types specified for all
/// columns; use [`SQLiteDialect`] if you require that.
///
/// # Examples
/// Most users create a [`Dialect`] directly, as shown on the [module
/// level documentation]:
///
/// ```
/// # use sqlparser::dialect::AnsiDialect;
/// let dialect = AnsiDialect {};
/// ```
///
/// It is also possible to dynamically create a [`Dialect`] from its
/// name. For example:
///
/// ```
/// # use sqlparser::dialect::{AnsiDialect, dialect_from_str};
/// let dialect = dialect_from_str("ansi").unwrap();
///
/// // Parsed dialect is an instance of `AnsiDialect`:
/// assert!(dialect.is::<AnsiDialect>());
/// ```
///
/// [module level documentation]: crate
pub trait Dialect: Debug + Any {
    /// Determine the [`TypeId`] of this dialect.
    ///
    /// By default, return the same [`TypeId`] as [`Any::type_id`]. Can be overridden
    /// by dialects that behave like other dialects
    /// (for example when wrapping a dialect).
    fn dialect(&self) -> TypeId {
        self.type_id()
    }

    /// Determine if a character starts a quoted identifier. The default
    /// implementation, accepting "double quoted" ids is both ANSI-compliant
    /// and appropriate for most dialects (with the notable exception of
    /// MySQL, MS SQL, and sqlite). You can accept one of characters listed
    /// in `Word::matching_end_quote` here
    fn is_delimited_identifier_start(&self, ch: char) -> bool {
        ch == '"' || ch == '`'
    }

    /// Return the character used to quote identifiers.
    fn identifier_quote_style(&self, _identifier: &str) -> Option<char> {
        None
    }

    /// Determine if quoted characters are proper for identifier
    fn is_proper_identifier_inside_quotes(&self, mut _chars: Peekable<Chars<'_>>) -> bool {
        true
    }

    /// Determine if a character is a valid start character for an unquoted identifier
    fn is_identifier_start(&self, ch: char) -> bool;

    /// Determine if a character is a valid unquoted identifier character
    fn is_identifier_part(&self, ch: char) -> bool;

    /// Most dialects do not have custom operators. Override this method to provide custom operators.
    fn is_custom_operator_part(&self, _ch: char) -> bool {
        false
    }

    /// Determine if the dialect supports escaping characters via '\' in string literals.
    ///
    /// Some dialects like BigQuery and Snowflake support this while others like
    /// Postgres do not. Such that the following is accepted by the former but
    /// rejected by the latter.
    /// ```sql
    /// SELECT 'ab\'cd';
    /// ```
    ///
    /// Conversely, such dialects reject the following statement which
    /// otherwise would be valid in the other dialects.
    /// ```sql
    /// SELECT '\';
    /// ```
    fn supports_string_literal_backslash_escape(&self) -> bool {
        false
    }

    /// Determine if the dialect supports string literals with `U&` prefix.
    /// This is used to specify Unicode code points in string literals.
    /// For example, in PostgreSQL, the following is a valid string literal:
    /// ```sql
    /// SELECT U&'\0061\0062\0063';
    /// ```
    /// This is equivalent to the string literal `'abc'`.
    /// See
    ///  - [Postgres docs](https://www.postgresql.org/docs/current/sql-syntax-lexical.html#SQL-SYNTAX-STRINGS-UESCAPE)
    ///  - [H2 docs](http://www.h2database.com/html/grammar.html#string)
    fn supports_unicode_string_literal(&self) -> bool {
        false
    }

    /// Does the dialect support `FILTER (WHERE expr)` for aggregate queries?
    fn supports_filter_during_aggregation(&self) -> bool {
        false
    }

    /// Returns true if the dialect supports referencing another named window
    /// within a window clause declaration.
    ///
    /// Example
    /// ```sql
    /// SELECT * FROM mytable
    /// WINDOW mynamed_window AS another_named_window
    /// ```
    fn supports_window_clause_named_window_reference(&self) -> bool {
        false
    }

    /// Returns true if the dialect supports `ARRAY_AGG() [WITHIN GROUP (ORDER BY)]` expressions.
    /// Otherwise, the dialect should expect an `ORDER BY` without the `WITHIN GROUP` clause, e.g. [`ANSI`]
    ///
    /// [`ANSI`]: https://jakewheat.github.io/sql-overview/sql-2016-foundation-grammar.html#array-aggregate-function
    fn supports_within_after_array_aggregation(&self) -> bool {
        false
    }

    /// Returns true if the dialects supports `group sets, roll up, or cube` expressions.
    fn supports_group_by_expr(&self) -> bool {
        false
    }

    /// Returns true if the dialect supports CONNECT BY.
    fn supports_connect_by(&self) -> bool {
        false
    }

    /// Returns true if the dialect supports the MATCH_RECOGNIZE operation.
    fn supports_match_recognize(&self) -> bool {
        false
    }

    /// Returns true if the dialect supports `(NOT) IN ()` expressions
    fn supports_in_empty_list(&self) -> bool {
        false
    }

    /// Returns true if the dialect supports `BEGIN {DEFERRED | IMMEDIATE | EXCLUSIVE} [TRANSACTION]` statements
    fn supports_start_transaction_modifier(&self) -> bool {
        false
    }

    /// Returns true if the dialect supports named arguments of the form `FUN(a = '1', b = '2')`.
    fn supports_named_fn_args_with_eq_operator(&self) -> bool {
        false
    }

    /// Returns true if the dialect supports named arguments of the form `FUN(a : '1', b : '2')`.
    fn supports_named_fn_args_with_colon_operator(&self) -> bool {
        false
    }

    /// Returns true if the dialect supports named arguments of the form `FUN(a := '1', b := '2')`.
    fn supports_named_fn_args_with_assignment_operator(&self) -> bool {
        false
    }

    /// Returns true if the dialect supports named arguments of the form `FUN(a => '1', b => '2')`.
    fn supports_named_fn_args_with_rarrow_operator(&self) -> bool {
        true
    }

    /// Returns true if dialect supports argument name as arbitrary expression.
    /// e.g. `FUN(LOWER('a'):'1',  b:'2')`
    /// Such function arguments are represented in the AST by the `FunctionArg::ExprNamed` variant,
    /// otherwise use the `FunctionArg::Named` variant (compatible reason).
    fn supports_named_fn_args_with_expr_name(&self) -> bool {
        false
    }

    /// Returns true if the dialect supports identifiers starting with a numeric
    /// prefix such as tables named `59901_user_login`
    fn supports_numeric_prefix(&self) -> bool {
        false
    }

    /// Returns true if the dialects supports specifying null treatment
    /// as part of a window function's parameter list as opposed
    /// to after the parameter list.
    ///
    /// i.e The following syntax returns true
    /// ```sql
    /// FIRST_VALUE(a IGNORE NULLS) OVER ()
    /// ```
    /// while the following syntax returns false
    /// ```sql
    /// FIRST_VALUE(a) IGNORE NULLS OVER ()
    /// ```
    fn supports_window_function_null_treatment_arg(&self) -> bool {
        false
    }

    /// Returns true if the dialect supports defining structs or objects using a
    /// syntax like `{'x': 1, 'y': 2, 'z': 3}`.
    fn supports_dictionary_syntax(&self) -> bool {
        false
    }

    /// Returns true if the dialect supports defining object using the
    /// syntax like `Map {1: 10, 2: 20}`.
    fn support_map_literal_syntax(&self) -> bool {
        false
    }

    /// Returns true if the dialect supports lambda functions, for example:
    ///
    /// ```sql
    /// SELECT transform(array(1, 2, 3), x -> x + 1); -- returns [2,3,4]
    /// ```
    fn supports_lambda_functions(&self) -> bool {
        false
    }

    /// Returns true if the dialect supports method calls, for example:
    ///
    /// ```sql
    /// SELECT (SELECT ',' + name FROM sys.objects  FOR XML PATH(''), TYPE).value('.','NVARCHAR(MAX)')
    /// ```
    fn supports_methods(&self) -> bool {
        false
    }

    /// Returns true if the dialect supports multiple variable assignment
    /// using parentheses in a `SET` variable declaration.
    ///
    /// ```sql
    /// SET (variable[, ...]) = (expression[, ...]);
    /// ```
    fn supports_parenthesized_set_variables(&self) -> bool {
        false
    }

    /// Returns true if the dialect supports an `EXCEPT` clause following a
    /// wildcard in a select list.
    ///
    /// For example
    /// ```sql
    /// SELECT * EXCEPT order_id FROM orders;
    /// ```
    fn supports_select_wildcard_except(&self) -> bool {
        false
    }

    /// Returns true if the dialect has a CONVERT function which accepts a type first
    /// and an expression second, e.g. `CONVERT(varchar, 1)`
    fn convert_type_before_value(&self) -> bool {
        false
    }

    /// Returns true if the dialect supports triple quoted string
    /// e.g. `"""abc"""`
    fn supports_triple_quoted_string(&self) -> bool {
        false
    }

    /// Dialect-specific prefix parser override
    fn parse_prefix(&self, _parser: &mut Parser) -> Option<Result<Expr, ParserError>> {
        // return None to fall back to the default behavior
        None
    }

    /// Does the dialect support trailing commas around the query?
    fn supports_trailing_commas(&self) -> bool {
        false
    }

    /// Does the dialect support parsing `LIMIT 1, 2` as `LIMIT 2 OFFSET 1`?
    fn supports_limit_comma(&self) -> bool {
        false
    }

    /// Does the dialect support trailing commas in the projection list?
    fn supports_projection_trailing_commas(&self) -> bool {
        self.supports_trailing_commas()
    }

<<<<<<< HEAD
    /// Does the dialect support MySQL-style `'user'@'host'` grantee syntax?
    fn supports_user_host_grantee(&self) -> bool {
=======
    /// Returns true if the dialect supports double dot notation for object names
    ///
    /// Example
    /// ```sql
    /// SELECT * FROM db_name..table_name
    /// ```
    fn supports_object_name_double_dot_notation(&self) -> bool {
        false
    }

    /// Return true if the dialect supports the STRUCT literal
    ///
    /// Example
    /// ```sql
    /// SELECT STRUCT(1 as one, 'foo' as foo, false)
    /// ```
    fn supports_struct_literal(&self) -> bool {
>>>>>>> 00abaf21
        false
    }

    /// Dialect-specific infix parser override
    ///
    /// This method is called to parse the next infix expression.
    ///
    /// If `None` is returned, falls back to the default behavior.
    fn parse_infix(
        &self,
        _parser: &mut Parser,
        _expr: &Expr,
        _precedence: u8,
    ) -> Option<Result<Expr, ParserError>> {
        // return None to fall back to the default behavior
        None
    }

    /// Dialect-specific precedence override
    ///
    /// This method is called to get the precedence of the next token.
    ///
    /// If `None` is returned, falls back to the default behavior.
    fn get_next_precedence(&self, _parser: &Parser) -> Option<Result<u8, ParserError>> {
        // return None to fall back to the default behavior
        None
    }

    /// Get the precedence of the next token, looking at the full token stream.
    ///
    /// A higher number => higher precedence
    ///
    /// See [`Self::get_next_precedence`] to override the behavior for just the
    /// next token.
    ///
    /// The default implementation is used for many dialects, but can be
    /// overridden to provide dialect-specific behavior.
    fn get_next_precedence_default(&self, parser: &Parser) -> Result<u8, ParserError> {
        if let Some(precedence) = self.get_next_precedence(parser) {
            return precedence;
        }
        macro_rules! p {
            ($precedence:ident) => {
                self.prec_value(Precedence::$precedence)
            };
        }

        let token = parser.peek_token();
        debug!("get_next_precedence_full() {:?}", token);
        match token.token {
            Token::Word(w) if w.keyword == Keyword::OR => Ok(p!(Or)),
            Token::Word(w) if w.keyword == Keyword::AND => Ok(p!(And)),
            Token::Word(w) if w.keyword == Keyword::XOR => Ok(p!(Xor)),

            Token::Word(w) if w.keyword == Keyword::AT => {
                match (
                    parser.peek_nth_token(1).token,
                    parser.peek_nth_token(2).token,
                ) {
                    (Token::Word(w), Token::Word(w2))
                        if w.keyword == Keyword::TIME && w2.keyword == Keyword::ZONE =>
                    {
                        Ok(p!(AtTz))
                    }
                    _ => Ok(self.prec_unknown()),
                }
            }

            Token::Word(w) if w.keyword == Keyword::NOT => match parser.peek_nth_token(1).token {
                // The precedence of NOT varies depending on keyword that
                // follows it. If it is followed by IN, BETWEEN, or LIKE,
                // it takes on the precedence of those tokens. Otherwise, it
                // is not an infix operator, and therefore has zero
                // precedence.
                Token::Word(w) if w.keyword == Keyword::IN => Ok(p!(Between)),
                Token::Word(w) if w.keyword == Keyword::BETWEEN => Ok(p!(Between)),
                Token::Word(w) if w.keyword == Keyword::LIKE => Ok(p!(Like)),
                Token::Word(w) if w.keyword == Keyword::ILIKE => Ok(p!(Like)),
                Token::Word(w) if w.keyword == Keyword::RLIKE => Ok(p!(Like)),
                Token::Word(w) if w.keyword == Keyword::REGEXP => Ok(p!(Like)),
                Token::Word(w) if w.keyword == Keyword::SIMILAR => Ok(p!(Like)),
                _ => Ok(self.prec_unknown()),
            },
            Token::Word(w) if w.keyword == Keyword::IS => Ok(p!(Is)),
            Token::Word(w) if w.keyword == Keyword::IN => Ok(p!(Between)),
            Token::Word(w) if w.keyword == Keyword::BETWEEN => Ok(p!(Between)),
            Token::Word(w) if w.keyword == Keyword::LIKE => Ok(p!(Like)),
            Token::Word(w) if w.keyword == Keyword::ILIKE => Ok(p!(Like)),
            Token::Word(w) if w.keyword == Keyword::RLIKE => Ok(p!(Like)),
            Token::Word(w) if w.keyword == Keyword::REGEXP => Ok(p!(Like)),
            Token::Word(w) if w.keyword == Keyword::SIMILAR => Ok(p!(Like)),
            Token::Word(w) if w.keyword == Keyword::OPERATOR => Ok(p!(Between)),
            Token::Word(w) if w.keyword == Keyword::DIV => Ok(p!(MulDivModOp)),
            Token::Eq
            | Token::Lt
            | Token::LtEq
            | Token::Neq
            | Token::Gt
            | Token::GtEq
            | Token::DoubleEq
            | Token::Tilde
            | Token::TildeAsterisk
            | Token::ExclamationMarkTilde
            | Token::ExclamationMarkTildeAsterisk
            | Token::DoubleTilde
            | Token::DoubleTildeAsterisk
            | Token::ExclamationMarkDoubleTilde
            | Token::ExclamationMarkDoubleTildeAsterisk
            | Token::Spaceship => Ok(p!(Eq)),
            Token::Pipe => Ok(p!(Pipe)),
            Token::Caret | Token::Sharp | Token::ShiftRight | Token::ShiftLeft => Ok(p!(Caret)),
            Token::Ampersand => Ok(p!(Ampersand)),
            Token::Plus | Token::Minus => Ok(p!(PlusMinus)),
            Token::Mul | Token::Div | Token::DuckIntDiv | Token::Mod | Token::StringConcat => {
                Ok(p!(MulDivModOp))
            }
            Token::DoubleColon
            | Token::ExclamationMark
            | Token::LBracket
            | Token::Overlap
            | Token::CaretAt => Ok(p!(DoubleColon)),
            Token::Arrow
            | Token::LongArrow
            | Token::HashArrow
            | Token::HashLongArrow
            | Token::AtArrow
            | Token::ArrowAt
            | Token::HashMinus
            | Token::AtQuestion
            | Token::AtAt
            | Token::Question
            | Token::QuestionAnd
            | Token::QuestionPipe
            | Token::CustomBinaryOperator(_) => Ok(p!(PgOther)),
            _ => Ok(self.prec_unknown()),
        }
    }

    /// Dialect-specific statement parser override
    ///
    /// This method is called to parse the next statement.
    ///
    /// If `None` is returned, falls back to the default behavior.
    fn parse_statement(&self, _parser: &mut Parser) -> Option<Result<Statement, ParserError>> {
        // return None to fall back to the default behavior
        None
    }

    /// Dialect-specific column option parser override
    ///
    /// This method is called to parse the next column option.
    ///
    /// If `None` is returned, falls back to the default behavior.
    fn parse_column_option(
        &self,
        _parser: &mut Parser,
    ) -> Result<Option<Result<Option<ColumnOption>, ParserError>>, ParserError> {
        // return None to fall back to the default behavior
        Ok(None)
    }

    /// Decide the lexical Precedence of operators.
    ///
    /// Uses (APPROXIMATELY) <https://www.postgresql.org/docs/7.0/operators.htm#AEN2026> as a reference
    fn prec_value(&self, prec: Precedence) -> u8 {
        match prec {
            Precedence::DoubleColon => 50,
            Precedence::AtTz => 41,
            Precedence::MulDivModOp => 40,
            Precedence::PlusMinus => 30,
            Precedence::Xor => 24,
            Precedence::Ampersand => 23,
            Precedence::Caret => 22,
            Precedence::Pipe => 21,
            Precedence::Between => 20,
            Precedence::Eq => 20,
            Precedence::Like => 19,
            Precedence::Is => 17,
            Precedence::PgOther => 16,
            Precedence::UnaryNot => 15,
            Precedence::And => 10,
            Precedence::Or => 5,
        }
    }

    /// Returns the precedence when the precedence is otherwise unknown
    fn prec_unknown(&self) -> u8 {
        0
    }

    /// Returns true if this dialect requires the `TABLE` keyword after `DESCRIBE`
    ///
    /// Defaults to false.
    ///
    /// If true, the following statement is valid: `DESCRIBE TABLE my_table`
    /// If false, the following statements are valid: `DESCRIBE my_table` and `DESCRIBE table`
    fn describe_requires_table_keyword(&self) -> bool {
        false
    }

    /// Returns true if this dialect allows the `EXTRACT` function to words other than [`Keyword`].
    fn allow_extract_custom(&self) -> bool {
        false
    }

    /// Returns true if this dialect allows the `EXTRACT` function to use single quotes in the part being extracted.
    fn allow_extract_single_quotes(&self) -> bool {
        false
    }

    /// Does the dialect support with clause in create index statement?
    /// e.g. `CREATE INDEX idx ON t WITH (key = value, key2)`
    fn supports_create_index_with_clause(&self) -> bool {
        false
    }

    /// Whether `INTERVAL` expressions require units (called "qualifiers" in the ANSI SQL spec) to be specified,
    /// e.g. `INTERVAL 1 DAY` vs `INTERVAL 1`.
    ///
    /// Expressions within intervals (e.g. `INTERVAL '1' + '1' DAY`) are only allowed when units are required.
    ///
    /// See <https://github.com/sqlparser-rs/sqlparser-rs/pull/1398> for more information.
    ///
    /// When `true`:
    /// * `INTERVAL '1' DAY` is VALID
    /// * `INTERVAL 1 + 1 DAY` is VALID
    /// * `INTERVAL '1' + '1' DAY` is VALID
    /// * `INTERVAL '1'` is INVALID
    ///
    /// When `false`:
    /// * `INTERVAL '1'` is VALID
    /// * `INTERVAL '1' DAY` is VALID — unit is not required, but still allowed
    /// * `INTERVAL 1 + 1 DAY` is INVALID
    fn require_interval_qualifier(&self) -> bool {
        false
    }

    fn supports_explain_with_utility_options(&self) -> bool {
        false
    }

    fn supports_asc_desc_in_column_definition(&self) -> bool {
        false
    }

    /// Returns true if the dialect supports `a!` expressions
    fn supports_factorial_operator(&self) -> bool {
        false
    }

    /// Returns true if this dialect supports treating the equals operator `=` within a `SelectItem`
    /// as an alias assignment operator, rather than a boolean expression.
    /// For example: the following statements are equivalent for such a dialect:
    /// ```sql
    ///  SELECT col_alias = col FROM tbl;
    ///  SELECT col_alias AS col FROM tbl;
    /// ```
    fn supports_eq_alias_assignment(&self) -> bool {
        false
    }

    /// Returns true if this dialect supports the `TRY_CONVERT` function
    fn supports_try_convert(&self) -> bool {
        false
    }

    /// Returns true if the dialect supports `!a` syntax for boolean `NOT` expressions.
    fn supports_bang_not_operator(&self) -> bool {
        false
    }

    /// Returns true if the dialect supports the `LISTEN`, `UNLISTEN` and `NOTIFY` statements
    fn supports_listen_notify(&self) -> bool {
        false
    }

    /// Returns true if the dialect supports the `LOAD DATA` statement
    fn supports_load_data(&self) -> bool {
        false
    }

    /// Returns true if the dialect supports the `LOAD extension` statement
    fn supports_load_extension(&self) -> bool {
        false
    }

    /// Returns true if this dialect expects the `TOP` option
    /// before the `ALL`/`DISTINCT` options in a `SELECT` statement.
    fn supports_top_before_distinct(&self) -> bool {
        false
    }

    /// Returns true if the dialect supports boolean literals (`true` and `false`).
    /// For example, in MSSQL these are treated as identifiers rather than boolean literals.
    fn supports_boolean_literals(&self) -> bool {
        true
    }

    /// Returns true if this dialect supports the `LIKE 'pattern'` option in
    /// a `SHOW` statement before the `IN` option
    fn supports_show_like_before_in(&self) -> bool {
        false
    }

    /// Returns true if this dialect supports the `COMMENT` statement
    fn supports_comment_on(&self) -> bool {
        false
    }

    /// Returns true if the dialect supports the `CREATE TABLE SELECT` statement
    fn supports_create_table_select(&self) -> bool {
        false
    }

    /// Returns true if the dialect supports PartiQL for querying semi-structured data
    /// <https://partiql.org/index.html>
    fn supports_partiql(&self) -> bool {
        false
    }

    /// Returns true if the specified keyword is reserved and cannot be
    /// used as an identifier without special handling like quoting.
    fn is_reserved_for_identifier(&self, kw: Keyword) -> bool {
        keywords::RESERVED_FOR_IDENTIFIER.contains(&kw)
    }
}

/// This represents the operators for which precedence must be defined
///
/// higher number -> higher precedence
#[derive(Debug, Clone, Copy)]
pub enum Precedence {
    DoubleColon,
    AtTz,
    MulDivModOp,
    PlusMinus,
    Xor,
    Ampersand,
    Caret,
    Pipe,
    Between,
    Eq,
    Like,
    Is,
    PgOther,
    UnaryNot,
    And,
    Or,
}

impl dyn Dialect {
    #[inline]
    pub fn is<T: Dialect>(&self) -> bool {
        // borrowed from `Any` implementation
        TypeId::of::<T>() == self.dialect()
    }
}

/// Returns the built in [`Dialect`] corresponding to `dialect_name`.
///
/// See [`Dialect`] documentation for an example.
pub fn dialect_from_str(dialect_name: impl AsRef<str>) -> Option<Box<dyn Dialect>> {
    let dialect_name = dialect_name.as_ref();
    match dialect_name.to_lowercase().as_str() {
        "generic" => Some(Box::new(GenericDialect)),
        "mysql" => Some(Box::new(MySqlDialect {})),
        "postgresql" | "postgres" => Some(Box::new(PostgreSqlDialect {})),
        "hive" => Some(Box::new(HiveDialect {})),
        "sqlite" => Some(Box::new(SQLiteDialect {})),
        "snowflake" => Some(Box::new(SnowflakeDialect)),
        "redshift" => Some(Box::new(RedshiftSqlDialect {})),
        "mssql" => Some(Box::new(MsSqlDialect {})),
        "clickhouse" => Some(Box::new(ClickHouseDialect {})),
        "bigquery" => Some(Box::new(BigQueryDialect)),
        "ansi" => Some(Box::new(AnsiDialect {})),
        "duckdb" => Some(Box::new(DuckDbDialect {})),
        "databricks" => Some(Box::new(DatabricksDialect {})),
        _ => None,
    }
}

#[cfg(test)]
mod tests {
    use super::*;

    struct DialectHolder<'a> {
        dialect: &'a dyn Dialect,
    }

    #[test]
    fn test_is_dialect() {
        let generic_dialect: &dyn Dialect = &GenericDialect {};
        let ansi_dialect: &dyn Dialect = &AnsiDialect {};

        let generic_holder = DialectHolder {
            dialect: generic_dialect,
        };
        let ansi_holder = DialectHolder {
            dialect: ansi_dialect,
        };

        assert!(dialect_of!(generic_holder is GenericDialect |  AnsiDialect),);
        assert!(!dialect_of!(generic_holder is  AnsiDialect));
        assert!(dialect_of!(ansi_holder is AnsiDialect));
        assert!(dialect_of!(ansi_holder is GenericDialect | AnsiDialect));
        assert!(!dialect_of!(ansi_holder is GenericDialect | MsSqlDialect));
    }

    #[test]
    fn test_dialect_from_str() {
        assert!(parse_dialect("generic").is::<GenericDialect>());
        assert!(parse_dialect("mysql").is::<MySqlDialect>());
        assert!(parse_dialect("MySql").is::<MySqlDialect>());
        assert!(parse_dialect("postgresql").is::<PostgreSqlDialect>());
        assert!(parse_dialect("postgres").is::<PostgreSqlDialect>());
        assert!(parse_dialect("hive").is::<HiveDialect>());
        assert!(parse_dialect("sqlite").is::<SQLiteDialect>());
        assert!(parse_dialect("snowflake").is::<SnowflakeDialect>());
        assert!(parse_dialect("SnowFlake").is::<SnowflakeDialect>());
        assert!(parse_dialect("MsSql").is::<MsSqlDialect>());
        assert!(parse_dialect("clickhouse").is::<ClickHouseDialect>());
        assert!(parse_dialect("ClickHouse").is::<ClickHouseDialect>());
        assert!(parse_dialect("bigquery").is::<BigQueryDialect>());
        assert!(parse_dialect("BigQuery").is::<BigQueryDialect>());
        assert!(parse_dialect("ansi").is::<AnsiDialect>());
        assert!(parse_dialect("ANSI").is::<AnsiDialect>());
        assert!(parse_dialect("duckdb").is::<DuckDbDialect>());
        assert!(parse_dialect("DuckDb").is::<DuckDbDialect>());
        assert!(parse_dialect("DataBricks").is::<DatabricksDialect>());
        assert!(parse_dialect("databricks").is::<DatabricksDialect>());

        // error cases
        assert!(dialect_from_str("Unknown").is_none());
        assert!(dialect_from_str("").is_none());
    }

    fn parse_dialect(v: &str) -> Box<dyn Dialect> {
        dialect_from_str(v).unwrap()
    }

    #[test]
    fn identifier_quote_style() {
        let tests: Vec<(&dyn Dialect, &str, Option<char>)> = vec![
            (&GenericDialect {}, "id", None),
            (&SQLiteDialect {}, "id", Some('`')),
            (&PostgreSqlDialect {}, "id", Some('"')),
        ];

        for (dialect, ident, expected) in tests {
            let actual = dialect.identifier_quote_style(ident);

            assert_eq!(actual, expected);
        }
    }

    #[test]
    fn parse_with_wrapped_dialect() {
        /// Wrapper for a dialect. In a real-world example, this wrapper
        /// would tweak the behavior of the dialect. For the test case,
        /// it wraps all methods unaltered.
        #[derive(Debug)]
        struct WrappedDialect(MySqlDialect);

        impl Dialect for WrappedDialect {
            fn dialect(&self) -> std::any::TypeId {
                self.0.dialect()
            }

            fn is_identifier_start(&self, ch: char) -> bool {
                self.0.is_identifier_start(ch)
            }

            fn is_delimited_identifier_start(&self, ch: char) -> bool {
                self.0.is_delimited_identifier_start(ch)
            }

            fn identifier_quote_style(&self, identifier: &str) -> Option<char> {
                self.0.identifier_quote_style(identifier)
            }

            fn supports_string_literal_backslash_escape(&self) -> bool {
                self.0.supports_string_literal_backslash_escape()
            }

            fn is_proper_identifier_inside_quotes(
                &self,
                chars: std::iter::Peekable<std::str::Chars<'_>>,
            ) -> bool {
                self.0.is_proper_identifier_inside_quotes(chars)
            }

            fn supports_filter_during_aggregation(&self) -> bool {
                self.0.supports_filter_during_aggregation()
            }

            fn supports_within_after_array_aggregation(&self) -> bool {
                self.0.supports_within_after_array_aggregation()
            }

            fn supports_group_by_expr(&self) -> bool {
                self.0.supports_group_by_expr()
            }

            fn supports_in_empty_list(&self) -> bool {
                self.0.supports_in_empty_list()
            }

            fn convert_type_before_value(&self) -> bool {
                self.0.convert_type_before_value()
            }

            fn parse_prefix(
                &self,
                parser: &mut sqlparser::parser::Parser,
            ) -> Option<Result<Expr, sqlparser::parser::ParserError>> {
                self.0.parse_prefix(parser)
            }

            fn parse_infix(
                &self,
                parser: &mut sqlparser::parser::Parser,
                expr: &Expr,
                precedence: u8,
            ) -> Option<Result<Expr, sqlparser::parser::ParserError>> {
                self.0.parse_infix(parser, expr, precedence)
            }

            fn get_next_precedence(
                &self,
                parser: &sqlparser::parser::Parser,
            ) -> Option<Result<u8, sqlparser::parser::ParserError>> {
                self.0.get_next_precedence(parser)
            }

            fn parse_statement(
                &self,
                parser: &mut sqlparser::parser::Parser,
            ) -> Option<Result<Statement, sqlparser::parser::ParserError>> {
                self.0.parse_statement(parser)
            }

            fn is_identifier_part(&self, ch: char) -> bool {
                self.0.is_identifier_part(ch)
            }
        }

        #[allow(clippy::needless_raw_string_hashes)]
        let statement = r#"SELECT 'Wayne\'s World'"#;
        let res1 = Parser::parse_sql(&MySqlDialect {}, statement);
        let res2 = Parser::parse_sql(&WrappedDialect(MySqlDialect {}), statement);
        assert!(res1.is_ok());
        assert_eq!(res1, res2);
    }
}<|MERGE_RESOLUTION|>--- conflicted
+++ resolved
@@ -365,28 +365,28 @@
         self.supports_trailing_commas()
     }
 
-<<<<<<< HEAD
+    /// Returns true if the dialect supports double dot notation for object names
+    ///
+    /// Example
+    /// ```sql
+    /// SELECT * FROM db_name..table_name
+    /// ```
+    fn supports_object_name_double_dot_notation(&self) -> bool {
+        false
+    }
+
+    /// Return true if the dialect supports the STRUCT literal
+    ///
+    /// Example
+    /// ```sql
+    /// SELECT STRUCT(1 as one, 'foo' as foo, false)
+    /// ```
+    fn supports_struct_literal(&self) -> bool {
+        false
+    }
+
     /// Does the dialect support MySQL-style `'user'@'host'` grantee syntax?
     fn supports_user_host_grantee(&self) -> bool {
-=======
-    /// Returns true if the dialect supports double dot notation for object names
-    ///
-    /// Example
-    /// ```sql
-    /// SELECT * FROM db_name..table_name
-    /// ```
-    fn supports_object_name_double_dot_notation(&self) -> bool {
-        false
-    }
-
-    /// Return true if the dialect supports the STRUCT literal
-    ///
-    /// Example
-    /// ```sql
-    /// SELECT STRUCT(1 as one, 'foo' as foo, false)
-    /// ```
-    fn supports_struct_literal(&self) -> bool {
->>>>>>> 00abaf21
         false
     }
 
