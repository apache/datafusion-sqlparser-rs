--- conflicted
+++ resolved
@@ -821,12 +821,6 @@
         false
     }
 
-<<<<<<< HEAD
-    /// Returns true if this dialect supports the E'...' syntax for string literals
-    ///
-    /// Postgres: <https://www.postgresql.org/docs/current/sql-syntax-lexical.html#SQL-SYNTAX-STRINGS-ESCAPE>
-    fn supports_string_escape_constant(&self) -> bool {
-=======
     /// Returns true if the specified keyword should be parsed as a select item alias.
     /// When explicit is true, the keyword is preceded by an `AS` word. Parser is provided
     /// to enable looking ahead if needed.
@@ -844,7 +838,13 @@
     /// Returns true if this dialect supports querying historical table data
     /// by specifying which version of the data to query.
     fn supports_timestamp_versioning(&self) -> bool {
->>>>>>> 4f715428
+        false
+    }
+
+    /// Returns true if this dialect supports the E'...' syntax for string literals
+    ///
+    /// Postgres: <https://www.postgresql.org/docs/current/sql-syntax-lexical.html#SQL-SYNTAX-STRINGS-ESCAPE>
+    fn supports_string_escape_constant(&self) -> bool {
         false
     }
 }
