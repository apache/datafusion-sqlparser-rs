// Licensed to the Apache Software Foundation (ASF) under one
// or more contributor license agreements.  See the NOTICE file
// distributed with this work for additional information
// regarding copyright ownership.  The ASF licenses this file
// to you under the Apache License, Version 2.0 (the
// "License"); you may not use this file except in compliance
// with the License.  You may obtain a copy of the License at
//
//   http://www.apache.org/licenses/LICENSE-2.0
//
// Unless required by applicable law or agreed to in writing,
// software distributed under the License is distributed on an
// "AS IS" BASIS, WITHOUT WARRANTIES OR CONDITIONS OF ANY
// KIND, either express or implied.  See the License for the
// specific language governing permissions and limitations
// under the License.

use crate::dialect::Dialect;

/// A [`Dialect`] for [Microsoft SQL Server](https://www.microsoft.com/en-us/sql-server/)
#[derive(Debug)]
pub struct MsSqlDialect {}

impl Dialect for MsSqlDialect {
    fn is_delimited_identifier_start(&self, ch: char) -> bool {
        ch == '"' || ch == '['
    }

    fn is_identifier_start(&self, ch: char) -> bool {
        // See https://docs.microsoft.com/en-us/sql/relational-databases/databases/database-identifiers?view=sql-server-2017#rules-for-regular-identifiers
        ch.is_alphabetic() || ch == '_' || ch == '#' || ch == '@'
    }

    fn is_identifier_part(&self, ch: char) -> bool {
        ch.is_alphabetic()
            || ch.is_ascii_digit()
            || ch == '@'
            || ch == '$'
            || ch == '#'
            || ch == '_'
    }

    /// SQL Server has `CONVERT(type, value)` instead of `CONVERT(value, type)`
    /// <https://learn.microsoft.com/en-us/sql/t-sql/functions/cast-and-convert-transact-sql?view=sql-server-ver16>
    fn convert_type_before_value(&self) -> bool {
        true
    }

    fn supports_connect_by(&self) -> bool {
        true
    }

    fn supports_eq_alias_assignment(&self) -> bool {
        true
    }

    fn supports_try_convert(&self) -> bool {
        true
    }

<<<<<<< HEAD
    fn supports_methods(&self) -> bool {
        true
=======
    /// In MSSQL, there is no boolean type, and `true` and `false` are valid column names
    fn supports_boolean_literals(&self) -> bool {
        false
>>>>>>> c84aee55
    }
}<|MERGE_RESOLUTION|>--- conflicted
+++ resolved
@@ -58,13 +58,12 @@
         true
     }
 
-<<<<<<< HEAD
-    fn supports_methods(&self) -> bool {
-        true
-=======
     /// In MSSQL, there is no boolean type, and `true` and `false` are valid column names
     fn supports_boolean_literals(&self) -> bool {
         false
->>>>>>> c84aee55
+    }
+
+    fn supports_methods(&self) -> bool {
+        true
     }
 }