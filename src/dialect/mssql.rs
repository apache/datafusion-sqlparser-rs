--- conflicted
+++ resolved
@@ -58,7 +58,11 @@
         true
     }
 
-<<<<<<< HEAD
+    /// In MSSQL, there is no boolean type, and `true` and `false` are valid column names
+    fn supports_boolean_literals(&self) -> bool {
+        false
+    }
+
     fn supports_named_fn_args_with_colon_operator(&self) -> bool {
         true
     }
@@ -68,10 +72,6 @@
     }
 
     fn supports_named_fn_args_with_rarrow_operator(&self) -> bool {
-=======
-    /// In MSSQL, there is no boolean type, and `true` and `false` are valid column names
-    fn supports_boolean_literals(&self) -> bool {
->>>>>>> c84aee55
         false
     }
 }