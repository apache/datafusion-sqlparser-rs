// Licensed to the Apache Software Foundation (ASF) under one
// or more contributor license agreements.  See the NOTICE file
// distributed with this work for additional information
// regarding copyright ownership.  The ASF licenses this file
// to you under the Apache License, Version 2.0 (the
// "License"); you may not use this file except in compliance
// with the License.  You may obtain a copy of the License at
//
//   http://www.apache.org/licenses/LICENSE-2.0
//
// Unless required by applicable law or agreed to in writing,
// software distributed under the License is distributed on an
// "AS IS" BASIS, WITHOUT WARRANTIES OR CONDITIONS OF ANY
// KIND, either express or implied.  See the License for the
// specific language governing permissions and limitations
// under the License.

use crate::dialect::Dialect;

/// A [`Dialect`] for [Microsoft SQL Server](https://www.microsoft.com/en-us/sql-server/)
#[derive(Debug)]
pub struct MsSqlDialect {}

impl Dialect for MsSqlDialect {
    fn is_delimited_identifier_start(&self, ch: char) -> bool {
        ch == '"' || ch == '['
    }

    fn is_identifier_start(&self, ch: char) -> bool {
        // See https://docs.microsoft.com/en-us/sql/relational-databases/databases/database-identifiers?view=sql-server-2017#rules-for-regular-identifiers
        ch.is_alphabetic() || ch == '_' || ch == '#' || ch == '@'
    }

    fn is_identifier_part(&self, ch: char) -> bool {
        ch.is_alphabetic()
            || ch.is_ascii_digit()
            || ch == '@'
            || ch == '$'
            || ch == '#'
            || ch == '_'
    }

    /// SQL Server has `CONVERT(type, value)` instead of `CONVERT(value, type)`
    /// <https://learn.microsoft.com/en-us/sql/t-sql/functions/cast-and-convert-transact-sql?view=sql-server-ver16>
    fn convert_type_before_value(&self) -> bool {
        true
    }

    fn supports_connect_by(&self) -> bool {
        true
    }

    fn supports_eq_alias_assignment(&self) -> bool {
        true
    }

    fn supports_try_convert(&self) -> bool {
        true
    }

    /// In MSSQL, there is no boolean type, and `true` and `false` are valid column names
    fn supports_boolean_literals(&self) -> bool {
        false
    }

<<<<<<< HEAD
    fn supports_named_fn_args_with_colon_operator(&self) -> bool {
        true
    }

    fn supports_named_fn_args_with_expr_name(&self) -> bool {
        true
    }

    fn supports_named_fn_args_with_rarrow_operator(&self) -> bool {
        false
    }
=======
    fn supports_methods(&self) -> bool {
        true
    }
>>>>>>> 62eaee62
}<|MERGE_RESOLUTION|>--- conflicted
+++ resolved
@@ -63,7 +63,10 @@
         false
     }
 
-<<<<<<< HEAD
+    fn supports_methods(&self) -> bool {
+        true
+    }
+
     fn supports_named_fn_args_with_colon_operator(&self) -> bool {
         true
     }
@@ -75,9 +78,4 @@
     fn supports_named_fn_args_with_rarrow_operator(&self) -> bool {
         false
     }
-=======
-    fn supports_methods(&self) -> bool {
-        true
-    }
->>>>>>> 62eaee62
 }