--- conflicted
+++ resolved
@@ -103,12 +103,12 @@
         true
     }
 
-<<<<<<< HEAD
-    fn supports_user_host_grantee(&self) -> bool {
-=======
     /// See: <https://dev.mysql.com/doc/refman/8.4/en/insert.html>
     fn supports_insert_set(&self) -> bool {
->>>>>>> 687ce2d5
+        true
+    }
+
+    fn supports_user_host_grantee(&self) -> bool {
         true
     }
 }
