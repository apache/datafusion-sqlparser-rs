--- conflicted
+++ resolved
@@ -42,7 +42,24 @@
     fn is_delimited_identifier_start(&self, ch: char) -> bool {
         ch == '`'
     }
-<<<<<<< HEAD
+
+    fn parse_infix(
+        &self,
+        parser: &mut crate::parser::Parser,
+        expr: &crate::ast::Expr,
+        _precedence: u8,
+    ) -> Option<Result<crate::ast::Expr, crate::parser::ParserError>> {
+        // Parse DIV as an operator
+        if parser.parse_keyword(Keyword::DIV) {
+            Some(Ok(Expr::BinaryOp {
+                left: Box::new(expr.clone()),
+                op: BinaryOperator::MyIntegerDivide,
+                right: Box::new(parser.parse_expr().unwrap()),
+            }))
+        } else {
+            None
+        }
+    }
 }
 
 /// [MySQL](https://www.mysql.com/)
@@ -68,24 +85,5 @@
 
     fn is_delimited_identifier_start(&self, ch: char) -> bool {
         ch == '`'
-=======
-
-    fn parse_infix(
-        &self,
-        parser: &mut crate::parser::Parser,
-        expr: &crate::ast::Expr,
-        _precedence: u8,
-    ) -> Option<Result<crate::ast::Expr, crate::parser::ParserError>> {
-        // Parse DIV as an operator
-        if parser.parse_keyword(Keyword::DIV) {
-            Some(Ok(Expr::BinaryOp {
-                left: Box::new(expr.clone()),
-                op: BinaryOperator::MyIntegerDivide,
-                right: Box::new(parser.parse_expr().unwrap()),
-            }))
-        } else {
-            None
-        }
->>>>>>> 2b37e4ae
     }
 }