// Licensed to the Apache Software Foundation (ASF) under one
// or more contributor license agreements.  See the NOTICE file
// distributed with this work for additional information
// regarding copyright ownership.  The ASF licenses this file
// to you under the Apache License, Version 2.0 (the
// "License"); you may not use this file except in compliance
// with the License.  You may obtain a copy of the License at
//
//   http://www.apache.org/licenses/LICENSE-2.0
//
// Unless required by applicable law or agreed to in writing,
// software distributed under the License is distributed on an
// "AS IS" BASIS, WITHOUT WARRANTIES OR CONDITIONS OF ANY
// KIND, either express or implied.  See the License for the
// specific language governing permissions and limitations
// under the License.

#[cfg(not(feature = "std"))]
use crate::alloc::string::ToString;
use crate::ast::helpers::stmt_create_table::CreateTableBuilder;
use crate::ast::helpers::stmt_data_loading::{
    DataLoadingOption, DataLoadingOptionType, DataLoadingOptions, FileStagingCommand,
    StageLoadSelectItem, StageParamsObject,
};
use crate::ast::{
<<<<<<< HEAD
    ColumnOption, ColumnPolicy, ColumnPolicyProperty, Ident, IdentityParameters, IdentityProperty,
    IdentityPropertyFormatKind, IdentityPropertyKind, IdentityPropertyOrder, ObjectName,
    RowAccessPolicy, ShowObjects, Statement, TagsColumnOption, WrappedCollection,
=======
    ColumnOption, ColumnPolicy, ColumnPolicyProperty, CopyIntoSnowflakeKind, Ident,
    IdentityParameters, IdentityProperty, IdentityPropertyFormatKind, IdentityPropertyKind,
    IdentityPropertyOrder, ObjectName, RowAccessPolicy, Statement, TagsColumnOption,
    WrappedCollection,
>>>>>>> 443f492b
};
use crate::dialect::{Dialect, Precedence};
use crate::keywords::Keyword;
use crate::parser::{Parser, ParserError};
use crate::tokenizer::{Token, Word};
#[cfg(not(feature = "std"))]
use alloc::boxed::Box;
#[cfg(not(feature = "std"))]
use alloc::string::String;
#[cfg(not(feature = "std"))]
use alloc::vec::Vec;
#[cfg(not(feature = "std"))]
use alloc::{format, vec};

use super::keywords::RESERVED_FOR_IDENTIFIER;
use sqlparser::ast::StorageSerializationPolicy;

/// A [`Dialect`] for [Snowflake](https://www.snowflake.com/)
#[derive(Debug, Default)]
pub struct SnowflakeDialect;

impl Dialect for SnowflakeDialect {
    // see https://docs.snowflake.com/en/sql-reference/identifiers-syntax.html
    fn is_identifier_start(&self, ch: char) -> bool {
        ch.is_ascii_lowercase() || ch.is_ascii_uppercase() || ch == '_'
    }

    fn supports_projection_trailing_commas(&self) -> bool {
        true
    }

    fn supports_from_trailing_commas(&self) -> bool {
        true
    }

    // Snowflake supports double-dot notation when the schema name is not specified
    // In this case the default PUBLIC schema is used
    //
    // see https://docs.snowflake.com/en/sql-reference/name-resolution#resolution-when-schema-omitted-double-dot-notation
    fn supports_object_name_double_dot_notation(&self) -> bool {
        true
    }

    fn is_identifier_part(&self, ch: char) -> bool {
        ch.is_ascii_lowercase()
            || ch.is_ascii_uppercase()
            || ch.is_ascii_digit()
            || ch == '$'
            || ch == '_'
    }

    // See https://cloud.google.com/bigquery/docs/reference/standard-sql/lexical#escape_sequences
    fn supports_string_literal_backslash_escape(&self) -> bool {
        true
    }

    fn supports_within_after_array_aggregation(&self) -> bool {
        true
    }

    fn supports_connect_by(&self) -> bool {
        true
    }

    fn supports_match_recognize(&self) -> bool {
        true
    }

    // Snowflake uses this syntax for "object constants" (the values of which
    // are not actually required to be constants).
    //
    // https://docs.snowflake.com/en/sql-reference/data-types-semistructured#label-object-constant
    fn supports_dictionary_syntax(&self) -> bool {
        true
    }

    // Snowflake doesn't document this but `FIRST_VALUE(arg, { IGNORE | RESPECT } NULLS)`
    // works (i.e. inside the argument list instead of after).
    fn supports_window_function_null_treatment_arg(&self) -> bool {
        true
    }

    /// See [doc](https://docs.snowflake.com/en/sql-reference/sql/set#syntax)
    fn supports_parenthesized_set_variables(&self) -> bool {
        true
    }

    /// See [doc](https://docs.snowflake.com/en/sql-reference/sql/comment)
    fn supports_comment_on(&self) -> bool {
        true
    }

    fn parse_statement(&self, parser: &mut Parser) -> Option<Result<Statement, ParserError>> {
        if parser.parse_keyword(Keyword::CREATE) {
            // possibly CREATE STAGE
            //[ OR  REPLACE ]
            let or_replace = parser.parse_keywords(&[Keyword::OR, Keyword::REPLACE]);
            // LOCAL | GLOBAL
            let global = match parser.parse_one_of_keywords(&[Keyword::LOCAL, Keyword::GLOBAL]) {
                Some(Keyword::LOCAL) => Some(false),
                Some(Keyword::GLOBAL) => Some(true),
                _ => None,
            };

            let mut temporary = false;
            let mut volatile = false;
            let mut transient = false;
            let mut iceberg = false;

            match parser.parse_one_of_keywords(&[
                Keyword::TEMP,
                Keyword::TEMPORARY,
                Keyword::VOLATILE,
                Keyword::TRANSIENT,
                Keyword::ICEBERG,
            ]) {
                Some(Keyword::TEMP | Keyword::TEMPORARY) => temporary = true,
                Some(Keyword::VOLATILE) => volatile = true,
                Some(Keyword::TRANSIENT) => transient = true,
                Some(Keyword::ICEBERG) => iceberg = true,
                _ => {}
            }

            if parser.parse_keyword(Keyword::STAGE) {
                // OK - this is CREATE STAGE statement
                return Some(parse_create_stage(or_replace, temporary, parser));
            } else if parser.parse_keyword(Keyword::TABLE) {
                return Some(parse_create_table(
                    or_replace, global, temporary, volatile, transient, iceberg, parser,
                ));
            } else {
                // need to go back with the cursor
                let mut back = 1;
                if or_replace {
                    back += 2
                }
                if temporary {
                    back += 1
                }
                for _i in 0..back {
                    parser.prev_token();
                }
            }
        }
        if parser.parse_keywords(&[Keyword::COPY, Keyword::INTO]) {
            // COPY INTO
            return Some(parse_copy_into(parser));
        }

        if let Some(kw) = parser.parse_one_of_keywords(&[
            Keyword::LIST,
            Keyword::LS,
            Keyword::REMOVE,
            Keyword::RM,
        ]) {
            return Some(parse_file_staging_command(kw, parser));
        }

        if parser.parse_keyword(Keyword::SHOW) {
            let terse = parser.parse_keyword(Keyword::TERSE);
            if parser.parse_keyword(Keyword::OBJECTS) {
                return Some(parse_show_objects(terse, parser));
            }
            //Give back Keyword::TERSE
            if terse {
                parser.prev_token();
            }
            //Give back Keyword::SHOW
            parser.prev_token();
        }

        None
    }

    fn parse_column_option(
        &self,
        parser: &mut Parser,
    ) -> Result<Option<Result<Option<ColumnOption>, ParserError>>, ParserError> {
        parser.maybe_parse(|parser| {
            let with = parser.parse_keyword(Keyword::WITH);

            if parser.parse_keyword(Keyword::IDENTITY) {
                Ok(parse_identity_property(parser)
                    .map(|p| Some(ColumnOption::Identity(IdentityPropertyKind::Identity(p)))))
            } else if parser.parse_keyword(Keyword::AUTOINCREMENT) {
                Ok(parse_identity_property(parser).map(|p| {
                    Some(ColumnOption::Identity(IdentityPropertyKind::Autoincrement(
                        p,
                    )))
                }))
            } else if parser.parse_keywords(&[Keyword::MASKING, Keyword::POLICY]) {
                Ok(parse_column_policy_property(parser, with)
                    .map(|p| Some(ColumnOption::Policy(ColumnPolicy::MaskingPolicy(p)))))
            } else if parser.parse_keywords(&[Keyword::PROJECTION, Keyword::POLICY]) {
                Ok(parse_column_policy_property(parser, with)
                    .map(|p| Some(ColumnOption::Policy(ColumnPolicy::ProjectionPolicy(p)))))
            } else if parser.parse_keywords(&[Keyword::TAG]) {
                Ok(parse_column_tags(parser, with).map(|p| Some(ColumnOption::Tags(p))))
            } else {
                Err(ParserError::ParserError("not found match".to_string()))
            }
        })
    }

    fn get_next_precedence(&self, parser: &Parser) -> Option<Result<u8, ParserError>> {
        let token = parser.peek_token();
        // Snowflake supports the `:` cast operator unlike other dialects
        match token.token {
            Token::Colon => Some(Ok(self.prec_value(Precedence::DoubleColon))),
            _ => None,
        }
    }

    fn describe_requires_table_keyword(&self) -> bool {
        true
    }

    fn allow_extract_custom(&self) -> bool {
        true
    }

    fn allow_extract_single_quotes(&self) -> bool {
        true
    }

    /// Snowflake expects the `LIKE` option before the `IN` option,
    /// for example: <https://docs.snowflake.com/en/sql-reference/sql/show-views#syntax>
    fn supports_show_like_before_in(&self) -> bool {
        true
    }

    fn is_reserved_for_identifier(&self, kw: Keyword) -> bool {
        // Unreserve some keywords that Snowflake accepts as identifiers
        // See: https://docs.snowflake.com/en/sql-reference/reserved-keywords
        if matches!(kw, Keyword::INTERVAL) {
            false
        } else {
            RESERVED_FOR_IDENTIFIER.contains(&kw)
        }
    }

    fn supports_partiql(&self) -> bool {
        true
    }

    fn is_select_item_alias(&self, explicit: bool, kw: &Keyword, parser: &mut Parser) -> bool {
        explicit
            || match kw {
            // The following keywords can be considered an alias as long as 
            // they are not followed by other tokens that may change their meaning
            // e.g. `SELECT * EXCEPT (col1) FROM tbl`
            Keyword::EXCEPT
            // e.g. `SELECT 1 LIMIT 5`
            | Keyword::LIMIT
            // e.g. `SELECT 1 OFFSET 5 ROWS`
            | Keyword::OFFSET
            // e.g. `INSERT INTO t SELECT 1 RETURNING *`
            | Keyword::RETURNING if !matches!(parser.peek_token_ref().token, Token::Comma | Token::EOF) =>
            {
                false
            }

            // `FETCH` can be considered an alias as long as it's not followed by `FIRST`` or `NEXT`
            // which would give it a different meanins, for example: `SELECT 1 FETCH FIRST 10 ROWS` - not an alias
            Keyword::FETCH
                if parser.peek_keyword(Keyword::FIRST) || parser.peek_keyword(Keyword::NEXT) =>
            {
                false
            }

            // Reserved keywords by the Snowflake dialect, which seem to be less strictive 
            // than what is listed in `keywords::RESERVED_FOR_COLUMN_ALIAS`. The following 
            // keywords were tested with the this statement: `SELECT 1 <KW>`.
            Keyword::FROM
            | Keyword::GROUP
            | Keyword::HAVING
            | Keyword::INTERSECT
            | Keyword::INTO
            | Keyword::MINUS
            | Keyword::ORDER
            | Keyword::SELECT
            | Keyword::UNION
            | Keyword::WHERE
            | Keyword::WITH => false,

            // Any other word is considered an alias
            _ => true,
        }
    }

    /// See: <https://docs.snowflake.com/en/sql-reference/constructs/at-before>
    fn supports_timestamp_versioning(&self) -> bool {
        true
    }

    /// See: <https://docs.snowflake.com/en/sql-reference/constructs/group-by>
    fn supports_group_by_expr(&self) -> bool {
        true
    }
}

fn parse_file_staging_command(kw: Keyword, parser: &mut Parser) -> Result<Statement, ParserError> {
    let stage = parse_snowflake_stage_name(parser)?;
    let pattern = if parser.parse_keyword(Keyword::PATTERN) {
        parser.expect_token(&Token::Eq)?;
        Some(parser.parse_literal_string()?)
    } else {
        None
    };

    match kw {
        Keyword::LIST | Keyword::LS => Ok(Statement::List(FileStagingCommand { stage, pattern })),
        Keyword::REMOVE | Keyword::RM => {
            Ok(Statement::Remove(FileStagingCommand { stage, pattern }))
        }
        _ => Err(ParserError::ParserError(
            "unexpected stage command, expecting LIST, LS, REMOVE or RM".to_string(),
        )),
    }
}

/// Parse snowflake create table statement.
/// <https://docs.snowflake.com/en/sql-reference/sql/create-table>
/// <https://docs.snowflake.com/en/sql-reference/sql/create-iceberg-table>
pub fn parse_create_table(
    or_replace: bool,
    global: Option<bool>,
    temporary: bool,
    volatile: bool,
    transient: bool,
    iceberg: bool,
    parser: &mut Parser,
) -> Result<Statement, ParserError> {
    let if_not_exists = parser.parse_keywords(&[Keyword::IF, Keyword::NOT, Keyword::EXISTS]);
    let table_name = parser.parse_object_name(false)?;

    let mut builder = CreateTableBuilder::new(table_name)
        .or_replace(or_replace)
        .if_not_exists(if_not_exists)
        .temporary(temporary)
        .transient(transient)
        .volatile(volatile)
        .iceberg(iceberg)
        .global(global)
        .hive_formats(Some(Default::default()));

    // Snowflake does not enforce order of the parameters in the statement. The parser needs to
    // parse the statement in a loop.
    //
    // "CREATE TABLE x COPY GRANTS (c INT)" and "CREATE TABLE x (c INT) COPY GRANTS" are both
    // accepted by Snowflake

    loop {
        let next_token = parser.next_token();
        match &next_token.token {
            Token::Word(word) => match word.keyword {
                Keyword::COPY => {
                    parser.expect_keyword_is(Keyword::GRANTS)?;
                    builder = builder.copy_grants(true);
                }
                Keyword::COMMENT => {
                    // Rewind the COMMENT keyword
                    parser.prev_token();
                    builder = builder.comment(parser.parse_optional_inline_comment()?);
                }
                Keyword::AS => {
                    let query = parser.parse_query()?;
                    builder = builder.query(Some(query));
                    break;
                }
                Keyword::CLONE => {
                    let clone = parser.parse_object_name(false).ok();
                    builder = builder.clone_clause(clone);
                    break;
                }
                Keyword::LIKE => {
                    let like = parser.parse_object_name(false).ok();
                    builder = builder.like(like);
                    break;
                }
                Keyword::CLUSTER => {
                    parser.expect_keyword_is(Keyword::BY)?;
                    parser.expect_token(&Token::LParen)?;
                    let cluster_by = Some(WrappedCollection::Parentheses(
                        parser.parse_comma_separated(|p| p.parse_identifier())?,
                    ));
                    parser.expect_token(&Token::RParen)?;

                    builder = builder.cluster_by(cluster_by)
                }
                Keyword::ENABLE_SCHEMA_EVOLUTION => {
                    parser.expect_token(&Token::Eq)?;
                    let enable_schema_evolution =
                        match parser.parse_one_of_keywords(&[Keyword::TRUE, Keyword::FALSE]) {
                            Some(Keyword::TRUE) => true,
                            Some(Keyword::FALSE) => false,
                            _ => {
                                return parser.expected("TRUE or FALSE", next_token);
                            }
                        };

                    builder = builder.enable_schema_evolution(Some(enable_schema_evolution));
                }
                Keyword::CHANGE_TRACKING => {
                    parser.expect_token(&Token::Eq)?;
                    let change_tracking =
                        match parser.parse_one_of_keywords(&[Keyword::TRUE, Keyword::FALSE]) {
                            Some(Keyword::TRUE) => true,
                            Some(Keyword::FALSE) => false,
                            _ => {
                                return parser.expected("TRUE or FALSE", next_token);
                            }
                        };

                    builder = builder.change_tracking(Some(change_tracking));
                }
                Keyword::DATA_RETENTION_TIME_IN_DAYS => {
                    parser.expect_token(&Token::Eq)?;
                    let data_retention_time_in_days = parser.parse_literal_uint()?;
                    builder =
                        builder.data_retention_time_in_days(Some(data_retention_time_in_days));
                }
                Keyword::MAX_DATA_EXTENSION_TIME_IN_DAYS => {
                    parser.expect_token(&Token::Eq)?;
                    let max_data_extension_time_in_days = parser.parse_literal_uint()?;
                    builder = builder
                        .max_data_extension_time_in_days(Some(max_data_extension_time_in_days));
                }
                Keyword::DEFAULT_DDL_COLLATION => {
                    parser.expect_token(&Token::Eq)?;
                    let default_ddl_collation = parser.parse_literal_string()?;
                    builder = builder.default_ddl_collation(Some(default_ddl_collation));
                }
                // WITH is optional, we just verify that next token is one of the expected ones and
                // fallback to the default match statement
                Keyword::WITH => {
                    parser.expect_one_of_keywords(&[
                        Keyword::AGGREGATION,
                        Keyword::TAG,
                        Keyword::ROW,
                    ])?;
                    parser.prev_token();
                }
                Keyword::AGGREGATION => {
                    parser.expect_keyword_is(Keyword::POLICY)?;
                    let aggregation_policy = parser.parse_object_name(false)?;
                    builder = builder.with_aggregation_policy(Some(aggregation_policy));
                }
                Keyword::ROW => {
                    parser.expect_keywords(&[Keyword::ACCESS, Keyword::POLICY])?;
                    let policy = parser.parse_object_name(false)?;
                    parser.expect_keyword_is(Keyword::ON)?;
                    parser.expect_token(&Token::LParen)?;
                    let columns = parser.parse_comma_separated(|p| p.parse_identifier())?;
                    parser.expect_token(&Token::RParen)?;

                    builder =
                        builder.with_row_access_policy(Some(RowAccessPolicy::new(policy, columns)))
                }
                Keyword::TAG => {
                    parser.expect_token(&Token::LParen)?;
                    let tags = parser.parse_comma_separated(Parser::parse_tag)?;
                    parser.expect_token(&Token::RParen)?;
                    builder = builder.with_tags(Some(tags));
                }
                Keyword::ON if parser.parse_keyword(Keyword::COMMIT) => {
                    let on_commit = Some(parser.parse_create_table_on_commit()?);
                    builder = builder.on_commit(on_commit);
                }
                Keyword::EXTERNAL_VOLUME => {
                    parser.expect_token(&Token::Eq)?;
                    builder.external_volume = Some(parser.parse_literal_string()?);
                }
                Keyword::CATALOG => {
                    parser.expect_token(&Token::Eq)?;
                    builder.catalog = Some(parser.parse_literal_string()?);
                }
                Keyword::BASE_LOCATION => {
                    parser.expect_token(&Token::Eq)?;
                    builder.base_location = Some(parser.parse_literal_string()?);
                }
                Keyword::CATALOG_SYNC => {
                    parser.expect_token(&Token::Eq)?;
                    builder.catalog_sync = Some(parser.parse_literal_string()?);
                }
                Keyword::STORAGE_SERIALIZATION_POLICY => {
                    parser.expect_token(&Token::Eq)?;

                    builder.storage_serialization_policy =
                        Some(parse_storage_serialization_policy(parser)?);
                }
                _ => {
                    return parser.expected("end of statement", next_token);
                }
            },
            Token::LParen => {
                parser.prev_token();
                let (columns, constraints) = parser.parse_columns()?;
                builder = builder.columns(columns).constraints(constraints);
            }
            Token::EOF => {
                if builder.columns.is_empty() {
                    return Err(ParserError::ParserError(
                        "unexpected end of input".to_string(),
                    ));
                }

                break;
            }
            Token::SemiColon => {
                if builder.columns.is_empty() {
                    return Err(ParserError::ParserError(
                        "unexpected end of input".to_string(),
                    ));
                }

                parser.prev_token();
                break;
            }
            _ => {
                return parser.expected("end of statement", next_token);
            }
        }
    }

    if iceberg && builder.base_location.is_none() {
        return Err(ParserError::ParserError(
            "BASE_LOCATION is required for ICEBERG tables".to_string(),
        ));
    }

    Ok(builder.build())
}

pub fn parse_storage_serialization_policy(
    parser: &mut Parser,
) -> Result<StorageSerializationPolicy, ParserError> {
    let next_token = parser.next_token();
    match &next_token.token {
        Token::Word(w) => match w.keyword {
            Keyword::COMPATIBLE => Ok(StorageSerializationPolicy::Compatible),
            Keyword::OPTIMIZED => Ok(StorageSerializationPolicy::Optimized),
            _ => parser.expected("storage_serialization_policy", next_token),
        },
        _ => parser.expected("storage_serialization_policy", next_token),
    }
}

pub fn parse_create_stage(
    or_replace: bool,
    temporary: bool,
    parser: &mut Parser,
) -> Result<Statement, ParserError> {
    //[ IF NOT EXISTS ]
    let if_not_exists = parser.parse_keywords(&[Keyword::IF, Keyword::NOT, Keyword::EXISTS]);
    let name = parser.parse_object_name(false)?;
    let mut directory_table_params = Vec::new();
    let mut file_format = Vec::new();
    let mut copy_options = Vec::new();
    let mut comment = None;

    // [ internalStageParams | externalStageParams ]
    let stage_params = parse_stage_params(parser)?;

    // [ directoryTableParams ]
    if parser.parse_keyword(Keyword::DIRECTORY) {
        parser.expect_token(&Token::Eq)?;
        directory_table_params = parse_parentheses_options(parser)?;
    }

    // [ file_format]
    if parser.parse_keyword(Keyword::FILE_FORMAT) {
        parser.expect_token(&Token::Eq)?;
        file_format = parse_parentheses_options(parser)?;
    }

    // [ copy_options ]
    if parser.parse_keyword(Keyword::COPY_OPTIONS) {
        parser.expect_token(&Token::Eq)?;
        copy_options = parse_parentheses_options(parser)?;
    }

    // [ comment ]
    if parser.parse_keyword(Keyword::COMMENT) {
        parser.expect_token(&Token::Eq)?;
        comment = Some(match parser.next_token().token {
            Token::SingleQuotedString(word) => Ok(word),
            _ => parser.expected("a comment statement", parser.peek_token()),
        }?)
    }

    Ok(Statement::CreateStage {
        or_replace,
        temporary,
        if_not_exists,
        name,
        stage_params,
        directory_table_params: DataLoadingOptions {
            options: directory_table_params,
        },
        file_format: DataLoadingOptions {
            options: file_format,
        },
        copy_options: DataLoadingOptions {
            options: copy_options,
        },
        comment,
    })
}

pub fn parse_stage_name_identifier(parser: &mut Parser) -> Result<Ident, ParserError> {
    let mut ident = String::new();
    while let Some(next_token) = parser.next_token_no_skip() {
        match &next_token.token {
            Token::Whitespace(_) | Token::SemiColon => break,
            Token::Period => {
                parser.prev_token();
                break;
            }
            Token::RParen => {
                parser.prev_token();
                break;
            }
            Token::AtSign => ident.push('@'),
            Token::Tilde => ident.push('~'),
            Token::Mod => ident.push('%'),
            Token::Div => ident.push('/'),
            Token::Word(w) => ident.push_str(&w.to_string()),
            _ => return parser.expected("stage name identifier", parser.peek_token()),
        }
    }
    Ok(Ident::new(ident))
}

pub fn parse_snowflake_stage_name(parser: &mut Parser) -> Result<ObjectName, ParserError> {
    match parser.next_token().token {
        Token::AtSign => {
            parser.prev_token();
            let mut idents = vec![];
            loop {
                idents.push(parse_stage_name_identifier(parser)?);
                if !parser.consume_token(&Token::Period) {
                    break;
                }
            }
            Ok(ObjectName::from(idents))
        }
        _ => {
            parser.prev_token();
            Ok(parser.parse_object_name(false)?)
        }
    }
}

/// Parses a `COPY INTO` statement. Snowflake has two variants, `COPY INTO <table>`
/// and `COPY INTO <location>` which have different syntax.
pub fn parse_copy_into(parser: &mut Parser) -> Result<Statement, ParserError> {
    let kind = match parser.peek_token().token {
        // Indicates an internal stage
        Token::AtSign => CopyIntoSnowflakeKind::Location,
        // Indicates an external stage, i.e. s3://, gcs:// or azure://
        Token::SingleQuotedString(s) if s.contains("://") => CopyIntoSnowflakeKind::Location,
        _ => CopyIntoSnowflakeKind::Table,
    };

    let mut files: Vec<String> = vec![];
    let mut from_transformations: Option<Vec<StageLoadSelectItem>> = None;
    let mut from_stage_alias = None;
    let mut from_stage = None;
    let mut stage_params = StageParamsObject {
        url: None,
        encryption: DataLoadingOptions { options: vec![] },
        endpoint: None,
        storage_integration: None,
        credentials: DataLoadingOptions { options: vec![] },
    };
    let mut from_query = None;
    let mut partition = None;
    let mut file_format = Vec::new();
    let mut pattern = None;
    let mut validation_mode = None;
    let mut copy_options = Vec::new();

    let into: ObjectName = parse_snowflake_stage_name(parser)?;
    if kind == CopyIntoSnowflakeKind::Location {
        stage_params = parse_stage_params(parser)?;
    }

    parser.expect_keyword_is(Keyword::FROM)?;
    match parser.next_token().token {
        Token::LParen if kind == CopyIntoSnowflakeKind::Table => {
            // Data load with transformations
            parser.expect_keyword_is(Keyword::SELECT)?;
            from_transformations = parse_select_items_for_data_load(parser)?;

            parser.expect_keyword_is(Keyword::FROM)?;
            from_stage = Some(parse_snowflake_stage_name(parser)?);
            stage_params = parse_stage_params(parser)?;

            // as
            from_stage_alias = if parser.parse_keyword(Keyword::AS) {
                Some(match parser.next_token().token {
                    Token::Word(w) => Ok(Ident::new(w.value)),
                    _ => parser.expected("stage alias", parser.peek_token()),
                }?)
            } else {
                None
            };
            parser.expect_token(&Token::RParen)?;
        }
        Token::LParen if kind == CopyIntoSnowflakeKind::Location => {
            // Data unload with a query
            from_query = Some(parser.parse_query()?);
            parser.expect_token(&Token::RParen)?;
        }
        _ => {
            parser.prev_token();
            from_stage = Some(parse_snowflake_stage_name(parser)?);
            stage_params = parse_stage_params(parser)?;

            // as
            from_stage_alias = if parser.parse_keyword(Keyword::AS) {
                Some(match parser.next_token().token {
                    Token::Word(w) => Ok(Ident::new(w.value)),
                    _ => parser.expected("stage alias", parser.peek_token()),
                }?)
            } else {
                None
            };
        }
    }

    loop {
        // FILE_FORMAT
        if parser.parse_keyword(Keyword::FILE_FORMAT) {
            parser.expect_token(&Token::Eq)?;
            file_format = parse_parentheses_options(parser)?;
        // PARTITION BY
        } else if parser.parse_keywords(&[Keyword::PARTITION, Keyword::BY]) {
            partition = Some(Box::new(parser.parse_expr()?))
        // FILES
        } else if parser.parse_keyword(Keyword::FILES) {
            parser.expect_token(&Token::Eq)?;
            parser.expect_token(&Token::LParen)?;
            let mut continue_loop = true;
            while continue_loop {
                continue_loop = false;
                let next_token = parser.next_token();
                match next_token.token {
                    Token::SingleQuotedString(s) => files.push(s),
                    _ => parser.expected("file token", next_token)?,
                };
                if parser.next_token().token.eq(&Token::Comma) {
                    continue_loop = true;
                } else {
                    parser.prev_token(); // not a comma, need to go back
                }
            }
            parser.expect_token(&Token::RParen)?;
        // PATTERN
        } else if parser.parse_keyword(Keyword::PATTERN) {
            parser.expect_token(&Token::Eq)?;
            let next_token = parser.next_token();
            pattern = Some(match next_token.token {
                Token::SingleQuotedString(s) => s,
                _ => parser.expected("pattern", next_token)?,
            });
        // VALIDATION MODE
        } else if parser.parse_keyword(Keyword::VALIDATION_MODE) {
            parser.expect_token(&Token::Eq)?;
            validation_mode = Some(parser.next_token().token.to_string());
        // COPY OPTIONS
        } else if parser.parse_keyword(Keyword::COPY_OPTIONS) {
            parser.expect_token(&Token::Eq)?;
            copy_options = parse_parentheses_options(parser)?;
        } else {
            match parser.next_token().token {
                Token::SemiColon | Token::EOF => break,
                Token::Comma => continue,
                // In `COPY INTO <location>` the copy options do not have a shared key
                // like in `COPY INTO <table>`
                Token::Word(key) => copy_options.push(parse_copy_option(parser, key)?),
                _ => return parser.expected("another copy option, ; or EOF'", parser.peek_token()),
            }
        }
    }

    Ok(Statement::CopyIntoSnowflake {
        kind,
        into,
        from_obj: from_stage,
        from_obj_alias: from_stage_alias,
        stage_params,
        from_transformations,
        from_query,
        files: if files.is_empty() { None } else { Some(files) },
        pattern,
        file_format: DataLoadingOptions {
            options: file_format,
        },
        copy_options: DataLoadingOptions {
            options: copy_options,
        },
        validation_mode,
        partition,
    })
}

fn parse_select_items_for_data_load(
    parser: &mut Parser,
) -> Result<Option<Vec<StageLoadSelectItem>>, ParserError> {
    // [<alias>.]$<file_col_num>[.<element>] [ , [<alias>.]$<file_col_num>[.<element>] ... ]
    let mut select_items: Vec<StageLoadSelectItem> = vec![];
    loop {
        let mut alias: Option<Ident> = None;
        let mut file_col_num: i32 = 0;
        let mut element: Option<Ident> = None;
        let mut item_as: Option<Ident> = None;

        let next_token = parser.next_token();
        match next_token.token {
            Token::Placeholder(w) => {
                file_col_num = w.to_string().split_off(1).parse::<i32>().map_err(|e| {
                    ParserError::ParserError(format!("Could not parse '{w}' as i32: {e}"))
                })?;
                Ok(())
            }
            Token::Word(w) => {
                alias = Some(Ident::new(w.value));
                Ok(())
            }
            _ => parser.expected("alias or file_col_num", next_token),
        }?;

        if alias.is_some() {
            parser.expect_token(&Token::Period)?;
            // now we get col_num token
            let col_num_token = parser.next_token();
            match col_num_token.token {
                Token::Placeholder(w) => {
                    file_col_num = w.to_string().split_off(1).parse::<i32>().map_err(|e| {
                        ParserError::ParserError(format!("Could not parse '{w}' as i32: {e}"))
                    })?;
                    Ok(())
                }
                _ => parser.expected("file_col_num", col_num_token),
            }?;
        }

        // try extracting optional element
        match parser.next_token().token {
            Token::Colon => {
                // parse element
                element = Some(Ident::new(match parser.next_token().token {
                    Token::Word(w) => Ok(w.value),
                    _ => parser.expected("file_col_num", parser.peek_token()),
                }?));
            }
            _ => {
                // element not present move back
                parser.prev_token();
            }
        }

        // as
        if parser.parse_keyword(Keyword::AS) {
            item_as = Some(match parser.next_token().token {
                Token::Word(w) => Ok(Ident::new(w.value)),
                _ => parser.expected("column item alias", parser.peek_token()),
            }?);
        }

        select_items.push(StageLoadSelectItem {
            alias,
            file_col_num,
            element,
            item_as,
        });

        match parser.next_token().token {
            Token::Comma => {
                // continue
            }
            _ => {
                parser.prev_token(); // need to move back
                break;
            }
        }
    }
    Ok(Some(select_items))
}

fn parse_stage_params(parser: &mut Parser) -> Result<StageParamsObject, ParserError> {
    let (mut url, mut storage_integration, mut endpoint) = (None, None, None);
    let mut encryption: DataLoadingOptions = DataLoadingOptions { options: vec![] };
    let mut credentials: DataLoadingOptions = DataLoadingOptions { options: vec![] };

    // URL
    if parser.parse_keyword(Keyword::URL) {
        parser.expect_token(&Token::Eq)?;
        url = Some(match parser.next_token().token {
            Token::SingleQuotedString(word) => Ok(word),
            _ => parser.expected("a URL statement", parser.peek_token()),
        }?)
    }

    // STORAGE INTEGRATION
    if parser.parse_keyword(Keyword::STORAGE_INTEGRATION) {
        parser.expect_token(&Token::Eq)?;
        storage_integration = Some(parser.next_token().token.to_string());
    }

    // ENDPOINT
    if parser.parse_keyword(Keyword::ENDPOINT) {
        parser.expect_token(&Token::Eq)?;
        endpoint = Some(match parser.next_token().token {
            Token::SingleQuotedString(word) => Ok(word),
            _ => parser.expected("an endpoint statement", parser.peek_token()),
        }?)
    }

    // CREDENTIALS
    if parser.parse_keyword(Keyword::CREDENTIALS) {
        parser.expect_token(&Token::Eq)?;
        credentials = DataLoadingOptions {
            options: parse_parentheses_options(parser)?,
        };
    }

    // ENCRYPTION
    if parser.parse_keyword(Keyword::ENCRYPTION) {
        parser.expect_token(&Token::Eq)?;
        encryption = DataLoadingOptions {
            options: parse_parentheses_options(parser)?,
        };
    }

    Ok(StageParamsObject {
        url,
        encryption,
        endpoint,
        storage_integration,
        credentials,
    })
}

/// Parses options provided within parentheses like:
/// ( ENABLE = { TRUE | FALSE }
///      [ AUTO_REFRESH = { TRUE | FALSE } ]
///      [ REFRESH_ON_CREATE =  { TRUE | FALSE } ]
///      [ NOTIFICATION_INTEGRATION = '<notification_integration_name>' ] )
///
fn parse_parentheses_options(parser: &mut Parser) -> Result<Vec<DataLoadingOption>, ParserError> {
    let mut options: Vec<DataLoadingOption> = Vec::new();
    parser.expect_token(&Token::LParen)?;
    loop {
        match parser.next_token().token {
            Token::RParen => break,
            Token::Comma => continue,
            Token::Word(key) => options.push(parse_copy_option(parser, key)?),
            _ => return parser.expected("another option or ')'", parser.peek_token()),
        };
    }
    Ok(options)
}

/// Parses a `KEY = VALUE` construct based on the specified key
fn parse_copy_option(parser: &mut Parser, key: Word) -> Result<DataLoadingOption, ParserError> {
    parser.expect_token(&Token::Eq)?;
    if parser.parse_keyword(Keyword::TRUE) {
        Ok(DataLoadingOption {
            option_name: key.value,
            option_type: DataLoadingOptionType::BOOLEAN,
            value: "TRUE".to_string(),
        })
    } else if parser.parse_keyword(Keyword::FALSE) {
        Ok(DataLoadingOption {
            option_name: key.value,
            option_type: DataLoadingOptionType::BOOLEAN,
            value: "FALSE".to_string(),
        })
    } else {
        match parser.next_token().token {
            Token::SingleQuotedString(value) => Ok(DataLoadingOption {
                option_name: key.value,
                option_type: DataLoadingOptionType::STRING,
                value,
            }),
            Token::Word(word) => Ok(DataLoadingOption {
                option_name: key.value,
                option_type: DataLoadingOptionType::ENUM,
                value: word.value,
            }),
            Token::Number(n, _) => Ok(DataLoadingOption {
                option_name: key.value,
                option_type: DataLoadingOptionType::NUMBER,
                value: n,
            }),
            _ => parser.expected("expected option value", parser.peek_token()),
        }
    }
}

/// Parsing a property of identity or autoincrement column option
/// Syntax:
/// ```sql
/// [ (seed , increment) | START num INCREMENT num ] [ ORDER | NOORDER ]
/// ```
/// [Snowflake]: https://docs.snowflake.com/en/sql-reference/sql/create-table
fn parse_identity_property(parser: &mut Parser) -> Result<IdentityProperty, ParserError> {
    let parameters = if parser.consume_token(&Token::LParen) {
        let seed = parser.parse_number()?;
        parser.expect_token(&Token::Comma)?;
        let increment = parser.parse_number()?;
        parser.expect_token(&Token::RParen)?;

        Some(IdentityPropertyFormatKind::FunctionCall(
            IdentityParameters { seed, increment },
        ))
    } else if parser.parse_keyword(Keyword::START) {
        let seed = parser.parse_number()?;
        parser.expect_keyword_is(Keyword::INCREMENT)?;
        let increment = parser.parse_number()?;

        Some(IdentityPropertyFormatKind::StartAndIncrement(
            IdentityParameters { seed, increment },
        ))
    } else {
        None
    };
    let order = match parser.parse_one_of_keywords(&[Keyword::ORDER, Keyword::NOORDER]) {
        Some(Keyword::ORDER) => Some(IdentityPropertyOrder::Order),
        Some(Keyword::NOORDER) => Some(IdentityPropertyOrder::NoOrder),
        _ => None,
    };
    Ok(IdentityProperty { parameters, order })
}

/// Parsing a policy property of column option
/// Syntax:
/// ```sql
/// <policy_name> [ USING ( <col_name> , <cond_col1> , ... )
/// ```
/// [Snowflake]: https://docs.snowflake.com/en/sql-reference/sql/create-table
fn parse_column_policy_property(
    parser: &mut Parser,
    with: bool,
) -> Result<ColumnPolicyProperty, ParserError> {
    let policy_name = parser.parse_identifier()?;
    let using_columns = if parser.parse_keyword(Keyword::USING) {
        parser.expect_token(&Token::LParen)?;
        let columns = parser.parse_comma_separated(|p| p.parse_identifier())?;
        parser.expect_token(&Token::RParen)?;
        Some(columns)
    } else {
        None
    };

    Ok(ColumnPolicyProperty {
        with,
        policy_name,
        using_columns,
    })
}

/// Parsing tags list of column
/// Syntax:
/// ```sql
/// ( <tag_name> = '<tag_value>' [ , <tag_name> = '<tag_value>' , ... ] )
/// ```
/// [Snowflake]: https://docs.snowflake.com/en/sql-reference/sql/create-table
fn parse_column_tags(parser: &mut Parser, with: bool) -> Result<TagsColumnOption, ParserError> {
    parser.expect_token(&Token::LParen)?;
    let tags = parser.parse_comma_separated(Parser::parse_tag)?;
    parser.expect_token(&Token::RParen)?;

    Ok(TagsColumnOption { with, tags })
}

/// Parse snowflake show objects.
/// <https://docs.snowflake.com/en/sql-reference/sql/show-objects>
fn parse_show_objects(terse: bool, parser: &mut Parser) -> Result<Statement, ParserError> {
    let show_options = parser.parse_show_stmt_options()?;
    Ok(Statement::ShowObjects(ShowObjects {
        terse,
        show_options,
    }))
}<|MERGE_RESOLUTION|>--- conflicted
+++ resolved
@@ -23,16 +23,10 @@
     StageLoadSelectItem, StageParamsObject,
 };
 use crate::ast::{
-<<<<<<< HEAD
-    ColumnOption, ColumnPolicy, ColumnPolicyProperty, Ident, IdentityParameters, IdentityProperty,
-    IdentityPropertyFormatKind, IdentityPropertyKind, IdentityPropertyOrder, ObjectName,
-    RowAccessPolicy, ShowObjects, Statement, TagsColumnOption, WrappedCollection,
-=======
     ColumnOption, ColumnPolicy, ColumnPolicyProperty, CopyIntoSnowflakeKind, Ident,
     IdentityParameters, IdentityProperty, IdentityPropertyFormatKind, IdentityPropertyKind,
     IdentityPropertyOrder, ObjectName, RowAccessPolicy, Statement, TagsColumnOption,
     WrappedCollection,
->>>>>>> 443f492b
 };
 use crate::dialect::{Dialect, Precedence};
 use crate::keywords::Keyword;
