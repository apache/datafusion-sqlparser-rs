// Licensed under the Apache License, Version 2.0 (the "License");
// you may not use this file except in compliance with the License.
// You may obtain a copy of the License at
//
// http://www.apache.org/licenses/LICENSE-2.0
//
// Unless required by applicable law or agreed to in writing, software
// distributed under the License is distributed on an "AS IS" BASIS,
// WITHOUT WARRANTIES OR CONDITIONS OF ANY KIND, either express or implied.
// See the License for the specific language governing permissions and
// limitations under the License.

#[cfg(not(feature = "std"))]
use crate::alloc::string::ToString;
use crate::ast::helpers::stmt_create_table::CreateTableBuilder;
use crate::ast::helpers::stmt_data_loading::{
    DataLoadingOption, DataLoadingOptionType, DataLoadingOptions, StageLoadSelectItem,
    StageParamsObject,
};
use crate::ast::{
    CommentDef, Ident, ObjectName, RowAccessPolicy, Statement, Tag, WrappedCollection,
};
use crate::dialect::{Dialect, Precedence};
use crate::keywords::Keyword;
use crate::parser::{Parser, ParserError};
use crate::tokenizer::Token;
#[cfg(not(feature = "std"))]
use alloc::string::String;
#[cfg(not(feature = "std"))]
use alloc::vec::Vec;
#[cfg(not(feature = "std"))]
use alloc::{format, vec};

/// A [`Dialect`] for [Snowflake](https://www.snowflake.com/)
#[derive(Debug, Default)]
pub struct SnowflakeDialect;

impl Dialect for SnowflakeDialect {
    // see https://docs.snowflake.com/en/sql-reference/identifiers-syntax.html
    fn is_identifier_start(&self, ch: char) -> bool {
        ch.is_ascii_lowercase() || ch.is_ascii_uppercase() || ch == '_'
    }

    fn supports_projection_trailing_commas(&self) -> bool {
        true
    }

    fn is_identifier_part(&self, ch: char) -> bool {
        ch.is_ascii_lowercase()
            || ch.is_ascii_uppercase()
            || ch.is_ascii_digit()
            || ch == '$'
            || ch == '_'
    }

    // See https://cloud.google.com/bigquery/docs/reference/standard-sql/lexical#escape_sequences
    fn supports_string_literal_backslash_escape(&self) -> bool {
        true
    }

    fn supports_within_after_array_aggregation(&self) -> bool {
        true
    }

    fn supports_connect_by(&self) -> bool {
        true
    }

    fn supports_match_recognize(&self) -> bool {
        true
    }

    // Snowflake uses this syntax for "object constants" (the values of which
    // are not actually required to be constants).
    //
    // https://docs.snowflake.com/en/sql-reference/data-types-semistructured#label-object-constant
    fn supports_dictionary_syntax(&self) -> bool {
        true
    }

    // Snowflake doesn't document this but `FIRST_VALUE(arg, { IGNORE | RESPECT } NULLS)`
    // works (i.e. inside the argument list instead of after).
    fn supports_window_function_null_treatment_arg(&self) -> bool {
        true
    }

    /// See [doc](https://docs.snowflake.com/en/sql-reference/sql/set#syntax)
    fn supports_parenthesized_set_variables(&self) -> bool {
        true
    }

    fn parse_statement(&self, parser: &mut Parser) -> Option<Result<Statement, ParserError>> {
        if parser.parse_keyword(Keyword::CREATE) {
            // possibly CREATE STAGE
            //[ OR  REPLACE ]
            let or_replace = parser.parse_keywords(&[Keyword::OR, Keyword::REPLACE]);
            // LOCAL | GLOBAL
            let global = match parser.parse_one_of_keywords(&[Keyword::LOCAL, Keyword::GLOBAL]) {
                Some(Keyword::LOCAL) => Some(false),
                Some(Keyword::GLOBAL) => Some(true),
                _ => None,
            };

            let mut temporary = false;
            let mut volatile = false;
            let mut transient = false;

            match parser.parse_one_of_keywords(&[
                Keyword::TEMP,
                Keyword::TEMPORARY,
                Keyword::VOLATILE,
                Keyword::TRANSIENT,
            ]) {
                Some(Keyword::TEMP | Keyword::TEMPORARY) => temporary = true,
                Some(Keyword::VOLATILE) => volatile = true,
                Some(Keyword::TRANSIENT) => transient = true,
                _ => {}
            }

            if parser.parse_keyword(Keyword::STAGE) {
                // OK - this is CREATE STAGE statement
                return Some(parse_create_stage(or_replace, temporary, parser));
            } else if parser.parse_keyword(Keyword::TABLE) {
                return Some(parse_create_table(
                    or_replace, global, temporary, volatile, transient, parser,
                ));
            } else {
                // need to go back with the cursor
                let mut back = 1;
                if or_replace {
                    back += 2
                }
                if temporary {
                    back += 1
                }
                for _i in 0..back {
                    parser.prev_token();
                }
            }
        }
        if parser.parse_keywords(&[Keyword::COPY, Keyword::INTO]) {
            // COPY INTO
            return Some(parse_copy_into(parser));
        }

        None
    }

    fn get_next_precedence(&self, parser: &Parser) -> Option<Result<u8, ParserError>> {
        let token = parser.peek_token();
        // Snowflake supports the `:` cast operator unlike other dialects
        match token.token {
            Token::Colon => Some(Ok(self.prec_value(Precedence::DoubleColon))),
            _ => None,
        }
    }

    fn describe_requires_table_keyword(&self) -> bool {
        true
    }

<<<<<<< HEAD
    fn require_interval_units(&self) -> bool {
        false
=======
    fn allow_extract_custom(&self) -> bool {
        true
    }

    fn allow_extract_single_quotes(&self) -> bool {
        true
>>>>>>> 222b7d12
    }
}

/// Parse snowflake create table statement.
/// <https://docs.snowflake.com/en/sql-reference/sql/create-table>
pub fn parse_create_table(
    or_replace: bool,
    global: Option<bool>,
    temporary: bool,
    volatile: bool,
    transient: bool,
    parser: &mut Parser,
) -> Result<Statement, ParserError> {
    let if_not_exists = parser.parse_keywords(&[Keyword::IF, Keyword::NOT, Keyword::EXISTS]);
    let table_name = parser.parse_object_name(false)?;

    let mut builder = CreateTableBuilder::new(table_name)
        .or_replace(or_replace)
        .if_not_exists(if_not_exists)
        .temporary(temporary)
        .transient(transient)
        .volatile(volatile)
        .global(global)
        .hive_formats(Some(Default::default()));

    // Snowflake does not enforce order of the parameters in the statement. The parser needs to
    // parse the statement in a loop.
    //
    // "CREATE TABLE x COPY GRANTS (c INT)" and "CREATE TABLE x (c INT) COPY GRANTS" are both
    // accepted by Snowflake

    loop {
        let next_token = parser.next_token();
        match &next_token.token {
            Token::Word(word) => match word.keyword {
                Keyword::COPY => {
                    parser.expect_keyword(Keyword::GRANTS)?;
                    builder = builder.copy_grants(true);
                }
                Keyword::COMMENT => {
                    parser.expect_token(&Token::Eq)?;
                    let next_token = parser.next_token();
                    let comment = match next_token.token {
                        Token::SingleQuotedString(str) => Some(CommentDef::WithEq(str)),
                        _ => parser.expected("comment", next_token)?,
                    };
                    builder = builder.comment(comment);
                }
                Keyword::AS => {
                    let query = parser.parse_boxed_query()?;
                    builder = builder.query(Some(query));
                    break;
                }
                Keyword::CLONE => {
                    let clone = parser.parse_object_name(false).ok();
                    builder = builder.clone_clause(clone);
                    break;
                }
                Keyword::LIKE => {
                    let like = parser.parse_object_name(false).ok();
                    builder = builder.like(like);
                    break;
                }
                Keyword::CLUSTER => {
                    parser.expect_keyword(Keyword::BY)?;
                    parser.expect_token(&Token::LParen)?;
                    let cluster_by = Some(WrappedCollection::Parentheses(
                        parser.parse_comma_separated(|p| p.parse_identifier(false))?,
                    ));
                    parser.expect_token(&Token::RParen)?;

                    builder = builder.cluster_by(cluster_by)
                }
                Keyword::ENABLE_SCHEMA_EVOLUTION => {
                    parser.expect_token(&Token::Eq)?;
                    let enable_schema_evolution =
                        match parser.parse_one_of_keywords(&[Keyword::TRUE, Keyword::FALSE]) {
                            Some(Keyword::TRUE) => true,
                            Some(Keyword::FALSE) => false,
                            _ => {
                                return parser.expected("TRUE or FALSE", next_token);
                            }
                        };

                    builder = builder.enable_schema_evolution(Some(enable_schema_evolution));
                }
                Keyword::CHANGE_TRACKING => {
                    parser.expect_token(&Token::Eq)?;
                    let change_tracking =
                        match parser.parse_one_of_keywords(&[Keyword::TRUE, Keyword::FALSE]) {
                            Some(Keyword::TRUE) => true,
                            Some(Keyword::FALSE) => false,
                            _ => {
                                return parser.expected("TRUE or FALSE", next_token);
                            }
                        };

                    builder = builder.change_tracking(Some(change_tracking));
                }
                Keyword::DATA_RETENTION_TIME_IN_DAYS => {
                    parser.expect_token(&Token::Eq)?;
                    let data_retention_time_in_days = parser.parse_literal_uint()?;
                    builder =
                        builder.data_retention_time_in_days(Some(data_retention_time_in_days));
                }
                Keyword::MAX_DATA_EXTENSION_TIME_IN_DAYS => {
                    parser.expect_token(&Token::Eq)?;
                    let max_data_extension_time_in_days = parser.parse_literal_uint()?;
                    builder = builder
                        .max_data_extension_time_in_days(Some(max_data_extension_time_in_days));
                }
                Keyword::DEFAULT_DDL_COLLATION => {
                    parser.expect_token(&Token::Eq)?;
                    let default_ddl_collation = parser.parse_literal_string()?;
                    builder = builder.default_ddl_collation(Some(default_ddl_collation));
                }
                // WITH is optional, we just verify that next token is one of the expected ones and
                // fallback to the default match statement
                Keyword::WITH => {
                    parser.expect_one_of_keywords(&[
                        Keyword::AGGREGATION,
                        Keyword::TAG,
                        Keyword::ROW,
                    ])?;
                    parser.prev_token();
                }
                Keyword::AGGREGATION => {
                    parser.expect_keyword(Keyword::POLICY)?;
                    let aggregation_policy = parser.parse_object_name(false)?;
                    builder = builder.with_aggregation_policy(Some(aggregation_policy));
                }
                Keyword::ROW => {
                    parser.expect_keywords(&[Keyword::ACCESS, Keyword::POLICY])?;
                    let policy = parser.parse_object_name(false)?;
                    parser.expect_keyword(Keyword::ON)?;
                    parser.expect_token(&Token::LParen)?;
                    let columns = parser.parse_comma_separated(|p| p.parse_identifier(false))?;
                    parser.expect_token(&Token::RParen)?;

                    builder =
                        builder.with_row_access_policy(Some(RowAccessPolicy::new(policy, columns)))
                }
                Keyword::TAG => {
                    fn parse_tag(parser: &mut Parser) -> Result<Tag, ParserError> {
                        let name = parser.parse_identifier(false)?;
                        parser.expect_token(&Token::Eq)?;
                        let value = parser.parse_literal_string()?;

                        Ok(Tag::new(name, value))
                    }

                    parser.expect_token(&Token::LParen)?;
                    let tags = parser.parse_comma_separated(parse_tag)?;
                    parser.expect_token(&Token::RParen)?;
                    builder = builder.with_tags(Some(tags));
                }
                _ => {
                    return parser.expected("end of statement", next_token);
                }
            },
            Token::LParen => {
                parser.prev_token();
                let (columns, constraints) = parser.parse_columns()?;
                builder = builder.columns(columns).constraints(constraints);
            }
            Token::EOF => {
                if builder.columns.is_empty() {
                    return Err(ParserError::ParserError(
                        "unexpected end of input".to_string(),
                    ));
                }

                break;
            }
            Token::SemiColon => {
                if builder.columns.is_empty() {
                    return Err(ParserError::ParserError(
                        "unexpected end of input".to_string(),
                    ));
                }

                parser.prev_token();
                break;
            }
            _ => {
                return parser.expected("end of statement", next_token);
            }
        }
    }

    Ok(builder.build())
}

pub fn parse_create_stage(
    or_replace: bool,
    temporary: bool,
    parser: &mut Parser,
) -> Result<Statement, ParserError> {
    //[ IF NOT EXISTS ]
    let if_not_exists = parser.parse_keywords(&[Keyword::IF, Keyword::NOT, Keyword::EXISTS]);
    let name = parser.parse_object_name(false)?;
    let mut directory_table_params = Vec::new();
    let mut file_format = Vec::new();
    let mut copy_options = Vec::new();
    let mut comment = None;

    // [ internalStageParams | externalStageParams ]
    let stage_params = parse_stage_params(parser)?;

    // [ directoryTableParams ]
    if parser.parse_keyword(Keyword::DIRECTORY) {
        parser.expect_token(&Token::Eq)?;
        directory_table_params = parse_parentheses_options(parser)?;
    }

    // [ file_format]
    if parser.parse_keyword(Keyword::FILE_FORMAT) {
        parser.expect_token(&Token::Eq)?;
        file_format = parse_parentheses_options(parser)?;
    }

    // [ copy_options ]
    if parser.parse_keyword(Keyword::COPY_OPTIONS) {
        parser.expect_token(&Token::Eq)?;
        copy_options = parse_parentheses_options(parser)?;
    }

    // [ comment ]
    if parser.parse_keyword(Keyword::COMMENT) {
        parser.expect_token(&Token::Eq)?;
        comment = Some(match parser.next_token().token {
            Token::SingleQuotedString(word) => Ok(word),
            _ => parser.expected("a comment statement", parser.peek_token()),
        }?)
    }

    Ok(Statement::CreateStage {
        or_replace,
        temporary,
        if_not_exists,
        name,
        stage_params,
        directory_table_params: DataLoadingOptions {
            options: directory_table_params,
        },
        file_format: DataLoadingOptions {
            options: file_format,
        },
        copy_options: DataLoadingOptions {
            options: copy_options,
        },
        comment,
    })
}

pub fn parse_stage_name_identifier(parser: &mut Parser) -> Result<Ident, ParserError> {
    let mut ident = String::new();
    while let Some(next_token) = parser.next_token_no_skip() {
        match &next_token.token {
            Token::Whitespace(_) => break,
            Token::Period => {
                parser.prev_token();
                break;
            }
            Token::RParen => {
                parser.prev_token();
                break;
            }
            Token::AtSign => ident.push('@'),
            Token::Tilde => ident.push('~'),
            Token::Mod => ident.push('%'),
            Token::Div => ident.push('/'),
            Token::Word(w) => ident.push_str(&w.value),
            _ => return parser.expected("stage name identifier", parser.peek_token()),
        }
    }
    Ok(Ident::new(ident))
}

pub fn parse_snowflake_stage_name(parser: &mut Parser) -> Result<ObjectName, ParserError> {
    match parser.next_token().token {
        Token::AtSign => {
            parser.prev_token();
            let mut idents = vec![];
            loop {
                idents.push(parse_stage_name_identifier(parser)?);
                if !parser.consume_token(&Token::Period) {
                    break;
                }
            }
            Ok(ObjectName(idents))
        }
        _ => {
            parser.prev_token();
            Ok(parser.parse_object_name(false)?)
        }
    }
}

pub fn parse_copy_into(parser: &mut Parser) -> Result<Statement, ParserError> {
    let into: ObjectName = parse_snowflake_stage_name(parser)?;
    let mut files: Vec<String> = vec![];
    let mut from_transformations: Option<Vec<StageLoadSelectItem>> = None;
    let from_stage_alias;
    let from_stage: ObjectName;
    let stage_params: StageParamsObject;

    parser.expect_keyword(Keyword::FROM)?;
    // check if data load transformations are present
    match parser.next_token().token {
        Token::LParen => {
            // data load with transformations
            parser.expect_keyword(Keyword::SELECT)?;
            from_transformations = parse_select_items_for_data_load(parser)?;

            parser.expect_keyword(Keyword::FROM)?;
            from_stage = parse_snowflake_stage_name(parser)?;
            stage_params = parse_stage_params(parser)?;

            // as
            from_stage_alias = if parser.parse_keyword(Keyword::AS) {
                Some(match parser.next_token().token {
                    Token::Word(w) => Ok(Ident::new(w.value)),
                    _ => parser.expected("stage alias", parser.peek_token()),
                }?)
            } else {
                None
            };
            parser.expect_token(&Token::RParen)?;
        }
        _ => {
            parser.prev_token();
            from_stage = parse_snowflake_stage_name(parser)?;
            stage_params = parse_stage_params(parser)?;

            // as
            from_stage_alias = if parser.parse_keyword(Keyword::AS) {
                Some(match parser.next_token().token {
                    Token::Word(w) => Ok(Ident::new(w.value)),
                    _ => parser.expected("stage alias", parser.peek_token()),
                }?)
            } else {
                None
            };
        }
    };

    // [ files ]
    if parser.parse_keyword(Keyword::FILES) {
        parser.expect_token(&Token::Eq)?;
        parser.expect_token(&Token::LParen)?;
        let mut continue_loop = true;
        while continue_loop {
            continue_loop = false;
            let next_token = parser.next_token();
            match next_token.token {
                Token::SingleQuotedString(s) => files.push(s),
                _ => parser.expected("file token", next_token)?,
            };
            if parser.next_token().token.eq(&Token::Comma) {
                continue_loop = true;
            } else {
                parser.prev_token(); // not a comma, need to go back
            }
        }
        parser.expect_token(&Token::RParen)?;
    }

    // [ pattern ]
    let mut pattern = None;
    if parser.parse_keyword(Keyword::PATTERN) {
        parser.expect_token(&Token::Eq)?;
        let next_token = parser.next_token();
        pattern = Some(match next_token.token {
            Token::SingleQuotedString(s) => s,
            _ => parser.expected("pattern", next_token)?,
        });
    }

    // [ file_format]
    let mut file_format = Vec::new();
    if parser.parse_keyword(Keyword::FILE_FORMAT) {
        parser.expect_token(&Token::Eq)?;
        file_format = parse_parentheses_options(parser)?;
    }

    // [ copy_options ]
    let mut copy_options = Vec::new();
    if parser.parse_keyword(Keyword::COPY_OPTIONS) {
        parser.expect_token(&Token::Eq)?;
        copy_options = parse_parentheses_options(parser)?;
    }

    // [ VALIDATION_MODE ]
    let mut validation_mode = None;
    if parser.parse_keyword(Keyword::VALIDATION_MODE) {
        parser.expect_token(&Token::Eq)?;
        validation_mode = Some(parser.next_token().token.to_string());
    }

    Ok(Statement::CopyIntoSnowflake {
        into,
        from_stage,
        from_stage_alias,
        stage_params,
        from_transformations,
        files: if files.is_empty() { None } else { Some(files) },
        pattern,
        file_format: DataLoadingOptions {
            options: file_format,
        },
        copy_options: DataLoadingOptions {
            options: copy_options,
        },
        validation_mode,
    })
}

fn parse_select_items_for_data_load(
    parser: &mut Parser,
) -> Result<Option<Vec<StageLoadSelectItem>>, ParserError> {
    // [<alias>.]$<file_col_num>[.<element>] [ , [<alias>.]$<file_col_num>[.<element>] ... ]
    let mut select_items: Vec<StageLoadSelectItem> = vec![];
    loop {
        let mut alias: Option<Ident> = None;
        let mut file_col_num: i32 = 0;
        let mut element: Option<Ident> = None;
        let mut item_as: Option<Ident> = None;

        let next_token = parser.next_token();
        match next_token.token {
            Token::Placeholder(w) => {
                file_col_num = w.to_string().split_off(1).parse::<i32>().map_err(|e| {
                    ParserError::ParserError(format!("Could not parse '{w}' as i32: {e}"))
                })?;
                Ok(())
            }
            Token::Word(w) => {
                alias = Some(Ident::new(w.value));
                Ok(())
            }
            _ => parser.expected("alias or file_col_num", next_token),
        }?;

        if alias.is_some() {
            parser.expect_token(&Token::Period)?;
            // now we get col_num token
            let col_num_token = parser.next_token();
            match col_num_token.token {
                Token::Placeholder(w) => {
                    file_col_num = w.to_string().split_off(1).parse::<i32>().map_err(|e| {
                        ParserError::ParserError(format!("Could not parse '{w}' as i32: {e}"))
                    })?;
                    Ok(())
                }
                _ => parser.expected("file_col_num", col_num_token),
            }?;
        }

        // try extracting optional element
        match parser.next_token().token {
            Token::Colon => {
                // parse element
                element = Some(Ident::new(match parser.next_token().token {
                    Token::Word(w) => Ok(w.value),
                    _ => parser.expected("file_col_num", parser.peek_token()),
                }?));
            }
            _ => {
                // element not present move back
                parser.prev_token();
            }
        }

        // as
        if parser.parse_keyword(Keyword::AS) {
            item_as = Some(match parser.next_token().token {
                Token::Word(w) => Ok(Ident::new(w.value)),
                _ => parser.expected("column item alias", parser.peek_token()),
            }?);
        }

        select_items.push(StageLoadSelectItem {
            alias,
            file_col_num,
            element,
            item_as,
        });

        match parser.next_token().token {
            Token::Comma => {
                // continue
            }
            _ => {
                parser.prev_token(); // need to move back
                break;
            }
        }
    }
    Ok(Some(select_items))
}

fn parse_stage_params(parser: &mut Parser) -> Result<StageParamsObject, ParserError> {
    let (mut url, mut storage_integration, mut endpoint) = (None, None, None);
    let mut encryption: DataLoadingOptions = DataLoadingOptions { options: vec![] };
    let mut credentials: DataLoadingOptions = DataLoadingOptions { options: vec![] };

    // URL
    if parser.parse_keyword(Keyword::URL) {
        parser.expect_token(&Token::Eq)?;
        url = Some(match parser.next_token().token {
            Token::SingleQuotedString(word) => Ok(word),
            _ => parser.expected("a URL statement", parser.peek_token()),
        }?)
    }

    // STORAGE INTEGRATION
    if parser.parse_keyword(Keyword::STORAGE_INTEGRATION) {
        parser.expect_token(&Token::Eq)?;
        storage_integration = Some(parser.next_token().token.to_string());
    }

    // ENDPOINT
    if parser.parse_keyword(Keyword::ENDPOINT) {
        parser.expect_token(&Token::Eq)?;
        endpoint = Some(match parser.next_token().token {
            Token::SingleQuotedString(word) => Ok(word),
            _ => parser.expected("an endpoint statement", parser.peek_token()),
        }?)
    }

    // CREDENTIALS
    if parser.parse_keyword(Keyword::CREDENTIALS) {
        parser.expect_token(&Token::Eq)?;
        credentials = DataLoadingOptions {
            options: parse_parentheses_options(parser)?,
        };
    }

    // ENCRYPTION
    if parser.parse_keyword(Keyword::ENCRYPTION) {
        parser.expect_token(&Token::Eq)?;
        encryption = DataLoadingOptions {
            options: parse_parentheses_options(parser)?,
        };
    }

    Ok(StageParamsObject {
        url,
        encryption,
        endpoint,
        storage_integration,
        credentials,
    })
}

/// Parses options provided within parentheses like:
/// ( ENABLE = { TRUE | FALSE }
///      [ AUTO_REFRESH = { TRUE | FALSE } ]
///      [ REFRESH_ON_CREATE =  { TRUE | FALSE } ]
///      [ NOTIFICATION_INTEGRATION = '<notification_integration_name>' ] )
///
fn parse_parentheses_options(parser: &mut Parser) -> Result<Vec<DataLoadingOption>, ParserError> {
    let mut options: Vec<DataLoadingOption> = Vec::new();

    parser.expect_token(&Token::LParen)?;
    loop {
        match parser.next_token().token {
            Token::RParen => break,
            Token::Word(key) => {
                parser.expect_token(&Token::Eq)?;
                if parser.parse_keyword(Keyword::TRUE) {
                    options.push(DataLoadingOption {
                        option_name: key.value,
                        option_type: DataLoadingOptionType::BOOLEAN,
                        value: "TRUE".to_string(),
                    });
                    Ok(())
                } else if parser.parse_keyword(Keyword::FALSE) {
                    options.push(DataLoadingOption {
                        option_name: key.value,
                        option_type: DataLoadingOptionType::BOOLEAN,
                        value: "FALSE".to_string(),
                    });
                    Ok(())
                } else {
                    match parser.next_token().token {
                        Token::SingleQuotedString(value) => {
                            options.push(DataLoadingOption {
                                option_name: key.value,
                                option_type: DataLoadingOptionType::STRING,
                                value,
                            });
                            Ok(())
                        }
                        Token::Word(word) => {
                            options.push(DataLoadingOption {
                                option_name: key.value,
                                option_type: DataLoadingOptionType::ENUM,
                                value: word.value,
                            });
                            Ok(())
                        }
                        _ => parser.expected("expected option value", parser.peek_token()),
                    }
                }
            }
            _ => parser.expected("another option or ')'", parser.peek_token()),
        }?;
    }
    Ok(options)
}<|MERGE_RESOLUTION|>--- conflicted
+++ resolved
@@ -159,17 +159,16 @@
         true
     }
 
-<<<<<<< HEAD
+    fn allow_extract_custom(&self) -> bool {
+        true
+    }
+
+    fn allow_extract_single_quotes(&self) -> bool {
+        true
+    }
+
     fn require_interval_units(&self) -> bool {
         false
-=======
-    fn allow_extract_custom(&self) -> bool {
-        true
-    }
-
-    fn allow_extract_single_quotes(&self) -> bool {
-        true
->>>>>>> 222b7d12
     }
 }
 
