--- conflicted
+++ resolved
@@ -23,15 +23,14 @@
     StageLoadSelectItem, StageParamsObject,
 };
 use crate::ast::{
-    ColumnOption, ColumnPolicy, ColumnPolicyProperty, CreateTable, FileFormat, Ident,
-    IdentityParameters, IdentityProperty, IdentityPropertyFormatKind, IdentityPropertyKind,
-    IdentityPropertyOrder, ObjectName, RowAccessPolicy, Statement, TagsColumnOption,
-    WrappedCollection,
+    ColumnOption, ColumnPolicy, ColumnPolicyProperty, Ident, IdentityParameters, IdentityProperty,
+    IdentityPropertyFormatKind, IdentityPropertyKind, IdentityPropertyOrder, ObjectName,
+    RowAccessPolicy, Statement, TagsColumnOption, WrappedCollection,
 };
 use crate::dialect::{Dialect, Precedence};
 use crate::keywords::Keyword;
 use crate::parser::{Parser, ParserError};
-use crate::tokenizer::{Token, TokenWithSpan};
+use crate::tokenizer::Token;
 #[cfg(not(feature = "std"))]
 use alloc::string::String;
 #[cfg(not(feature = "std"))]
@@ -151,8 +150,6 @@
             if parser.parse_keyword(Keyword::STAGE) {
                 // OK - this is CREATE STAGE statement
                 return Some(parse_create_stage(or_replace, temporary, parser));
-            } else if parser.parse_keyword(Keyword::ICEBERG) {
-                return Some(parse_create_iceberg_table(or_replace, parser));
             } else if parser.parse_keyword(Keyword::TABLE) {
                 return Some(parse_create_table(
                     or_replace, global, temporary, volatile, transient, iceberg, parser,
@@ -183,13 +180,6 @@
             Keyword::RM,
         ]) {
             return Some(parse_file_staging_command(kw, parser));
-        }
-
-        if parser.parse_keyword(Keyword::SHOW) {
-            let terse = parser.parse_keyword(Keyword::TERSE);
-            if parser.parse_keyword(Keyword::OBJECTS) {
-                return Some(parse_show_objects(terse, parser));
-            }
         }
 
         None
@@ -342,174 +332,6 @@
     }
 }
 
-#[derive(Debug, Clone, PartialEq, Eq, Hash)]
-pub struct CreateIcebergTableBuilder {
-    pub base: CreateTableBuilder,
-    pub external_volume: Option<String>,
-    pub catalog: Option<String>,
-    pub base_location: Option<String>,
-    pub catalog_sync: Option<String>,
-    pub storage_serialization_policy: Option<StorageSerializationPolicy>,
-}
-
-impl CreateIcebergTableBuilder {
-    pub fn build(self) -> Statement {
-        Statement::CreateIcebergTable {
-            or_replace: self.base.or_replace,
-            if_not_exists: self.base.if_not_exists,
-            name: self.base.name,
-            columns: self.base.columns,
-            constraints: self.base.constraints,
-            with_options: self.base.with_options,
-            comment: self.base.comment,
-            cluster_by: self.base.cluster_by,
-            external_volume: self.external_volume,
-            catalog: self.catalog,
-            base_location: self.base_location.unwrap(),
-            catalog_sync: self.catalog_sync,
-            storage_serialization_policy: self.storage_serialization_policy,
-            data_retention_time_in_days: self.base.data_retention_time_in_days,
-            max_data_extension_time_in_days: self.base.max_data_extension_time_in_days,
-            change_tracking: self.base.change_tracking,
-            copy_grants: self.base.copy_grants,
-            with_aggregation_policy: self.base.with_aggregation_policy,
-            with_row_access_policy: self.base.with_row_access_policy,
-            with_tags: self.base.with_tags,
-        }
-    }
-}
-
-pub fn parse_create_table_common_token(
-    parser: &mut Parser,
-    builder: CreateTableBuilder,
-    token: TokenWithSpan,
-    should_break: &mut bool,
-) -> Result<CreateTableBuilder, ParserError> {
-    match &token.token {
-        Token::Word(word) => match word.keyword {
-            Keyword::COPY => {
-                parser.expect_keyword_is(Keyword::GRANTS)?;
-                Ok(builder.copy_grants(true))
-            }
-            Keyword::COMMENT => {
-                // Rewind the COMMENT keyword
-                parser.prev_token();
-                Ok(builder.comment(parser.parse_optional_inline_comment()?))
-            }
-            Keyword::AS => {
-                let query = parser.parse_query()?;
-                *should_break = true;
-                Ok(builder.query(Some(query)))
-            }
-            Keyword::CLONE => {
-                let clone = parser.parse_object_name(false).ok();
-                *should_break = true;
-                Ok(builder.clone_clause(clone))
-            }
-            Keyword::LIKE => {
-                let like = parser.parse_object_name(false).ok();
-                *should_break = true;
-                Ok(builder.like(like))
-            }
-            Keyword::CLUSTER => {
-                parser.expect_keyword_is(Keyword::BY)?;
-                parser.expect_token(&Token::LParen)?;
-                let cluster_by = Some(WrappedCollection::Parentheses(
-                    parser.parse_comma_separated(|p| p.parse_identifier())?,
-                ));
-                parser.expect_token(&Token::RParen)?;
-
-                Ok(builder.cluster_by(cluster_by))
-            }
-            Keyword::CHANGE_TRACKING => {
-                parser.expect_token(&Token::Eq)?;
-                let change_tracking =
-                    match parser.parse_one_of_keywords(&[Keyword::TRUE, Keyword::FALSE]) {
-                        Some(Keyword::TRUE) => true,
-                        Some(Keyword::FALSE) => false,
-                        _ => {
-                            return parser.expected("TRUE or FALSE", token);
-                        }
-                    };
-
-                Ok(builder.change_tracking(Some(change_tracking)))
-            }
-            Keyword::DATA_RETENTION_TIME_IN_DAYS => {
-                parser.expect_token(&Token::Eq)?;
-                let data_retention_time_in_days = parser.parse_literal_uint()?;
-                Ok(builder.data_retention_time_in_days(Some(data_retention_time_in_days)))
-            }
-            Keyword::MAX_DATA_EXTENSION_TIME_IN_DAYS => {
-                parser.expect_token(&Token::Eq)?;
-                let max_data_extension_time_in_days = parser.parse_literal_uint()?;
-                Ok(builder.max_data_extension_time_in_days(Some(max_data_extension_time_in_days)))
-            }
-            // WITH is optional, we just verify that next token is one of the expected ones and
-            // fallback to the default match statement
-            Keyword::WITH => {
-                parser.expect_one_of_keywords(&[
-                    Keyword::AGGREGATION,
-                    Keyword::TAG,
-                    Keyword::ROW,
-                ])?;
-                parser.prev_token();
-                Ok(builder)
-            }
-            Keyword::AGGREGATION => {
-                parser.expect_keyword_is(Keyword::POLICY)?;
-                let aggregation_policy = parser.parse_object_name(false)?;
-                Ok(builder.with_aggregation_policy(Some(aggregation_policy)))
-            }
-            Keyword::ROW => {
-                parser.expect_keywords(&[Keyword::ACCESS, Keyword::POLICY])?;
-                let policy = parser.parse_object_name(false)?;
-                parser.expect_keyword_is(Keyword::ON)?;
-                parser.expect_token(&Token::LParen)?;
-                let columns = parser.parse_comma_separated(|p| p.parse_identifier())?;
-                parser.expect_token(&Token::RParen)?;
-
-                Ok(builder.with_row_access_policy(Some(RowAccessPolicy::new(policy, columns))))
-            }
-            Keyword::TAG => {
-                parser.expect_token(&Token::LParen)?;
-                let tags = parser.parse_comma_separated(Parser::parse_tag)?;
-                parser.expect_token(&Token::RParen)?;
-                Ok(builder.with_tags(Some(tags)))
-            }
-            Keyword::ON if parser.parse_keyword(Keyword::COMMIT) => {
-                let on_commit = Some(parser.parse_create_table_on_commit()?);
-                Ok(builder.on_commit(on_commit))
-            }
-            _ => parser.expected("end of statement", token),
-        },
-        Token::LParen => {
-            parser.prev_token();
-            let (columns, constraints) = parser.parse_columns()?;
-            Ok(builder.columns(columns).constraints(constraints))
-        }
-        Token::EOF => {
-            if builder.columns.is_empty() {
-                return Err(ParserError::ParserError(
-                    "unexpected end of input".to_string(),
-                ));
-            }
-            *should_break = true;
-            Ok(builder)
-        }
-        Token::SemiColon => {
-            if builder.columns.is_empty() {
-                return Err(ParserError::ParserError(
-                    "unexpected end of input".to_string(),
-                ));
-            }
-            *should_break = true;
-            parser.prev_token();
-            Ok(builder)
-        }
-        _ => parser.expected("end of statement", token),
-    }
-}
-
 /// Parse snowflake create table statement.
 /// <https://docs.snowflake.com/en/sql-reference/sql/create-table>
 /// <https://docs.snowflake.com/en/sql-reference/sql/create-iceberg-table>
@@ -543,9 +365,42 @@
 
     loop {
         let next_token = parser.next_token();
-        let mut should_break = false;
         match &next_token.token {
             Token::Word(word) => match word.keyword {
+                Keyword::COPY => {
+                    parser.expect_keyword_is(Keyword::GRANTS)?;
+                    builder = builder.copy_grants(true);
+                }
+                Keyword::COMMENT => {
+                    // Rewind the COMMENT keyword
+                    parser.prev_token();
+                    builder = builder.comment(parser.parse_optional_inline_comment()?);
+                }
+                Keyword::AS => {
+                    let query = parser.parse_query()?;
+                    builder = builder.query(Some(query));
+                    break;
+                }
+                Keyword::CLONE => {
+                    let clone = parser.parse_object_name(false).ok();
+                    builder = builder.clone_clause(clone);
+                    break;
+                }
+                Keyword::LIKE => {
+                    let like = parser.parse_object_name(false).ok();
+                    builder = builder.like(like);
+                    break;
+                }
+                Keyword::CLUSTER => {
+                    parser.expect_keyword_is(Keyword::BY)?;
+                    parser.expect_token(&Token::LParen)?;
+                    let cluster_by = Some(WrappedCollection::Parentheses(
+                        parser.parse_comma_separated(|p| p.parse_identifier())?,
+                    ));
+                    parser.expect_token(&Token::RParen)?;
+
+                    builder = builder.cluster_by(cluster_by)
+                }
                 Keyword::ENABLE_SCHEMA_EVOLUTION => {
                     parser.expect_token(&Token::Eq)?;
                     let enable_schema_evolution =
@@ -559,83 +414,72 @@
 
                     builder = builder.enable_schema_evolution(Some(enable_schema_evolution));
                 }
+                Keyword::CHANGE_TRACKING => {
+                    parser.expect_token(&Token::Eq)?;
+                    let change_tracking =
+                        match parser.parse_one_of_keywords(&[Keyword::TRUE, Keyword::FALSE]) {
+                            Some(Keyword::TRUE) => true,
+                            Some(Keyword::FALSE) => false,
+                            _ => {
+                                return parser.expected("TRUE or FALSE", next_token);
+                            }
+                        };
+
+                    builder = builder.change_tracking(Some(change_tracking));
+                }
+                Keyword::DATA_RETENTION_TIME_IN_DAYS => {
+                    parser.expect_token(&Token::Eq)?;
+                    let data_retention_time_in_days = parser.parse_literal_uint()?;
+                    builder =
+                        builder.data_retention_time_in_days(Some(data_retention_time_in_days));
+                }
+                Keyword::MAX_DATA_EXTENSION_TIME_IN_DAYS => {
+                    parser.expect_token(&Token::Eq)?;
+                    let max_data_extension_time_in_days = parser.parse_literal_uint()?;
+                    builder = builder
+                        .max_data_extension_time_in_days(Some(max_data_extension_time_in_days));
+                }
                 Keyword::DEFAULT_DDL_COLLATION => {
                     parser.expect_token(&Token::Eq)?;
                     let default_ddl_collation = parser.parse_literal_string()?;
                     builder = builder.default_ddl_collation(Some(default_ddl_collation));
                 }
-                _ => {
-                    builder = parse_create_table_common_token(
-                        parser,
-                        builder,
-                        next_token,
-                        &mut should_break,
-                    )?;
-                    if should_break {
-                        break;
-                    };
-                }
-            },
-            _ => {
-                builder = parse_create_table_common_token(
-                    parser,
-                    builder,
-                    next_token,
-                    &mut should_break,
-                )?;
-                if should_break {
-                    break;
-                }
-            }
-        }
-    }
-
-    Ok(builder.build())
-}
-
-pub fn parse_storage_serialization_policy(
-    parser: &mut Parser,
-) -> Result<StorageSerializationPolicy, ParserError> {
-    let next_token = parser.next_token();
-    match &next_token.token {
-        Token::Word(w) => match w.keyword {
-            Keyword::COMPATIBLE => Ok(StorageSerializationPolicy::Compatible),
-            Keyword::OPTIMIZED => Ok(StorageSerializationPolicy::Optimized),
-            _ => parser.expected("storage_serialization_policy", next_token),
-        },
-        _ => parser.expected("storage_serialization_policy", next_token),
-    }
-}
-
-/// Parse snowflake create iceberg table statement.
-/// <https://docs.snowflake.com/en/sql-reference/sql/create-iceberg-table>
-pub fn parse_create_iceberg_table(
-    or_replace: bool,
-    parser: &mut Parser,
-) -> Result<Statement, ParserError> {
-    if !parser.parse_keyword(Keyword::TABLE) {
-        return parser.expected("TABLE", parser.peek_token());
-    }
-
-    let if_not_exists = parser.parse_keywords(&[Keyword::IF, Keyword::NOT, Keyword::EXISTS]);
-    let table_name = parser.parse_object_name(false)?;
-
-    let mut builder = CreateIcebergTableBuilder {
-        base: CreateTableBuilder::new(table_name)
-            .or_replace(or_replace)
-            .if_not_exists(if_not_exists),
-        external_volume: None,
-        catalog: None,
-        base_location: None,
-        catalog_sync: None,
-        storage_serialization_policy: None,
-    };
-
-    let mut should_break = false;
-    loop {
-        let next_token = parser.next_token();
-        match &next_token.token {
-            Token::Word(word) => match word.keyword {
+                // WITH is optional, we just verify that next token is one of the expected ones and
+                // fallback to the default match statement
+                Keyword::WITH => {
+                    parser.expect_one_of_keywords(&[
+                        Keyword::AGGREGATION,
+                        Keyword::TAG,
+                        Keyword::ROW,
+                    ])?;
+                    parser.prev_token();
+                }
+                Keyword::AGGREGATION => {
+                    parser.expect_keyword_is(Keyword::POLICY)?;
+                    let aggregation_policy = parser.parse_object_name(false)?;
+                    builder = builder.with_aggregation_policy(Some(aggregation_policy));
+                }
+                Keyword::ROW => {
+                    parser.expect_keywords(&[Keyword::ACCESS, Keyword::POLICY])?;
+                    let policy = parser.parse_object_name(false)?;
+                    parser.expect_keyword_is(Keyword::ON)?;
+                    parser.expect_token(&Token::LParen)?;
+                    let columns = parser.parse_comma_separated(|p| p.parse_identifier())?;
+                    parser.expect_token(&Token::RParen)?;
+
+                    builder =
+                        builder.with_row_access_policy(Some(RowAccessPolicy::new(policy, columns)))
+                }
+                Keyword::TAG => {
+                    parser.expect_token(&Token::LParen)?;
+                    let tags = parser.parse_comma_separated(Parser::parse_tag)?;
+                    parser.expect_token(&Token::RParen)?;
+                    builder = builder.with_tags(Some(tags));
+                }
+                Keyword::ON if parser.parse_keyword(Keyword::COMMIT) => {
+                    let on_commit = Some(parser.parse_create_table_on_commit()?);
+                    builder = builder.on_commit(on_commit);
+                }
                 Keyword::EXTERNAL_VOLUME => {
                     parser.expect_token(&Token::Eq)?;
                     builder.external_volume = Some(parser.parse_literal_string()?);
@@ -644,22 +488,9 @@
                     parser.expect_token(&Token::Eq)?;
                     builder.catalog = Some(parser.parse_literal_string()?);
                 }
-<<<<<<< HEAD
                 Keyword::BASE_LOCATION => {
                     parser.expect_token(&Token::Eq)?;
                     builder.base_location = Some(parser.parse_literal_string()?);
-=======
-                Keyword::EXTERNAL_VOLUME => {
-                    parser.expect_token(&Token::Eq)?;
-                    builder.external_volume = Some(parser.parse_literal_string()?);
-                }
-                Keyword::CATALOG => {
-                    parser.expect_token(&Token::Eq)?;
-                    builder.catalog = Some(parser.parse_literal_string()?);
-                }
-                Keyword::BASE_LOCATION => {
-                    parser.expect_token(&Token::Eq)?;
-                    builder.base_location = Some(parser.parse_literal_string()?);
                 }
                 Keyword::CATALOG_SYNC => {
                     parser.expect_token(&Token::Eq)?;
@@ -673,53 +504,41 @@
                 }
                 _ => {
                     return parser.expected("end of statement", next_token);
->>>>>>> 257da5a8
-                }
-                Keyword::CATALOG_SYNC => {
-                    parser.expect_token(&Token::Eq)?;
-                    builder.catalog_sync = Some(parser.parse_literal_string()?);
-                }
-                Keyword::STORAGE_SERIALIZATION_POLICY => {
-                    parser.expect_token(&Token::Eq)?;
-
-                    builder.storage_serialization_policy =
-                        Some(parse_storage_serialization_policy(parser)?);
-                }
-                _ => {
-                    builder.base = parse_create_table_common_token(
-                        parser,
-                        builder.base,
-                        next_token,
-                        &mut should_break,
-                    )?;
-                    if should_break {
-                        break;
-                    }
                 }
             },
+            Token::LParen => {
+                parser.prev_token();
+                let (columns, constraints) = parser.parse_columns()?;
+                builder = builder.columns(columns).constraints(constraints);
+            }
+            Token::EOF => {
+                if builder.columns.is_empty() {
+                    return Err(ParserError::ParserError(
+                        "unexpected end of input".to_string(),
+                    ));
+                }
+
+                break;
+            }
+            Token::SemiColon => {
+                if builder.columns.is_empty() {
+                    return Err(ParserError::ParserError(
+                        "unexpected end of input".to_string(),
+                    ));
+                }
+
+                parser.prev_token();
+                break;
+            }
             _ => {
-                builder.base = parse_create_table_common_token(
-                    parser,
-                    builder.base,
-                    next_token,
-                    &mut should_break,
-                )?;
-                if should_break {
-                    break;
-                }
-            }
-        }
-    }
-
-<<<<<<< HEAD
-    if builder.base_location.is_none() {
-        return Err(ParserError::ParserError(
-            "BASE_LOCATION is required".to_string(),
-=======
+                return parser.expected("end of statement", next_token);
+            }
+        }
+    }
+
     if iceberg && builder.base_location.is_none() {
         return Err(ParserError::ParserError(
             "BASE_LOCATION is required for ICEBERG tables".to_string(),
->>>>>>> 257da5a8
         ));
     }
 
@@ -1234,16 +1053,4 @@
     parser.expect_token(&Token::RParen)?;
 
     Ok(TagsColumnOption { with, tags })
-}
-
-/// Parse snowflake show objects.
-/// <https://docs.snowflake.com/en/sql-reference/sql/show-objects>
-fn parse_show_objects(terse: bool, parser: &mut Parser) -> Result<Statement, ParserError> {
-    let show_options = parser.parse_show_stmt_options()?;
-    Ok(
-        Statement::ShowObjects { 
-            terse, 
-            show_options, 
-        }
-    )
 }