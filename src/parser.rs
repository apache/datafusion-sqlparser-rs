// Licensed under the Apache License, Version 2.0 (the "License");
// you may not use this file except in compliance with the License.
// You may obtain a copy of the License at
//
// http://www.apache.org/licenses/LICENSE-2.0
//
// Unless required by applicable law or agreed to in writing, software
// distributed under the License is distributed on an "AS IS" BASIS,
// WITHOUT WARRANTIES OR CONDITIONS OF ANY KIND, either express or implied.
// See the License for the specific language governing permissions and
// limitations under the License.

//! SQL Parser

#[cfg(not(feature = "std"))]
use alloc::{
    boxed::Box,
    format,
    string::{String, ToString},
    vec,
    vec::Vec,
};
use core::fmt;

use log::debug;

use crate::ast::*;
use crate::dialect::keywords::Keyword;
use crate::dialect::*;
use crate::tokenizer::*;

#[derive(Debug, Clone, PartialEq)]
pub enum ParserError {
    TokenizerError(String),
    ParserError(String),
}

// Use `Parser::expected` instead, if possible
macro_rules! parser_err {
    ($MSG:expr) => {
        Err(ParserError::ParserError($MSG.to_string()))
    };
}

// Returns a successful result if the optional expression is some
macro_rules! return_ok_if_some {
    ($e:expr) => {{
        if let Some(v) = $e {
            return Ok(v);
        }
    }};
}

#[derive(PartialEq)]
pub enum IsOptional {
    Optional,
    Mandatory,
}

use IsOptional::*;

pub enum IsLateral {
    Lateral,
    NotLateral,
}

use IsLateral::*;

impl From<TokenizerError> for ParserError {
    fn from(e: TokenizerError) -> Self {
        ParserError::TokenizerError(e.to_string())
    }
}

impl fmt::Display for ParserError {
    fn fmt(&self, f: &mut fmt::Formatter) -> fmt::Result {
        write!(
            f,
            "sql parser error: {}",
            match self {
                ParserError::TokenizerError(s) => s,
                ParserError::ParserError(s) => s,
            }
        )
    }
}

#[cfg(feature = "std")]
impl std::error::Error for ParserError {}

pub struct Parser<'a> {
    tokens: Vec<Token>,
    /// The index of the first unprocessed token in `self.tokens`
    index: usize,
    dialect: &'a dyn Dialect,
}

impl<'a> Parser<'a> {
    /// Parse the specified tokens
    pub fn new(tokens: Vec<Token>, dialect: &'a dyn Dialect) -> Self {
        Parser {
            tokens,
            index: 0,
            dialect,
        }
    }

    /// Parse a SQL statement and produce an Abstract Syntax Tree (AST)
    pub fn parse_sql(dialect: &dyn Dialect, sql: &str) -> Result<Vec<Statement>, ParserError> {
        let mut tokenizer = Tokenizer::new(dialect, sql);
        let tokens = tokenizer.tokenize()?;
        let mut parser = Parser::new(tokens, dialect);
        let mut stmts = Vec::new();
        let mut expecting_statement_delimiter = false;
        debug!("Parsing sql '{}'...", sql);
        loop {
            // ignore empty statements (between successive statement delimiters)
            while parser.consume_token(&Token::SemiColon) {
                expecting_statement_delimiter = false;
            }

            if parser.peek_token() == Token::EOF {
                break;
            }
            if expecting_statement_delimiter {
                return parser.expected("end of statement", parser.peek_token());
            }

            let statement = parser.parse_statement()?;
            stmts.push(statement);
            expecting_statement_delimiter = true;
        }
        Ok(stmts)
    }

    /// Parse a single top-level statement (such as SELECT, INSERT, CREATE, etc.),
    /// stopping before the statement separator, if any.
    pub fn parse_statement(&mut self) -> Result<Statement, ParserError> {
        match self.next_token() {
            Token::Word(w) => match w.keyword {
                Keyword::DESCRIBE => Ok(self.parse_explain(true)?),
                Keyword::EXPLAIN => Ok(self.parse_explain(false)?),
                Keyword::ANALYZE => Ok(self.parse_analyze()?),
                Keyword::SELECT | Keyword::WITH | Keyword::VALUES => {
                    self.prev_token();
                    Ok(Statement::Query(Box::new(self.parse_query()?)))
                }
                Keyword::TRUNCATE => Ok(self.parse_truncate()?),
                Keyword::MSCK => Ok(self.parse_msck()?),
                Keyword::CREATE => Ok(self.parse_create()?),
                Keyword::DROP => Ok(self.parse_drop()?),
                Keyword::DELETE => Ok(self.parse_delete()?),
                Keyword::INSERT => Ok(self.parse_insert()?),
                Keyword::UPDATE => Ok(self.parse_update()?),
                Keyword::ALTER => Ok(self.parse_alter()?),
                Keyword::COPY => Ok(self.parse_copy()?),
                Keyword::SET => Ok(self.parse_set()?),
                Keyword::SHOW => Ok(self.parse_show()?),
                Keyword::START => Ok(self.parse_start_transaction()?),
                // `BEGIN` is a nonstandard but common alias for the
                // standard `START TRANSACTION` statement. It is supported
                // by at least PostgreSQL and MySQL.
                Keyword::BEGIN => Ok(self.parse_begin()?),
                Keyword::COMMIT => Ok(self.parse_commit()?),
                Keyword::ROLLBACK => Ok(self.parse_rollback()?),
                Keyword::ASSERT => Ok(self.parse_assert()?),
                // `PREPARE`, `EXECUTE` and `DEALLOCATE` are Postgres-specific
                // syntaxes. They are used for Postgres prepared statement.
                Keyword::DEALLOCATE => Ok(self.parse_deallocate()?),
                Keyword::EXECUTE => Ok(self.parse_execute()?),
                Keyword::PREPARE => Ok(self.parse_prepare()?),
                Keyword::REPLACE if dialect_of!(self is SQLiteDialect ) => {
                    self.prev_token();
                    Ok(self.parse_insert()?)
                }
                _ => self.expected("an SQL statement", Token::Word(w)),
            },
            Token::LParen => {
                self.prev_token();
                Ok(Statement::Query(Box::new(self.parse_query()?)))
            }
            unexpected => self.expected("an SQL statement", unexpected),
        }
    }

    pub fn parse_msck(&mut self) -> Result<Statement, ParserError> {
        let repair = self.parse_keyword(Keyword::REPAIR);
        self.expect_keyword(Keyword::TABLE)?;
        let table_name = self.parse_object_name()?;
        let partition_action = self
            .maybe_parse(|parser| {
                let pa = match parser.parse_one_of_keywords(&[
                    Keyword::ADD,
                    Keyword::DROP,
                    Keyword::SYNC,
                ]) {
                    Some(Keyword::ADD) => Some(AddDropSync::ADD),
                    Some(Keyword::DROP) => Some(AddDropSync::DROP),
                    Some(Keyword::SYNC) => Some(AddDropSync::SYNC),
                    _ => None,
                };
                parser.expect_keyword(Keyword::PARTITIONS)?;
                Ok(pa)
            })
            .unwrap_or_default();
        Ok(Statement::Msck {
            repair,
            table_name,
            partition_action,
        })
    }

    pub fn parse_truncate(&mut self) -> Result<Statement, ParserError> {
        self.expect_keyword(Keyword::TABLE)?;
        let table_name = self.parse_object_name()?;
        let mut partitions = None;
        if self.parse_keyword(Keyword::PARTITION) {
            self.expect_token(&Token::LParen)?;
            partitions = Some(self.parse_comma_separated(Parser::parse_expr)?);
            self.expect_token(&Token::RParen)?;
        }
        Ok(Statement::Truncate {
            table_name,
            partitions,
        })
    }

    pub fn parse_analyze(&mut self) -> Result<Statement, ParserError> {
        self.expect_keyword(Keyword::TABLE)?;
        let table_name = self.parse_object_name()?;
        let mut for_columns = false;
        let mut cache_metadata = false;
        let mut noscan = false;
        let mut partitions = None;
        let mut compute_statistics = false;
        let mut columns = vec![];
        loop {
            match self.parse_one_of_keywords(&[
                Keyword::PARTITION,
                Keyword::FOR,
                Keyword::CACHE,
                Keyword::NOSCAN,
                Keyword::COMPUTE,
            ]) {
                Some(Keyword::PARTITION) => {
                    self.expect_token(&Token::LParen)?;
                    partitions = Some(self.parse_comma_separated(Parser::parse_expr)?);
                    self.expect_token(&Token::RParen)?;
                }
                Some(Keyword::NOSCAN) => noscan = true,
                Some(Keyword::FOR) => {
                    self.expect_keyword(Keyword::COLUMNS)?;

                    columns = self
                        .maybe_parse(|parser| {
                            parser.parse_comma_separated(Parser::parse_identifier)
                        })
                        .unwrap_or_default();
                    for_columns = true
                }
                Some(Keyword::CACHE) => {
                    self.expect_keyword(Keyword::METADATA)?;
                    cache_metadata = true
                }
                Some(Keyword::COMPUTE) => {
                    self.expect_keyword(Keyword::STATISTICS)?;
                    compute_statistics = true
                }
                _ => break,
            }
        }

        Ok(Statement::Analyze {
            table_name,
            for_columns,
            columns,
            partitions,
            cache_metadata,
            noscan,
            compute_statistics,
        })
    }

    /// Parse a new expression
    pub fn parse_expr(&mut self) -> Result<Expr, ParserError> {
        self.parse_subexpr(0)
    }

    /// Parse tokens until the precedence changes
    pub fn parse_subexpr(&mut self, precedence: u8) -> Result<Expr, ParserError> {
        debug!("parsing expr");
        let mut expr = self.parse_prefix()?;
        debug!("prefix: {:?}", expr);
        loop {
            let next_precedence = self.get_next_precedence()?;
            debug!("next precedence: {:?}", next_precedence);

            if precedence >= next_precedence {
                break;
            }

            expr = self.parse_infix(expr, next_precedence)?;
        }
        Ok(expr)
    }

    pub fn parse_assert(&mut self) -> Result<Statement, ParserError> {
        let condition = self.parse_expr()?;
        let message = if self.parse_keyword(Keyword::AS) {
            Some(self.parse_expr()?)
        } else {
            None
        };

        Ok(Statement::Assert { condition, message })
    }

    /// Parse an expression prefix
    pub fn parse_prefix(&mut self) -> Result<Expr, ParserError> {
        // PostgreSQL allows any string literal to be preceded by a type name, indicating that the
        // string literal represents a literal of that type. Some examples:
        //
        //      DATE '2020-05-20'
        //      TIMESTAMP WITH TIME ZONE '2020-05-20 7:43:54'
        //      BOOL 'true'
        //
        // The first two are standard SQL, while the latter is a PostgreSQL extension. Complicating
        // matters is the fact that INTERVAL string literals may optionally be followed by special
        // keywords, e.g.:
        //
        //      INTERVAL '7' DAY
        //
        // Note also that naively `SELECT date` looks like a syntax error because the `date` type
        // name is not followed by a string literal, but in fact in PostgreSQL it is a valid
        // expression that should parse as the column name "date".
        return_ok_if_some!(self.maybe_parse(|parser| {
            match parser.parse_data_type()? {
                DataType::Interval => parser.parse_literal_interval(),
                // PosgreSQL allows almost any identifier to be used as custom data type name,
                // and we support that in `parse_data_type()`. But unlike Postgres we don't
                // have a list of globally reserved keywords (since they vary across dialects),
                // so given `NOT 'a' LIKE 'b'`, we'd accept `NOT` as a possible custom data type
                // name, resulting in `NOT 'a'` being recognized as a `TypedString` instead of
                // an unary negation `NOT ('a' LIKE 'b')`. To solve this, we don't accept the
                // `type 'string'` syntax for the custom data types at all.
                DataType::Custom(..) => parser_err!("dummy"),
                data_type => Ok(Expr::TypedString {
                    data_type,
                    value: parser.parse_literal_string()?,
                }),
            }
        }));

        let expr = match self.next_token() {
            Token::Word(w) => match w.keyword {
                Keyword::TRUE | Keyword::FALSE | Keyword::NULL => {
                    self.prev_token();
                    Ok(Expr::Value(self.parse_value()?))
                }
                Keyword::CASE => self.parse_case_expr(),
                Keyword::CAST => self.parse_cast_expr(),
                Keyword::TRY_CAST => self.parse_try_cast_expr(),
                Keyword::EXISTS => self.parse_exists_expr(),
                Keyword::EXTRACT => self.parse_extract_expr(),
                Keyword::SUBSTRING => self.parse_substring_expr(),
                Keyword::TRIM => self.parse_trim_expr(),
                Keyword::INTERVAL => self.parse_literal_interval(),
                Keyword::LISTAGG => self.parse_listagg_expr(),
                Keyword::NOT => Ok(Expr::UnaryOp {
                    op: UnaryOperator::Not,
                    expr: Box::new(self.parse_subexpr(Self::UNARY_NOT_PREC)?),
                }),
                // Here `w` is a word, check if it's a part of a multi-part
                // identifier, a function call, or a simple identifier:
                _ => match self.peek_token() {
                    Token::LParen | Token::Period => {
                        let mut id_parts: Vec<Ident> = vec![w.to_ident()];
                        let mut ends_with_wildcard = false;
                        while self.consume_token(&Token::Period) {
                            match self.next_token() {
                                Token::Word(w) => id_parts.push(w.to_ident()),
                                Token::Mul => {
                                    ends_with_wildcard = true;
                                    break;
                                }
                                unexpected => {
                                    return self
                                        .expected("an identifier or a '*' after '.'", unexpected);
                                }
                            }
                        }
                        if ends_with_wildcard {
                            Ok(Expr::QualifiedWildcard(id_parts))
                        } else if self.consume_token(&Token::LParen) {
                            self.prev_token();
                            self.parse_function(ObjectName(id_parts))
                        } else {
                            Ok(Expr::CompoundIdentifier(id_parts))
                        }
                    }
                    _ => Ok(Expr::Identifier(w.to_ident())),
                },
            }, // End of Token::Word
            Token::Mul => Ok(Expr::Wildcard),
            tok @ Token::Minus | tok @ Token::Plus => {
                let op = if tok == Token::Plus {
                    UnaryOperator::Plus
                } else {
                    UnaryOperator::Minus
                };
                Ok(Expr::UnaryOp {
                    op,
                    expr: Box::new(self.parse_subexpr(Self::PLUS_MINUS_PREC)?),
                })
            }
            tok @ Token::DoubleExclamationMark
            | tok @ Token::PGSquareRoot
            | tok @ Token::PGCubeRoot
            | tok @ Token::AtSign
            | tok @ Token::Tilde
                if dialect_of!(self is PostgreSqlDialect) =>
            {
                let op = match tok {
                    Token::DoubleExclamationMark => UnaryOperator::PGPrefixFactorial,
                    Token::PGSquareRoot => UnaryOperator::PGSquareRoot,
                    Token::PGCubeRoot => UnaryOperator::PGCubeRoot,
                    Token::AtSign => UnaryOperator::PGAbs,
                    Token::Tilde => UnaryOperator::PGBitwiseNot,
                    _ => unreachable!(),
                };
                Ok(Expr::UnaryOp {
                    op,
                    expr: Box::new(self.parse_subexpr(Self::PLUS_MINUS_PREC)?),
                })
            }
            Token::Number(_, _)
            | Token::SingleQuotedString(_)
            | Token::DoubleQuotedString(_)
            | Token::NationalStringLiteral(_)
            | Token::HexStringLiteral(_) => {
                self.prev_token();
                Ok(Expr::Value(self.parse_value()?))
            }

            Token::LParen => {
                let expr =
                    if self.parse_keyword(Keyword::SELECT) || self.parse_keyword(Keyword::WITH) {
                        self.prev_token();
                        Expr::Subquery(Box::new(self.parse_query()?))
                    } else {
                        Expr::Nested(Box::new(self.parse_expr()?))
                    };
                self.expect_token(&Token::RParen)?;
                Ok(expr)
            }
            unexpected => self.expected("an expression:", unexpected),
        }?;

        if self.parse_keyword(Keyword::COLLATE) {
            Ok(Expr::Collate {
                expr: Box::new(expr),
                collation: self.parse_object_name()?,
            })
        } else {
            Ok(expr)
        }
    }

    pub fn parse_function(&mut self, name: ObjectName) -> Result<Expr, ParserError> {
        self.expect_token(&Token::LParen)?;
        let distinct = self.parse_all_or_distinct()?;
        let args = self.parse_optional_args()?;
        let over = if self.parse_keyword(Keyword::OVER) {
            // TBD: support window names (`OVER mywin`) in place of inline specification
            self.expect_token(&Token::LParen)?;
            let partition_by = if self.parse_keywords(&[Keyword::PARTITION, Keyword::BY]) {
                // a list of possibly-qualified column names
                self.parse_comma_separated(Parser::parse_expr)?
            } else {
                vec![]
            };
            let order_by = if self.parse_keywords(&[Keyword::ORDER, Keyword::BY]) {
                self.parse_comma_separated(Parser::parse_order_by_expr)?
            } else {
                vec![]
            };
            let window_frame = if !self.consume_token(&Token::RParen) {
                let window_frame = self.parse_window_frame()?;
                self.expect_token(&Token::RParen)?;
                Some(window_frame)
            } else {
                None
            };

            Some(WindowSpec {
                partition_by,
                order_by,
                window_frame,
            })
        } else {
            None
        };

        Ok(Expr::Function(Function {
            name,
            args,
            over,
            distinct,
        }))
    }

    pub fn parse_window_frame_units(&mut self) -> Result<WindowFrameUnits, ParserError> {
        match self.next_token() {
            Token::Word(w) => match w.keyword {
                Keyword::ROWS => Ok(WindowFrameUnits::Rows),
                Keyword::RANGE => Ok(WindowFrameUnits::Range),
                Keyword::GROUPS => Ok(WindowFrameUnits::Groups),
                _ => self.expected("ROWS, RANGE, GROUPS", Token::Word(w))?,
            },
            unexpected => self.expected("ROWS, RANGE, GROUPS", unexpected),
        }
    }

    pub fn parse_window_frame(&mut self) -> Result<WindowFrame, ParserError> {
        let units = self.parse_window_frame_units()?;
        let (start_bound, end_bound) = if self.parse_keyword(Keyword::BETWEEN) {
            let start_bound = self.parse_window_frame_bound()?;
            self.expect_keyword(Keyword::AND)?;
            let end_bound = Some(self.parse_window_frame_bound()?);
            (start_bound, end_bound)
        } else {
            (self.parse_window_frame_bound()?, None)
        };
        Ok(WindowFrame {
            units,
            start_bound,
            end_bound,
        })
    }

    /// Parse `CURRENT ROW` or `{ <positive number> | UNBOUNDED } { PRECEDING | FOLLOWING }`
    pub fn parse_window_frame_bound(&mut self) -> Result<WindowFrameBound, ParserError> {
        if self.parse_keywords(&[Keyword::CURRENT, Keyword::ROW]) {
            Ok(WindowFrameBound::CurrentRow)
        } else {
            let rows = if self.parse_keyword(Keyword::UNBOUNDED) {
                None
            } else {
                Some(self.parse_literal_uint()?)
            };
            if self.parse_keyword(Keyword::PRECEDING) {
                Ok(WindowFrameBound::Preceding(rows))
            } else if self.parse_keyword(Keyword::FOLLOWING) {
                Ok(WindowFrameBound::Following(rows))
            } else {
                self.expected("PRECEDING or FOLLOWING", self.peek_token())
            }
        }
    }

    pub fn parse_case_expr(&mut self) -> Result<Expr, ParserError> {
        let mut operand = None;
        if !self.parse_keyword(Keyword::WHEN) {
            operand = Some(Box::new(self.parse_expr()?));
            self.expect_keyword(Keyword::WHEN)?;
        }
        let mut conditions = vec![];
        let mut results = vec![];
        loop {
            conditions.push(self.parse_expr()?);
            self.expect_keyword(Keyword::THEN)?;
            results.push(self.parse_expr()?);
            if !self.parse_keyword(Keyword::WHEN) {
                break;
            }
        }
        let else_result = if self.parse_keyword(Keyword::ELSE) {
            Some(Box::new(self.parse_expr()?))
        } else {
            None
        };
        self.expect_keyword(Keyword::END)?;
        Ok(Expr::Case {
            operand,
            conditions,
            results,
            else_result,
        })
    }

    /// Parse a SQL CAST function e.g. `CAST(expr AS FLOAT)`
    pub fn parse_cast_expr(&mut self) -> Result<Expr, ParserError> {
        self.expect_token(&Token::LParen)?;
        let expr = self.parse_expr()?;
        self.expect_keyword(Keyword::AS)?;
        let data_type = self.parse_data_type()?;
        self.expect_token(&Token::RParen)?;
        Ok(Expr::Cast {
            expr: Box::new(expr),
            data_type,
        })
    }

    /// Parse a SQL TRY_CAST function e.g. `TRY_CAST(expr AS FLOAT)`
    pub fn parse_try_cast_expr(&mut self) -> Result<Expr, ParserError> {
        self.expect_token(&Token::LParen)?;
        let expr = self.parse_expr()?;
        self.expect_keyword(Keyword::AS)?;
        let data_type = self.parse_data_type()?;
        self.expect_token(&Token::RParen)?;
        Ok(Expr::TryCast {
            expr: Box::new(expr),
            data_type,
        })
    }

    /// Parse a SQL EXISTS expression e.g. `WHERE EXISTS(SELECT ...)`.
    pub fn parse_exists_expr(&mut self) -> Result<Expr, ParserError> {
        self.expect_token(&Token::LParen)?;
        let exists_node = Expr::Exists(Box::new(self.parse_query()?));
        self.expect_token(&Token::RParen)?;
        Ok(exists_node)
    }

    pub fn parse_extract_expr(&mut self) -> Result<Expr, ParserError> {
        self.expect_token(&Token::LParen)?;
        let field = self.parse_date_time_field()?;
        self.expect_keyword(Keyword::FROM)?;
        let expr = self.parse_expr()?;
        self.expect_token(&Token::RParen)?;
        Ok(Expr::Extract {
            field,
            expr: Box::new(expr),
        })
    }

    pub fn parse_substring_expr(&mut self) -> Result<Expr, ParserError> {
        // PARSE SUBSTRING (EXPR [FROM 1] [FOR 3])
        self.expect_token(&Token::LParen)?;
        let expr = self.parse_expr()?;
        let mut from_expr = None;
        let mut to_expr = None;
        if self.parse_keyword(Keyword::FROM) {
            from_expr = Some(self.parse_expr()?);
        }
        if self.parse_keyword(Keyword::FOR) {
            to_expr = Some(self.parse_expr()?);
        }
        self.expect_token(&Token::RParen)?;

        Ok(Expr::Substring {
            expr: Box::new(expr),
            substring_from: from_expr.map(Box::new),
            substring_for: to_expr.map(Box::new),
        })
    }

    /// TRIM (WHERE 'text' FROM 'text')\
    /// TRIM ('text')
    pub fn parse_trim_expr(&mut self) -> Result<Expr, ParserError> {
        self.expect_token(&Token::LParen)?;
        let mut where_expr = None;
        if let Token::Word(word) = self.peek_token() {
            if [Keyword::BOTH, Keyword::LEADING, Keyword::TRAILING]
                .iter()
                .any(|d| word.keyword == *d)
            {
                let trim_where = self.parse_trim_where()?;
                let sub_expr = self.parse_expr()?;
                self.expect_keyword(Keyword::FROM)?;
                where_expr = Some((trim_where, Box::new(sub_expr)));
            }
        }
        let expr = self.parse_expr()?;
        self.expect_token(&Token::RParen)?;

        Ok(Expr::Trim {
            expr: Box::new(expr),
            trim_where: where_expr,
        })
    }

    pub fn parse_trim_where(&mut self) -> Result<TrimWhereField, ParserError> {
        match self.next_token() {
            Token::Word(w) => match w.keyword {
                Keyword::BOTH => Ok(TrimWhereField::Both),
                Keyword::LEADING => Ok(TrimWhereField::Leading),
                Keyword::TRAILING => Ok(TrimWhereField::Trailing),
                _ => self.expected("trim_where field", Token::Word(w))?,
            },
            unexpected => self.expected("trim_where field", unexpected),
        }
    }

    /// Parse a SQL LISTAGG expression, e.g. `LISTAGG(...) WITHIN GROUP (ORDER BY ...)`.
    pub fn parse_listagg_expr(&mut self) -> Result<Expr, ParserError> {
        self.expect_token(&Token::LParen)?;
        let distinct = self.parse_all_or_distinct()?;
        let expr = Box::new(self.parse_expr()?);
        // While ANSI SQL would would require the separator, Redshift makes this optional. Here we
        // choose to make the separator optional as this provides the more general implementation.
        let separator = if self.consume_token(&Token::Comma) {
            Some(Box::new(self.parse_expr()?))
        } else {
            None
        };
        let on_overflow = if self.parse_keywords(&[Keyword::ON, Keyword::OVERFLOW]) {
            if self.parse_keyword(Keyword::ERROR) {
                Some(ListAggOnOverflow::Error)
            } else {
                self.expect_keyword(Keyword::TRUNCATE)?;
                let filler = match self.peek_token() {
                    Token::Word(w)
                        if w.keyword == Keyword::WITH || w.keyword == Keyword::WITHOUT =>
                    {
                        None
                    }
                    Token::SingleQuotedString(_)
                    | Token::DoubleQuotedString(_)
                    | Token::NationalStringLiteral(_)
                    | Token::HexStringLiteral(_) => Some(Box::new(self.parse_expr()?)),
                    unexpected => {
                        self.expected("either filler, WITH, or WITHOUT in LISTAGG", unexpected)?
                    }
                };
                let with_count = self.parse_keyword(Keyword::WITH);
                if !with_count && !self.parse_keyword(Keyword::WITHOUT) {
                    self.expected("either WITH or WITHOUT in LISTAGG", self.peek_token())?;
                }
                self.expect_keyword(Keyword::COUNT)?;
                Some(ListAggOnOverflow::Truncate { filler, with_count })
            }
        } else {
            None
        };
        self.expect_token(&Token::RParen)?;
        // Once again ANSI SQL requires WITHIN GROUP, but Redshift does not. Again we choose the
        // more general implementation.
        let within_group = if self.parse_keywords(&[Keyword::WITHIN, Keyword::GROUP]) {
            self.expect_token(&Token::LParen)?;
            self.expect_keywords(&[Keyword::ORDER, Keyword::BY])?;
            let order_by_expr = self.parse_comma_separated(Parser::parse_order_by_expr)?;
            self.expect_token(&Token::RParen)?;
            order_by_expr
        } else {
            vec![]
        };
        Ok(Expr::ListAgg(ListAgg {
            distinct,
            expr,
            separator,
            on_overflow,
            within_group,
        }))
    }

    // This function parses date/time fields for both the EXTRACT function-like
    // operator and interval qualifiers. EXTRACT supports a wider set of
    // date/time fields than interval qualifiers, so this function may need to
    // be split in two.
    pub fn parse_date_time_field(&mut self) -> Result<DateTimeField, ParserError> {
        match self.next_token() {
            Token::Word(w) => match w.keyword {
                Keyword::YEAR => Ok(DateTimeField::Year),
                Keyword::MONTH => Ok(DateTimeField::Month),
                Keyword::DAY => Ok(DateTimeField::Day),
                Keyword::HOUR => Ok(DateTimeField::Hour),
                Keyword::MINUTE => Ok(DateTimeField::Minute),
                Keyword::SECOND => Ok(DateTimeField::Second),
                _ => self.expected("date/time field", Token::Word(w))?,
            },
            unexpected => self.expected("date/time field", unexpected),
        }
    }

    /// Parse an INTERVAL literal.
    ///
    /// Some syntactically valid intervals:
    ///
    ///   1. `INTERVAL '1' DAY`
    ///   2. `INTERVAL '1-1' YEAR TO MONTH`
    ///   3. `INTERVAL '1' SECOND`
    ///   4. `INTERVAL '1:1:1.1' HOUR (5) TO SECOND (5)`
    ///   5. `INTERVAL '1.1' SECOND (2, 2)`
    ///   6. `INTERVAL '1:1' HOUR (5) TO MINUTE (5)`
    ///
    /// Note that we do not currently attempt to parse the quoted value.
    pub fn parse_literal_interval(&mut self) -> Result<Expr, ParserError> {
        // The SQL standard allows an optional sign before the value string, but
        // it is not clear if any implementations support that syntax, so we
        // don't currently try to parse it. (The sign can instead be included
        // inside the value string.)

        // The first token in an interval is a string literal which specifies
        // the duration of the interval.
        let value = self.parse_literal_string()?;

        // Following the string literal is a qualifier which indicates the units
        // of the duration specified in the string literal.
        //
        // Note that PostgreSQL allows omitting the qualifier, so we provide
        // this more general implemenation.
        let leading_field = match self.peek_token() {
            Token::Word(kw)
                if [
                    Keyword::YEAR,
                    Keyword::MONTH,
                    Keyword::DAY,
                    Keyword::HOUR,
                    Keyword::MINUTE,
                    Keyword::SECOND,
                ]
                .iter()
                .any(|d| kw.keyword == *d) =>
            {
                Some(self.parse_date_time_field()?)
            }
            _ => None,
        };

        let (leading_precision, last_field, fsec_precision) =
            if leading_field == Some(DateTimeField::Second) {
                // SQL mandates special syntax for `SECOND TO SECOND` literals.
                // Instead of
                //     `SECOND [(<leading precision>)] TO SECOND[(<fractional seconds precision>)]`
                // one must use the special format:
                //     `SECOND [( <leading precision> [ , <fractional seconds precision>] )]`
                let last_field = None;
                let (leading_precision, fsec_precision) = self.parse_optional_precision_scale()?;
                (leading_precision, last_field, fsec_precision)
            } else {
                let leading_precision = self.parse_optional_precision()?;
                if self.parse_keyword(Keyword::TO) {
                    let last_field = Some(self.parse_date_time_field()?);
                    let fsec_precision = if last_field == Some(DateTimeField::Second) {
                        self.parse_optional_precision()?
                    } else {
                        None
                    };
                    (leading_precision, last_field, fsec_precision)
                } else {
                    (leading_precision, None, None)
                }
            };

        Ok(Expr::Value(Value::Interval {
            value,
            leading_field,
            leading_precision,
            last_field,
            fractional_seconds_precision: fsec_precision,
        }))
    }

    /// Parse an operator following an expression
    pub fn parse_infix(&mut self, expr: Expr, precedence: u8) -> Result<Expr, ParserError> {
        let tok = self.next_token();
        let regular_binary_operator = match &tok {
            Token::Spaceship => Some(BinaryOperator::Spaceship),
            Token::DoubleEq => Some(BinaryOperator::Eq),
            Token::Eq => Some(BinaryOperator::Eq),
            Token::Neq => Some(BinaryOperator::NotEq),
            Token::Gt => Some(BinaryOperator::Gt),
            Token::GtEq => Some(BinaryOperator::GtEq),
            Token::Lt => Some(BinaryOperator::Lt),
            Token::LtEq => Some(BinaryOperator::LtEq),
            Token::Plus => Some(BinaryOperator::Plus),
            Token::Minus => Some(BinaryOperator::Minus),
            Token::Mul => Some(BinaryOperator::Multiply),
            Token::Mod => Some(BinaryOperator::Modulo),
            Token::StringConcat => Some(BinaryOperator::StringConcat),
            Token::Pipe => Some(BinaryOperator::BitwiseOr),
            Token::Caret => Some(BinaryOperator::BitwiseXor),
            Token::Ampersand => Some(BinaryOperator::BitwiseAnd),
            Token::Div => Some(BinaryOperator::Divide),
            Token::ShiftLeft if dialect_of!(self is PostgreSqlDialect) => {
                Some(BinaryOperator::PGBitwiseShiftLeft)
            }
            Token::ShiftRight if dialect_of!(self is PostgreSqlDialect) => {
                Some(BinaryOperator::PGBitwiseShiftRight)
            }
            Token::Sharp if dialect_of!(self is PostgreSqlDialect) => {
                Some(BinaryOperator::PGBitwiseXor)
            }
            Token::Tilde => Some(BinaryOperator::PGRegexMatch),
            Token::TildeAsterisk => Some(BinaryOperator::PGRegexIMatch),
            Token::ExclamationMarkTilde => Some(BinaryOperator::PGRegexNotMatch),
            Token::ExclamationMarkTildeAsterisk => Some(BinaryOperator::PGRegexNotIMatch),
            Token::Word(w) => match w.keyword {
                Keyword::AND => Some(BinaryOperator::And),
                Keyword::OR => Some(BinaryOperator::Or),
                Keyword::LIKE => Some(BinaryOperator::Like),
                Keyword::ILIKE => Some(BinaryOperator::ILike),
                Keyword::NOT => {
                    if self.parse_keyword(Keyword::LIKE) {
                        Some(BinaryOperator::NotLike)
                    } else if self.parse_keyword(Keyword::ILIKE) {
                        Some(BinaryOperator::NotILike)
                    } else {
                        None
                    }
                }
                Keyword::XOR => Some(BinaryOperator::Xor),
                _ => None,
            },
            _ => None,
        };

        if let Some(op) = regular_binary_operator {
            Ok(Expr::BinaryOp {
                left: Box::new(expr),
                op,
                right: Box::new(self.parse_subexpr(precedence)?),
            })
        } else if let Token::Word(w) = &tok {
            match w.keyword {
                Keyword::IS => {
                    if self.parse_keyword(Keyword::NULL) {
                        Ok(Expr::IsNull(Box::new(expr)))
                    } else if self.parse_keywords(&[Keyword::NOT, Keyword::NULL]) {
                        Ok(Expr::IsNotNull(Box::new(expr)))
                    } else {
                        self.expected("NULL or NOT NULL after IS", self.peek_token())
                    }
                }
                Keyword::NOT | Keyword::IN | Keyword::BETWEEN => {
                    self.prev_token();
                    let negated = self.parse_keyword(Keyword::NOT);
                    if self.parse_keyword(Keyword::IN) {
                        self.parse_in(expr, negated)
                    } else if self.parse_keyword(Keyword::BETWEEN) {
                        self.parse_between(expr, negated)
                    } else {
                        self.expected("IN or BETWEEN after NOT", self.peek_token())
                    }
                }
                // Can only happen if `get_next_precedence` got out of sync with this function
                _ => parser_err!(format!("No infix parser for token {:?}", tok)),
            }
        } else if Token::DoubleColon == tok {
            self.parse_pg_cast(expr)
        } else if Token::ExclamationMark == tok {
            // PostgreSQL factorial operation
            Ok(Expr::UnaryOp {
                op: UnaryOperator::PGPostfixFactorial,
                expr: Box::new(expr),
            })
        } else if Token::LBracket == tok {
            self.parse_map_access(expr)
        } else {
            // Can only happen if `get_next_precedence` got out of sync with this function
            parser_err!(format!("No infix parser for token {:?}", tok))
        }
    }

    pub fn parse_map_access(&mut self, expr: Expr) -> Result<Expr, ParserError> {
        let key = self.parse_literal_string()?;
        let tok = self.consume_token(&Token::RBracket);
        debug!("Tok: {}", tok);
        match expr {
            e @ Expr::Identifier(_) | e @ Expr::CompoundIdentifier(_) => Ok(Expr::MapAccess {
                column: Box::new(e),
                key,
            }),
            _ => Ok(expr),
        }
    }

    /// Parses the parens following the `[ NOT ] IN` operator
    pub fn parse_in(&mut self, expr: Expr, negated: bool) -> Result<Expr, ParserError> {
        self.expect_token(&Token::LParen)?;
        let in_op = if self.parse_keyword(Keyword::SELECT) || self.parse_keyword(Keyword::WITH) {
            self.prev_token();
            Expr::InSubquery {
                expr: Box::new(expr),
                subquery: Box::new(self.parse_query()?),
                negated,
            }
        } else {
            Expr::InList {
                expr: Box::new(expr),
                list: self.parse_comma_separated(Parser::parse_expr)?,
                negated,
            }
        };
        self.expect_token(&Token::RParen)?;
        Ok(in_op)
    }

    /// Parses `BETWEEN <low> AND <high>`, assuming the `BETWEEN` keyword was already consumed
    pub fn parse_between(&mut self, expr: Expr, negated: bool) -> Result<Expr, ParserError> {
        // Stop parsing subexpressions for <low> and <high> on tokens with
        // precedence lower than that of `BETWEEN`, such as `AND`, `IS`, etc.
        let low = self.parse_subexpr(Self::BETWEEN_PREC)?;
        self.expect_keyword(Keyword::AND)?;
        let high = self.parse_subexpr(Self::BETWEEN_PREC)?;
        Ok(Expr::Between {
            expr: Box::new(expr),
            negated,
            low: Box::new(low),
            high: Box::new(high),
        })
    }

    /// Parse a postgresql casting style which is in the form of `expr::datatype`
    pub fn parse_pg_cast(&mut self, expr: Expr) -> Result<Expr, ParserError> {
        Ok(Expr::Cast {
            expr: Box::new(expr),
            data_type: self.parse_data_type()?,
        })
    }

    const UNARY_NOT_PREC: u8 = 15;
    const BETWEEN_PREC: u8 = 20;
    const PLUS_MINUS_PREC: u8 = 30;

    /// Get the precedence of the next token
    pub fn get_next_precedence(&self) -> Result<u8, ParserError> {
        let token = self.peek_token();
        debug!("get_next_precedence() {:?}", token);
        match token {
            Token::Word(w) if w.keyword == Keyword::OR => Ok(5),
            Token::Word(w) if w.keyword == Keyword::AND => Ok(10),
            Token::Word(w) if w.keyword == Keyword::XOR => Ok(24),
            Token::Word(w) if w.keyword == Keyword::NOT => match self.peek_nth_token(1) {
                // The precedence of NOT varies depending on keyword that
                // follows it. If it is followed by IN, BETWEEN, or LIKE,
                // it takes on the precedence of those tokens. Otherwise it
                // is not an infix operator, and therefore has zero
                // precedence.
                Token::Word(w) if w.keyword == Keyword::IN => Ok(Self::BETWEEN_PREC),
                Token::Word(w) if w.keyword == Keyword::BETWEEN => Ok(Self::BETWEEN_PREC),
                Token::Word(w) if w.keyword == Keyword::LIKE => Ok(Self::BETWEEN_PREC),
                Token::Word(w) if w.keyword == Keyword::ILIKE => Ok(Self::BETWEEN_PREC),
                _ => Ok(0),
            },
            Token::Word(w) if w.keyword == Keyword::IS => Ok(17),
            Token::Word(w) if w.keyword == Keyword::IN => Ok(Self::BETWEEN_PREC),
            Token::Word(w) if w.keyword == Keyword::BETWEEN => Ok(Self::BETWEEN_PREC),
            Token::Word(w) if w.keyword == Keyword::LIKE => Ok(Self::BETWEEN_PREC),
            Token::Word(w) if w.keyword == Keyword::ILIKE => Ok(Self::BETWEEN_PREC),
            Token::Eq
            | Token::Lt
            | Token::LtEq
            | Token::Neq
            | Token::Gt
            | Token::GtEq
            | Token::DoubleEq
            | Token::Tilde
            | Token::TildeAsterisk
            | Token::ExclamationMarkTilde
            | Token::ExclamationMarkTildeAsterisk
            | Token::Spaceship => Ok(20),
            Token::Pipe => Ok(21),
            Token::Caret | Token::Sharp | Token::ShiftRight | Token::ShiftLeft => Ok(22),
            Token::Ampersand => Ok(23),
            Token::Plus | Token::Minus => Ok(Self::PLUS_MINUS_PREC),
            Token::Mul | Token::Div | Token::Mod | Token::StringConcat => Ok(40),
            Token::DoubleColon => Ok(50),
            Token::ExclamationMark => Ok(50),
            Token::LBracket | Token::RBracket => Ok(10),
            _ => Ok(0),
        }
    }

    /// Return the first non-whitespace token that has not yet been processed
    /// (or None if reached end-of-file)
    pub fn peek_token(&self) -> Token {
        self.peek_nth_token(0)
    }

    /// Return nth non-whitespace token that has not yet been processed
    pub fn peek_nth_token(&self, mut n: usize) -> Token {
        let mut index = self.index;
        loop {
            index += 1;
            match self.tokens.get(index - 1) {
                Some(Token::Whitespace(_)) => continue,
                non_whitespace => {
                    if n == 0 {
                        return non_whitespace.cloned().unwrap_or(Token::EOF);
                    }
                    n -= 1;
                }
            }
        }
    }

    /// Return the first non-whitespace token that has not yet been processed
    /// (or None if reached end-of-file) and mark it as processed. OK to call
    /// repeatedly after reaching EOF.
    pub fn next_token(&mut self) -> Token {
        loop {
            self.index += 1;
            match self.tokens.get(self.index - 1) {
                Some(Token::Whitespace(_)) => continue,
                token => return token.cloned().unwrap_or(Token::EOF),
            }
        }
    }

    /// Return the first unprocessed token, possibly whitespace.
    pub fn next_token_no_skip(&mut self) -> Option<&Token> {
        self.index += 1;
        self.tokens.get(self.index - 1)
    }

    /// Push back the last one non-whitespace token. Must be called after
    /// `next_token()`, otherwise might panic. OK to call after
    /// `next_token()` indicates an EOF.
    pub fn prev_token(&mut self) {
        loop {
            assert!(self.index > 0);
            self.index -= 1;
            if let Some(Token::Whitespace(_)) = self.tokens.get(self.index) {
                continue;
            }
            return;
        }
    }

    /// Report unexpected token
    fn expected<T>(&self, expected: &str, found: Token) -> Result<T, ParserError> {
        parser_err!(format!("Expected {}, found: {}", expected, found))
    }

    /// Look for an expected keyword and consume it if it exists
    #[must_use]
    pub fn parse_keyword(&mut self, expected: Keyword) -> bool {
        match self.peek_token() {
            Token::Word(w) if expected == w.keyword => {
                self.next_token();
                true
            }
            _ => false,
        }
    }

    /// Look for an expected sequence of keywords and consume them if they exist
    #[must_use]
    pub fn parse_keywords(&mut self, keywords: &[Keyword]) -> bool {
        let index = self.index;
        for &keyword in keywords {
            if !self.parse_keyword(keyword) {
                // println!("parse_keywords aborting .. did not find {:?}", keyword);
                // reset index and return immediately
                self.index = index;
                return false;
            }
        }
        true
    }

    /// Look for one of the given keywords and return the one that matches.
    #[must_use]
    pub fn parse_one_of_keywords(&mut self, keywords: &[Keyword]) -> Option<Keyword> {
        match self.peek_token() {
            Token::Word(w) => {
                keywords
                    .iter()
                    .find(|keyword| **keyword == w.keyword)
                    .map(|keyword| {
                        self.next_token();
                        *keyword
                    })
            }
            _ => None,
        }
    }

    /// Bail out if the current token is not one of the expected keywords, or consume it if it is
    pub fn expect_one_of_keywords(&mut self, keywords: &[Keyword]) -> Result<Keyword, ParserError> {
        if let Some(keyword) = self.parse_one_of_keywords(keywords) {
            Ok(keyword)
        } else {
            let keywords: Vec<String> = keywords.iter().map(|x| format!("{:?}", x)).collect();
            self.expected(
                &format!("one of {}", keywords.join(" or ")),
                self.peek_token(),
            )
        }
    }

    /// Bail out if the current token is not an expected keyword, or consume it if it is
    pub fn expect_keyword(&mut self, expected: Keyword) -> Result<(), ParserError> {
        if self.parse_keyword(expected) {
            Ok(())
        } else {
            self.expected(format!("{:?}", &expected).as_str(), self.peek_token())
        }
    }

    /// Bail out if the following tokens are not the expected sequence of
    /// keywords, or consume them if they are.
    pub fn expect_keywords(&mut self, expected: &[Keyword]) -> Result<(), ParserError> {
        for &kw in expected {
            self.expect_keyword(kw)?;
        }
        Ok(())
    }

    /// Consume the next token if it matches the expected token, otherwise return false
    #[must_use]
    pub fn consume_token(&mut self, expected: &Token) -> bool {
        if self.peek_token() == *expected {
            self.next_token();
            true
        } else {
            false
        }
    }

    /// Bail out if the current token is not an expected keyword, or consume it if it is
    pub fn expect_token(&mut self, expected: &Token) -> Result<(), ParserError> {
        if self.consume_token(expected) {
            Ok(())
        } else {
            self.expected(&expected.to_string(), self.peek_token())
        }
    }

    /// Parse a comma-separated list of 1+ items accepted by `F`
    pub fn parse_comma_separated<T, F>(&mut self, mut f: F) -> Result<Vec<T>, ParserError>
    where
        F: FnMut(&mut Parser<'a>) -> Result<T, ParserError>,
    {
        let mut values = vec![];
        loop {
            values.push(f(self)?);
            if !self.consume_token(&Token::Comma) {
                break;
            }
        }
        Ok(values)
    }

    /// Run a parser method `f`, reverting back to the current position
    /// if unsuccessful.
    #[must_use]
    fn maybe_parse<T, F>(&mut self, mut f: F) -> Option<T>
    where
        F: FnMut(&mut Parser) -> Result<T, ParserError>,
    {
        let index = self.index;
        if let Ok(t) = f(self) {
            Some(t)
        } else {
            self.index = index;
            None
        }
    }

    /// Parse either `ALL` or `DISTINCT`. Returns `true` if `DISTINCT` is parsed and results in a
    /// `ParserError` if both `ALL` and `DISTINCT` are fround.
    pub fn parse_all_or_distinct(&mut self) -> Result<bool, ParserError> {
        let all = self.parse_keyword(Keyword::ALL);
        let distinct = self.parse_keyword(Keyword::DISTINCT);
        if all && distinct {
            return parser_err!("Cannot specify both ALL and DISTINCT".to_string());
        } else {
            Ok(distinct)
        }
    }

    /// Parse a SQL CREATE statement
    pub fn parse_create(&mut self) -> Result<Statement, ParserError> {
        let or_replace = self.parse_keywords(&[Keyword::OR, Keyword::REPLACE]);
        let temporary = self
            .parse_one_of_keywords(&[Keyword::TEMP, Keyword::TEMPORARY])
            .is_some();
        if self.parse_keyword(Keyword::TABLE) {
            self.parse_create_table(or_replace, temporary)
        } else if self.parse_keyword(Keyword::MATERIALIZED) || self.parse_keyword(Keyword::VIEW) {
            self.prev_token();
            self.parse_create_view(or_replace)
        } else if self.parse_keyword(Keyword::EXTERNAL) {
            self.parse_create_external_table(or_replace)
        } else if or_replace {
            self.expected(
                "[EXTERNAL] TABLE or [MATERIALIZED] VIEW after CREATE OR REPLACE",
                self.peek_token(),
            )
        } else if self.parse_keyword(Keyword::INDEX) {
            self.parse_create_index(false)
        } else if self.parse_keywords(&[Keyword::UNIQUE, Keyword::INDEX]) {
            self.parse_create_index(true)
        } else if self.parse_keyword(Keyword::VIRTUAL) {
            self.parse_create_virtual_table()
        } else if self.parse_keyword(Keyword::SCHEMA) {
            self.parse_create_schema()
        } else {
            self.expected("an object type after CREATE", self.peek_token())
        }
    }

    /// SQLite-specific `CREATE VIRTUAL TABLE`
    pub fn parse_create_virtual_table(&mut self) -> Result<Statement, ParserError> {
        self.expect_keyword(Keyword::TABLE)?;
        let if_not_exists = self.parse_keywords(&[Keyword::IF, Keyword::NOT, Keyword::EXISTS]);
        let table_name = self.parse_object_name()?;
        self.expect_keyword(Keyword::USING)?;
        let module_name = self.parse_identifier()?;
        // SQLite docs note that module "arguments syntax is sufficiently
        // general that the arguments can be made to appear as column
        // definitions in a traditional CREATE TABLE statement", but
        // we don't implement that.
        let module_args = self.parse_parenthesized_column_list(Optional)?;
        Ok(Statement::CreateVirtualTable {
            name: table_name,
            if_not_exists,
            module_name,
            module_args,
        })
    }

    pub fn parse_create_schema(&mut self) -> Result<Statement, ParserError> {
        let if_not_exists = self.parse_keywords(&[Keyword::IF, Keyword::NOT, Keyword::EXISTS]);
        let schema_name = self.parse_object_name()?;

        loop {
            match self.parse_object_name() {
                Ok(_) => {}
                _ => break,
            }
        }

        Ok(Statement::CreateSchema {
            schema_name,
            if_not_exists,
        })
    }

    pub fn parse_create_database(&mut self) -> Result<Statement, ParserError> {
        let ine = self.parse_keywords(&[Keyword::IF, Keyword::NOT, Keyword::EXISTS]);
        let db_name = self.parse_object_name()?;
        let mut location = None;
        let mut managed_location = None;
        loop {
            match self.parse_one_of_keywords(&[Keyword::LOCATION, Keyword::MANAGEDLOCATION]) {
                Some(Keyword::LOCATION) => location = Some(self.parse_literal_string()?),
                Some(Keyword::MANAGEDLOCATION) => {
                    managed_location = Some(self.parse_literal_string()?)
                }
                _ => break,
            }
        }
        Ok(Statement::CreateDatabase {
            db_name,
            if_not_exists: ine,
            location,
            managed_location,
        })
    }

    pub fn parse_create_external_table(
        &mut self,
        or_replace: bool,
    ) -> Result<Statement, ParserError> {
        self.expect_keyword(Keyword::TABLE)?;
        let if_not_exists = self.parse_keywords(&[Keyword::IF, Keyword::NOT, Keyword::EXISTS]);
        let table_name = self.parse_object_name()?;
        let (columns, constraints) = self.parse_columns()?;

        let hive_distribution = self.parse_hive_distribution()?;
        let hive_formats = self.parse_hive_formats()?;

        let file_format = if let Some(ff) = &hive_formats.storage {
            match ff {
                HiveIOFormat::FileFormat { format } => Some(format.clone()),
                _ => None,
            }
        } else {
            None
        };
        let location = hive_formats.location.clone();
        let table_properties = self.parse_options(Keyword::TBLPROPERTIES)?;
        Ok(Statement::CreateTable {
            name: table_name,
            columns,
            constraints,
            hive_distribution,
            hive_formats: Some(hive_formats),
            with_options: vec![],
            table_properties,
            or_replace,
            if_not_exists,
            external: true,
            temporary: false,
            file_format,
            location,
            query: None,
            without_rowid: false,
            like: None,
            table_options: vec![],
        })
    }

    pub fn parse_file_format(&mut self) -> Result<FileFormat, ParserError> {
        match self.next_token() {
            Token::Word(w) => match w.keyword {
                Keyword::AVRO => Ok(FileFormat::AVRO),
                Keyword::JSONFILE => Ok(FileFormat::JSONFILE),
                Keyword::ORC => Ok(FileFormat::ORC),
                Keyword::PARQUET => Ok(FileFormat::PARQUET),
                Keyword::RCFILE => Ok(FileFormat::RCFILE),
                Keyword::SEQUENCEFILE => Ok(FileFormat::SEQUENCEFILE),
                Keyword::TEXTFILE => Ok(FileFormat::TEXTFILE),
                _ => self.expected("fileformat", Token::Word(w)),
            },
            unexpected => self.expected("fileformat", unexpected),
        }
    }

    pub fn parse_create_view(&mut self, or_replace: bool) -> Result<Statement, ParserError> {
        let materialized = self.parse_keyword(Keyword::MATERIALIZED);
        self.expect_keyword(Keyword::VIEW)?;
        // Many dialects support `OR ALTER` right after `CREATE`, but we don't (yet).
        // ANSI SQL and Postgres support RECURSIVE here, but we don't support it either.
        let name = self.parse_object_name()?;
        let columns = self.parse_parenthesized_column_list(Optional)?;
        let with_options = self.parse_options(Keyword::WITH)?;
        self.expect_keyword(Keyword::AS)?;
        let query = Box::new(self.parse_query()?);
        // Optional `WITH [ CASCADED | LOCAL ] CHECK OPTION` is widely supported here.
        Ok(Statement::CreateView {
            name,
            columns,
            query,
            materialized,
            or_replace,
            with_options,
        })
    }

    pub fn parse_drop(&mut self) -> Result<Statement, ParserError> {
        let object_type = if self.parse_keyword(Keyword::TABLE) {
            ObjectType::Table
        } else if self.parse_keyword(Keyword::VIEW) {
            ObjectType::View
        } else if self.parse_keyword(Keyword::INDEX) {
            ObjectType::Index
        } else if self.parse_keyword(Keyword::SCHEMA) {
            ObjectType::Schema
        } else {
            return self.expected("TABLE, VIEW, INDEX or SCHEMA after DROP", self.peek_token());
        };
        // Many dialects support the non standard `IF EXISTS` clause and allow
        // specifying multiple objects to delete in a single statement
        let if_exists = self.parse_keywords(&[Keyword::IF, Keyword::EXISTS]);
        let names = self.parse_comma_separated(Parser::parse_object_name)?;
        let cascade = self.parse_keyword(Keyword::CASCADE);
        let restrict = self.parse_keyword(Keyword::RESTRICT);
        let purge = self.parse_keyword(Keyword::PURGE);
        if cascade && restrict {
            return parser_err!("Cannot specify both CASCADE and RESTRICT in DROP");
        }
        Ok(Statement::Drop {
            object_type,
            if_exists,
            names,
            cascade,
            purge,
        })
    }

    pub fn parse_create_index(&mut self, unique: bool) -> Result<Statement, ParserError> {
        let if_not_exists = self.parse_keywords(&[Keyword::IF, Keyword::NOT, Keyword::EXISTS]);
        let index_name = self.parse_object_name()?;
        self.expect_keyword(Keyword::ON)?;
        let table_name = self.parse_object_name()?;
        self.expect_token(&Token::LParen)?;
        let columns = self.parse_comma_separated(Parser::parse_order_by_expr)?;
        self.expect_token(&Token::RParen)?;
        Ok(Statement::CreateIndex {
            name: index_name,
            table_name,
            columns,
            unique,
            if_not_exists,
        })
    }

    //TODO: Implement parsing for Skewed and Clustered
    pub fn parse_hive_distribution(&mut self) -> Result<HiveDistributionStyle, ParserError> {
        if self.parse_keywords(&[Keyword::PARTITIONED, Keyword::BY]) {
            self.expect_token(&Token::LParen)?;
            let columns = self.parse_comma_separated(Parser::parse_column_def)?;
            self.expect_token(&Token::RParen)?;
            Ok(HiveDistributionStyle::PARTITIONED { columns })
        } else {
            Ok(HiveDistributionStyle::NONE)
        }
    }

    pub fn parse_hive_formats(&mut self) -> Result<HiveFormat, ParserError> {
        let mut hive_format = HiveFormat::default();
        loop {
            match self.parse_one_of_keywords(&[Keyword::ROW, Keyword::STORED, Keyword::LOCATION]) {
                Some(Keyword::ROW) => {
                    hive_format.row_format = Some(self.parse_row_format()?);
                }
                Some(Keyword::STORED) => {
                    self.expect_keyword(Keyword::AS)?;
                    if self.parse_keyword(Keyword::INPUTFORMAT) {
                        let input_format = self.parse_expr()?;
                        self.expect_keyword(Keyword::OUTPUTFORMAT)?;
                        let output_format = self.parse_expr()?;
                        hive_format.storage = Some(HiveIOFormat::IOF {
                            input_format,
                            output_format,
                        });
                    } else {
                        let format = self.parse_file_format()?;
                        hive_format.storage = Some(HiveIOFormat::FileFormat { format });
                    }
                }
                Some(Keyword::LOCATION) => {
                    hive_format.location = Some(self.parse_literal_string()?);
                }
                None => break,
                _ => break,
            }
        }

        Ok(hive_format)
    }

    pub fn parse_row_format(&mut self) -> Result<HiveRowFormat, ParserError> {
        self.expect_keyword(Keyword::FORMAT)?;
        match self.parse_one_of_keywords(&[Keyword::SERDE, Keyword::DELIMITED]) {
            Some(Keyword::SERDE) => {
                let class = self.parse_literal_string()?;
                Ok(HiveRowFormat::SERDE { class })
            }
            _ => Ok(HiveRowFormat::DELIMITED),
        }
    }

    pub fn parse_create_table(
        &mut self,
        or_replace: bool,
        temporary: bool,
    ) -> Result<Statement, ParserError> {
        let if_not_exists = self.parse_keywords(&[Keyword::IF, Keyword::NOT, Keyword::EXISTS]);
        let table_name = self.parse_object_name()?;
        let like = if self.parse_keyword(Keyword::LIKE) || self.parse_keyword(Keyword::ILIKE) {
            self.parse_object_name().ok()
        } else {
            None
        };
        // parse optional column list (schema)
        let (columns, constraints) = self.parse_columns()?;

        // SQLite supports `WITHOUT ROWID` at the end of `CREATE TABLE`
        let without_rowid = self.parse_keywords(&[Keyword::WITHOUT, Keyword::ROWID]);

        // MySQL supports table_options
        // https://dev.mysql.com/doc/refman/8.0/en/create-table.html
        let table_options = self.parse_table_options()?;

        let hive_distribution = self.parse_hive_distribution()?;
        let hive_formats = self.parse_hive_formats()?;
        // PostgreSQL supports `WITH ( options )`, before `AS`
        let with_options = self.parse_options(Keyword::WITH)?;
        let table_properties = self.parse_options(Keyword::TBLPROPERTIES)?;
        // Parse optional `AS ( query )`
        let query = if self.parse_keyword(Keyword::AS) {
            Some(Box::new(self.parse_query()?))
        } else {
            None
        };

        Ok(Statement::CreateTable {
            name: table_name,
            temporary,
            columns,
            constraints,
            with_options,
            table_properties,
            or_replace,
            if_not_exists,
            hive_distribution,
            hive_formats: Some(hive_formats),
            external: false,
            file_format: None,
            location: None,
            query,
            without_rowid,
            like,
            table_options,
        })
    }

    pub fn parse_table_options(&mut self) -> Result<Vec<SqlOption>, ParserError> {
        let mut sql_options = vec![];
        loop {
            if let Some(sql_option) = self.parse_table_option()? {
                sql_options.push(sql_option);
            } else {
                break;
            }
        }
        Ok(sql_options)
    }

    pub fn parse_table_option(&mut self) -> Result<Option<SqlOption>, ParserError> {
        if self.parse_keywords(&[Keyword::DEFAULT, Keyword::CHARSET]) {
            self.prev_token();
            let name = self.parse_identifier()?;
            self.expect_token(&Token::Eq)?;
            let value = self.parse_value()?;
            Ok(Some(SqlOption { name, value }))
        } else if self.parse_keyword(Keyword::ENGINE) {
            self.prev_token();
            let name = self.parse_identifier()?;
            self.expect_token(&Token::Eq)?;
            let value = self.parse_value()?;
            Ok(Some(SqlOption { name, value }))
        } else {
            Ok(None)
        }
    }

    fn parse_columns(&mut self) -> Result<(Vec<ColumnDef>, Vec<TableConstraint>), ParserError> {
        let mut columns = vec![];
        let mut constraints = vec![];
        if !self.consume_token(&Token::LParen) || self.consume_token(&Token::RParen) {
            return Ok((columns, constraints));
        }

        loop {
            if let Some(constraint) = self.parse_optional_table_constraint()? {
                constraints.push(constraint);
            } else if let Token::Word(_) = self.peek_token() {
                columns.push(self.parse_column_def()?);
            } else {
                return self.expected("column name or constraint definition", self.peek_token());
            }
            let comma = self.consume_token(&Token::Comma);
            if self.consume_token(&Token::RParen) {
                // allow a trailing comma, even though it's not in standard
                break;
            } else if !comma {
                return self.expected("',' or ')' after column definition", self.peek_token());
            }
        }

        Ok((columns, constraints))
    }

    fn parse_column_def(&mut self) -> Result<ColumnDef, ParserError> {
        let name = self.parse_identifier()?;
        let data_type = self.parse_data_type()?;
        let collation = if self.parse_keyword(Keyword::COLLATE) {
            Some(self.parse_object_name()?)
        } else {
            None
        };
        let mut options = vec![];
        loop {
            if self.parse_keyword(Keyword::CONSTRAINT) {
                let name = Some(self.parse_identifier()?);
                if let Some(option) = self.parse_optional_column_option()? {
                    options.push(ColumnOptionDef { name, option });
                } else {
                    return self.expected(
                        "constraint details after CONSTRAINT <name>",
                        self.peek_token(),
                    );
                }
            } else if let Some(option) = self.parse_optional_column_option()? {
                options.push(ColumnOptionDef { name: None, option });
            } else {
                break;
            };
        }
        Ok(ColumnDef {
            name,
            data_type,
            collation,
            options,
        })
    }

    pub fn parse_optional_column_option(&mut self) -> Result<Option<ColumnOption>, ParserError> {
        if self.parse_keywords(&[Keyword::NOT, Keyword::NULL]) {
            Ok(Some(ColumnOption::NotNull))
        } else if self.parse_keyword(Keyword::NULL) {
            Ok(Some(ColumnOption::Null))
        } else if self.parse_keyword(Keyword::DEFAULT) {
            Ok(Some(ColumnOption::Default(self.parse_expr()?)))
        } else if self.parse_keywords(&[Keyword::PRIMARY, Keyword::KEY]) {
            Ok(Some(ColumnOption::Unique { is_primary: true }))
        } else if self.parse_keyword(Keyword::UNIQUE) {
            Ok(Some(ColumnOption::Unique { is_primary: false }))
        } else if self.parse_keyword(Keyword::REFERENCES) {
            let foreign_table = self.parse_object_name()?;
            // PostgreSQL allows omitting the column list and
            // uses the primary key column of the foreign table by default
            let referred_columns = self.parse_parenthesized_column_list(Optional)?;
            let mut on_delete = None;
            let mut on_update = None;
            loop {
                if on_delete.is_none() && self.parse_keywords(&[Keyword::ON, Keyword::DELETE]) {
                    on_delete = Some(self.parse_referential_action()?);
                } else if on_update.is_none()
                    && self.parse_keywords(&[Keyword::ON, Keyword::UPDATE])
                {
                    on_update = Some(self.parse_referential_action()?);
                } else {
                    break;
                }
            }
            Ok(Some(ColumnOption::ForeignKey {
                foreign_table,
                referred_columns,
                on_delete,
                on_update,
            }))
        } else if self.parse_keyword(Keyword::CHECK) {
            self.expect_token(&Token::LParen)?;
            let expr = self.parse_expr()?;
            self.expect_token(&Token::RParen)?;
            Ok(Some(ColumnOption::Check(expr)))
        } else if self.parse_keyword(Keyword::AUTO_INCREMENT)
            && dialect_of!(self is MySqlDialect |  GenericDialect)
        {
            // Support AUTO_INCREMENT for MySQL
            Ok(Some(ColumnOption::DialectSpecific(vec![
                Token::make_keyword("AUTO_INCREMENT"),
            ])))
        } else if self.parse_keyword(Keyword::AUTOINCREMENT)
            && dialect_of!(self is SQLiteDialect |  GenericDialect)
        {
            // Support AUTOINCREMENT for SQLite
            Ok(Some(ColumnOption::DialectSpecific(vec![
                Token::make_keyword("AUTOINCREMENT"),
            ])))
        } else {
            Ok(None)
        }
    }

    pub fn parse_referential_action(&mut self) -> Result<ReferentialAction, ParserError> {
        if self.parse_keyword(Keyword::RESTRICT) {
            Ok(ReferentialAction::Restrict)
        } else if self.parse_keyword(Keyword::CASCADE) {
            Ok(ReferentialAction::Cascade)
        } else if self.parse_keywords(&[Keyword::SET, Keyword::NULL]) {
            Ok(ReferentialAction::SetNull)
        } else if self.parse_keywords(&[Keyword::NO, Keyword::ACTION]) {
            Ok(ReferentialAction::NoAction)
        } else if self.parse_keywords(&[Keyword::SET, Keyword::DEFAULT]) {
            Ok(ReferentialAction::SetDefault)
        } else {
            self.expected(
                "one of RESTRICT, CASCADE, SET NULL, NO ACTION or SET DEFAULT",
                self.peek_token(),
            )
        }
    }

    pub fn parse_optional_table_constraint(
        &mut self,
    ) -> Result<Option<TableConstraint>, ParserError> {
        let name = if self.parse_keyword(Keyword::CONSTRAINT) {
            Some(self.parse_identifier()?)
        } else {
            None
        };
        match self.next_token() {
            Token::Word(w) if w.keyword == Keyword::PRIMARY || w.keyword == Keyword::UNIQUE => {
                let is_primary = w.keyword == Keyword::PRIMARY;
                if is_primary {
                    self.expect_keyword(Keyword::KEY)?;
                }
                let columns = self.parse_parenthesized_column_list(Mandatory)?;
                Ok(Some(TableConstraint::Unique {
                    name,
                    columns,
                    is_primary,
                }))
            }
            Token::Word(w) if w.keyword == Keyword::FOREIGN => {
                self.expect_keyword(Keyword::KEY)?;
                let columns = self.parse_parenthesized_column_list(Mandatory)?;
                self.expect_keyword(Keyword::REFERENCES)?;
                let foreign_table = self.parse_object_name()?;
                let referred_columns = self.parse_parenthesized_column_list(Mandatory)?;
                let mut on_delete = None;
                let mut on_update = None;
                loop {
                    if on_delete.is_none() && self.parse_keywords(&[Keyword::ON, Keyword::DELETE]) {
                        on_delete = Some(self.parse_referential_action()?);
                    } else if on_update.is_none()
                        && self.parse_keywords(&[Keyword::ON, Keyword::UPDATE])
                    {
                        on_update = Some(self.parse_referential_action()?);
                    } else {
                        break;
                    }
                }
                Ok(Some(TableConstraint::ForeignKey {
                    name,
                    columns,
                    foreign_table,
                    referred_columns,
                    on_delete,
                    on_update,
                }))
            }
            Token::Word(w) if w.keyword == Keyword::CHECK => {
                self.expect_token(&Token::LParen)?;
                let expr = Box::new(self.parse_expr()?);
                self.expect_token(&Token::RParen)?;
                Ok(Some(TableConstraint::Check { name, expr }))
            }
            unexpected => {
                if name.is_some() {
                    self.expected("PRIMARY, UNIQUE, FOREIGN, or CHECK", unexpected)
                } else {
                    self.prev_token();
                    Ok(None)
                }
            }
        }
    }

    pub fn parse_options(&mut self, keyword: Keyword) -> Result<Vec<SqlOption>, ParserError> {
        if self.parse_keyword(keyword) {
            self.expect_token(&Token::LParen)?;
            let options = self.parse_comma_separated(Parser::parse_sql_option)?;
            self.expect_token(&Token::RParen)?;
            Ok(options)
        } else {
            Ok(vec![])
        }
    }

    pub fn parse_sql_option(&mut self) -> Result<SqlOption, ParserError> {
        let name = self.parse_identifier()?;
        self.expect_token(&Token::Eq)?;
        let value = self.parse_value()?;
        Ok(SqlOption { name, value })
    }

    pub fn parse_alter(&mut self) -> Result<Statement, ParserError> {
        self.expect_keyword(Keyword::TABLE)?;
        let _ = self.parse_keyword(Keyword::ONLY);
        let table_name = self.parse_object_name()?;
        let operation = if self.parse_keyword(Keyword::ADD) {
            if let Some(constraint) = self.parse_optional_table_constraint()? {
                AlterTableOperation::AddConstraint(constraint)
            } else {
                let if_not_exists =
                    self.parse_keywords(&[Keyword::IF, Keyword::NOT, Keyword::EXISTS]);
                if self.parse_keyword(Keyword::PARTITION) {
                    self.expect_token(&Token::LParen)?;
                    let partitions = self.parse_comma_separated(Parser::parse_expr)?;
                    self.expect_token(&Token::RParen)?;
                    AlterTableOperation::AddPartitions {
                        if_not_exists,
                        new_partitions: partitions,
                    }
                } else {
                    let _ = self.parse_keyword(Keyword::COLUMN);
                    let column_def = self.parse_column_def()?;
                    AlterTableOperation::AddColumn { column_def }
                }
            }
        } else if self.parse_keyword(Keyword::RENAME) {
            if self.parse_keyword(Keyword::TO) {
                let table_name = self.parse_object_name()?;
                AlterTableOperation::RenameTable { table_name }
            } else {
                let _ = self.parse_keyword(Keyword::COLUMN);
                let old_column_name = self.parse_identifier()?;
                self.expect_keyword(Keyword::TO)?;
                let new_column_name = self.parse_identifier()?;
                AlterTableOperation::RenameColumn {
                    old_column_name,
                    new_column_name,
                }
            }
        } else if self.parse_keyword(Keyword::DROP) {
            if self.parse_keywords(&[Keyword::IF, Keyword::EXISTS, Keyword::PARTITION]) {
                self.expect_token(&Token::LParen)?;
                let partitions = self.parse_comma_separated(Parser::parse_expr)?;
                self.expect_token(&Token::RParen)?;
                AlterTableOperation::DropPartitions {
                    partitions,
                    if_exists: true,
                }
            } else if self.parse_keyword(Keyword::PARTITION) {
                self.expect_token(&Token::LParen)?;
                let partitions = self.parse_comma_separated(Parser::parse_expr)?;
                self.expect_token(&Token::RParen)?;
                AlterTableOperation::DropPartitions {
                    partitions,
                    if_exists: false,
                }
            } else {
                let _ = self.parse_keyword(Keyword::COLUMN);
                let if_exists = self.parse_keywords(&[Keyword::IF, Keyword::EXISTS]);
                let column_name = self.parse_identifier()?;
                let cascade = self.parse_keyword(Keyword::CASCADE);
                AlterTableOperation::DropColumn {
                    column_name,
                    if_exists,
                    cascade,
                }
            }
        } else if self.parse_keyword(Keyword::PARTITION) {
            self.expect_token(&Token::LParen)?;
            let before = self.parse_comma_separated(Parser::parse_expr)?;
            self.expect_token(&Token::RParen)?;
            self.expect_keyword(Keyword::RENAME)?;
            self.expect_keywords(&[Keyword::TO, Keyword::PARTITION])?;
            self.expect_token(&Token::LParen)?;
            let renames = self.parse_comma_separated(Parser::parse_expr)?;
            self.expect_token(&Token::RParen)?;
            AlterTableOperation::RenamePartitions {
                old_partitions: before,
                new_partitions: renames,
            }
        } else {
            return self.expected(
                "ADD, RENAME, PARTITION or DROP after ALTER TABLE",
                self.peek_token(),
            );
        };
        Ok(Statement::AlterTable {
            name: table_name,
            operation,
        })
    }

    /// Parse a copy statement
    pub fn parse_copy(&mut self) -> Result<Statement, ParserError> {
        let table_name = self.parse_object_name()?;
        let columns = self.parse_parenthesized_column_list(Optional)?;
        self.expect_keywords(&[Keyword::FROM, Keyword::STDIN])?;
        self.expect_token(&Token::SemiColon)?;
        let values = self.parse_tsv();
        Ok(Statement::Copy {
            table_name,
            columns,
            values,
        })
    }

    /// Parse a tab separated values in
    /// COPY payload
    fn parse_tsv(&mut self) -> Vec<Option<String>> {
        self.parse_tab_value()
    }

    fn parse_tab_value(&mut self) -> Vec<Option<String>> {
        let mut values = vec![];
        let mut content = String::from("");
        while let Some(t) = self.next_token_no_skip() {
            match t {
                Token::Whitespace(Whitespace::Tab) => {
                    values.push(Some(content.to_string()));
                    content.clear();
                }
                Token::Whitespace(Whitespace::Newline) => {
                    values.push(Some(content.to_string()));
                    content.clear();
                }
                Token::Backslash => {
                    if self.consume_token(&Token::Period) {
                        return values;
                    }
                    if let Token::Word(w) = self.next_token() {
                        if w.value == "N" {
                            values.push(None);
                        }
                    }
                }
                _ => {
                    content.push_str(&t.to_string());
                }
            }
        }
        values
    }

    /// Parse a literal value (numbers, strings, date/time, booleans)
    fn parse_value(&mut self) -> Result<Value, ParserError> {
        match self.next_token() {
            Token::Word(w) => match w.keyword {
                Keyword::TRUE => Ok(Value::Boolean(true)),
                Keyword::FALSE => Ok(Value::Boolean(false)),
                Keyword::NULL => Ok(Value::Null),
                Keyword::NoKeyword => {
                    match w.quote_style {
                        Some('"') => Ok(Value::DoubleQuotedString(w.value)),
                        Some('\'') => Ok(Value::SingleQuotedString(w.value)),
                        None => Ok(Value::OnlyString(w.value)),
                        _ => self.expected("A value?", Token::Word(w))?,
                    }
                },
                _ => self.expected("a concrete value", Token::Word(w)),
            },
            // The call to n.parse() returns a bigdecimal when the
            // bigdecimal feature is enabled, and is otherwise a no-op
            // (i.e., it returns the input string).
            Token::Number(ref n, l) => match n.parse() {
                Ok(n) => Ok(Value::Number(n, l)),
                Err(e) => parser_err!(format!("Could not parse '{}' as number: {}", n, e)),
            },
            Token::SingleQuotedString(ref s) => Ok(Value::SingleQuotedString(s.to_string())),
            Token::DoubleQuotedString(ref s) => Ok(Value::DoubleQuotedString(s.to_string())),
            Token::NationalStringLiteral(ref s) => Ok(Value::NationalStringLiteral(s.to_string())),
            Token::HexStringLiteral(ref s) => Ok(Value::HexStringLiteral(s.to_string())),
            unexpected => self.expected("a value", unexpected),
        }
    }

    pub fn parse_number_value(&mut self) -> Result<Value, ParserError> {
        match self.parse_value()? {
            v @ Value::Number(_, _) => Ok(v),
            _ => {
                self.prev_token();
                self.expected("literal number", self.peek_token())
            }
        }
    }

    /// Parse an unsigned literal integer/long
    pub fn parse_literal_uint(&mut self) -> Result<u64, ParserError> {
        match self.next_token() {
            Token::Number(s, _) => s.parse::<u64>().map_err(|e| {
                ParserError::ParserError(format!("Could not parse '{}' as u64: {}", s, e))
            }),
            unexpected => self.expected("literal int", unexpected),
        }
    }

    /// Parse a literal string
    pub fn parse_literal_string(&mut self) -> Result<String, ParserError> {
        match self.next_token() {
            Token::Word(Word { value, keyword, .. }) if keyword == Keyword::NoKeyword => Ok(value),
            Token::SingleQuotedString(s) => Ok(s),
            Token::DoubleQuotedString(s) => Ok(s),
            unexpected => self.expected("literal string", unexpected),
        }
    }

    /// Parse a SQL datatype (in the context of a CREATE TABLE statement for example)
    pub fn parse_data_type(&mut self) -> Result<DataType, ParserError> {
        match self.next_token() {
            Token::Word(w) => match w.keyword {
                Keyword::BOOLEAN => Ok(DataType::Boolean),
                Keyword::FLOAT => Ok(DataType::Float(self.parse_optional_precision()?)),
                Keyword::REAL => Ok(DataType::Real),
                Keyword::DOUBLE => {
                    let _ = self.parse_keyword(Keyword::PRECISION);
                    Ok(DataType::Double)
                }
                Keyword::TINYINT => Ok(DataType::TinyInt(self.parse_optional_precision()?)),
                Keyword::SMALLINT => Ok(DataType::SmallInt(self.parse_optional_precision()?)),
                Keyword::INT | Keyword::INTEGER => {
                    Ok(DataType::Int(self.parse_optional_precision()?))
                }
                Keyword::BIGINT => Ok(DataType::BigInt(self.parse_optional_precision()?)),
                Keyword::VARCHAR => Ok(DataType::Varchar(self.parse_optional_precision()?)),
                Keyword::CHAR | Keyword::CHARACTER => {
                    if self.parse_keyword(Keyword::VARYING) {
                        Ok(DataType::Varchar(self.parse_optional_precision()?))
                    } else {
                        Ok(DataType::Char(self.parse_optional_precision()?))
                    }
                }
                Keyword::UUID => Ok(DataType::Uuid),
                Keyword::DATE => Ok(DataType::Date),
                Keyword::TIMESTAMP => {
                    // TBD: we throw away "with/without timezone" information
                    if self.parse_keyword(Keyword::WITH) || self.parse_keyword(Keyword::WITHOUT) {
                        self.expect_keywords(&[Keyword::TIME, Keyword::ZONE])?;
                    }
                    Ok(DataType::Timestamp)
                }
                Keyword::TIME => {
                    // TBD: we throw away "with/without timezone" information
                    if self.parse_keyword(Keyword::WITH) || self.parse_keyword(Keyword::WITHOUT) {
                        self.expect_keywords(&[Keyword::TIME, Keyword::ZONE])?;
                    }
                    Ok(DataType::Time)
                }
                // Interval types can be followed by a complicated interval
                // qualifier that we don't currently support. See
                // parse_interval_literal for a taste.
                Keyword::INTERVAL => Ok(DataType::Interval),
                Keyword::REGCLASS => Ok(DataType::Regclass),
                Keyword::STRING => Ok(DataType::String),
                Keyword::TEXT => {
                    if self.consume_token(&Token::LBracket) {
                        // Note: this is postgresql-specific
                        self.expect_token(&Token::RBracket)?;
                        Ok(DataType::Array(Box::new(DataType::Text)))
                    } else {
                        Ok(DataType::Text)
                    }
                }
                Keyword::BYTEA => Ok(DataType::Bytea),
                Keyword::NUMERIC | Keyword::DECIMAL | Keyword::DEC => {
                    let (precision, scale) = self.parse_optional_precision_scale()?;
                    Ok(DataType::Decimal(precision, scale))
                }
                _ => {
                    self.prev_token();
                    let type_name = self.parse_object_name()?;
                    Ok(DataType::Custom(type_name))
                }
            },
            unexpected => self.expected("a data type name", unexpected),
        }
    }

    /// Parse `AS identifier` (or simply `identifier` if it's not a reserved keyword)
    /// Some examples with aliases: `SELECT 1 foo`, `SELECT COUNT(*) AS cnt`,
    /// `SELECT ... FROM t1 foo, t2 bar`, `SELECT ... FROM (...) AS bar`
    pub fn parse_optional_alias(
        &mut self,
        reserved_kwds: &[Keyword],
    ) -> Result<Option<Ident>, ParserError> {
        let after_as = self.parse_keyword(Keyword::AS);
        match self.next_token() {
            // Accept any identifier after `AS` (though many dialects have restrictions on
            // keywords that may appear here). If there's no `AS`: don't parse keywords,
            // which may start a construct allowed in this position, to be parsed as aliases.
            // (For example, in `FROM t1 JOIN` the `JOIN` will always be parsed as a keyword,
            // not an alias.)
            Token::Word(w) if after_as || !reserved_kwds.contains(&w.keyword) => {
                Ok(Some(w.to_ident()))
            }
            // MSSQL supports single-quoted strings as aliases for columns
            // We accept them as table aliases too, although MSSQL does not.
            //
            // Note, that this conflicts with an obscure rule from the SQL
            // standard, which we don't implement:
            // https://crate.io/docs/sql-99/en/latest/chapters/07.html#character-string-literal-s
            //    "[Obscure Rule] SQL allows you to break a long <character
            //    string literal> up into two or more smaller <character string
            //    literal>s, split by a <separator> that includes a newline
            //    character. When it sees such a <literal>, your DBMS will
            //    ignore the <separator> and treat the multiple strings as
            //    a single <literal>."
            Token::SingleQuotedString(s) => Ok(Some(Ident::with_quote('\'', s))),
            not_an_ident => {
                if after_as {
                    return self.expected("an identifier after AS", not_an_ident);
                }
                self.prev_token();
                Ok(None) // no alias found
            }
        }
    }

    /// Parse `AS identifier` when the AS is describing a table-valued object,
    /// like in `... FROM generate_series(1, 10) AS t (col)`. In this case
    /// the alias is allowed to optionally name the columns in the table, in
    /// addition to the table itself.
    pub fn parse_optional_table_alias(
        &mut self,
        reserved_kwds: &[Keyword],
    ) -> Result<Option<TableAlias>, ParserError> {
        match self.parse_optional_alias(reserved_kwds)? {
            Some(name) => {
                let columns = self.parse_parenthesized_column_list(Optional)?;
                Ok(Some(TableAlias { name, columns }))
            }
            None => Ok(None),
        }
    }

    /// Parse a possibly qualified, possibly quoted identifier, e.g.
    /// `foo` or `myschema."table"
    pub fn parse_object_name(&mut self) -> Result<ObjectName, ParserError> {
        let mut idents = vec![];
        loop {
            idents.push(self.parse_identifier()?);
            if !self.consume_token(&Token::Period) {
                break;
            }
        }
        Ok(ObjectName(idents))
    }

    /// Parse identifiers
    pub fn parse_identifiers(&mut self) -> Result<Vec<Ident>, ParserError> {
        let mut idents = vec![];
        loop {
            match self.next_token() {
                Token::Word(w) => idents.push(w.to_ident()),
                Token::EOF => break,
                _ => {}
            }
        }
        Ok(idents)
    }

    /// Parse a simple one-word identifier (possibly quoted, possibly a keyword)
    pub fn parse_identifier(&mut self) -> Result<Ident, ParserError> {
        match self.next_token() {
            Token::Word(w) => Ok(w.to_ident()),
            Token::SingleQuotedString(s) => Ok(Ident::with_quote('\'', s)),
            unexpected => self.expected("identifier", unexpected),
        }
    }

    /// Parse a parenthesized comma-separated list of unqualified, possibly quoted identifiers
    pub fn parse_parenthesized_column_list(
        &mut self,
        optional: IsOptional,
    ) -> Result<Vec<Ident>, ParserError> {
        if self.consume_token(&Token::LParen) {
            let cols = self.parse_comma_separated(Parser::parse_identifier)?;
            self.expect_token(&Token::RParen)?;
            Ok(cols)
        } else if optional == Optional {
            Ok(vec![])
        } else {
            self.expected("a list of columns in parentheses", self.peek_token())
        }
    }

    pub fn parse_optional_precision(&mut self) -> Result<Option<u64>, ParserError> {
        if self.consume_token(&Token::LParen) {
            let n = self.parse_literal_uint()?;
            self.expect_token(&Token::RParen)?;
            Ok(Some(n))
        } else {
            Ok(None)
        }
    }

    pub fn parse_optional_precision_scale(
        &mut self,
    ) -> Result<(Option<u64>, Option<u64>), ParserError> {
        if self.consume_token(&Token::LParen) {
            let n = self.parse_literal_uint()?;
            let scale = if self.consume_token(&Token::Comma) {
                Some(self.parse_literal_uint()?)
            } else {
                None
            };
            self.expect_token(&Token::RParen)?;
            Ok((Some(n), scale))
        } else {
            Ok((None, None))
        }
    }

    pub fn parse_delete(&mut self) -> Result<Statement, ParserError> {
        self.expect_keyword(Keyword::FROM)?;
        let table_name = self.parse_object_name()?;
        let selection = if self.parse_keyword(Keyword::WHERE) {
            Some(self.parse_expr()?)
        } else {
            None
        };

        Ok(Statement::Delete {
            table_name,
            selection,
        })
    }

    pub fn parse_explain(&mut self, describe_alias: bool) -> Result<Statement, ParserError> {
        let analyze = self.parse_keyword(Keyword::ANALYZE);
        let verbose = self.parse_keyword(Keyword::VERBOSE);

        if let Some(statement) = self.maybe_parse(|parser| parser.parse_statement()) {
            Ok(Statement::Explain {
                describe_alias,
                analyze,
                verbose,
                statement: Box::new(statement),
            })
        } else {
            let table_name = self.parse_object_name()?;

            Ok(Statement::ExplainTable {
                describe_alias,
                table_name,
            })
        }
    }

    /// Parse a query expression, i.e. a `SELECT` statement optionally
    /// preceeded with some `WITH` CTE declarations and optionally followed
    /// by `ORDER BY`. Unlike some other parse_... methods, this one doesn't
    /// expect the initial keyword to be already consumed
    pub fn parse_query(&mut self) -> Result<Query, ParserError> {
        let with = if self.parse_keyword(Keyword::WITH) {
            Some(With {
                recursive: self.parse_keyword(Keyword::RECURSIVE),
                cte_tables: self.parse_comma_separated(Parser::parse_cte)?,
            })
        } else {
            None
        };

        if !self.parse_keyword(Keyword::INSERT) {
            let body = self.parse_query_body(0)?;

            let order_by = if self.parse_keywords(&[Keyword::ORDER, Keyword::BY]) {
                self.parse_comma_separated(Parser::parse_order_by_expr)?
            } else {
                vec![]
            };

            let limit = if self.parse_keyword(Keyword::LIMIT) {
                self.parse_limit()?
            } else {
                None
            };

            let offset = if self.parse_keyword(Keyword::OFFSET) {
                Some(self.parse_offset()?)
            } else {
                None
            };

            let fetch = if self.parse_keyword(Keyword::FETCH) {
                Some(self.parse_fetch()?)
            } else {
                None
            };

            Ok(Query {
                with,
                body,
                order_by,
                limit,
                offset,
                fetch,
            })
        } else {
            let insert = self.parse_insert()?;
            Ok(Query {
                with,
                body: SetExpr::Insert(insert),
                limit: None,
                order_by: vec![],
                offset: None,
                fetch: None,
            })
        }
    }

    /// Parse a CTE (`alias [( col1, col2, ... )] AS (subquery)`)
    fn parse_cte(&mut self) -> Result<Cte, ParserError> {
        let name = self.parse_identifier()?;

        let mut cte = if self.parse_keyword(Keyword::AS) {
            self.expect_token(&Token::LParen)?;
            let query = self.parse_query()?;
            self.expect_token(&Token::RParen)?;
            let alias = TableAlias {
                name,
                columns: vec![],
            };
            Cte {
                alias,
                query,
                from: None,
            }
        } else {
            let columns = self.parse_parenthesized_column_list(Optional)?;
            self.expect_keyword(Keyword::AS)?;
            self.expect_token(&Token::LParen)?;
            let query = self.parse_query()?;
            self.expect_token(&Token::RParen)?;
            let alias = TableAlias { name, columns };
            Cte {
                alias,
                query,
                from: None,
            }
        };
        if self.parse_keyword(Keyword::FROM) {
            cte.from = Some(self.parse_identifier()?);
        }
        Ok(cte)
    }

    /// Parse a "query body", which is an expression with roughly the
    /// following grammar:
    /// ```text
    ///   query_body ::= restricted_select | '(' subquery ')' | set_operation
    ///   restricted_select ::= 'SELECT' [expr_list] [ from ] [ where ] [ groupby_having ]
    ///   subquery ::= query_body [ order_by_limit ]
    ///   set_operation ::= query_body { 'UNION' | 'EXCEPT' | 'INTERSECT' } [ 'ALL' ] query_body
    /// ```
    fn parse_query_body(&mut self, precedence: u8) -> Result<SetExpr, ParserError> {
        // We parse the expression using a Pratt parser, as in `parse_expr()`.
        // Start by parsing a restricted SELECT or a `(subquery)`:
        let mut expr = if self.parse_keyword(Keyword::SELECT) {
            SetExpr::Select(Box::new(self.parse_select()?))
        } else if self.consume_token(&Token::LParen) {
            // CTEs are not allowed here, but the parser currently accepts them
            let subquery = self.parse_query()?;
            self.expect_token(&Token::RParen)?;
            SetExpr::Query(Box::new(subquery))
        } else if self.parse_keyword(Keyword::VALUES) {
            SetExpr::Values(self.parse_values()?)
        } else {
            return self.expected(
                "SELECT, VALUES, or a subquery in the query body",
                self.peek_token(),
            );
        };

        loop {
            // The query can be optionally followed by a set operator:
            let op = self.parse_set_operator(&self.peek_token());
            let next_precedence = match op {
                // UNION and EXCEPT have the same binding power and evaluate left-to-right
                Some(SetOperator::Union) | Some(SetOperator::Except) => 10,
                // INTERSECT has higher precedence than UNION/EXCEPT
                Some(SetOperator::Intersect) => 20,
                // Unexpected token or EOF => stop parsing the query body
                None => break,
            };
            if precedence >= next_precedence {
                break;
            }
            self.next_token(); // skip past the set operator
            expr = SetExpr::SetOperation {
                left: Box::new(expr),
                op: op.unwrap(),
                all: self.parse_keyword(Keyword::ALL),
                right: Box::new(self.parse_query_body(next_precedence)?),
            };
        }

        Ok(expr)
    }

    fn parse_set_operator(&mut self, token: &Token) -> Option<SetOperator> {
        match token {
            Token::Word(w) if w.keyword == Keyword::UNION => Some(SetOperator::Union),
            Token::Word(w) if w.keyword == Keyword::EXCEPT => Some(SetOperator::Except),
            Token::Word(w) if w.keyword == Keyword::INTERSECT => Some(SetOperator::Intersect),
            _ => None,
        }
    }

    /// Parse a restricted `SELECT` statement (no CTEs / `UNION` / `ORDER BY`),
    /// assuming the initial `SELECT` was already consumed
    pub fn parse_select(&mut self) -> Result<Select, ParserError> {
        let distinct = self.parse_all_or_distinct()?;

        let top = if self.parse_keyword(Keyword::TOP) {
            Some(self.parse_top()?)
        } else {
            None
        };

        let projection = self.parse_comma_separated(Parser::parse_select_item)?;

        // Note that for keywords to be properly handled here, they need to be
        // added to `RESERVED_FOR_COLUMN_ALIAS` / `RESERVED_FOR_TABLE_ALIAS`,
        // otherwise they may be parsed as an alias as part of the `projection`
        // or `from`.

        let from = if self.parse_keyword(Keyword::FROM) {
            self.parse_comma_separated(Parser::parse_table_and_joins)?
        } else {
            vec![]
        };
        let mut lateral_views = vec![];
        loop {
            if self.parse_keywords(&[Keyword::LATERAL, Keyword::VIEW]) {
                let outer = self.parse_keyword(Keyword::OUTER);
                let lateral_view = self.parse_expr()?;
                let lateral_view_name = self.parse_object_name()?;
                let lateral_col_alias = self
                    .parse_comma_separated(|parser| {
                        parser.parse_optional_alias(&[
                            Keyword::WHERE,
                            Keyword::GROUP,
                            Keyword::CLUSTER,
                            Keyword::HAVING,
                            Keyword::LATERAL,
                        ]) // This couldn't possibly be a bad idea
                    })?
                    .into_iter()
                    .flatten()
                    .collect();

                lateral_views.push(LateralView {
                    lateral_view,
                    lateral_view_name,
                    lateral_col_alias,
                    outer,
                });
            } else {
                break;
            }
        }

        let selection = if self.parse_keyword(Keyword::WHERE) {
            Some(self.parse_expr()?)
        } else {
            None
        };

        let group_by = if self.parse_keywords(&[Keyword::GROUP, Keyword::BY]) {
            self.parse_comma_separated(Parser::parse_expr)?
        } else {
            vec![]
        };

        let cluster_by = if self.parse_keywords(&[Keyword::CLUSTER, Keyword::BY]) {
            self.parse_comma_separated(Parser::parse_expr)?
        } else {
            vec![]
        };

        let distribute_by = if self.parse_keywords(&[Keyword::DISTRIBUTE, Keyword::BY]) {
            self.parse_comma_separated(Parser::parse_expr)?
        } else {
            vec![]
        };

        let sort_by = if self.parse_keywords(&[Keyword::SORT, Keyword::BY]) {
            self.parse_comma_separated(Parser::parse_expr)?
        } else {
            vec![]
        };

        let having = if self.parse_keyword(Keyword::HAVING) {
            Some(self.parse_expr()?)
        } else {
            None
        };

        Ok(Select {
            distinct,
            top,
            projection,
            from,
            lateral_views,
            selection,
            group_by,
            cluster_by,
            distribute_by,
            sort_by,
            having,
        })
    }

    pub fn parse_set(&mut self) -> Result<Statement, ParserError> {
        let modifier =
            self.parse_one_of_keywords(&[Keyword::SESSION, Keyword::LOCAL, Keyword::HIVEVAR]);
        if let Some(Keyword::HIVEVAR) = modifier {
            self.expect_token(&Token::Colon)?;
        }
        let variable = self.parse_identifier()?;
        if self.consume_token(&Token::Eq) || self.parse_keyword(Keyword::TO) {
            let mut values = vec![];
            loop {
                let token = self.peek_token();
                let value = match (self.parse_value(), token) {
                    (Ok(value), _) => SetVariableValue::Literal(value),
                    (Err(_), Token::Word(ident)) => SetVariableValue::Ident(ident.to_ident()),
                    (Err(_), unexpected) => self.expected("variable value", unexpected)?,
                };
                values.push(value);
                if self.consume_token(&Token::Comma) {
                    continue;
                }
                return Ok(Statement::SetVariable {
                    local: modifier == Some(Keyword::LOCAL),
                    hivevar: Some(Keyword::HIVEVAR) == modifier,
                    variable,
                    value: values,
                });
            }
        } else if variable.value == "TRANSACTION" && modifier.is_none() {
            Ok(Statement::SetTransaction {
                modes: self.parse_transaction_modes()?,
            })
        } else {
            self.expected("equals sign or TO", self.peek_token())
        }
    }

    pub fn parse_show(&mut self) -> Result<Statement, ParserError> {
        if self.parse_keywords(&[Keyword::FULL, Keyword::TABLES]){
            self.prev_token();
            self.prev_token();
            self.parse_show_tables()
        } else if self.parse_keyword(Keyword::TABLES){
            self.prev_token();
            self.parse_show_tables()
        } else if self.parse_keyword(Keyword::VARIABLES) {
            self.parse_show_variables()
        } else if self.parse_keywords(&[Keyword::TABLE, Keyword::STATUS]) {
            self.parse_show_table_status()
        } else if self.parse_one_of_keywords(&[
                Keyword::EXTENDED,
                Keyword::FULL,
                Keyword::COLUMNS,
                Keyword::FIELDS,
            ])
            .is_some()
        {
            self.prev_token();
            Ok(self.parse_show_columns()?)
        } else if self.parse_one_of_keywords(&[Keyword::CREATE]).is_some() {
            Ok(self.parse_show_create()?)
        } else {
            Ok(Statement::ShowVariable {
                variable: self.parse_identifiers()?,
            })
        }
    }

<<<<<<< HEAD
    pub fn parse_show_variables(&mut self) -> Result<Statement, ParserError> {
        let filter = self.parse_show_statement_filter()?;
        Ok(Statement::ShowVariables {
            filter,
        })
    }

    pub fn parse_show_table_status(&mut self) -> Result<Statement, ParserError> {
        self.expect_keyword(Keyword::FROM)?;

        let db_name = self.parse_object_name()?;

        // MySQL allows both LIKE 'pattern' and WHERE expr,
        let filter = self.parse_show_statement_filter()?;

        Ok(Statement::ShowTableStatus {
            db_name,
            filter,
        })
    }

    pub fn parse_show_tables(&mut self) -> Result<Statement, ParserError> {
        let full = self.parse_keyword(Keyword::FULL);
        self.expect_keyword(Keyword::TABLES)?;

        let mut from = None;
        let mut db_name = None;

        match self.parse_one_of_keywords(&[Keyword::FROM, Keyword::IN]) {
            None => {}
            Some(keyword) => {
                match keyword {
                    Keyword::FROM => from = Some(true),
                    Keyword::IN => from = Some(false),
                    _ => {},
                }
            }
        }

        if from.is_some() {
            let object_name = self.parse_object_name()?;
            db_name = Some(object_name);
        }

        // MySQL allows both LIKE 'pattern' and WHERE expr,
        let filter = self.parse_show_statement_filter()?;

        Ok(Statement::ShowTables {
            full,
            from,
            db_name,
            filter,
        })
=======
    fn parse_show_create(&mut self) -> Result<Statement, ParserError> {
        let obj_type = match self.expect_one_of_keywords(&[
            Keyword::TABLE,
            Keyword::TRIGGER,
            Keyword::FUNCTION,
            Keyword::PROCEDURE,
            Keyword::EVENT,
        ])? {
            Keyword::TABLE => Ok(ShowCreateObject::Table),
            Keyword::TRIGGER => Ok(ShowCreateObject::Trigger),
            Keyword::FUNCTION => Ok(ShowCreateObject::Function),
            Keyword::PROCEDURE => Ok(ShowCreateObject::Procedure),
            Keyword::EVENT => Ok(ShowCreateObject::Event),
            keyword => Err(ParserError::ParserError(format!(
                "Unable to map keyword to ShowCreateObject: {:?}",
                keyword
            ))),
        }?;

        let obj_name = self.parse_object_name()?;

        Ok(Statement::ShowCreate { obj_type, obj_name })
>>>>>>> 014b82f0
    }

    fn parse_show_columns(&mut self) -> Result<Statement, ParserError> {
        let extended = self.parse_keyword(Keyword::EXTENDED);
        let full = self.parse_keyword(Keyword::FULL);
        self.expect_one_of_keywords(&[Keyword::COLUMNS, Keyword::FIELDS])?;
        self.expect_one_of_keywords(&[Keyword::FROM, Keyword::IN])?;
        let table_name = self.parse_object_name()?;
        // MySQL also supports FROM <database> here. In other words, MySQL
        // allows both FROM <table> FROM <database> and FROM <database>.<table>,
        // while we only support the latter for now.
        let filter = self.parse_show_statement_filter()?;
        Ok(Statement::ShowColumns {
            extended,
            full,
            table_name,
            filter,
        })
    }

    fn parse_show_statement_filter(&mut self) -> Result<Option<ShowStatementFilter>, ParserError> {
        if self.parse_keyword(Keyword::LIKE) {
            Ok(Some(ShowStatementFilter::Like(
                self.parse_literal_string()?,
            )))
        } else if self.parse_keyword(Keyword::ILIKE) {
            Ok(Some(ShowStatementFilter::ILike(
                self.parse_literal_string()?,
            )))
        } else if self.parse_keyword(Keyword::WHERE) {
            Ok(Some(ShowStatementFilter::Where(self.parse_expr()?)))
        } else {
            Ok(None)
        }
    }

    pub fn parse_table_and_joins(&mut self) -> Result<TableWithJoins, ParserError> {
        let relation = self.parse_table_factor()?;

        // Note that for keywords to be properly handled here, they need to be
        // added to `RESERVED_FOR_TABLE_ALIAS`, otherwise they may be parsed as
        // a table alias.
        let mut joins = vec![];
        loop {
            let join = if self.parse_keyword(Keyword::CROSS) {
                let join_operator = if self.parse_keyword(Keyword::JOIN) {
                    JoinOperator::CrossJoin
                } else if self.parse_keyword(Keyword::APPLY) {
                    // MSSQL extension, similar to CROSS JOIN LATERAL
                    JoinOperator::CrossApply
                } else {
                    return self.expected("JOIN or APPLY after CROSS", self.peek_token());
                };
                Join {
                    relation: self.parse_table_factor()?,
                    join_operator,
                }
            } else if self.parse_keyword(Keyword::OUTER) {
                // MSSQL extension, similar to LEFT JOIN LATERAL .. ON 1=1
                self.expect_keyword(Keyword::APPLY)?;
                Join {
                    relation: self.parse_table_factor()?,
                    join_operator: JoinOperator::OuterApply,
                }
            } else {
                let natural = self.parse_keyword(Keyword::NATURAL);
                let peek_keyword = if let Token::Word(w) = self.peek_token() {
                    w.keyword
                } else {
                    Keyword::NoKeyword
                };

                let join_operator_type = match peek_keyword {
                    Keyword::INNER | Keyword::JOIN => {
                        let _ = self.parse_keyword(Keyword::INNER);
                        self.expect_keyword(Keyword::JOIN)?;
                        JoinOperator::Inner
                    }
                    kw @ Keyword::LEFT | kw @ Keyword::RIGHT | kw @ Keyword::FULL => {
                        let _ = self.next_token();
                        let _ = self.parse_keyword(Keyword::OUTER);
                        self.expect_keyword(Keyword::JOIN)?;
                        match kw {
                            Keyword::LEFT => JoinOperator::LeftOuter,
                            Keyword::RIGHT => JoinOperator::RightOuter,
                            Keyword::FULL => JoinOperator::FullOuter,
                            _ => unreachable!(),
                        }
                    }
                    Keyword::OUTER => {
                        return self.expected("LEFT, RIGHT, or FULL", self.peek_token());
                    }
                    _ if natural => {
                        return self.expected("a join type after NATURAL", self.peek_token());
                    }
                    _ => break,
                };
                let relation = self.parse_table_factor()?;
                let join_constraint = self.parse_join_constraint(natural)?;
                Join {
                    relation,
                    join_operator: join_operator_type(join_constraint),
                }
            };
            joins.push(join);
        }
        Ok(TableWithJoins { relation, joins })
    }

    /// A table name or a parenthesized subquery, followed by optional `[AS] alias`
    pub fn parse_table_factor(&mut self) -> Result<TableFactor, ParserError> {
        if self.parse_keyword(Keyword::LATERAL) {
            // LATERAL must always be followed by a subquery.
            if !self.consume_token(&Token::LParen) {
                self.expected("subquery after LATERAL", self.peek_token())?;
            }
            self.parse_derived_table_factor(Lateral)
        } else if self.parse_keyword(Keyword::TABLE) {
            // parse table function (SELECT * FROM TABLE (<expr>) [ AS <alias> ])
            self.expect_token(&Token::LParen)?;
            let expr = self.parse_expr()?;
            self.expect_token(&Token::RParen)?;
            let alias = self.parse_optional_table_alias(keywords::RESERVED_FOR_TABLE_ALIAS)?;
            Ok(TableFactor::TableFunction { expr, alias })
        } else if self.consume_token(&Token::LParen) {
            // A left paren introduces either a derived table (i.e., a subquery)
            // or a nested join. It's nearly impossible to determine ahead of
            // time which it is... so we just try to parse both.
            //
            // Here's an example that demonstrates the complexity:
            //                     /-------------------------------------------------------\
            //                     | /-----------------------------------\                 |
            //     SELECT * FROM ( ( ( (SELECT 1) UNION (SELECT 2) ) AS t1 NATURAL JOIN t2 ) )
            //                   ^ ^ ^ ^
            //                   | | | |
            //                   | | | |
            //                   | | | (4) belongs to a SetExpr::Query inside the subquery
            //                   | | (3) starts a derived table (subquery)
            //                   | (2) starts a nested join
            //                   (1) an additional set of parens around a nested join
            //

            // If the recently consumed '(' starts a derived table, the call to
            // `parse_derived_table_factor` below will return success after parsing the
            // subquery, followed by the closing ')', and the alias of the derived table.
            // In the example above this is case (3).
            return_ok_if_some!(
                self.maybe_parse(|parser| parser.parse_derived_table_factor(NotLateral))
            );
            // A parsing error from `parse_derived_table_factor` indicates that the '(' we've
            // recently consumed does not start a derived table (cases 1, 2, or 4).
            // `maybe_parse` will ignore such an error and rewind to be after the opening '('.

            // Inside the parentheses we expect to find an (A) table factor
            // followed by some joins or (B) another level of nesting.
            let mut table_and_joins = self.parse_table_and_joins()?;

            if !table_and_joins.joins.is_empty() {
                self.expect_token(&Token::RParen)?;
                Ok(TableFactor::NestedJoin(Box::new(table_and_joins))) // (A)
            } else if let TableFactor::NestedJoin(_) = &table_and_joins.relation {
                // (B): `table_and_joins` (what we found inside the parentheses)
                // is a nested join `(foo JOIN bar)`, not followed by other joins.
                self.expect_token(&Token::RParen)?;
                Ok(TableFactor::NestedJoin(Box::new(table_and_joins)))
            } else if dialect_of!(self is SnowflakeDialect | GenericDialect) {
                // Dialect-specific behavior: Snowflake diverges from the
                // standard and from most of the other implementations by
                // allowing extra parentheses not only around a join (B), but
                // around lone table names (e.g. `FROM (mytable [AS alias])`)
                // and around derived tables (e.g. `FROM ((SELECT ...)
                // [AS alias])`) as well.
                self.expect_token(&Token::RParen)?;

                if let Some(outer_alias) =
                    self.parse_optional_table_alias(keywords::RESERVED_FOR_TABLE_ALIAS)?
                {
                    // Snowflake also allows specifying an alias *after* parens
                    // e.g. `FROM (mytable) AS alias`
                    match &mut table_and_joins.relation {
                        TableFactor::Derived { alias, .. }
                        | TableFactor::Table { alias, .. }
                        | TableFactor::TableFunction { alias, .. } => {
                            // but not `FROM (mytable AS alias1) AS alias2`.
                            if let Some(inner_alias) = alias {
                                return Err(ParserError::ParserError(format!(
                                    "duplicate alias {}",
                                    inner_alias
                                )));
                            }
                            // Act as if the alias was specified normally next
                            // to the table name: `(mytable) AS alias` ->
                            // `(mytable AS alias)`
                            alias.replace(outer_alias);
                        }
                        TableFactor::NestedJoin(_) => unreachable!(),
                    };
                }
                // Do not store the extra set of parens in the AST
                Ok(table_and_joins.relation)
            } else {
                // The SQL spec prohibits derived tables and bare tables from
                // appearing alone in parentheses (e.g. `FROM (mytable)`)
                self.expected("joined table", self.peek_token())
            }
        } else {
            let name = self.parse_object_name()?;
            // Postgres, MSSQL: table-valued functions:
            let args = if self.consume_token(&Token::LParen) {
                self.parse_optional_args()?
            } else {
                vec![]
            };
            let alias = self.parse_optional_table_alias(keywords::RESERVED_FOR_TABLE_ALIAS)?;
            // MSSQL-specific table hints:
            let mut with_hints = vec![];
            if self.parse_keyword(Keyword::WITH) {
                if self.consume_token(&Token::LParen) {
                    with_hints = self.parse_comma_separated(Parser::parse_expr)?;
                    self.expect_token(&Token::RParen)?;
                } else {
                    // rewind, as WITH may belong to the next statement's CTE
                    self.prev_token();
                }
            };
            Ok(TableFactor::Table {
                name,
                alias,
                args,
                with_hints,
            })
        }
    }

    pub fn parse_derived_table_factor(
        &mut self,
        lateral: IsLateral,
    ) -> Result<TableFactor, ParserError> {
        let subquery = Box::new(self.parse_query()?);
        self.expect_token(&Token::RParen)?;
        let alias = self.parse_optional_table_alias(keywords::RESERVED_FOR_TABLE_ALIAS)?;
        Ok(TableFactor::Derived {
            lateral: match lateral {
                Lateral => true,
                NotLateral => false,
            },
            subquery,
            alias,
        })
    }

    fn parse_join_constraint(&mut self, natural: bool) -> Result<JoinConstraint, ParserError> {
        if natural {
            Ok(JoinConstraint::Natural)
        } else if self.parse_keyword(Keyword::ON) {
            let constraint = self.parse_expr()?;
            Ok(JoinConstraint::On(constraint))
        } else if self.parse_keyword(Keyword::USING) {
            let columns = self.parse_parenthesized_column_list(Mandatory)?;
            Ok(JoinConstraint::Using(columns))
        } else {
            Ok(JoinConstraint::None)
            //self.expected("ON, or USING after JOIN", self.peek_token())
        }
    }

    /// Parse an INSERT statement
    pub fn parse_insert(&mut self) -> Result<Statement, ParserError> {
        let or = if !dialect_of!(self is SQLiteDialect) {
            None
        } else if self.parse_keywords(&[Keyword::OR, Keyword::REPLACE]) {
            Some(SqliteOnConflict::Replace)
        } else if self.parse_keywords(&[Keyword::OR, Keyword::ROLLBACK]) {
            Some(SqliteOnConflict::Rollback)
        } else if self.parse_keywords(&[Keyword::OR, Keyword::ABORT]) {
            Some(SqliteOnConflict::Abort)
        } else if self.parse_keywords(&[Keyword::OR, Keyword::FAIL]) {
            Some(SqliteOnConflict::Fail)
        } else if self.parse_keywords(&[Keyword::OR, Keyword::IGNORE]) {
            Some(SqliteOnConflict::Ignore)
        } else if self.parse_keyword(Keyword::REPLACE) {
            Some(SqliteOnConflict::Replace)
        } else {
            None
        };
        let action = self.expect_one_of_keywords(&[Keyword::INTO, Keyword::OVERWRITE])?;
        let overwrite = action == Keyword::OVERWRITE;
        let local = self.parse_keyword(Keyword::LOCAL);

        if self.parse_keyword(Keyword::DIRECTORY) {
            let path = self.parse_literal_string()?;
            let file_format = if self.parse_keywords(&[Keyword::STORED, Keyword::AS]) {
                Some(self.parse_file_format()?)
            } else {
                None
            };
            let source = Box::new(self.parse_query()?);
            Ok(Statement::Directory {
                local,
                path,
                overwrite,
                file_format,
                source,
            })
        } else {
            // Hive lets you put table here regardless
            let table = self.parse_keyword(Keyword::TABLE);
            let table_name = self.parse_object_name()?;
            let columns = self.parse_parenthesized_column_list(Optional)?;

            let partitioned = if self.parse_keyword(Keyword::PARTITION) {
                self.expect_token(&Token::LParen)?;
                let r = Some(self.parse_comma_separated(Parser::parse_expr)?);
                self.expect_token(&Token::RParen)?;
                r
            } else {
                None
            };

            // Hive allows you to specify columns after partitions as well if you want.
            let after_columns = self.parse_parenthesized_column_list(Optional)?;

            let source = Box::new(self.parse_query()?);
            Ok(Statement::Insert {
                or,
                table_name,
                overwrite,
                partitioned,
                columns,
                after_columns,
                source,
                table,
            })
        }
    }

    pub fn parse_update(&mut self) -> Result<Statement, ParserError> {
        let table_name = self.parse_object_name()?;
        self.expect_keyword(Keyword::SET)?;
        let assignments = self.parse_comma_separated(Parser::parse_assignment)?;
        let selection = if self.parse_keyword(Keyword::WHERE) {
            Some(self.parse_expr()?)
        } else {
            None
        };
        Ok(Statement::Update {
            table_name,
            assignments,
            selection,
        })
    }

    /// Parse a `var = expr` assignment, used in an UPDATE statement
    pub fn parse_assignment(&mut self) -> Result<Assignment, ParserError> {
        let id = self.parse_identifier()?;
        self.expect_token(&Token::Eq)?;
        let value = self.parse_expr()?;
        Ok(Assignment { id, value })
    }

    fn parse_function_args(&mut self) -> Result<FunctionArg, ParserError> {
        if self.peek_nth_token(1) == Token::RArrow {
            let name = self.parse_identifier()?;

            self.expect_token(&Token::RArrow)?;
            let arg = self.parse_expr()?;

            Ok(FunctionArg::Named { name, arg })
        } else {
            Ok(FunctionArg::Unnamed(self.parse_expr()?))
        }
    }

    pub fn parse_optional_args(&mut self) -> Result<Vec<FunctionArg>, ParserError> {
        if self.consume_token(&Token::RParen) {
            Ok(vec![])
        } else {
            let args = self.parse_comma_separated(Parser::parse_function_args)?;
            self.expect_token(&Token::RParen)?;
            Ok(args)
        }
    }

    /// Parse a comma-delimited list of projections after SELECT
    pub fn parse_select_item(&mut self) -> Result<SelectItem, ParserError> {
        let expr = self.parse_expr()?;
        if let Expr::Wildcard = expr {
            Ok(SelectItem::Wildcard)
        } else if let Expr::QualifiedWildcard(prefix) = expr {
            Ok(SelectItem::QualifiedWildcard(ObjectName(prefix)))
        } else {
            // `expr` is a regular SQL expression and can be followed by an alias
            if let Some(alias) = self.parse_optional_alias(keywords::RESERVED_FOR_COLUMN_ALIAS)? {
                Ok(SelectItem::ExprWithAlias { expr, alias })
            } else {
                Ok(SelectItem::UnnamedExpr(expr))
            }
        }
    }

    /// Parse an expression, optionally followed by ASC or DESC (used in ORDER BY)
    pub fn parse_order_by_expr(&mut self) -> Result<OrderByExpr, ParserError> {
        let expr = self.parse_expr()?;

        let asc = if self.parse_keyword(Keyword::ASC) {
            Some(true)
        } else if self.parse_keyword(Keyword::DESC) {
            Some(false)
        } else {
            None
        };

        let nulls_first = if self.parse_keywords(&[Keyword::NULLS, Keyword::FIRST]) {
            Some(true)
        } else if self.parse_keywords(&[Keyword::NULLS, Keyword::LAST]) {
            Some(false)
        } else {
            None
        };

        Ok(OrderByExpr {
            expr,
            asc,
            nulls_first,
        })
    }

    /// Parse a TOP clause, MSSQL equivalent of LIMIT,
    /// that follows after SELECT [DISTINCT].
    pub fn parse_top(&mut self) -> Result<Top, ParserError> {
        let quantity = if self.consume_token(&Token::LParen) {
            let quantity = self.parse_expr()?;
            self.expect_token(&Token::RParen)?;
            Some(quantity)
        } else {
            Some(Expr::Value(self.parse_number_value()?))
        };

        let percent = self.parse_keyword(Keyword::PERCENT);

        let with_ties = self.parse_keywords(&[Keyword::WITH, Keyword::TIES]);

        Ok(Top {
            with_ties,
            percent,
            quantity,
        })
    }

    /// Parse a LIMIT clause
    pub fn parse_limit(&mut self) -> Result<Option<Expr>, ParserError> {
        if self.parse_keyword(Keyword::ALL) {
            Ok(None)
        } else {
            Ok(Some(Expr::Value(self.parse_number_value()?)))
        }
    }

    /// Parse an OFFSET clause
    pub fn parse_offset(&mut self) -> Result<Offset, ParserError> {
        let value = Expr::Value(self.parse_number_value()?);
        let rows = if self.parse_keyword(Keyword::ROW) {
            OffsetRows::Row
        } else if self.parse_keyword(Keyword::ROWS) {
            OffsetRows::Rows
        } else {
            OffsetRows::None
        };
        Ok(Offset { value, rows })
    }

    /// Parse a FETCH clause
    pub fn parse_fetch(&mut self) -> Result<Fetch, ParserError> {
        self.expect_one_of_keywords(&[Keyword::FIRST, Keyword::NEXT])?;
        let (quantity, percent) = if self
            .parse_one_of_keywords(&[Keyword::ROW, Keyword::ROWS])
            .is_some()
        {
            (None, false)
        } else {
            let quantity = Expr::Value(self.parse_value()?);
            let percent = self.parse_keyword(Keyword::PERCENT);
            self.expect_one_of_keywords(&[Keyword::ROW, Keyword::ROWS])?;
            (Some(quantity), percent)
        };
        let with_ties = if self.parse_keyword(Keyword::ONLY) {
            false
        } else if self.parse_keywords(&[Keyword::WITH, Keyword::TIES]) {
            true
        } else {
            return self.expected("one of ONLY or WITH TIES", self.peek_token());
        };
        Ok(Fetch {
            with_ties,
            percent,
            quantity,
        })
    }

    pub fn parse_values(&mut self) -> Result<Values, ParserError> {
        let values = self.parse_comma_separated(|parser| {
            parser.expect_token(&Token::LParen)?;
            let exprs = parser.parse_comma_separated(Parser::parse_expr)?;
            parser.expect_token(&Token::RParen)?;
            Ok(exprs)
        })?;
        Ok(Values(values))
    }

    pub fn parse_start_transaction(&mut self) -> Result<Statement, ParserError> {
        self.expect_keyword(Keyword::TRANSACTION)?;
        Ok(Statement::StartTransaction {
            modes: self.parse_transaction_modes()?,
        })
    }

    pub fn parse_begin(&mut self) -> Result<Statement, ParserError> {
        let _ = self.parse_one_of_keywords(&[Keyword::TRANSACTION, Keyword::WORK]);
        Ok(Statement::StartTransaction {
            modes: self.parse_transaction_modes()?,
        })
    }

    pub fn parse_transaction_modes(&mut self) -> Result<Vec<TransactionMode>, ParserError> {
        let mut modes = vec![];
        let mut required = false;
        loop {
            let mode = if self.parse_keywords(&[Keyword::ISOLATION, Keyword::LEVEL]) {
                let iso_level = if self.parse_keywords(&[Keyword::READ, Keyword::UNCOMMITTED]) {
                    TransactionIsolationLevel::ReadUncommitted
                } else if self.parse_keywords(&[Keyword::READ, Keyword::COMMITTED]) {
                    TransactionIsolationLevel::ReadCommitted
                } else if self.parse_keywords(&[Keyword::REPEATABLE, Keyword::READ]) {
                    TransactionIsolationLevel::RepeatableRead
                } else if self.parse_keyword(Keyword::SERIALIZABLE) {
                    TransactionIsolationLevel::Serializable
                } else {
                    self.expected("isolation level", self.peek_token())?
                };
                TransactionMode::IsolationLevel(iso_level)
            } else if self.parse_keywords(&[Keyword::READ, Keyword::ONLY]) {
                TransactionMode::AccessMode(TransactionAccessMode::ReadOnly)
            } else if self.parse_keywords(&[Keyword::READ, Keyword::WRITE]) {
                TransactionMode::AccessMode(TransactionAccessMode::ReadWrite)
            } else if required {
                self.expected("transaction mode", self.peek_token())?
            } else {
                break;
            };
            modes.push(mode);
            // ANSI requires a comma after each transaction mode, but
            // PostgreSQL, for historical reasons, does not. We follow
            // PostgreSQL in making the comma optional, since that is strictly
            // more general.
            required = self.consume_token(&Token::Comma);
        }
        Ok(modes)
    }

    pub fn parse_commit(&mut self) -> Result<Statement, ParserError> {
        Ok(Statement::Commit {
            chain: self.parse_commit_rollback_chain()?,
        })
    }

    pub fn parse_rollback(&mut self) -> Result<Statement, ParserError> {
        Ok(Statement::Rollback {
            chain: self.parse_commit_rollback_chain()?,
        })
    }

    pub fn parse_commit_rollback_chain(&mut self) -> Result<bool, ParserError> {
        let _ = self.parse_one_of_keywords(&[Keyword::TRANSACTION, Keyword::WORK]);
        if self.parse_keyword(Keyword::AND) {
            let chain = !self.parse_keyword(Keyword::NO);
            self.expect_keyword(Keyword::CHAIN)?;
            Ok(chain)
        } else {
            Ok(false)
        }
    }

    fn parse_deallocate(&mut self) -> Result<Statement, ParserError> {
        let prepare = self.parse_keyword(Keyword::PREPARE);
        let name = self.parse_identifier()?;
        Ok(Statement::Deallocate { name, prepare })
    }

    fn parse_execute(&mut self) -> Result<Statement, ParserError> {
        let name = self.parse_identifier()?;

        let mut parameters = vec![];
        if self.consume_token(&Token::LParen) {
            parameters = self.parse_comma_separated(Parser::parse_expr)?;
            self.expect_token(&Token::RParen)?;
        }

        Ok(Statement::Execute { name, parameters })
    }

    fn parse_prepare(&mut self) -> Result<Statement, ParserError> {
        let name = self.parse_identifier()?;

        let mut data_types = vec![];
        if self.consume_token(&Token::LParen) {
            data_types = self.parse_comma_separated(Parser::parse_data_type)?;
            self.expect_token(&Token::RParen)?;
        }

        self.expect_keyword(Keyword::AS)?;
        let statement = Box::new(self.parse_statement()?);
        Ok(Statement::Prepare {
            name,
            data_types,
            statement,
        })
    }
}

impl Word {
    pub fn to_ident(&self) -> Ident {
        Ident {
            value: self.value.clone(),
            quote_style: self.quote_style,
        }
    }
}

#[cfg(test)]
mod tests {
    use super::*;
    use crate::test_utils::all_dialects;

    #[test]
    fn test_prev_index() {
        let sql = "SELECT version";
        all_dialects().run_parser_method(sql, |parser| {
            assert_eq!(parser.peek_token(), Token::make_keyword("SELECT"));
            assert_eq!(parser.next_token(), Token::make_keyword("SELECT"));
            parser.prev_token();
            assert_eq!(parser.next_token(), Token::make_keyword("SELECT"));
            assert_eq!(parser.next_token(), Token::make_word("version", None));
            parser.prev_token();
            assert_eq!(parser.peek_token(), Token::make_word("version", None));
            assert_eq!(parser.next_token(), Token::make_word("version", None));
            assert_eq!(parser.peek_token(), Token::EOF);
            parser.prev_token();
            assert_eq!(parser.next_token(), Token::make_word("version", None));
            assert_eq!(parser.next_token(), Token::EOF);
            assert_eq!(parser.next_token(), Token::EOF);
            parser.prev_token();
        });
    }
}<|MERGE_RESOLUTION|>--- conflicted
+++ resolved
@@ -435,7 +435,6 @@
             }
             Token::Number(_, _)
             | Token::SingleQuotedString(_)
-            | Token::DoubleQuotedString(_)
             | Token::NationalStringLiteral(_)
             | Token::HexStringLiteral(_) => {
                 self.prev_token();
@@ -716,7 +715,6 @@
                         None
                     }
                     Token::SingleQuotedString(_)
-                    | Token::DoubleQuotedString(_)
                     | Token::NationalStringLiteral(_)
                     | Token::HexStringLiteral(_) => Some(Box::new(self.parse_expr()?)),
                     unexpected => {
@@ -1316,14 +1314,6 @@
     pub fn parse_create_schema(&mut self) -> Result<Statement, ParserError> {
         let if_not_exists = self.parse_keywords(&[Keyword::IF, Keyword::NOT, Keyword::EXISTS]);
         let schema_name = self.parse_object_name()?;
-
-        loop {
-            match self.parse_object_name() {
-                Ok(_) => {}
-                _ => break,
-            }
-        }
-
         Ok(Statement::CreateSchema {
             schema_name,
             if_not_exists,
@@ -1391,7 +1381,6 @@
             query: None,
             without_rowid: false,
             like: None,
-            table_options: vec![],
         })
     }
 
@@ -1554,10 +1543,6 @@
         // SQLite supports `WITHOUT ROWID` at the end of `CREATE TABLE`
         let without_rowid = self.parse_keywords(&[Keyword::WITHOUT, Keyword::ROWID]);
 
-        // MySQL supports table_options
-        // https://dev.mysql.com/doc/refman/8.0/en/create-table.html
-        let table_options = self.parse_table_options()?;
-
         let hive_distribution = self.parse_hive_distribution()?;
         let hive_formats = self.parse_hive_formats()?;
         // PostgreSQL supports `WITH ( options )`, before `AS`
@@ -1587,38 +1572,7 @@
             query,
             without_rowid,
             like,
-            table_options,
-        })
-    }
-
-    pub fn parse_table_options(&mut self) -> Result<Vec<SqlOption>, ParserError> {
-        let mut sql_options = vec![];
-        loop {
-            if let Some(sql_option) = self.parse_table_option()? {
-                sql_options.push(sql_option);
-            } else {
-                break;
-            }
-        }
-        Ok(sql_options)
-    }
-
-    pub fn parse_table_option(&mut self) -> Result<Option<SqlOption>, ParserError> {
-        if self.parse_keywords(&[Keyword::DEFAULT, Keyword::CHARSET]) {
-            self.prev_token();
-            let name = self.parse_identifier()?;
-            self.expect_token(&Token::Eq)?;
-            let value = self.parse_value()?;
-            Ok(Some(SqlOption { name, value }))
-        } else if self.parse_keyword(Keyword::ENGINE) {
-            self.prev_token();
-            let name = self.parse_identifier()?;
-            self.expect_token(&Token::Eq)?;
-            let value = self.parse_value()?;
-            Ok(Some(SqlOption { name, value }))
-        } else {
-            Ok(None)
-        }
+        })
     }
 
     fn parse_columns(&mut self) -> Result<(Vec<ColumnDef>, Vec<TableConstraint>), ParserError> {
@@ -1993,13 +1947,10 @@
                 Keyword::TRUE => Ok(Value::Boolean(true)),
                 Keyword::FALSE => Ok(Value::Boolean(false)),
                 Keyword::NULL => Ok(Value::Null),
-                Keyword::NoKeyword => {
-                    match w.quote_style {
-                        Some('"') => Ok(Value::DoubleQuotedString(w.value)),
-                        Some('\'') => Ok(Value::SingleQuotedString(w.value)),
-                        None => Ok(Value::OnlyString(w.value)),
-                        _ => self.expected("A value?", Token::Word(w))?,
-                    }
+                Keyword::NoKeyword if w.quote_style.is_some() => match w.quote_style {
+                    Some('"') => Ok(Value::DoubleQuotedString(w.value)),
+                    Some('\'') => Ok(Value::SingleQuotedString(w.value)),
+                    _ => self.expected("A value?", Token::Word(w))?,
                 },
                 _ => self.expected("a concrete value", Token::Word(w)),
             },
@@ -2011,7 +1962,6 @@
                 Err(e) => parser_err!(format!("Could not parse '{}' as number: {}", n, e)),
             },
             Token::SingleQuotedString(ref s) => Ok(Value::SingleQuotedString(s.to_string())),
-            Token::DoubleQuotedString(ref s) => Ok(Value::DoubleQuotedString(s.to_string())),
             Token::NationalStringLiteral(ref s) => Ok(Value::NationalStringLiteral(s.to_string())),
             Token::HexStringLiteral(ref s) => Ok(Value::HexStringLiteral(s.to_string())),
             unexpected => self.expected("a value", unexpected),
@@ -2043,7 +1993,6 @@
         match self.next_token() {
             Token::Word(Word { value, keyword, .. }) if keyword == Keyword::NoKeyword => Ok(value),
             Token::SingleQuotedString(s) => Ok(s),
-            Token::DoubleQuotedString(s) => Ok(s),
             unexpected => self.expected("literal string", unexpected),
         }
     }
@@ -2592,18 +2541,8 @@
     }
 
     pub fn parse_show(&mut self) -> Result<Statement, ParserError> {
-        if self.parse_keywords(&[Keyword::FULL, Keyword::TABLES]){
-            self.prev_token();
-            self.prev_token();
-            self.parse_show_tables()
-        } else if self.parse_keyword(Keyword::TABLES){
-            self.prev_token();
-            self.parse_show_tables()
-        } else if self.parse_keyword(Keyword::VARIABLES) {
-            self.parse_show_variables()
-        } else if self.parse_keywords(&[Keyword::TABLE, Keyword::STATUS]) {
-            self.parse_show_table_status()
-        } else if self.parse_one_of_keywords(&[
+        if self
+            .parse_one_of_keywords(&[
                 Keyword::EXTENDED,
                 Keyword::FULL,
                 Keyword::COLUMNS,
@@ -2622,61 +2561,6 @@
         }
     }
 
-<<<<<<< HEAD
-    pub fn parse_show_variables(&mut self) -> Result<Statement, ParserError> {
-        let filter = self.parse_show_statement_filter()?;
-        Ok(Statement::ShowVariables {
-            filter,
-        })
-    }
-
-    pub fn parse_show_table_status(&mut self) -> Result<Statement, ParserError> {
-        self.expect_keyword(Keyword::FROM)?;
-
-        let db_name = self.parse_object_name()?;
-
-        // MySQL allows both LIKE 'pattern' and WHERE expr,
-        let filter = self.parse_show_statement_filter()?;
-
-        Ok(Statement::ShowTableStatus {
-            db_name,
-            filter,
-        })
-    }
-
-    pub fn parse_show_tables(&mut self) -> Result<Statement, ParserError> {
-        let full = self.parse_keyword(Keyword::FULL);
-        self.expect_keyword(Keyword::TABLES)?;
-
-        let mut from = None;
-        let mut db_name = None;
-
-        match self.parse_one_of_keywords(&[Keyword::FROM, Keyword::IN]) {
-            None => {}
-            Some(keyword) => {
-                match keyword {
-                    Keyword::FROM => from = Some(true),
-                    Keyword::IN => from = Some(false),
-                    _ => {},
-                }
-            }
-        }
-
-        if from.is_some() {
-            let object_name = self.parse_object_name()?;
-            db_name = Some(object_name);
-        }
-
-        // MySQL allows both LIKE 'pattern' and WHERE expr,
-        let filter = self.parse_show_statement_filter()?;
-
-        Ok(Statement::ShowTables {
-            full,
-            from,
-            db_name,
-            filter,
-        })
-=======
     fn parse_show_create(&mut self) -> Result<Statement, ParserError> {
         let obj_type = match self.expect_one_of_keywords(&[
             Keyword::TABLE,
@@ -2699,7 +2583,6 @@
         let obj_name = self.parse_object_name()?;
 
         Ok(Statement::ShowCreate { obj_type, obj_name })
->>>>>>> 014b82f0
     }
 
     fn parse_show_columns(&mut self) -> Result<Statement, ParserError> {
