// Licensed under the Apache License, Version 2.0 (the "License");
// you may not use this file except in compliance with the License.
// You may obtain a copy of the License at
//
// http://www.apache.org/licenses/LICENSE-2.0
//
// Unless required by applicable law or agreed to in writing, software
// distributed under the License is distributed on an "AS IS" BASIS,
// WITHOUT WARRANTIES OR CONDITIONS OF ANY KIND, either express or implied.
// See the License for the specific language governing permissions and
// limitations under the License.

//! SQL Parser

#[cfg(not(feature = "std"))]
use alloc::{
    boxed::Box,
    format,
    string::{String, ToString},
    vec,
    vec::Vec,
};
use core::fmt;

use log::debug;

use crate::ast::*;
use crate::dialect::*;
use crate::keywords::{self, Keyword};
use crate::tokenizer::*;

#[derive(Debug, Clone, PartialEq)]
pub enum ParserError {
    TokenizerError(String),
    ParserError(String),
}

// Use `Parser::expected` instead, if possible
macro_rules! parser_err {
    ($MSG:expr) => {
        Err(ParserError::ParserError($MSG.to_string()))
    };
}

// Returns a successful result if the optional expression is some
macro_rules! return_ok_if_some {
    ($e:expr) => {{
        if let Some(v) = $e {
            return Ok(v);
        }
    }};
}

#[derive(PartialEq)]
pub enum IsOptional {
    Optional,
    Mandatory,
}

use IsOptional::*;

pub enum IsLateral {
    Lateral,
    NotLateral,
}

use IsLateral::*;

impl From<TokenizerError> for ParserError {
    fn from(e: TokenizerError) -> Self {
        ParserError::TokenizerError(e.to_string())
    }
}

impl fmt::Display for ParserError {
    fn fmt(&self, f: &mut fmt::Formatter) -> fmt::Result {
        write!(
            f,
            "sql parser error: {}",
            match self {
                ParserError::TokenizerError(s) => s,
                ParserError::ParserError(s) => s,
            }
        )
    }
}

#[cfg(feature = "std")]
impl std::error::Error for ParserError {}

pub struct Parser<'a> {
    tokens: Vec<Token>,
    /// The index of the first unprocessed token in `self.tokens`
    index: usize,
    dialect: &'a dyn Dialect,
}

impl<'a> Parser<'a> {
    /// Parse the specified tokens
    pub fn new(tokens: Vec<Token>, dialect: &'a dyn Dialect) -> Self {
        Parser {
            tokens,
            index: 0,
            dialect,
        }
    }

    /// Parse a SQL statement and produce an Abstract Syntax Tree (AST)
    pub fn parse_sql(dialect: &dyn Dialect, sql: &str) -> Result<Vec<Statement>, ParserError> {
        let mut tokenizer = Tokenizer::new(dialect, sql);
        let tokens = tokenizer.tokenize()?;
        let mut parser = Parser::new(tokens, dialect);
        let mut stmts = Vec::new();
        let mut expecting_statement_delimiter = false;
        debug!("Parsing sql '{}'...", sql);
        loop {
            // ignore empty statements (between successive statement delimiters)
            while parser.consume_token(&Token::SemiColon) {
                expecting_statement_delimiter = false;
            }

            if parser.peek_token() == Token::EOF {
                break;
            }
            if expecting_statement_delimiter {
                return parser.expected("end of statement", parser.peek_token());
            }

            let statement = parser.parse_statement()?;
            stmts.push(statement);
            expecting_statement_delimiter = true;
        }
        Ok(stmts)
    }

    /// Parse a single top-level statement (such as SELECT, INSERT, CREATE, etc.),
    /// stopping before the statement separator, if any.
    pub fn parse_statement(&mut self) -> Result<Statement, ParserError> {
        match self.next_token() {
            Token::Word(w) => match w.keyword {
                Keyword::DESCRIBE => Ok(self.parse_explain(true)?),
                Keyword::EXPLAIN => Ok(self.parse_explain(false)?),
                Keyword::ANALYZE => Ok(self.parse_analyze()?),
                Keyword::SELECT | Keyword::WITH | Keyword::VALUES => {
                    self.prev_token();
                    Ok(Statement::Query(Box::new(self.parse_query()?)))
                }
                Keyword::TRUNCATE => Ok(self.parse_truncate()?),
                Keyword::MSCK => Ok(self.parse_msck()?),
                Keyword::CREATE => Ok(self.parse_create()?),
                Keyword::DROP => Ok(self.parse_drop()?),
                Keyword::DELETE => Ok(self.parse_delete()?),
                Keyword::INSERT => Ok(self.parse_insert()?),
                Keyword::UPDATE => Ok(self.parse_update()?),
                Keyword::ALTER => Ok(self.parse_alter()?),
                Keyword::COPY => Ok(self.parse_copy()?),
                Keyword::SET => Ok(self.parse_set()?),
                Keyword::SHOW => Ok(self.parse_show()?),
                Keyword::GRANT => Ok(self.parse_grant()?),
                Keyword::REVOKE => Ok(self.parse_revoke()?),
                Keyword::START => Ok(self.parse_start_transaction()?),
                // `BEGIN` is a nonstandard but common alias for the
                // standard `START TRANSACTION` statement. It is supported
                // by at least PostgreSQL and MySQL.
                Keyword::BEGIN => Ok(self.parse_begin()?),
                Keyword::COMMIT => Ok(self.parse_commit()?),
                Keyword::ROLLBACK => Ok(self.parse_rollback()?),
                Keyword::ASSERT => Ok(self.parse_assert()?),
                // `PREPARE`, `EXECUTE` and `DEALLOCATE` are Postgres-specific
                // syntaxes. They are used for Postgres prepared statement.
                Keyword::DEALLOCATE => Ok(self.parse_deallocate()?),
                Keyword::EXECUTE => Ok(self.parse_execute()?),
                Keyword::PREPARE => Ok(self.parse_prepare()?),
                Keyword::REPLACE if dialect_of!(self is SQLiteDialect ) => {
                    self.prev_token();
                    Ok(self.parse_insert()?)
                }
                _ => self.expected("an SQL statement", Token::Word(w)),
            },
            Token::LParen => {
                self.prev_token();
                Ok(Statement::Query(Box::new(self.parse_query()?)))
            }
            unexpected => self.expected("an SQL statement", unexpected),
        }
    }

    pub fn parse_msck(&mut self) -> Result<Statement, ParserError> {
        let repair = self.parse_keyword(Keyword::REPAIR);
        self.expect_keyword(Keyword::TABLE)?;
        let table_name = self.parse_object_name()?;
        let partition_action = self
            .maybe_parse(|parser| {
                let pa = match parser.parse_one_of_keywords(&[
                    Keyword::ADD,
                    Keyword::DROP,
                    Keyword::SYNC,
                ]) {
                    Some(Keyword::ADD) => Some(AddDropSync::ADD),
                    Some(Keyword::DROP) => Some(AddDropSync::DROP),
                    Some(Keyword::SYNC) => Some(AddDropSync::SYNC),
                    _ => None,
                };
                parser.expect_keyword(Keyword::PARTITIONS)?;
                Ok(pa)
            })
            .unwrap_or_default();
        Ok(Statement::Msck {
            repair,
            table_name,
            partition_action,
        })
    }

    pub fn parse_truncate(&mut self) -> Result<Statement, ParserError> {
        self.expect_keyword(Keyword::TABLE)?;
        let table_name = self.parse_object_name()?;
        let mut partitions = None;
        if self.parse_keyword(Keyword::PARTITION) {
            self.expect_token(&Token::LParen)?;
            partitions = Some(self.parse_comma_separated(Parser::parse_expr)?);
            self.expect_token(&Token::RParen)?;
        }
        Ok(Statement::Truncate {
            table_name,
            partitions,
        })
    }

    pub fn parse_analyze(&mut self) -> Result<Statement, ParserError> {
        self.expect_keyword(Keyword::TABLE)?;
        let table_name = self.parse_object_name()?;
        let mut for_columns = false;
        let mut cache_metadata = false;
        let mut noscan = false;
        let mut partitions = None;
        let mut compute_statistics = false;
        let mut columns = vec![];
        loop {
            match self.parse_one_of_keywords(&[
                Keyword::PARTITION,
                Keyword::FOR,
                Keyword::CACHE,
                Keyword::NOSCAN,
                Keyword::COMPUTE,
            ]) {
                Some(Keyword::PARTITION) => {
                    self.expect_token(&Token::LParen)?;
                    partitions = Some(self.parse_comma_separated(Parser::parse_expr)?);
                    self.expect_token(&Token::RParen)?;
                }
                Some(Keyword::NOSCAN) => noscan = true,
                Some(Keyword::FOR) => {
                    self.expect_keyword(Keyword::COLUMNS)?;

                    columns = self
                        .maybe_parse(|parser| {
                            parser.parse_comma_separated(Parser::parse_identifier)
                        })
                        .unwrap_or_default();
                    for_columns = true
                }
                Some(Keyword::CACHE) => {
                    self.expect_keyword(Keyword::METADATA)?;
                    cache_metadata = true
                }
                Some(Keyword::COMPUTE) => {
                    self.expect_keyword(Keyword::STATISTICS)?;
                    compute_statistics = true
                }
                _ => break,
            }
        }

        Ok(Statement::Analyze {
            table_name,
            for_columns,
            columns,
            partitions,
            cache_metadata,
            noscan,
            compute_statistics,
        })
    }

    /// Parse a new expression
    pub fn parse_expr(&mut self) -> Result<Expr, ParserError> {
        self.parse_subexpr(0)
    }

    /// Parse tokens until the precedence changes
    pub fn parse_subexpr(&mut self, precedence: u8) -> Result<Expr, ParserError> {
        debug!("parsing expr");
        let mut expr = self.parse_prefix()?;
        debug!("prefix: {:?}", expr);
        loop {
            let next_precedence = self.get_next_precedence()?;
            debug!("next precedence: {:?}", next_precedence);

            if precedence >= next_precedence {
                break;
            }

            expr = self.parse_infix(expr, next_precedence)?;
        }
        Ok(expr)
    }

    pub fn parse_assert(&mut self) -> Result<Statement, ParserError> {
        let condition = self.parse_expr()?;
        let message = if self.parse_keyword(Keyword::AS) {
            Some(self.parse_expr()?)
        } else {
            None
        };

        Ok(Statement::Assert { condition, message })
    }

    /// Parse an expression prefix
    pub fn parse_prefix(&mut self) -> Result<Expr, ParserError> {
        // PostgreSQL allows any string literal to be preceded by a type name, indicating that the
        // string literal represents a literal of that type. Some examples:
        //
        //      DATE '2020-05-20'
        //      TIMESTAMP WITH TIME ZONE '2020-05-20 7:43:54'
        //      BOOL 'true'
        //
        // The first two are standard SQL, while the latter is a PostgreSQL extension. Complicating
        // matters is the fact that INTERVAL string literals may optionally be followed by special
        // keywords, e.g.:
        //
        //      INTERVAL '7' DAY
        //
        // Note also that naively `SELECT date` looks like a syntax error because the `date` type
        // name is not followed by a string literal, but in fact in PostgreSQL it is a valid
        // expression that should parse as the column name "date".
        return_ok_if_some!(self.maybe_parse(|parser| {
            match parser.parse_data_type()? {
                DataType::Interval => parser.parse_literal_interval(),
                // PostgreSQL allows almost any identifier to be used as custom data type name,
                // and we support that in `parse_data_type()`. But unlike Postgres we don't
                // have a list of globally reserved keywords (since they vary across dialects),
                // so given `NOT 'a' LIKE 'b'`, we'd accept `NOT` as a possible custom data type
                // name, resulting in `NOT 'a'` being recognized as a `TypedString` instead of
                // an unary negation `NOT ('a' LIKE 'b')`. To solve this, we don't accept the
                // `type 'string'` syntax for the custom data types at all.
                DataType::Custom(..) => parser_err!("dummy"),
                data_type => Ok(Expr::TypedString {
                    data_type,
                    value: parser.parse_literal_string()?,
                }),
            }
        }));

        let expr = match self.next_token() {
            Token::Word(w) => match w.keyword {
                Keyword::TRUE | Keyword::FALSE | Keyword::NULL => {
                    self.prev_token();
                    Ok(Expr::Value(self.parse_value()?))
                }
                Keyword::CASE => self.parse_case_expr(),
                Keyword::CAST => self.parse_cast_expr(),
                Keyword::TRY_CAST => self.parse_try_cast_expr(),
                Keyword::EXISTS => self.parse_exists_expr(),
                Keyword::EXTRACT => self.parse_extract_expr(),
                Keyword::POSITION => self.parse_position_expr(),
                Keyword::SUBSTRING => self.parse_substring_expr(),
                Keyword::TRIM => self.parse_trim_expr(),
                Keyword::INTERVAL => self.parse_literal_interval(),
                Keyword::LISTAGG => self.parse_listagg_expr(),
                Keyword::NOT => Ok(Expr::UnaryOp {
                    op: UnaryOperator::Not,
                    expr: Box::new(self.parse_subexpr(Self::UNARY_NOT_PREC)?),
                }),
                // Here `w` is a word, check if it's a part of a multi-part
                // identifier, a function call, or a simple identifier:
                _ => match self.peek_token() {
                    Token::LParen | Token::Period => {
                        let mut id_parts: Vec<Ident> = vec![w.to_ident()];
                        let mut ends_with_wildcard = false;
                        while self.consume_token(&Token::Period) {
                            match self.next_token() {
                                Token::Word(w) => id_parts.push(w.to_ident()),
                                Token::Mul => {
                                    ends_with_wildcard = true;
                                    break;
                                }
                                unexpected => {
                                    return self
                                        .expected("an identifier or a '*' after '.'", unexpected);
                                }
                            }
                        }
                        if ends_with_wildcard {
                            Ok(Expr::QualifiedWildcard(id_parts))
                        } else if self.consume_token(&Token::LParen) {
                            self.prev_token();
                            self.parse_function(ObjectName(id_parts))
                        } else {
                            Ok(Expr::CompoundIdentifier(id_parts))
                        }
                    }
                    _ => Ok(Expr::Identifier(w.to_ident())),
                },
            }, // End of Token::Word
            Token::Mul => Ok(Expr::Wildcard),
            tok @ Token::Minus | tok @ Token::Plus => {
                let op = if tok == Token::Plus {
                    UnaryOperator::Plus
                } else {
                    UnaryOperator::Minus
                };

                let expr = self.parse_subexpr(Self::PLUS_MINUS_PREC)?;

                if let Expr::Value(v) = &expr {
                    if tok == Token::Plus {
                        return Ok(expr);
                    } else {
                        return Ok(Expr::Value(v.clone().to_negative()));
                    }
                };

                Ok(Expr::UnaryOp {
                    op,
                    expr: Box::new(expr),
                })
            }
            tok @ Token::DoubleExclamationMark
            | tok @ Token::PGSquareRoot
            | tok @ Token::PGCubeRoot
            | tok @ Token::AtSign
            | tok @ Token::Tilde
                if dialect_of!(self is PostgreSqlDialect) =>
            {
                let op = match tok {
                    Token::DoubleExclamationMark => UnaryOperator::PGPrefixFactorial,
                    Token::PGSquareRoot => UnaryOperator::PGSquareRoot,
                    Token::PGCubeRoot => UnaryOperator::PGCubeRoot,
                    Token::AtSign => UnaryOperator::PGAbs,
                    Token::Tilde => UnaryOperator::PGBitwiseNot,
                    _ => unreachable!(),
                };
                Ok(Expr::UnaryOp {
                    op,
                    expr: Box::new(self.parse_subexpr(Self::PLUS_MINUS_PREC)?),
                })
            }
            Token::Number(_, _)
            | Token::SingleQuotedString(_)
            | Token::NationalStringLiteral(_)
            | Token::HexStringLiteral(_) => {
                self.prev_token();
                Ok(Expr::Value(self.parse_value()?))
            }

            Token::LParen => {
                let expr =
                    if self.parse_keyword(Keyword::SELECT) || self.parse_keyword(Keyword::WITH) {
                        self.prev_token();
                        Expr::Subquery(Box::new(self.parse_query()?))
                    } else {
                        let exprs = self.parse_comma_separated(Parser::parse_expr)?;
                        if exprs.len() == 1 {
                            Expr::Nested(Box::new(exprs[0].clone()))
                        } else {
                            Expr::Tuple(exprs)
                        }
                    };
                self.expect_token(&Token::RParen)?;
                Ok(expr)
            }
            unexpected => self.expected("an expression:", unexpected),
        }?;

        if self.parse_keyword(Keyword::COLLATE) {
            Ok(Expr::Collate {
                expr: Box::new(expr),
                collation: self.parse_object_name()?,
            })
        } else {
            Ok(expr)
        }
    }

    pub fn parse_function(&mut self, name: ObjectName) -> Result<Expr, ParserError> {
        self.expect_token(&Token::LParen)?;

        let params = self
            .maybe_parse(|parser| parser.parse_optional_params())
            .unwrap_or_default();

        let distinct = self.parse_all_or_distinct()?;
        let args = self.parse_optional_args()?;
        let over = if self.parse_keyword(Keyword::OVER) {
            // TBD: support window names (`OVER mywin`) in place of inline specification
            self.expect_token(&Token::LParen)?;
            let partition_by = if self.parse_keywords(&[Keyword::PARTITION, Keyword::BY]) {
                // a list of possibly-qualified column names
                self.parse_comma_separated(Parser::parse_expr)?
            } else {
                vec![]
            };
            let order_by = if self.parse_keywords(&[Keyword::ORDER, Keyword::BY]) {
                self.parse_comma_separated(Parser::parse_order_by_expr)?
            } else {
                vec![]
            };
            let window_frame = if !self.consume_token(&Token::RParen) {
                let window_frame = self.parse_window_frame()?;
                self.expect_token(&Token::RParen)?;
                Some(window_frame)
            } else {
                None
            };

            Some(WindowSpec {
                partition_by,
                order_by,
                window_frame,
            })
        } else {
            None
        };

        Ok(Expr::Function(Function {
            name,
            params,
            args,
            over,
            distinct,
        }))
    }

    pub fn parse_window_frame_units(&mut self) -> Result<WindowFrameUnits, ParserError> {
        match self.next_token() {
            Token::Word(w) => match w.keyword {
                Keyword::ROWS => Ok(WindowFrameUnits::Rows),
                Keyword::RANGE => Ok(WindowFrameUnits::Range),
                Keyword::GROUPS => Ok(WindowFrameUnits::Groups),
                _ => self.expected("ROWS, RANGE, GROUPS", Token::Word(w))?,
            },
            unexpected => self.expected("ROWS, RANGE, GROUPS", unexpected),
        }
    }

    pub fn parse_window_frame(&mut self) -> Result<WindowFrame, ParserError> {
        let units = self.parse_window_frame_units()?;
        let (start_bound, end_bound) = if self.parse_keyword(Keyword::BETWEEN) {
            let start_bound = self.parse_window_frame_bound()?;
            self.expect_keyword(Keyword::AND)?;
            let end_bound = Some(self.parse_window_frame_bound()?);
            (start_bound, end_bound)
        } else {
            (self.parse_window_frame_bound()?, None)
        };
        Ok(WindowFrame {
            units,
            start_bound,
            end_bound,
        })
    }

    /// Parse `CURRENT ROW` or `{ <positive number> | UNBOUNDED } { PRECEDING | FOLLOWING }`
    pub fn parse_window_frame_bound(&mut self) -> Result<WindowFrameBound, ParserError> {
        if self.parse_keywords(&[Keyword::CURRENT, Keyword::ROW]) {
            Ok(WindowFrameBound::CurrentRow)
        } else {
            let rows = if self.parse_keyword(Keyword::UNBOUNDED) {
                None
            } else {
                Some(self.parse_literal_uint()?)
            };
            if self.parse_keyword(Keyword::PRECEDING) {
                Ok(WindowFrameBound::Preceding(rows))
            } else if self.parse_keyword(Keyword::FOLLOWING) {
                Ok(WindowFrameBound::Following(rows))
            } else {
                self.expected("PRECEDING or FOLLOWING", self.peek_token())
            }
        }
    }

    /// parse a group by expr. a group by expr can be one of group sets, roll up, cube, or simple
    /// expr.
    fn parse_group_by_expr(&mut self) -> Result<Expr, ParserError> {
        if dialect_of!(self is PostgreSqlDialect) {
            if self.parse_keywords(&[Keyword::GROUPING, Keyword::SETS]) {
                self.expect_token(&Token::LParen)?;
                let result = self.parse_comma_separated(|p| p.parse_tuple(false, true))?;
                self.expect_token(&Token::RParen)?;
                Ok(Expr::GroupingSets(result))
            } else if self.parse_keyword(Keyword::CUBE) {
                self.expect_token(&Token::LParen)?;
                let result = self.parse_comma_separated(|p| p.parse_tuple(true, true))?;
                self.expect_token(&Token::RParen)?;
                Ok(Expr::Cube(result))
            } else if self.parse_keyword(Keyword::ROLLUP) {
                self.expect_token(&Token::LParen)?;
                let result = self.parse_comma_separated(|p| p.parse_tuple(true, true))?;
                self.expect_token(&Token::RParen)?;
                Ok(Expr::Rollup(result))
            } else {
                self.parse_expr()
            }
        } else {
            // TODO parse rollup for other dialects
            self.parse_expr()
        }
    }

    /// parse a tuple with `(` and `)`.
    /// If `lift_singleton` is true, then a singleton tuple is lifted to a tuple of length 1, otherwise it will fail.
    /// If `allow_empty` is true, then an empty tuple is allowed.
    fn parse_tuple(
        &mut self,
        lift_singleton: bool,
        allow_empty: bool,
    ) -> Result<Vec<Expr>, ParserError> {
        if lift_singleton {
            if self.consume_token(&Token::LParen) {
                let result = if allow_empty && self.consume_token(&Token::RParen) {
                    vec![]
                } else {
                    let result = self.parse_comma_separated(Parser::parse_expr)?;
                    self.expect_token(&Token::RParen)?;
                    result
                };
                Ok(result)
            } else {
                Ok(vec![self.parse_expr()?])
            }
        } else {
            self.expect_token(&Token::LParen)?;
            let result = if allow_empty && self.consume_token(&Token::RParen) {
                vec![]
            } else {
                let result = self.parse_comma_separated(Parser::parse_expr)?;
                self.expect_token(&Token::RParen)?;
                result
            };
            Ok(result)
        }
    }

    pub fn parse_case_expr(&mut self) -> Result<Expr, ParserError> {
        let mut operand = None;
        if !self.parse_keyword(Keyword::WHEN) {
            operand = Some(Box::new(self.parse_expr()?));
            self.expect_keyword(Keyword::WHEN)?;
        }
        let mut conditions = vec![];
        let mut results = vec![];
        loop {
            conditions.push(self.parse_expr()?);
            self.expect_keyword(Keyword::THEN)?;
            results.push(self.parse_expr()?);
            if !self.parse_keyword(Keyword::WHEN) {
                break;
            }
        }
        let else_result = if self.parse_keyword(Keyword::ELSE) {
            Some(Box::new(self.parse_expr()?))
        } else {
            None
        };
        self.expect_keyword(Keyword::END)?;
        Ok(Expr::Case {
            operand,
            conditions,
            results,
            else_result,
        })
    }

    /// Parse a SQL CAST function e.g. `CAST(expr AS FLOAT)` or `cast(expr, FLOAT)`
    pub fn parse_cast_expr(&mut self) -> Result<Expr, ParserError> {
        self.expect_token(&Token::LParen)?;
        let expr = self.parse_expr()?;
        if !self.consume_token(&Token::Comma) {
            self.expect_keyword(Keyword::AS)?;
        }
        let data_type = self.parse_data_type()?;
        self.expect_token(&Token::RParen)?;
        Ok(Expr::Cast {
            expr: Box::new(expr),
            data_type,
        })
    }

    /// Parse a SQL TRY_CAST function e.g. `TRY_CAST(expr AS FLOAT)` or `cast(expr, FLOAT)`
    pub fn parse_try_cast_expr(&mut self) -> Result<Expr, ParserError> {
        self.expect_token(&Token::LParen)?;
        let expr = self.parse_expr()?;
        if !self.consume_token(&Token::Comma) {
            self.expect_keyword(Keyword::AS)?;
        }
        let data_type = self.parse_data_type()?;
        self.expect_token(&Token::RParen)?;
        Ok(Expr::TryCast {
            expr: Box::new(expr),
            data_type,
        })
    }

    /// Parse a SQL EXISTS expression e.g. `WHERE EXISTS(SELECT ...)`.
    pub fn parse_exists_expr(&mut self) -> Result<Expr, ParserError> {
        self.expect_token(&Token::LParen)?;
        let exists_node = Expr::Exists(Box::new(self.parse_query()?));
        self.expect_token(&Token::RParen)?;
        Ok(exists_node)
    }

    pub fn parse_extract_expr(&mut self) -> Result<Expr, ParserError> {
        self.expect_token(&Token::LParen)?;
        let field = self.parse_date_time_field()?;
        self.expect_keyword(Keyword::FROM)?;
        let expr = self.parse_expr()?;
        self.expect_token(&Token::RParen)?;
        Ok(Expr::Extract {
            field,
            expr: Box::new(expr),
        })
    }

    pub fn parse_position_expr(&mut self) -> Result<Expr, ParserError> {
        self.expect_token(&Token::LParen)?;
        let substr_expr = self.parse_subexpr(Self::BETWEEN_PREC + 10)?;
        self.expect_keyword(Keyword::IN)?;
        let str_expr = self.parse_subexpr(Self::BETWEEN_PREC + 10)?;
        self.expect_token(&Token::RParen)?;
        Ok(Expr::Position {
            substr_expr: Box::new(substr_expr),
            str_expr: Box::new(str_expr),
        })
    }

    pub fn parse_substring_expr(&mut self) -> Result<Expr, ParserError> {
        // PARSE SUBSTRING (EXPR [FROM 1] [FOR 3])
        self.expect_token(&Token::LParen)?;
        let expr = self.parse_expr()?;
        let mut from_expr = None;
<<<<<<< HEAD
        let mut to_expr = None;
        if self.consume_token(&Token::Comma) {
=======
        if self.parse_keyword(Keyword::FROM) || self.consume_token(&Token::Comma) {
>>>>>>> a81805ea
            from_expr = Some(self.parse_expr()?);
            if self.consume_token(&Token::Comma) {
                to_expr = Some(self.parse_expr()?);
            }
        } else {
            if self.parse_keyword(Keyword::FROM) {
                from_expr = Some(self.parse_expr()?);
            }
            if self.parse_keyword(Keyword::FOR) {
                to_expr = Some(self.parse_expr()?);
            }
        }

<<<<<<< HEAD
=======
        let mut to_expr = None;
        if self.parse_keyword(Keyword::FOR) || self.consume_token(&Token::Comma) {
            to_expr = Some(self.parse_expr()?);
        }
>>>>>>> a81805ea
        self.expect_token(&Token::RParen)?;

        Ok(Expr::Substring {
            expr: Box::new(expr),
            substring_from: from_expr.map(Box::new),
            substring_for: to_expr.map(Box::new),
        })
    }

    /// TRIM (WHERE 'text' FROM 'text')\
    /// TRIM ('text')
    pub fn parse_trim_expr(&mut self) -> Result<Expr, ParserError> {
        self.expect_token(&Token::LParen)?;
        let mut where_expr = None;
        if let Token::Word(word) = self.peek_token() {
            if [Keyword::BOTH, Keyword::LEADING, Keyword::TRAILING]
                .iter()
                .any(|d| word.keyword == *d)
            {
                let trim_where = self.parse_trim_where()?;
                let sub_expr = self.parse_expr()?;
                self.expect_keyword(Keyword::FROM)?;
                where_expr = Some((trim_where, Box::new(sub_expr)));
            }
        }
        let expr = self.parse_expr()?;
        self.expect_token(&Token::RParen)?;

        Ok(Expr::Trim {
            expr: Box::new(expr),
            trim_where: where_expr,
        })
    }

    pub fn parse_trim_where(&mut self) -> Result<TrimWhereField, ParserError> {
        match self.next_token() {
            Token::Word(w) => match w.keyword {
                Keyword::BOTH => Ok(TrimWhereField::Both),
                Keyword::LEADING => Ok(TrimWhereField::Leading),
                Keyword::TRAILING => Ok(TrimWhereField::Trailing),
                _ => self.expected("trim_where field", Token::Word(w))?,
            },
            unexpected => self.expected("trim_where field", unexpected),
        }
    }

    /// Parse a SQL LISTAGG expression, e.g. `LISTAGG(...) WITHIN GROUP (ORDER BY ...)`.
    pub fn parse_listagg_expr(&mut self) -> Result<Expr, ParserError> {
        self.expect_token(&Token::LParen)?;
        let distinct = self.parse_all_or_distinct()?;
        let expr = Box::new(self.parse_expr()?);
        // While ANSI SQL would would require the separator, Redshift makes this optional. Here we
        // choose to make the separator optional as this provides the more general implementation.
        let separator = if self.consume_token(&Token::Comma) {
            Some(Box::new(self.parse_expr()?))
        } else {
            None
        };
        let on_overflow = if self.parse_keywords(&[Keyword::ON, Keyword::OVERFLOW]) {
            if self.parse_keyword(Keyword::ERROR) {
                Some(ListAggOnOverflow::Error)
            } else {
                self.expect_keyword(Keyword::TRUNCATE)?;
                let filler = match self.peek_token() {
                    Token::Word(w)
                        if w.keyword == Keyword::WITH || w.keyword == Keyword::WITHOUT =>
                    {
                        None
                    }
                    Token::SingleQuotedString(_)
                    | Token::NationalStringLiteral(_)
                    | Token::HexStringLiteral(_) => Some(Box::new(self.parse_expr()?)),
                    unexpected => {
                        self.expected("either filler, WITH, or WITHOUT in LISTAGG", unexpected)?
                    }
                };
                let with_count = self.parse_keyword(Keyword::WITH);
                if !with_count && !self.parse_keyword(Keyword::WITHOUT) {
                    self.expected("either WITH or WITHOUT in LISTAGG", self.peek_token())?;
                }
                self.expect_keyword(Keyword::COUNT)?;
                Some(ListAggOnOverflow::Truncate { filler, with_count })
            }
        } else {
            None
        };
        self.expect_token(&Token::RParen)?;
        // Once again ANSI SQL requires WITHIN GROUP, but Redshift does not. Again we choose the
        // more general implementation.
        let within_group = if self.parse_keywords(&[Keyword::WITHIN, Keyword::GROUP]) {
            self.expect_token(&Token::LParen)?;
            self.expect_keywords(&[Keyword::ORDER, Keyword::BY])?;
            let order_by_expr = self.parse_comma_separated(Parser::parse_order_by_expr)?;
            self.expect_token(&Token::RParen)?;
            order_by_expr
        } else {
            vec![]
        };
        Ok(Expr::ListAgg(ListAgg {
            distinct,
            expr,
            separator,
            on_overflow,
            within_group,
        }))
    }

    // This function parses date/time fields for both the EXTRACT function-like
    // operator and interval qualifiers. EXTRACT supports a wider set of
    // date/time fields than interval qualifiers, so this function may need to
    // be split in two.
    pub fn parse_date_time_field(&mut self) -> Result<DateTimeField, ParserError> {
        match self.next_token() {
            Token::Word(w) => match w.keyword {
                Keyword::YEAR => Ok(DateTimeField::Year),
                Keyword::MONTH => Ok(DateTimeField::Month),
                Keyword::DAY => Ok(DateTimeField::Day),
                Keyword::HOUR => Ok(DateTimeField::Hour),
                Keyword::MINUTE => Ok(DateTimeField::Minute),
                Keyword::SECOND => Ok(DateTimeField::Second),
                _ => self.expected("date/time field", Token::Word(w))?,
            },
            unexpected => self.expected("date/time field", unexpected),
        }
    }

    /// Parse an INTERVAL literal.
    ///
    /// Some syntactically valid intervals:
    ///
    ///   1. `INTERVAL '1' DAY`
    ///   2. `INTERVAL '1-1' YEAR TO MONTH`
    ///   3. `INTERVAL '1' SECOND`
    ///   4. `INTERVAL '1:1:1.1' HOUR (5) TO SECOND (5)`
    ///   5. `INTERVAL '1.1' SECOND (2, 2)`
    ///   6. `INTERVAL '1:1' HOUR (5) TO MINUTE (5)`
    ///
    /// Note that we do not currently attempt to parse the quoted value.
    pub fn parse_literal_interval(&mut self) -> Result<Expr, ParserError> {
        // The SQL standard allows an optional sign before the value string, but
        // it is not clear if any implementations support that syntax, so we
        // don't currently try to parse it. (The sign can instead be included
        // inside the value string.)

        // The first token in an interval is a string literal which specifies
        // the duration of the interval.
        let value = self.parse_literal_string()?;

        // Following the string literal is a qualifier which indicates the units
        // of the duration specified in the string literal.
        //
        // Note that PostgreSQL allows omitting the qualifier, so we provide
        // this more general implemenation.
        let leading_field = match self.peek_token() {
            Token::Word(kw)
                if [
                    Keyword::YEAR,
                    Keyword::MONTH,
                    Keyword::DAY,
                    Keyword::HOUR,
                    Keyword::MINUTE,
                    Keyword::SECOND,
                ]
                .iter()
                .any(|d| kw.keyword == *d) =>
            {
                Some(self.parse_date_time_field()?)
            }
            _ => None,
        };

        let (leading_precision, last_field, fsec_precision) =
            if leading_field == Some(DateTimeField::Second) {
                // SQL mandates special syntax for `SECOND TO SECOND` literals.
                // Instead of
                //     `SECOND [(<leading precision>)] TO SECOND[(<fractional seconds precision>)]`
                // one must use the special format:
                //     `SECOND [( <leading precision> [ , <fractional seconds precision>] )]`
                let last_field = None;
                let (leading_precision, fsec_precision) = self.parse_optional_precision_scale()?;
                (leading_precision, last_field, fsec_precision)
            } else {
                let leading_precision = self.parse_optional_precision()?;
                if self.parse_keyword(Keyword::TO) {
                    let last_field = Some(self.parse_date_time_field()?);
                    let fsec_precision = if last_field == Some(DateTimeField::Second) {
                        self.parse_optional_precision()?
                    } else {
                        None
                    };
                    (leading_precision, last_field, fsec_precision)
                } else {
                    (leading_precision, None, None)
                }
            };

        Ok(Expr::Value(Value::Interval {
            value,
            leading_field,
            leading_precision,
            last_field,
            fractional_seconds_precision: fsec_precision,
        }))
    }

    /// Parse an operator following an expression
    pub fn parse_infix(&mut self, expr: Expr, precedence: u8) -> Result<Expr, ParserError> {
        let tok = self.next_token();
        let regular_binary_operator = match &tok {
            Token::Spaceship => Some(BinaryOperator::Spaceship),
            Token::DoubleEq => Some(BinaryOperator::Eq),
            Token::Eq => Some(BinaryOperator::Eq),
            Token::Neq => Some(BinaryOperator::NotEq),
            Token::Gt => Some(BinaryOperator::Gt),
            Token::GtEq => Some(BinaryOperator::GtEq),
            Token::Lt => Some(BinaryOperator::Lt),
            Token::LtEq => Some(BinaryOperator::LtEq),
            Token::Plus => Some(BinaryOperator::Plus),
            Token::Minus => Some(BinaryOperator::Minus),
            Token::Mul => Some(BinaryOperator::Multiply),
            Token::Mod => Some(BinaryOperator::Modulo),
            Token::StringConcat => Some(BinaryOperator::StringConcat),
            Token::Pipe => Some(BinaryOperator::BitwiseOr),
            Token::Caret => Some(BinaryOperator::BitwiseXor),
            Token::Ampersand => Some(BinaryOperator::BitwiseAnd),
            Token::Divide => Some(BinaryOperator::Divide),
            Token::ShiftLeft if dialect_of!(self is PostgreSqlDialect) => {
                Some(BinaryOperator::PGBitwiseShiftLeft)
            }
            Token::ShiftRight if dialect_of!(self is PostgreSqlDialect) => {
                Some(BinaryOperator::PGBitwiseShiftRight)
            }
            Token::Sharp if dialect_of!(self is PostgreSqlDialect) => {
                Some(BinaryOperator::PGBitwiseXor)
            }
            Token::Tilde => Some(BinaryOperator::PGRegexMatch),
            Token::TildeAsterisk => Some(BinaryOperator::PGRegexIMatch),
            Token::ExclamationMarkTilde => Some(BinaryOperator::PGRegexNotMatch),
            Token::ExclamationMarkTildeAsterisk => Some(BinaryOperator::PGRegexNotIMatch),
            Token::Word(w) => match w.keyword {
                Keyword::DIV => Some(BinaryOperator::Div),
                Keyword::AND => Some(BinaryOperator::And),
                Keyword::OR => Some(BinaryOperator::Or),
                Keyword::LIKE => Some(BinaryOperator::Like),
                Keyword::ILIKE => Some(BinaryOperator::ILike),
                Keyword::NOT => {
                    if self.parse_keyword(Keyword::LIKE) {
                        Some(BinaryOperator::NotLike)
                    } else if self.parse_keyword(Keyword::ILIKE) {
                        Some(BinaryOperator::NotILike)
                    } else {
                        None
                    }
                }
                Keyword::XOR => Some(BinaryOperator::Xor),
                _ => None,
            },
            _ => None,
        };

        if let Some(op) = regular_binary_operator {
            Ok(Expr::BinaryOp {
                left: Box::new(expr),
                op,
                right: Box::new(self.parse_subexpr(precedence)?),
            })
        } else if let Token::Word(w) = &tok {
            match w.keyword {
                Keyword::IS => {
                    if self.parse_keyword(Keyword::NULL) {
                        Ok(Expr::IsNull(Box::new(expr)))
                    } else if self.parse_keywords(&[Keyword::NOT, Keyword::NULL]) {
                        Ok(Expr::IsNotNull(Box::new(expr)))
                    } else if self.parse_keywords(&[Keyword::DISTINCT, Keyword::FROM]) {
                        let expr2 = self.parse_expr()?;
                        Ok(Expr::IsDistinctFrom(Box::new(expr), Box::new(expr2)))
                    } else if self.parse_keywords(&[Keyword::NOT, Keyword::DISTINCT, Keyword::FROM])
                    {
                        let expr2 = self.parse_expr()?;
                        Ok(Expr::IsNotDistinctFrom(Box::new(expr), Box::new(expr2)))
                    } else {
                        self.expected(
                            "[NOT] NULL or [NOT] DISTINCT FROM after IS",
                            self.peek_token(),
                        )
                    }
                }
                Keyword::NOT | Keyword::IN | Keyword::BETWEEN => {
                    self.prev_token();
                    let negated = self.parse_keyword(Keyword::NOT);
                    if self.parse_keyword(Keyword::IN) {
                        self.parse_in(expr, negated)
                    } else if self.parse_keyword(Keyword::BETWEEN) {
                        self.parse_between(expr, negated)
                    } else {
                        self.expected("IN or BETWEEN after NOT", self.peek_token())
                    }
                }
                // Can only happen if `get_next_precedence` got out of sync with this function
                _ => parser_err!(format!("No infix parser for token {:?}", tok)),
            }
        } else if Token::DoubleColon == tok {
            self.parse_pg_cast(expr)
        } else if Token::ExclamationMark == tok {
            // PostgreSQL factorial operation
            Ok(Expr::UnaryOp {
                op: UnaryOperator::PGPostfixFactorial,
                expr: Box::new(expr),
            })
        } else if Token::LBracket == tok {
            self.parse_map_access(expr)
        } else {
            // Can only happen if `get_next_precedence` got out of sync with this function
            parser_err!(format!("No infix parser for token {:?}", tok))
        }
    }

    pub fn parse_map_access(&mut self, expr: Expr) -> Result<Expr, ParserError> {
        let key = self.parse_map_key()?;
        let tok = self.consume_token(&Token::RBracket);
        debug!("Tok: {}", tok);
        let mut key_parts: Vec<Value> = vec![key];
        while self.consume_token(&Token::LBracket) {
            let key = self.parse_map_key()?;
            let tok = self.consume_token(&Token::RBracket);
            debug!("Tok: {}", tok);
            key_parts.push(key);
        }
        match expr {
            e @ Expr::Identifier(_) | e @ Expr::CompoundIdentifier(_) => Ok(Expr::MapAccess {
                column: Box::new(e),
                keys: key_parts,
            }),
            _ => Ok(expr),
        }
    }

    /// Parses the parens following the `[ NOT ] IN` operator
    pub fn parse_in(&mut self, expr: Expr, negated: bool) -> Result<Expr, ParserError> {
        self.expect_token(&Token::LParen)?;
        let in_op = if self.parse_keyword(Keyword::SELECT) || self.parse_keyword(Keyword::WITH) {
            self.prev_token();
            Expr::InSubquery {
                expr: Box::new(expr),
                subquery: Box::new(self.parse_query()?),
                negated,
            }
        } else {
            Expr::InList {
                expr: Box::new(expr),
                list: self.parse_comma_separated(Parser::parse_expr)?,
                negated,
            }
        };
        self.expect_token(&Token::RParen)?;
        Ok(in_op)
    }

    /// Parses `BETWEEN <low> AND <high>`, assuming the `BETWEEN` keyword was already consumed
    pub fn parse_between(&mut self, expr: Expr, negated: bool) -> Result<Expr, ParserError> {
        // Stop parsing subexpressions for <low> and <high> on tokens with
        // precedence lower than that of `BETWEEN`, such as `AND`, `IS`, etc.
        let low = self.parse_subexpr(Self::BETWEEN_PREC)?;
        self.expect_keyword(Keyword::AND)?;
        let high = self.parse_subexpr(Self::BETWEEN_PREC)?;
        Ok(Expr::Between {
            expr: Box::new(expr),
            negated,
            low: Box::new(low),
            high: Box::new(high),
        })
    }

    /// Parse a postgresql casting style which is in the form of `expr::datatype`
    pub fn parse_pg_cast(&mut self, expr: Expr) -> Result<Expr, ParserError> {
        Ok(Expr::Cast {
            expr: Box::new(expr),
            data_type: self.parse_data_type()?,
        })
    }

    const UNARY_NOT_PREC: u8 = 15;
    const BETWEEN_PREC: u8 = 20;
    const PLUS_MINUS_PREC: u8 = 30;

    /// Get the precedence of the next token
    pub fn get_next_precedence(&self) -> Result<u8, ParserError> {
        let token = self.peek_token();
        debug!("get_next_precedence() {:?}", token);
        match token {
            Token::Word(w) if w.keyword == Keyword::OR => Ok(5),
            Token::Word(w) if w.keyword == Keyword::AND => Ok(10),
            Token::Word(w) if w.keyword == Keyword::XOR => Ok(24),
            Token::Word(w) if w.keyword == Keyword::NOT => match self.peek_nth_token(1) {
                // The precedence of NOT varies depending on keyword that
                // follows it. If it is followed by IN, BETWEEN, or LIKE,
                // it takes on the precedence of those tokens. Otherwise it
                // is not an infix operator, and therefore has zero
                // precedence.
                Token::Word(w) if w.keyword == Keyword::IN => Ok(Self::BETWEEN_PREC),
                Token::Word(w) if w.keyword == Keyword::BETWEEN => Ok(Self::BETWEEN_PREC),
                Token::Word(w) if w.keyword == Keyword::LIKE => Ok(Self::BETWEEN_PREC),
                Token::Word(w) if w.keyword == Keyword::ILIKE => Ok(Self::BETWEEN_PREC),
                _ => Ok(0),
            },
            Token::Word(w) if w.keyword == Keyword::IS => Ok(17),
            Token::Word(w) if w.keyword == Keyword::IN => Ok(Self::BETWEEN_PREC),
            Token::Word(w) if w.keyword == Keyword::BETWEEN => Ok(Self::BETWEEN_PREC),
            Token::Word(w) if w.keyword == Keyword::LIKE => Ok(Self::BETWEEN_PREC),
            Token::Word(w) if w.keyword == Keyword::ILIKE => Ok(Self::BETWEEN_PREC),
            Token::Word(w) if w.keyword == Keyword::DIV => Ok(40),
            Token::Eq
            | Token::Lt
            | Token::LtEq
            | Token::Neq
            | Token::Gt
            | Token::GtEq
            | Token::DoubleEq
            | Token::Tilde
            | Token::TildeAsterisk
            | Token::ExclamationMarkTilde
            | Token::ExclamationMarkTildeAsterisk
            | Token::Spaceship => Ok(20),
            Token::Pipe => Ok(21),
            Token::Caret | Token::Sharp | Token::ShiftRight | Token::ShiftLeft => Ok(22),
            Token::Ampersand => Ok(23),
            Token::Plus | Token::Minus => Ok(Self::PLUS_MINUS_PREC),
            Token::Mul | Token::Divide | Token::Mod | Token::StringConcat => Ok(40),
            Token::DoubleColon => Ok(50),
            Token::ExclamationMark => Ok(50),
            Token::LBracket | Token::RBracket => Ok(10),
            _ => Ok(0),
        }
    }

    /// Return the first non-whitespace token that has not yet been processed
    /// (or None if reached end-of-file)
    pub fn peek_token(&self) -> Token {
        self.peek_nth_token(0)
    }

    /// Return nth non-whitespace token that has not yet been processed
    pub fn peek_nth_token(&self, mut n: usize) -> Token {
        let mut index = self.index;
        loop {
            index += 1;
            match self.tokens.get(index - 1) {
                Some(Token::Whitespace(_)) => continue,
                non_whitespace => {
                    if n == 0 {
                        return non_whitespace.cloned().unwrap_or(Token::EOF);
                    }
                    n -= 1;
                }
            }
        }
    }

    /// Return the first non-whitespace token that has not yet been processed
    /// (or None if reached end-of-file) and mark it as processed. OK to call
    /// repeatedly after reaching EOF.
    pub fn next_token(&mut self) -> Token {
        loop {
            self.index += 1;
            match self.tokens.get(self.index - 1) {
                Some(Token::Whitespace(_)) => continue,
                token => return token.cloned().unwrap_or(Token::EOF),
            }
        }
    }

    /// Return the first unprocessed token, possibly whitespace.
    pub fn next_token_no_skip(&mut self) -> Option<&Token> {
        self.index += 1;
        self.tokens.get(self.index - 1)
    }

    /// Push back the last one non-whitespace token. Must be called after
    /// `next_token()`, otherwise might panic. OK to call after
    /// `next_token()` indicates an EOF.
    pub fn prev_token(&mut self) {
        loop {
            assert!(self.index > 0);
            self.index -= 1;
            if let Some(Token::Whitespace(_)) = self.tokens.get(self.index) {
                continue;
            }
            return;
        }
    }

    /// Report unexpected token
    fn expected<T>(&self, expected: &str, found: Token) -> Result<T, ParserError> {
        parser_err!(format!("Expected {}, found: {}", expected, found))
    }

    /// Look for an expected keyword and consume it if it exists
    #[must_use]
    pub fn parse_keyword(&mut self, expected: Keyword) -> bool {
        match self.peek_token() {
            Token::Word(w) if expected == w.keyword => {
                self.next_token();
                true
            }
            _ => false,
        }
    }

    /// Look for an expected sequence of keywords and consume them if they exist
    #[must_use]
    pub fn parse_keywords(&mut self, keywords: &[Keyword]) -> bool {
        let index = self.index;
        for &keyword in keywords {
            if !self.parse_keyword(keyword) {
                // println!("parse_keywords aborting .. did not find {:?}", keyword);
                // reset index and return immediately
                self.index = index;
                return false;
            }
        }
        true
    }

    /// Look for one of the given keywords and return the one that matches.
    #[must_use]
    pub fn parse_one_of_keywords(&mut self, keywords: &[Keyword]) -> Option<Keyword> {
        match self.peek_token() {
            Token::Word(w) => {
                keywords
                    .iter()
                    .find(|keyword| **keyword == w.keyword)
                    .map(|keyword| {
                        self.next_token();
                        *keyword
                    })
            }
            _ => None,
        }
    }

    /// Bail out if the current token is not one of the expected keywords, or consume it if it is
    pub fn expect_one_of_keywords(&mut self, keywords: &[Keyword]) -> Result<Keyword, ParserError> {
        if let Some(keyword) = self.parse_one_of_keywords(keywords) {
            Ok(keyword)
        } else {
            let keywords: Vec<String> = keywords.iter().map(|x| format!("{:?}", x)).collect();
            self.expected(
                &format!("one of {}", keywords.join(" or ")),
                self.peek_token(),
            )
        }
    }

    /// Bail out if the current token is not an expected keyword, or consume it if it is
    pub fn expect_keyword(&mut self, expected: Keyword) -> Result<(), ParserError> {
        if self.parse_keyword(expected) {
            Ok(())
        } else {
            self.expected(format!("{:?}", &expected).as_str(), self.peek_token())
        }
    }

    /// Bail out if the following tokens are not the expected sequence of
    /// keywords, or consume them if they are.
    pub fn expect_keywords(&mut self, expected: &[Keyword]) -> Result<(), ParserError> {
        for &kw in expected {
            self.expect_keyword(kw)?;
        }
        Ok(())
    }

    /// Consume the next token if it matches the expected token, otherwise return false
    #[must_use]
    pub fn consume_token(&mut self, expected: &Token) -> bool {
        if self.peek_token() == *expected {
            self.next_token();
            true
        } else {
            false
        }
    }

    /// Bail out if the current token is not an expected keyword, or consume it if it is
    pub fn expect_token(&mut self, expected: &Token) -> Result<(), ParserError> {
        if self.consume_token(expected) {
            Ok(())
        } else {
            self.expected(&expected.to_string(), self.peek_token())
        }
    }

    /// Parse a comma-separated list of 1+ items accepted by `F`
    pub fn parse_comma_separated<T, F>(&mut self, mut f: F) -> Result<Vec<T>, ParserError>
    where
        F: FnMut(&mut Parser<'a>) -> Result<T, ParserError>,
    {
        let mut values = vec![];
        loop {
            values.push(f(self)?);
            if !self.consume_token(&Token::Comma) {
                break;
            }
        }
        Ok(values)
    }

    /// Run a parser method `f`, reverting back to the current position
    /// if unsuccessful.
    #[must_use]
    fn maybe_parse<T, F>(&mut self, mut f: F) -> Option<T>
    where
        F: FnMut(&mut Parser) -> Result<T, ParserError>,
    {
        let index = self.index;
        if let Ok(t) = f(self) {
            Some(t)
        } else {
            self.index = index;
            None
        }
    }

    /// Parse either `ALL` or `DISTINCT`. Returns `true` if `DISTINCT` is parsed and results in a
    /// `ParserError` if both `ALL` and `DISTINCT` are fround.
    pub fn parse_all_or_distinct(&mut self) -> Result<bool, ParserError> {
        let all = self.parse_keyword(Keyword::ALL);
        let distinct = self.parse_keyword(Keyword::DISTINCT);
        if all && distinct {
            return parser_err!("Cannot specify both ALL and DISTINCT".to_string());
        } else {
            Ok(distinct)
        }
    }

    /// Parse a SQL CREATE statement
    pub fn parse_create(&mut self) -> Result<Statement, ParserError> {
        let or_replace = self.parse_keywords(&[Keyword::OR, Keyword::REPLACE]);
        let temporary = self
            .parse_one_of_keywords(&[Keyword::TEMP, Keyword::TEMPORARY])
            .is_some();
        if self.parse_keyword(Keyword::TABLE) {
            self.parse_create_table(or_replace, temporary)
        } else if self.parse_keyword(Keyword::MATERIALIZED) || self.parse_keyword(Keyword::VIEW) {
            self.prev_token();
            self.parse_create_view(or_replace)
        } else if self.parse_keyword(Keyword::EXTERNAL) {
            self.parse_create_external_table(or_replace)
        } else if or_replace {
            self.expected(
                "[EXTERNAL] TABLE or [MATERIALIZED] VIEW after CREATE OR REPLACE",
                self.peek_token(),
            )
        } else if self.parse_keyword(Keyword::INDEX) {
            self.parse_create_index(false)
        } else if self.parse_keywords(&[Keyword::UNIQUE, Keyword::INDEX]) {
            self.parse_create_index(true)
        } else if self.parse_keyword(Keyword::VIRTUAL) {
            self.parse_create_virtual_table()
        } else if self.parse_keyword(Keyword::SCHEMA) {
            self.parse_create_schema()
        } else {
            self.expected("an object type after CREATE", self.peek_token())
        }
    }

    /// SQLite-specific `CREATE VIRTUAL TABLE`
    pub fn parse_create_virtual_table(&mut self) -> Result<Statement, ParserError> {
        self.expect_keyword(Keyword::TABLE)?;
        let if_not_exists = self.parse_keywords(&[Keyword::IF, Keyword::NOT, Keyword::EXISTS]);
        let table_name = self.parse_object_name()?;
        self.expect_keyword(Keyword::USING)?;
        let module_name = self.parse_identifier()?;
        // SQLite docs note that module "arguments syntax is sufficiently
        // general that the arguments can be made to appear as column
        // definitions in a traditional CREATE TABLE statement", but
        // we don't implement that.
        let module_args = self.parse_parenthesized_column_list(Optional)?;
        Ok(Statement::CreateVirtualTable {
            name: table_name,
            if_not_exists,
            module_name,
            module_args,
        })
    }

    pub fn parse_create_schema(&mut self) -> Result<Statement, ParserError> {
        let if_not_exists = self.parse_keywords(&[Keyword::IF, Keyword::NOT, Keyword::EXISTS]);
        let schema_name = self.parse_object_name()?;
        Ok(Statement::CreateSchema {
            schema_name,
            if_not_exists,
        })
    }

    pub fn parse_create_database(&mut self) -> Result<Statement, ParserError> {
        let ine = self.parse_keywords(&[Keyword::IF, Keyword::NOT, Keyword::EXISTS]);
        let db_name = self.parse_object_name()?;
        let mut location = None;
        let mut managed_location = None;
        loop {
            match self.parse_one_of_keywords(&[Keyword::LOCATION, Keyword::MANAGEDLOCATION]) {
                Some(Keyword::LOCATION) => location = Some(self.parse_literal_string()?),
                Some(Keyword::MANAGEDLOCATION) => {
                    managed_location = Some(self.parse_literal_string()?)
                }
                _ => break,
            }
        }
        Ok(Statement::CreateDatabase {
            db_name,
            if_not_exists: ine,
            location,
            managed_location,
        })
    }

    pub fn parse_create_external_table(
        &mut self,
        or_replace: bool,
    ) -> Result<Statement, ParserError> {
        self.expect_keyword(Keyword::TABLE)?;
        let if_not_exists = self.parse_keywords(&[Keyword::IF, Keyword::NOT, Keyword::EXISTS]);
        let table_name = self.parse_object_name()?;
        let (columns, constraints) = self.parse_columns()?;

        let hive_distribution = self.parse_hive_distribution()?;
        let hive_formats = self.parse_hive_formats()?;

        let file_format = if let Some(ff) = &hive_formats.storage {
            match ff {
                HiveIOFormat::FileFormat { format } => Some(format.clone()),
                _ => None,
            }
        } else {
            None
        };
        let location = hive_formats.location.clone();
        let table_properties = self.parse_options(Keyword::TBLPROPERTIES)?;
        Ok(Statement::CreateTable {
            name: table_name,
            columns,
            constraints,
            hive_distribution,
            hive_formats: Some(hive_formats),
            with_options: vec![],
            table_properties,
            or_replace,
            if_not_exists,
            external: true,
            temporary: false,
            file_format,
            location,
            query: None,
            without_rowid: false,
            like: None,
        })
    }

    pub fn parse_file_format(&mut self) -> Result<FileFormat, ParserError> {
        match self.next_token() {
            Token::Word(w) => match w.keyword {
                Keyword::AVRO => Ok(FileFormat::AVRO),
                Keyword::JSONFILE => Ok(FileFormat::JSONFILE),
                Keyword::ORC => Ok(FileFormat::ORC),
                Keyword::PARQUET => Ok(FileFormat::PARQUET),
                Keyword::RCFILE => Ok(FileFormat::RCFILE),
                Keyword::SEQUENCEFILE => Ok(FileFormat::SEQUENCEFILE),
                Keyword::TEXTFILE => Ok(FileFormat::TEXTFILE),
                _ => self.expected("fileformat", Token::Word(w)),
            },
            unexpected => self.expected("fileformat", unexpected),
        }
    }

    pub fn parse_create_view(&mut self, or_replace: bool) -> Result<Statement, ParserError> {
        let materialized = self.parse_keyword(Keyword::MATERIALIZED);
        self.expect_keyword(Keyword::VIEW)?;
        // Many dialects support `OR ALTER` right after `CREATE`, but we don't (yet).
        // ANSI SQL and Postgres support RECURSIVE here, but we don't support it either.
        let name = self.parse_object_name()?;
        let columns = self.parse_parenthesized_column_list(Optional)?;
        let with_options = self.parse_options(Keyword::WITH)?;
        self.expect_keyword(Keyword::AS)?;
        let query = Box::new(self.parse_query()?);
        // Optional `WITH [ CASCADED | LOCAL ] CHECK OPTION` is widely supported here.
        Ok(Statement::CreateView {
            name,
            columns,
            query,
            materialized,
            or_replace,
            with_options,
        })
    }

    pub fn parse_drop(&mut self) -> Result<Statement, ParserError> {
        let object_type = if self.parse_keyword(Keyword::TABLE) {
            ObjectType::Table
        } else if self.parse_keyword(Keyword::VIEW) {
            ObjectType::View
        } else if self.parse_keyword(Keyword::INDEX) {
            ObjectType::Index
        } else if self.parse_keyword(Keyword::SCHEMA) {
            ObjectType::Schema
        } else {
            return self.expected("TABLE, VIEW, INDEX or SCHEMA after DROP", self.peek_token());
        };
        // Many dialects support the non standard `IF EXISTS` clause and allow
        // specifying multiple objects to delete in a single statement
        let if_exists = self.parse_keywords(&[Keyword::IF, Keyword::EXISTS]);
        let names = self.parse_comma_separated(Parser::parse_object_name)?;
        let cascade = self.parse_keyword(Keyword::CASCADE);
        let restrict = self.parse_keyword(Keyword::RESTRICT);
        let purge = self.parse_keyword(Keyword::PURGE);
        if cascade && restrict {
            return parser_err!("Cannot specify both CASCADE and RESTRICT in DROP");
        }
        Ok(Statement::Drop {
            object_type,
            if_exists,
            names,
            cascade,
            purge,
        })
    }

    pub fn parse_create_index(&mut self, unique: bool) -> Result<Statement, ParserError> {
        let if_not_exists = self.parse_keywords(&[Keyword::IF, Keyword::NOT, Keyword::EXISTS]);
        let index_name = self.parse_object_name()?;
        self.expect_keyword(Keyword::ON)?;
        let table_name = self.parse_object_name()?;
        self.expect_token(&Token::LParen)?;
        let columns = self.parse_comma_separated(Parser::parse_order_by_expr)?;
        self.expect_token(&Token::RParen)?;
        Ok(Statement::CreateIndex {
            name: index_name,
            table_name,
            columns,
            unique,
            if_not_exists,
        })
    }

    //TODO: Implement parsing for Skewed and Clustered
    pub fn parse_hive_distribution(&mut self) -> Result<HiveDistributionStyle, ParserError> {
        if self.parse_keywords(&[Keyword::PARTITIONED, Keyword::BY]) {
            self.expect_token(&Token::LParen)?;
            let columns = self.parse_comma_separated(Parser::parse_column_def)?;
            self.expect_token(&Token::RParen)?;
            Ok(HiveDistributionStyle::PARTITIONED { columns })
        } else {
            Ok(HiveDistributionStyle::NONE)
        }
    }

    pub fn parse_hive_formats(&mut self) -> Result<HiveFormat, ParserError> {
        let mut hive_format = HiveFormat::default();
        loop {
            match self.parse_one_of_keywords(&[Keyword::ROW, Keyword::STORED, Keyword::LOCATION]) {
                Some(Keyword::ROW) => {
                    hive_format.row_format = Some(self.parse_row_format()?);
                }
                Some(Keyword::STORED) => {
                    self.expect_keyword(Keyword::AS)?;
                    if self.parse_keyword(Keyword::INPUTFORMAT) {
                        let input_format = self.parse_expr()?;
                        self.expect_keyword(Keyword::OUTPUTFORMAT)?;
                        let output_format = self.parse_expr()?;
                        hive_format.storage = Some(HiveIOFormat::IOF {
                            input_format,
                            output_format: Box::new(output_format),
                        });
                    } else {
                        let format = self.parse_file_format()?;
                        hive_format.storage = Some(HiveIOFormat::FileFormat { format });
                    }
                }
                Some(Keyword::LOCATION) => {
                    hive_format.location = Some(self.parse_literal_string()?);
                }
                None => break,
                _ => break,
            }
        }

        Ok(hive_format)
    }

    pub fn parse_row_format(&mut self) -> Result<HiveRowFormat, ParserError> {
        self.expect_keyword(Keyword::FORMAT)?;
        match self.parse_one_of_keywords(&[Keyword::SERDE, Keyword::DELIMITED]) {
            Some(Keyword::SERDE) => {
                let class = self.parse_literal_string()?;
                Ok(HiveRowFormat::SERDE { class })
            }
            _ => Ok(HiveRowFormat::DELIMITED),
        }
    }

    pub fn parse_create_table(
        &mut self,
        or_replace: bool,
        temporary: bool,
    ) -> Result<Statement, ParserError> {
        let if_not_exists = self.parse_keywords(&[Keyword::IF, Keyword::NOT, Keyword::EXISTS]);
        let table_name = self.parse_object_name()?;
        let like = if self.parse_keyword(Keyword::LIKE) || self.parse_keyword(Keyword::ILIKE) {
            self.parse_object_name().ok()
        } else {
            None
        };
        // parse optional column list (schema)
        let (columns, constraints) = self.parse_columns()?;

        // SQLite supports `WITHOUT ROWID` at the end of `CREATE TABLE`
        let without_rowid = self.parse_keywords(&[Keyword::WITHOUT, Keyword::ROWID]);

        let hive_distribution = self.parse_hive_distribution()?;
        let hive_formats = self.parse_hive_formats()?;
        // PostgreSQL supports `WITH ( options )`, before `AS`
        let with_options = self.parse_options(Keyword::WITH)?;
        let table_properties = self.parse_options(Keyword::TBLPROPERTIES)?;
        // Parse optional `AS ( query )`
        let query = if self.parse_keyword(Keyword::AS) {
            Some(Box::new(self.parse_query()?))
        } else {
            None
        };

        Ok(Statement::CreateTable {
            name: table_name,
            temporary,
            columns,
            constraints,
            with_options,
            table_properties,
            or_replace,
            if_not_exists,
            hive_distribution,
            hive_formats: Some(hive_formats),
            external: false,
            file_format: None,
            location: None,
            query,
            without_rowid,
            like,
        })
    }

    fn parse_columns(&mut self) -> Result<(Vec<ColumnDef>, Vec<TableConstraint>), ParserError> {
        let mut columns = vec![];
        let mut constraints = vec![];
        if !self.consume_token(&Token::LParen) || self.consume_token(&Token::RParen) {
            return Ok((columns, constraints));
        }

        loop {
            if let Some(constraint) = self.parse_optional_table_constraint()? {
                constraints.push(constraint);
            } else if matches!(
                self.peek_token(),
                Token::Word(_) | Token::BackQuotedString(_)
            ) {
                columns.push(self.parse_column_def()?);
            } else {
                return self.expected("column name or constraint definition", self.peek_token());
            }
            let comma = self.consume_token(&Token::Comma);
            if self.consume_token(&Token::RParen) {
                // allow a trailing comma, even though it's not in standard
                break;
            } else if !comma {
                return self.expected("',' or ')' after column definition", self.peek_token());
            }
        }

        Ok((columns, constraints))
    }

    fn parse_column_def(&mut self) -> Result<ColumnDef, ParserError> {
        let name = self.parse_identifier()?;
        let data_type = self.parse_data_type()?;
        let collation = if self.parse_keyword(Keyword::COLLATE) {
            Some(self.parse_object_name()?)
        } else {
            None
        };
        let mut options = vec![];
        loop {
            if self.parse_keyword(Keyword::CONSTRAINT) {
                let name = Some(self.parse_identifier()?);
                if let Some(option) = self.parse_optional_column_option()? {
                    options.push(ColumnOptionDef { name, option });
                } else {
                    return self.expected(
                        "constraint details after CONSTRAINT <name>",
                        self.peek_token(),
                    );
                }
            } else if let Some(option) = self.parse_optional_column_option()? {
                options.push(ColumnOptionDef { name: None, option });
            } else {
                break;
            };
        }
        Ok(ColumnDef {
            name,
            data_type,
            collation,
            options,
        })
    }

    pub fn parse_optional_column_option(&mut self) -> Result<Option<ColumnOption>, ParserError> {
        if self.parse_keywords(&[Keyword::NOT, Keyword::NULL]) {
            Ok(Some(ColumnOption::NotNull))
        } else if self.parse_keyword(Keyword::NULL) {
            Ok(Some(ColumnOption::Null))
        } else if self.parse_keyword(Keyword::DEFAULT) {
            Ok(Some(ColumnOption::Default(self.parse_expr()?)))
        } else if self.parse_keywords(&[Keyword::PRIMARY, Keyword::KEY]) {
            Ok(Some(ColumnOption::Unique { is_primary: true }))
        } else if self.parse_keyword(Keyword::UNIQUE) {
            Ok(Some(ColumnOption::Unique { is_primary: false }))
        } else if self.parse_keyword(Keyword::REFERENCES) {
            let foreign_table = self.parse_object_name()?;
            // PostgreSQL allows omitting the column list and
            // uses the primary key column of the foreign table by default
            let referred_columns = self.parse_parenthesized_column_list(Optional)?;
            let mut on_delete = None;
            let mut on_update = None;
            loop {
                if on_delete.is_none() && self.parse_keywords(&[Keyword::ON, Keyword::DELETE]) {
                    on_delete = Some(self.parse_referential_action()?);
                } else if on_update.is_none()
                    && self.parse_keywords(&[Keyword::ON, Keyword::UPDATE])
                {
                    on_update = Some(self.parse_referential_action()?);
                } else {
                    break;
                }
            }
            Ok(Some(ColumnOption::ForeignKey {
                foreign_table,
                referred_columns,
                on_delete,
                on_update,
            }))
        } else if self.parse_keyword(Keyword::CHECK) {
            self.expect_token(&Token::LParen)?;
            let expr = self.parse_expr()?;
            self.expect_token(&Token::RParen)?;
            Ok(Some(ColumnOption::Check(expr)))
        } else if self.parse_keyword(Keyword::COMMENT)
            && dialect_of!(self is MySqlDialect | GenericDialect)
        {
            Ok(Some(ColumnOption::DialectSpecific(vec![
                Token::make_keyword("COMMENT"),
                Token::make_word(&self.parse_literal_string()?, Some('\'')),
            ])))
        } else if self.parse_keyword(Keyword::AUTO_INCREMENT)
            && dialect_of!(self is MySqlDialect |  GenericDialect)
        {
            // Support AUTO_INCREMENT for MySQL
            Ok(Some(ColumnOption::DialectSpecific(vec![
                Token::make_keyword("AUTO_INCREMENT"),
            ])))
        } else if self.parse_keyword(Keyword::AUTOINCREMENT)
            && dialect_of!(self is SQLiteDialect |  GenericDialect)
        {
            // Support AUTOINCREMENT for SQLite
            Ok(Some(ColumnOption::DialectSpecific(vec![
                Token::make_keyword("AUTOINCREMENT"),
            ])))
        } else {
            Ok(None)
        }
    }

    pub fn parse_referential_action(&mut self) -> Result<ReferentialAction, ParserError> {
        if self.parse_keyword(Keyword::RESTRICT) {
            Ok(ReferentialAction::Restrict)
        } else if self.parse_keyword(Keyword::CASCADE) {
            Ok(ReferentialAction::Cascade)
        } else if self.parse_keywords(&[Keyword::SET, Keyword::NULL]) {
            Ok(ReferentialAction::SetNull)
        } else if self.parse_keywords(&[Keyword::NO, Keyword::ACTION]) {
            Ok(ReferentialAction::NoAction)
        } else if self.parse_keywords(&[Keyword::SET, Keyword::DEFAULT]) {
            Ok(ReferentialAction::SetDefault)
        } else {
            self.expected(
                "one of RESTRICT, CASCADE, SET NULL, NO ACTION or SET DEFAULT",
                self.peek_token(),
            )
        }
    }

    pub fn parse_optional_table_constraint(
        &mut self,
    ) -> Result<Option<TableConstraint>, ParserError> {
        let name = if self.parse_keyword(Keyword::CONSTRAINT) {
            Some(self.parse_identifier()?)
        } else {
            None
        };
        match self.next_token() {
            Token::Word(w) if w.keyword == Keyword::PRIMARY || w.keyword == Keyword::UNIQUE => {
                let is_primary = w.keyword == Keyword::PRIMARY;
                if is_primary {
                    self.expect_keyword(Keyword::KEY)?;
                }
                let columns = self.parse_parenthesized_column_list(Mandatory)?;
                Ok(Some(TableConstraint::Unique {
                    name,
                    columns,
                    is_primary,
                }))
            }
            Token::Word(w) if w.keyword == Keyword::FOREIGN => {
                self.expect_keyword(Keyword::KEY)?;
                let columns = self.parse_parenthesized_column_list(Mandatory)?;
                self.expect_keyword(Keyword::REFERENCES)?;
                let foreign_table = self.parse_object_name()?;
                let referred_columns = self.parse_parenthesized_column_list(Mandatory)?;
                let mut on_delete = None;
                let mut on_update = None;
                loop {
                    if on_delete.is_none() && self.parse_keywords(&[Keyword::ON, Keyword::DELETE]) {
                        on_delete = Some(self.parse_referential_action()?);
                    } else if on_update.is_none()
                        && self.parse_keywords(&[Keyword::ON, Keyword::UPDATE])
                    {
                        on_update = Some(self.parse_referential_action()?);
                    } else {
                        break;
                    }
                }
                Ok(Some(TableConstraint::ForeignKey {
                    name,
                    columns,
                    foreign_table,
                    referred_columns,
                    on_delete,
                    on_update,
                }))
            }
            Token::Word(w) if w.keyword == Keyword::CHECK => {
                self.expect_token(&Token::LParen)?;
                let expr = Box::new(self.parse_expr()?);
                self.expect_token(&Token::RParen)?;
                Ok(Some(TableConstraint::Check { name, expr }))
            }
            unexpected => {
                if name.is_some() {
                    self.expected("PRIMARY, UNIQUE, FOREIGN, or CHECK", unexpected)
                } else {
                    self.prev_token();
                    Ok(None)
                }
            }
        }
    }

    pub fn parse_options(&mut self, keyword: Keyword) -> Result<Vec<SqlOption>, ParserError> {
        if self.parse_keyword(keyword) {
            self.expect_token(&Token::LParen)?;
            let options = self.parse_comma_separated(Parser::parse_sql_option)?;
            self.expect_token(&Token::RParen)?;
            Ok(options)
        } else {
            Ok(vec![])
        }
    }

    pub fn parse_sql_option(&mut self) -> Result<SqlOption, ParserError> {
        let name = self.parse_identifier()?;
        self.expect_token(&Token::Eq)?;
        let value = self.parse_value()?;
        Ok(SqlOption { name, value })
    }

    pub fn parse_alter(&mut self) -> Result<Statement, ParserError> {
        self.expect_keyword(Keyword::TABLE)?;
        let _ = self.parse_keyword(Keyword::ONLY);
        let table_name = self.parse_object_name()?;
        let operation = if self.parse_keyword(Keyword::ADD) {
            if let Some(constraint) = self.parse_optional_table_constraint()? {
                AlterTableOperation::AddConstraint(constraint)
            } else {
                let if_not_exists =
                    self.parse_keywords(&[Keyword::IF, Keyword::NOT, Keyword::EXISTS]);
                if self.parse_keyword(Keyword::PARTITION) {
                    self.expect_token(&Token::LParen)?;
                    let partitions = self.parse_comma_separated(Parser::parse_expr)?;
                    self.expect_token(&Token::RParen)?;
                    AlterTableOperation::AddPartitions {
                        if_not_exists,
                        new_partitions: partitions,
                    }
                } else {
                    let _ = self.parse_keyword(Keyword::COLUMN);
                    let column_def = self.parse_column_def()?;
                    AlterTableOperation::AddColumn { column_def }
                }
            }
        } else if self.parse_keyword(Keyword::RENAME) {
            if self.parse_keyword(Keyword::TO) {
                let table_name = self.parse_object_name()?;
                AlterTableOperation::RenameTable { table_name }
            } else {
                let _ = self.parse_keyword(Keyword::COLUMN);
                let old_column_name = self.parse_identifier()?;
                self.expect_keyword(Keyword::TO)?;
                let new_column_name = self.parse_identifier()?;
                AlterTableOperation::RenameColumn {
                    old_column_name,
                    new_column_name,
                }
            }
        } else if self.parse_keyword(Keyword::DROP) {
            if self.parse_keywords(&[Keyword::IF, Keyword::EXISTS, Keyword::PARTITION]) {
                self.expect_token(&Token::LParen)?;
                let partitions = self.parse_comma_separated(Parser::parse_expr)?;
                self.expect_token(&Token::RParen)?;
                AlterTableOperation::DropPartitions {
                    partitions,
                    if_exists: true,
                }
            } else if self.parse_keyword(Keyword::PARTITION) {
                self.expect_token(&Token::LParen)?;
                let partitions = self.parse_comma_separated(Parser::parse_expr)?;
                self.expect_token(&Token::RParen)?;
                AlterTableOperation::DropPartitions {
                    partitions,
                    if_exists: false,
                }
            } else {
                let _ = self.parse_keyword(Keyword::COLUMN);
                let if_exists = self.parse_keywords(&[Keyword::IF, Keyword::EXISTS]);
                let column_name = self.parse_identifier()?;
                let cascade = self.parse_keyword(Keyword::CASCADE);
                AlterTableOperation::DropColumn {
                    column_name,
                    if_exists,
                    cascade,
                }
            }
        } else if self.parse_keyword(Keyword::PARTITION) {
            self.expect_token(&Token::LParen)?;
            let before = self.parse_comma_separated(Parser::parse_expr)?;
            self.expect_token(&Token::RParen)?;
            self.expect_keyword(Keyword::RENAME)?;
            self.expect_keywords(&[Keyword::TO, Keyword::PARTITION])?;
            self.expect_token(&Token::LParen)?;
            let renames = self.parse_comma_separated(Parser::parse_expr)?;
            self.expect_token(&Token::RParen)?;
            AlterTableOperation::RenamePartitions {
                old_partitions: before,
                new_partitions: renames,
            }
        } else if self.parse_keyword(Keyword::CHANGE) {
            let _ = self.parse_keyword(Keyword::COLUMN);
            let old_name = self.parse_identifier()?;
            let new_name = self.parse_identifier()?;
            let data_type = self.parse_data_type()?;
            let mut options = vec![];
            while let Some(option) = self.parse_optional_column_option()? {
                options.push(option);
            }

            AlterTableOperation::ChangeColumn {
                old_name,
                new_name,
                data_type,
                options,
            }
        } else {
            return self.expected(
                "ADD, RENAME, PARTITION or DROP after ALTER TABLE",
                self.peek_token(),
            );
        };
        Ok(Statement::AlterTable {
            name: table_name,
            operation,
        })
    }

    /// Parse a copy statement
    pub fn parse_copy(&mut self) -> Result<Statement, ParserError> {
        let table_name = self.parse_object_name()?;
        let columns = self.parse_parenthesized_column_list(Optional)?;
        self.expect_keywords(&[Keyword::FROM, Keyword::STDIN])?;
        self.expect_token(&Token::SemiColon)?;
        let values = self.parse_tsv();
        Ok(Statement::Copy {
            table_name,
            columns,
            values,
        })
    }

    /// Parse a tab separated values in
    /// COPY payload
    fn parse_tsv(&mut self) -> Vec<Option<String>> {
        self.parse_tab_value()
    }

    fn parse_tab_value(&mut self) -> Vec<Option<String>> {
        let mut values = vec![];
        let mut content = String::from("");
        while let Some(t) = self.next_token_no_skip() {
            match t {
                Token::Whitespace(Whitespace::Tab) => {
                    values.push(Some(content.to_string()));
                    content.clear();
                }
                Token::Whitespace(Whitespace::Newline) => {
                    values.push(Some(content.to_string()));
                    content.clear();
                }
                Token::Backslash => {
                    if self.consume_token(&Token::Period) {
                        return values;
                    }
                    if let Token::Word(w) = self.next_token() {
                        if w.value == "N" {
                            values.push(None);
                        }
                    }
                }
                _ => {
                    content.push_str(&t.to_string());
                }
            }
        }
        values
    }

    /// Parse a literal value (numbers, strings, date/time, booleans)
    fn parse_value(&mut self) -> Result<Value, ParserError> {
        match self.next_token() {
            Token::Word(w) => match w.keyword {
                Keyword::TRUE => Ok(Value::Boolean(true)),
                Keyword::FALSE => Ok(Value::Boolean(false)),
                Keyword::NULL => Ok(Value::Null),
                Keyword::NoKeyword if w.quote_style.is_some() => match w.quote_style {
                    Some('"') => Ok(Value::DoubleQuotedString(w.value)),
                    Some('\'') => Ok(Value::SingleQuotedString(w.value)),
                    _ => self.expected("A value?", Token::Word(w))?,
                },
                _ => self.expected("a concrete value", Token::Word(w)),
            },
            // The call to n.parse() returns a bigdecimal when the
            // bigdecimal feature is enabled, and is otherwise a no-op
            // (i.e., it returns the input string).
            Token::Number(ref n, l) => match n.parse() {
                Ok(n) => Ok(Value::Number(n, l)),
                Err(e) => parser_err!(format!("Could not parse '{}' as number: {}", n, e)),
            },
            Token::SingleQuotedString(ref s) => Ok(Value::SingleQuotedString(s.to_string())),
            Token::NationalStringLiteral(ref s) => Ok(Value::NationalStringLiteral(s.to_string())),
            Token::HexStringLiteral(ref s) => Ok(Value::HexStringLiteral(s.to_string())),
            unexpected => self.expected("a value", unexpected),
        }
    }

    pub fn parse_number_value(&mut self) -> Result<Value, ParserError> {
        match self.parse_value()? {
            v @ Value::Number(_, _) => Ok(v),
            _ => {
                self.prev_token();
                self.expected("literal number", self.peek_token())
            }
        }
    }

    /// Parse an unsigned literal integer/long
    pub fn parse_literal_uint(&mut self) -> Result<u64, ParserError> {
        match self.next_token() {
            Token::Number(s, _) => s.parse::<u64>().map_err(|e| {
                ParserError::ParserError(format!("Could not parse '{}' as u64: {}", s, e))
            }),
            unexpected => self.expected("literal int", unexpected),
        }
    }

    /// Parse a literal string
    pub fn parse_literal_string(&mut self) -> Result<String, ParserError> {
        match self.next_token() {
            Token::Word(Word { value, keyword, .. }) if keyword == Keyword::NoKeyword => Ok(value),
            Token::SingleQuotedString(s) => Ok(s),
            unexpected => self.expected("literal string", unexpected),
        }
    }

    /// Parse a map key string
    pub fn parse_map_key(&mut self) -> Result<Value, ParserError> {
        match self.next_token() {
            Token::Word(Word { value, keyword, .. }) if keyword == Keyword::NoKeyword => {
                Ok(Value::SingleQuotedString(value))
            }
            Token::SingleQuotedString(s) => Ok(Value::SingleQuotedString(s)),
            #[cfg(not(feature = "bigdecimal"))]
            Token::Number(s, _) => Ok(Value::Number(s, false)),
            #[cfg(feature = "bigdecimal")]
            Token::Number(s, _) => Ok(Value::Number(s.parse().unwrap(), false)),
            unexpected => self.expected("literal string or number", unexpected),
        }
    }

    /// Parse a SQL datatype (in the context of a CREATE TABLE statement for example)
    pub fn parse_data_type(&mut self) -> Result<DataType, ParserError> {
        match self.next_token() {
            Token::Word(w) => match w.keyword {
                Keyword::BOOLEAN => Ok(DataType::Boolean),
                Keyword::FLOAT => Ok(DataType::Float(self.parse_optional_precision()?)),
                Keyword::REAL => Ok(DataType::Real),
                Keyword::DOUBLE => {
                    let _ = self.parse_keyword(Keyword::PRECISION);
                    Ok(DataType::Double)
                }
                Keyword::TINYINT => Ok(DataType::TinyInt(self.parse_optional_precision()?)),
                Keyword::SMALLINT => Ok(DataType::SmallInt(self.parse_optional_precision()?)),
                Keyword::INT | Keyword::INTEGER => {
                    Ok(DataType::Int(self.parse_optional_precision()?))
                }
                Keyword::BIGINT => Ok(DataType::BigInt(self.parse_optional_precision()?)),
                Keyword::VARCHAR => Ok(DataType::Varchar(self.parse_optional_precision()?)),
                Keyword::CHAR | Keyword::CHARACTER => {
                    if self.parse_keyword(Keyword::VARYING) {
                        Ok(DataType::Varchar(self.parse_optional_precision()?))
                    } else {
                        Ok(DataType::Char(self.parse_optional_precision()?))
                    }
                }
                Keyword::UUID => Ok(DataType::Uuid),
                Keyword::DATE => Ok(DataType::Date),
                Keyword::TIMESTAMP => {
                    // TBD: we throw away "with/without timezone" information
                    if self.parse_keyword(Keyword::WITH) || self.parse_keyword(Keyword::WITHOUT) {
                        self.expect_keywords(&[Keyword::TIME, Keyword::ZONE])?;
                    }
                    Ok(DataType::Timestamp)
                }
                Keyword::TIME => {
                    // TBD: we throw away "with/without timezone" information
                    if self.parse_keyword(Keyword::WITH) || self.parse_keyword(Keyword::WITHOUT) {
                        self.expect_keywords(&[Keyword::TIME, Keyword::ZONE])?;
                    }
                    Ok(DataType::Time)
                }
                // Interval types can be followed by a complicated interval
                // qualifier that we don't currently support. See
                // parse_interval_literal for a taste.
                Keyword::INTERVAL => Ok(DataType::Interval),
                Keyword::REGCLASS => Ok(DataType::Regclass),
                Keyword::STRING => Ok(DataType::String),
                Keyword::TEXT => {
                    if self.consume_token(&Token::LBracket) {
                        // Note: this is postgresql-specific
                        self.expect_token(&Token::RBracket)?;
                        Ok(DataType::Array(Box::new(DataType::Text)))
                    } else {
                        Ok(DataType::Text)
                    }
                }
                Keyword::BYTEA => Ok(DataType::Bytea),
                Keyword::NUMERIC | Keyword::DECIMAL | Keyword::DEC => {
                    let (precision, scale) = self.parse_optional_precision_scale()?;
                    Ok(DataType::Decimal(precision, scale))
                }
                _ => {
                    self.prev_token();
                    let type_name = self.parse_object_name()?;
                    Ok(DataType::Custom(type_name))
                }
            },
            unexpected => self.expected("a data type name", unexpected),
        }
    }

    /// Parse `AS identifier` (or simply `identifier` if it's not a reserved keyword)
    /// Some examples with aliases: `SELECT 1 foo`, `SELECT COUNT(*) AS cnt`,
    /// `SELECT ... FROM t1 foo, t2 bar`, `SELECT ... FROM (...) AS bar`
    pub fn parse_optional_alias(
        &mut self,
        reserved_kwds: &[Keyword],
    ) -> Result<Option<Ident>, ParserError> {
        let after_as = self.parse_keyword(Keyword::AS);
        match self.next_token() {
            // Accept any identifier after `AS` (though many dialects have restrictions on
            // keywords that may appear here). If there's no `AS`: don't parse keywords,
            // which may start a construct allowed in this position, to be parsed as aliases.
            // (For example, in `FROM t1 JOIN` the `JOIN` will always be parsed as a keyword,
            // not an alias.)
            Token::Word(w) if after_as || !reserved_kwds.contains(&w.keyword) => {
                Ok(Some(w.to_ident()))
            }
            // MSSQL supports single-quoted strings as aliases for columns
            // We accept them as table aliases too, although MSSQL does not.
            //
            // Note, that this conflicts with an obscure rule from the SQL
            // standard, which we don't implement:
            // https://crate.io/docs/sql-99/en/latest/chapters/07.html#character-string-literal-s
            //    "[Obscure Rule] SQL allows you to break a long <character
            //    string literal> up into two or more smaller <character string
            //    literal>s, split by a <separator> that includes a newline
            //    character. When it sees such a <literal>, your DBMS will
            //    ignore the <separator> and treat the multiple strings as
            //    a single <literal>."
            Token::SingleQuotedString(s) => Ok(Some(Ident::with_quote('\'', s))),
            not_an_ident => {
                if after_as {
                    return self.expected("an identifier after AS", not_an_ident);
                }
                self.prev_token();
                Ok(None) // no alias found
            }
        }
    }

    /// Parse `AS identifier` when the AS is describing a table-valued object,
    /// like in `... FROM generate_series(1, 10) AS t (col)`. In this case
    /// the alias is allowed to optionally name the columns in the table, in
    /// addition to the table itself.
    pub fn parse_optional_table_alias(
        &mut self,
        reserved_kwds: &[Keyword],
    ) -> Result<Option<TableAlias>, ParserError> {
        match self.parse_optional_alias(reserved_kwds)? {
            Some(name) => {
                let columns = self.parse_parenthesized_column_list(Optional)?;
                Ok(Some(TableAlias { name, columns }))
            }
            None => Ok(None),
        }
    }

    /// Parse a possibly qualified, possibly quoted identifier, e.g.
    /// `foo` or `myschema."table"
    pub fn parse_object_name(&mut self) -> Result<ObjectName, ParserError> {
        let mut idents = vec![];
        loop {
            idents.push(self.parse_identifier()?);
            if !self.consume_token(&Token::Period) {
                break;
            }
        }
        Ok(ObjectName(idents))
    }

    /// Parse identifiers strictly i.e. don't parse keywords
    pub fn parse_identifiers_non_keywords(&mut self) -> Result<Vec<Ident>, ParserError> {
        let mut idents = vec![];
        loop {
            match self.peek_token() {
                Token::Word(w) => {
                    if w.keyword != Keyword::NoKeyword {
                        break;
                    }

                    idents.push(w.to_ident());
                }
                Token::EOF | Token::Eq => break,
                _ => {}
            }

            self.next_token();
        }

        Ok(idents)
    }

    /// Parse identifiers
    pub fn parse_identifiers(&mut self) -> Result<Vec<Ident>, ParserError> {
        let mut idents = vec![];
        loop {
            match self.next_token() {
                Token::Word(w) => {
                    idents.push(w.to_ident());
                }
                Token::EOF => break,
                _ => {}
            }
        }

        Ok(idents)
    }

    /// Parse a simple one-word identifier (possibly quoted, possibly a keyword)
    pub fn parse_identifier(&mut self) -> Result<Ident, ParserError> {
        match self.next_token() {
            Token::Word(w) => Ok(w.to_ident()),
            Token::SingleQuotedString(s) => Ok(Ident::with_quote('\'', s)),
            Token::BackQuotedString(s) => Ok(Ident::with_quote('`', s)),
            unexpected => self.expected("identifier", unexpected),
        }
    }

    /// Parse a parenthesized comma-separated list of unqualified, possibly quoted identifiers
    pub fn parse_parenthesized_column_list(
        &mut self,
        optional: IsOptional,
    ) -> Result<Vec<Ident>, ParserError> {
        if self.consume_token(&Token::LParen) {
            let cols = self.parse_comma_separated(Parser::parse_identifier)?;
            self.expect_token(&Token::RParen)?;
            Ok(cols)
        } else if optional == Optional {
            Ok(vec![])
        } else {
            self.expected("a list of columns in parentheses", self.peek_token())
        }
    }

    pub fn parse_optional_precision(&mut self) -> Result<Option<u64>, ParserError> {
        if self.consume_token(&Token::LParen) {
            let n = self.parse_literal_uint()?;
            self.expect_token(&Token::RParen)?;
            Ok(Some(n))
        } else {
            Ok(None)
        }
    }

    pub fn parse_optional_precision_scale(
        &mut self,
    ) -> Result<(Option<u64>, Option<u64>), ParserError> {
        if self.consume_token(&Token::LParen) {
            let n = self.parse_literal_uint()?;
            let scale = if self.consume_token(&Token::Comma) {
                Some(self.parse_literal_uint()?)
            } else {
                None
            };
            self.expect_token(&Token::RParen)?;
            Ok((Some(n), scale))
        } else {
            Ok((None, None))
        }
    }

    pub fn parse_delete(&mut self) -> Result<Statement, ParserError> {
        self.expect_keyword(Keyword::FROM)?;
        let table_name = self.parse_object_name()?;
        let selection = if self.parse_keyword(Keyword::WHERE) {
            Some(self.parse_expr()?)
        } else {
            None
        };

        Ok(Statement::Delete {
            table_name,
            selection,
        })
    }

    pub fn parse_explain(&mut self, describe_alias: bool) -> Result<Statement, ParserError> {
        let analyze = self.parse_keyword(Keyword::ANALYZE);
        let verbose = self.parse_keyword(Keyword::VERBOSE);

        if let Some(statement) = self.maybe_parse(|parser| parser.parse_statement()) {
            Ok(Statement::Explain {
                describe_alias,
                analyze,
                verbose,
                statement: Box::new(statement),
            })
        } else {
            let table_name = self.parse_object_name()?;

            Ok(Statement::ExplainTable {
                describe_alias,
                table_name,
            })
        }
    }

    /// Parse a query expression, i.e. a `SELECT` statement optionally
    /// preceeded with some `WITH` CTE declarations and optionally followed
    /// by `ORDER BY`. Unlike some other parse_... methods, this one doesn't
    /// expect the initial keyword to be already consumed
    pub fn parse_query(&mut self) -> Result<Query, ParserError> {
        let with = if self.parse_keyword(Keyword::WITH) {
            Some(With {
                recursive: self.parse_keyword(Keyword::RECURSIVE),
                cte_tables: self.parse_comma_separated(Parser::parse_cte)?,
            })
        } else {
            None
        };

        if !self.parse_keyword(Keyword::INSERT) {
            let body = self.parse_query_body(0)?;

            let order_by = if self.parse_keywords(&[Keyword::ORDER, Keyword::BY]) {
                self.parse_comma_separated(Parser::parse_order_by_expr)?
            } else {
                vec![]
            };

            let limit = if self.parse_keyword(Keyword::LIMIT) {
                self.parse_limit()?
            } else {
                None
            };

            let offset = if self.parse_keyword(Keyword::OFFSET) {
                Some(self.parse_offset()?)
            } else {
                None
            };

            let fetch = if self.parse_keyword(Keyword::FETCH) {
                Some(self.parse_fetch()?)
            } else {
                None
            };

            Ok(Query {
                with,
                body,
                order_by,
                limit,
                offset,
                fetch,
            })
        } else {
            let insert = self.parse_insert()?;

            Ok(Query {
                with,
                body: SetExpr::Insert(insert),
                limit: None,
                order_by: vec![],
                offset: None,
                fetch: None,
            })
        }
    }

    /// Parse a CTE (`alias [( col1, col2, ... )] AS (subquery)`)
    fn parse_cte(&mut self) -> Result<Cte, ParserError> {
        let name = self.parse_identifier()?;

        let mut cte = if self.parse_keyword(Keyword::AS) {
            self.expect_token(&Token::LParen)?;
            let query = self.parse_query()?;
            self.expect_token(&Token::RParen)?;
            let alias = TableAlias {
                name,
                columns: vec![],
            };
            Cte {
                alias,
                query,
                from: None,
            }
        } else {
            let columns = self.parse_parenthesized_column_list(Optional)?;
            self.expect_keyword(Keyword::AS)?;
            self.expect_token(&Token::LParen)?;
            let query = self.parse_query()?;
            self.expect_token(&Token::RParen)?;
            let alias = TableAlias { name, columns };
            Cte {
                alias,
                query,
                from: None,
            }
        };
        if self.parse_keyword(Keyword::FROM) {
            cte.from = Some(self.parse_identifier()?);
        }
        Ok(cte)
    }

    /// Parse a "query body", which is an expression with roughly the
    /// following grammar:
    /// ```text
    ///   query_body ::= restricted_select | '(' subquery ')' | set_operation
    ///   restricted_select ::= 'SELECT' [expr_list] [ from ] [ where ] [ groupby_having ]
    ///   subquery ::= query_body [ order_by_limit ]
    ///   set_operation ::= query_body { 'UNION' | 'EXCEPT' | 'INTERSECT' } [ 'ALL' ] query_body
    /// ```
    fn parse_query_body(&mut self, precedence: u8) -> Result<SetExpr, ParserError> {
        // We parse the expression using a Pratt parser, as in `parse_expr()`.
        // Start by parsing a restricted SELECT or a `(subquery)`:
        let mut expr = if self.parse_keyword(Keyword::SELECT) {
            SetExpr::Select(Box::new(self.parse_select()?))
        } else if self.consume_token(&Token::LParen) {
            // CTEs are not allowed here, but the parser currently accepts them
            let subquery = self.parse_query()?;
            self.expect_token(&Token::RParen)?;
            SetExpr::Query(Box::new(subquery))
        } else if self.parse_keyword(Keyword::VALUES) {
            SetExpr::Values(self.parse_values()?)
        } else {
            return self.expected(
                "SELECT, VALUES, or a subquery in the query body",
                self.peek_token(),
            );
        };

        loop {
            // The query can be optionally followed by a set operator:
            let op = self.parse_set_operator(&self.peek_token());
            let next_precedence = match op {
                // UNION and EXCEPT have the same binding power and evaluate left-to-right
                Some(SetOperator::Union) | Some(SetOperator::Except) => 10,
                // INTERSECT has higher precedence than UNION/EXCEPT
                Some(SetOperator::Intersect) => 20,
                // Unexpected token or EOF => stop parsing the query body
                None => break,
            };
            if precedence >= next_precedence {
                break;
            }
            self.next_token(); // skip past the set operator
            expr = SetExpr::SetOperation {
                left: Box::new(expr),
                op: op.unwrap(),
                all: self.parse_keyword(Keyword::ALL),
                right: Box::new(self.parse_query_body(next_precedence)?),
            };
        }

        Ok(expr)
    }

    fn parse_set_operator(&mut self, token: &Token) -> Option<SetOperator> {
        match token {
            Token::Word(w) if w.keyword == Keyword::UNION => Some(SetOperator::Union),
            Token::Word(w) if w.keyword == Keyword::EXCEPT => Some(SetOperator::Except),
            Token::Word(w) if w.keyword == Keyword::INTERSECT => Some(SetOperator::Intersect),
            _ => None,
        }
    }

    /// Parse a restricted `SELECT` statement (no CTEs / `UNION` / `ORDER BY`),
    /// assuming the initial `SELECT` was already consumed
    pub fn parse_select(&mut self) -> Result<Select, ParserError> {
        let distinct = self.parse_all_or_distinct()?;

        let top = if self.parse_keyword(Keyword::TOP) {
            Some(self.parse_top()?)
        } else {
            None
        };

        let projection = self.parse_comma_separated(Parser::parse_select_item)?;

        // Note that for keywords to be properly handled here, they need to be
        // added to `RESERVED_FOR_COLUMN_ALIAS` / `RESERVED_FOR_TABLE_ALIAS`,
        // otherwise they may be parsed as an alias as part of the `projection`
        // or `from`.

        let from = if self.parse_keyword(Keyword::FROM) {
            self.parse_comma_separated(Parser::parse_table_and_joins)?
        } else {
            vec![]
        };
        let mut lateral_views = vec![];
        loop {
            if self.parse_keywords(&[Keyword::LATERAL, Keyword::VIEW]) {
                let outer = self.parse_keyword(Keyword::OUTER);
                let lateral_view = self.parse_expr()?;
                let lateral_view_name = self.parse_object_name()?;
                let lateral_col_alias = self
                    .parse_comma_separated(|parser| {
                        parser.parse_optional_alias(&[
                            Keyword::WHERE,
                            Keyword::GROUP,
                            Keyword::CLUSTER,
                            Keyword::HAVING,
                            Keyword::LATERAL,
                        ]) // This couldn't possibly be a bad idea
                    })?
                    .into_iter()
                    .flatten()
                    .collect();

                lateral_views.push(LateralView {
                    lateral_view,
                    lateral_view_name,
                    lateral_col_alias,
                    outer,
                });
            } else {
                break;
            }
        }

        let selection = if self.parse_keyword(Keyword::WHERE) {
            Some(self.parse_expr()?)
        } else {
            None
        };

        let group_by = if self.parse_keywords(&[Keyword::GROUP, Keyword::BY]) {
            self.parse_comma_separated(Parser::parse_group_by_expr)?
        } else {
            vec![]
        };

        let cluster_by = if self.parse_keywords(&[Keyword::CLUSTER, Keyword::BY]) {
            self.parse_comma_separated(Parser::parse_expr)?
        } else {
            vec![]
        };

        let distribute_by = if self.parse_keywords(&[Keyword::DISTRIBUTE, Keyword::BY]) {
            self.parse_comma_separated(Parser::parse_expr)?
        } else {
            vec![]
        };

        let sort_by = if self.parse_keywords(&[Keyword::SORT, Keyword::BY]) {
            self.parse_comma_separated(Parser::parse_expr)?
        } else {
            vec![]
        };

        let having = if self.parse_keyword(Keyword::HAVING) {
            Some(self.parse_expr()?)
        } else {
            None
        };

        Ok(Select {
            distinct,
            top,
            projection,
            from,
            lateral_views,
            selection,
            group_by,
            cluster_by,
            distribute_by,
            sort_by,
            having,
        })
    }

    pub fn parse_set(&mut self) -> Result<Statement, ParserError> {
        let modifier =
            self.parse_one_of_keywords(&[Keyword::SESSION, Keyword::LOCAL, Keyword::HIVEVAR]);
        if let Some(Keyword::HIVEVAR) = modifier {
            self.expect_token(&Token::Colon)?;
        }
        let variable = self.parse_identifier()?;
        if self.consume_token(&Token::Eq) || self.parse_keyword(Keyword::TO) {
            let mut values = vec![];
            loop {
                let token = self.peek_token();
                let value = match (self.parse_value(), token) {
                    (Ok(value), _) => SetVariableValue::Literal(value),
                    (Err(_), Token::Word(ident)) => SetVariableValue::Ident(ident.to_ident()),
                    (Err(_), unexpected) => self.expected("variable value", unexpected)?,
                };
                values.push(value);
                if self.consume_token(&Token::Comma) {
                    continue;
                }
                return Ok(Statement::SetVariable {
                    local: modifier == Some(Keyword::LOCAL),
                    hivevar: Some(Keyword::HIVEVAR) == modifier,
                    variable,
                    value: values,
                });
            }
        } else if variable.value == "TRANSACTION" && modifier.is_none() {
            Ok(Statement::SetTransaction {
                modes: self.parse_transaction_modes()?,
            })
        } else {
            self.expected("equals sign or TO", self.peek_token())
        }
    }

    pub fn parse_show(&mut self) -> Result<Statement, ParserError> {
        if self
            .parse_one_of_keywords(&[
                Keyword::EXTENDED,
                Keyword::FULL,
                Keyword::COLUMNS,
                Keyword::FIELDS,
            ])
            .is_some()
        {
            self.prev_token();
            Ok(self.parse_show_columns()?)
        } else if self.parse_one_of_keywords(&[Keyword::CREATE]).is_some() {
            Ok(self.parse_show_create()?)
        } else {
            Ok(Statement::ShowVariable {
                variable: self.parse_identifiers()?,
            })
        }
    }

    fn parse_show_create(&mut self) -> Result<Statement, ParserError> {
        let obj_type = match self.expect_one_of_keywords(&[
            Keyword::TABLE,
            Keyword::TRIGGER,
            Keyword::FUNCTION,
            Keyword::PROCEDURE,
            Keyword::EVENT,
        ])? {
            Keyword::TABLE => Ok(ShowCreateObject::Table),
            Keyword::TRIGGER => Ok(ShowCreateObject::Trigger),
            Keyword::FUNCTION => Ok(ShowCreateObject::Function),
            Keyword::PROCEDURE => Ok(ShowCreateObject::Procedure),
            Keyword::EVENT => Ok(ShowCreateObject::Event),
            keyword => Err(ParserError::ParserError(format!(
                "Unable to map keyword to ShowCreateObject: {:?}",
                keyword
            ))),
        }?;

        let obj_name = self.parse_object_name()?;

        Ok(Statement::ShowCreate { obj_type, obj_name })
    }

    fn parse_show_columns(&mut self) -> Result<Statement, ParserError> {
        let extended = self.parse_keyword(Keyword::EXTENDED);
        let full = self.parse_keyword(Keyword::FULL);
        self.expect_one_of_keywords(&[Keyword::COLUMNS, Keyword::FIELDS])?;
        self.expect_one_of_keywords(&[Keyword::FROM, Keyword::IN])?;
        let table_name = self.parse_object_name()?;
        // MySQL also supports FROM <database> here. In other words, MySQL
        // allows both FROM <table> FROM <database> and FROM <database>.<table>,
        // while we only support the latter for now.
        let filter = self.parse_show_statement_filter()?;
        Ok(Statement::ShowColumns {
            extended,
            full,
            table_name,
            filter,
        })
    }

    fn parse_show_statement_filter(&mut self) -> Result<Option<ShowStatementFilter>, ParserError> {
        if self.parse_keyword(Keyword::LIKE) {
            Ok(Some(ShowStatementFilter::Like(
                self.parse_literal_string()?,
            )))
        } else if self.parse_keyword(Keyword::ILIKE) {
            Ok(Some(ShowStatementFilter::ILike(
                self.parse_literal_string()?,
            )))
        } else if self.parse_keyword(Keyword::WHERE) {
            Ok(Some(ShowStatementFilter::Where(self.parse_expr()?)))
        } else {
            Ok(None)
        }
    }

    pub fn parse_table_and_joins(&mut self) -> Result<TableWithJoins, ParserError> {
        let relation = self.parse_table_factor()?;

        // Note that for keywords to be properly handled here, they need to be
        // added to `RESERVED_FOR_TABLE_ALIAS`, otherwise they may be parsed as
        // a table alias.
        let mut joins = vec![];
        loop {
            let join = if self.parse_keyword(Keyword::CROSS) {
                let join_operator = if self.parse_keyword(Keyword::JOIN) {
                    JoinOperator::CrossJoin
                } else if self.parse_keyword(Keyword::APPLY) {
                    // MSSQL extension, similar to CROSS JOIN LATERAL
                    JoinOperator::CrossApply
                } else {
                    return self.expected("JOIN or APPLY after CROSS", self.peek_token());
                };
                Join {
                    relation: self.parse_table_factor()?,
                    join_operator,
                }
            } else if self.parse_keyword(Keyword::OUTER) {
                // MSSQL extension, similar to LEFT JOIN LATERAL .. ON 1=1
                self.expect_keyword(Keyword::APPLY)?;
                Join {
                    relation: self.parse_table_factor()?,
                    join_operator: JoinOperator::OuterApply,
                }
            } else {
                let natural = self.parse_keyword(Keyword::NATURAL);
                let peek_keyword = if let Token::Word(w) = self.peek_token() {
                    w.keyword
                } else {
                    Keyword::NoKeyword
                };

                let join_operator_type = match peek_keyword {
                    Keyword::INNER | Keyword::JOIN => {
                        let _ = self.parse_keyword(Keyword::INNER);
                        self.expect_keyword(Keyword::JOIN)?;
                        JoinOperator::Inner
                    }
                    kw @ Keyword::LEFT | kw @ Keyword::RIGHT | kw @ Keyword::FULL => {
                        let _ = self.next_token();
                        let _ = self.parse_keyword(Keyword::OUTER);
                        self.expect_keyword(Keyword::JOIN)?;
                        match kw {
                            Keyword::LEFT => JoinOperator::LeftOuter,
                            Keyword::RIGHT => JoinOperator::RightOuter,
                            Keyword::FULL => JoinOperator::FullOuter,
                            _ => unreachable!(),
                        }
                    }
                    Keyword::OUTER => {
                        return self.expected("LEFT, RIGHT, or FULL", self.peek_token());
                    }
                    _ if natural => {
                        return self.expected("a join type after NATURAL", self.peek_token());
                    }
                    _ => break,
                };
                let relation = self.parse_table_factor()?;
                let join_constraint = self.parse_join_constraint(natural)?;
                Join {
                    relation,
                    join_operator: join_operator_type(join_constraint),
                }
            };
            joins.push(join);
        }
        Ok(TableWithJoins { relation, joins })
    }

    /// A table name or a parenthesized subquery, followed by optional `[AS] alias`
    pub fn parse_table_factor(&mut self) -> Result<TableFactor, ParserError> {
        if self.parse_keyword(Keyword::LATERAL) {
            // LATERAL must always be followed by a subquery.
            if !self.consume_token(&Token::LParen) {
                self.expected("subquery after LATERAL", self.peek_token())?;
            }
            self.parse_derived_table_factor(Lateral)
        } else if self.parse_keyword(Keyword::TABLE) {
            // parse table function (SELECT * FROM TABLE (<expr>) [ AS <alias> ])
            self.expect_token(&Token::LParen)?;
            let expr = self.parse_expr()?;
            self.expect_token(&Token::RParen)?;
            let alias = self.parse_optional_table_alias(keywords::RESERVED_FOR_TABLE_ALIAS)?;
            Ok(TableFactor::TableFunction { expr, alias })
        } else if self.consume_token(&Token::LParen) {
            // A left paren introduces either a derived table (i.e., a subquery)
            // or a nested join. It's nearly impossible to determine ahead of
            // time which it is... so we just try to parse both.
            //
            // Here's an example that demonstrates the complexity:
            //                     /-------------------------------------------------------\
            //                     | /-----------------------------------\                 |
            //     SELECT * FROM ( ( ( (SELECT 1) UNION (SELECT 2) ) AS t1 NATURAL JOIN t2 ) )
            //                   ^ ^ ^ ^
            //                   | | | |
            //                   | | | |
            //                   | | | (4) belongs to a SetExpr::Query inside the subquery
            //                   | | (3) starts a derived table (subquery)
            //                   | (2) starts a nested join
            //                   (1) an additional set of parens around a nested join
            //

            // If the recently consumed '(' starts a derived table, the call to
            // `parse_derived_table_factor` below will return success after parsing the
            // subquery, followed by the closing ')', and the alias of the derived table.
            // In the example above this is case (3).
            return_ok_if_some!(
                self.maybe_parse(|parser| parser.parse_derived_table_factor(NotLateral))
            );
            // A parsing error from `parse_derived_table_factor` indicates that the '(' we've
            // recently consumed does not start a derived table (cases 1, 2, or 4).
            // `maybe_parse` will ignore such an error and rewind to be after the opening '('.

            // Inside the parentheses we expect to find an (A) table factor
            // followed by some joins or (B) another level of nesting.
            let mut table_and_joins = self.parse_table_and_joins()?;

<<<<<<< HEAD
            if !table_and_joins.joins.is_empty()
                || matches!(&table_and_joins.relation, TableFactor::NestedJoin(_))
            {
                // (A)
=======
            #[allow(clippy::if_same_then_else)]
            if !table_and_joins.joins.is_empty() {
                self.expect_token(&Token::RParen)?;
                Ok(TableFactor::NestedJoin(Box::new(table_and_joins))) // (A)
            } else if let TableFactor::NestedJoin(_) = &table_and_joins.relation {
>>>>>>> a81805ea
                // (B): `table_and_joins` (what we found inside the parentheses)
                // is a nested join `(foo JOIN bar)`, not followed by other joins.
                self.expect_token(&Token::RParen)?;
                Ok(TableFactor::NestedJoin(Box::new(table_and_joins)))
            } else if dialect_of!(self is SnowflakeDialect | GenericDialect) {
                // Dialect-specific behavior: Snowflake diverges from the
                // standard and from most of the other implementations by
                // allowing extra parentheses not only around a join (B), but
                // around lone table names (e.g. `FROM (mytable [AS alias])`)
                // and around derived tables (e.g. `FROM ((SELECT ...)
                // [AS alias])`) as well.
                self.expect_token(&Token::RParen)?;

                if let Some(outer_alias) =
                    self.parse_optional_table_alias(keywords::RESERVED_FOR_TABLE_ALIAS)?
                {
                    // Snowflake also allows specifying an alias *after* parens
                    // e.g. `FROM (mytable) AS alias`
                    match &mut table_and_joins.relation {
                        TableFactor::Derived { alias, .. }
                        | TableFactor::Table { alias, .. }
                        | TableFactor::TableFunction { alias, .. } => {
                            // but not `FROM (mytable AS alias1) AS alias2`.
                            if let Some(inner_alias) = alias {
                                return Err(ParserError::ParserError(format!(
                                    "duplicate alias {}",
                                    inner_alias
                                )));
                            }
                            // Act as if the alias was specified normally next
                            // to the table name: `(mytable) AS alias` ->
                            // `(mytable AS alias)`
                            alias.replace(outer_alias);
                        }
                        TableFactor::NestedJoin(_) => unreachable!(),
                    };
                }
                // Do not store the extra set of parens in the AST
                Ok(table_and_joins.relation)
            } else {
                // The SQL spec prohibits derived tables and bare tables from
                // appearing alone in parentheses (e.g. `FROM (mytable)`)
                self.expected("joined table", self.peek_token())
            }
        } else {
            let name = self.parse_object_name()?;
            // Postgres, MSSQL: table-valued functions:
            let args = if self.consume_token(&Token::LParen) {
                self.parse_optional_args()?
            } else {
                vec![]
            };
            let alias = self.parse_optional_table_alias(keywords::RESERVED_FOR_TABLE_ALIAS)?;
            // MSSQL-specific table hints:
            let mut with_hints = vec![];
            if self.parse_keyword(Keyword::WITH) {
                if self.consume_token(&Token::LParen) {
                    with_hints = self.parse_comma_separated(Parser::parse_expr)?;
                    self.expect_token(&Token::RParen)?;
                } else {
                    // rewind, as WITH may belong to the next statement's CTE
                    self.prev_token();
                }
            };
            Ok(TableFactor::Table {
                name,
                alias,
                args,
                with_hints,
            })
        }
    }

    pub fn parse_derived_table_factor(
        &mut self,
        lateral: IsLateral,
    ) -> Result<TableFactor, ParserError> {
        let subquery = Box::new(self.parse_query()?);
        self.expect_token(&Token::RParen)?;
        let alias = self.parse_optional_table_alias(keywords::RESERVED_FOR_TABLE_ALIAS)?;
        Ok(TableFactor::Derived {
            lateral: match lateral {
                Lateral => true,
                NotLateral => false,
            },
            subquery,
            alias,
        })
    }

    fn parse_join_constraint(&mut self, natural: bool) -> Result<JoinConstraint, ParserError> {
        if natural {
            Ok(JoinConstraint::Natural)
        } else if self.parse_keyword(Keyword::ON) {
            let constraint = self.parse_expr()?;
            Ok(JoinConstraint::On(constraint))
        } else if self.parse_keyword(Keyword::USING) {
            let columns = self.parse_parenthesized_column_list(Mandatory)?;
            Ok(JoinConstraint::Using(columns))
        } else {
            Ok(JoinConstraint::None)
            //self.expected("ON, or USING after JOIN", self.peek_token())
        }
    }

    /// Parse a GRANT statement.
    pub fn parse_grant(&mut self) -> Result<Statement, ParserError> {
        let (privileges, objects) = self.parse_grant_revoke_privileges_objects()?;

        self.expect_keyword(Keyword::TO)?;
        let grantees = self.parse_comma_separated(Parser::parse_identifier)?;

        let with_grant_option =
            self.parse_keywords(&[Keyword::WITH, Keyword::GRANT, Keyword::OPTION]);

        let granted_by = self
            .parse_keywords(&[Keyword::GRANTED, Keyword::BY])
            .then(|| self.parse_identifier().unwrap());

        Ok(Statement::Grant {
            privileges,
            objects,
            grantees,
            with_grant_option,
            granted_by,
        })
    }

    fn parse_grant_revoke_privileges_objects(
        &mut self,
    ) -> Result<(Privileges, GrantObjects), ParserError> {
        let privileges = if self.parse_keyword(Keyword::ALL) {
            Privileges::All {
                with_privileges_keyword: self.parse_keyword(Keyword::PRIVILEGES),
            }
        } else {
            Privileges::Actions(
                self.parse_comma_separated(Parser::parse_grant_permission)?
                    .into_iter()
                    .map(|(kw, columns)| match kw {
                        Keyword::DELETE => Action::Delete,
                        Keyword::INSERT => Action::Insert { columns },
                        Keyword::REFERENCES => Action::References { columns },
                        Keyword::SELECT => Action::Select { columns },
                        Keyword::TRIGGER => Action::Trigger,
                        Keyword::TRUNCATE => Action::Truncate,
                        Keyword::UPDATE => Action::Update { columns },
                        Keyword::USAGE => Action::Usage,
                        _ => unreachable!(),
                    })
                    .collect(),
            )
        };

        self.expect_keyword(Keyword::ON)?;

        let objects = if self.parse_keywords(&[
            Keyword::ALL,
            Keyword::TABLES,
            Keyword::IN,
            Keyword::SCHEMA,
        ]) {
            GrantObjects::AllTablesInSchema {
                schemas: self.parse_comma_separated(Parser::parse_object_name)?,
            }
        } else if self.parse_keywords(&[
            Keyword::ALL,
            Keyword::SEQUENCES,
            Keyword::IN,
            Keyword::SCHEMA,
        ]) {
            GrantObjects::AllSequencesInSchema {
                schemas: self.parse_comma_separated(Parser::parse_object_name)?,
            }
        } else {
            let object_type =
                self.parse_one_of_keywords(&[Keyword::SEQUENCE, Keyword::SCHEMA, Keyword::TABLE]);
            let objects = self.parse_comma_separated(Parser::parse_object_name);
            match object_type {
                Some(Keyword::SCHEMA) => GrantObjects::Schemas(objects?),
                Some(Keyword::SEQUENCE) => GrantObjects::Sequences(objects?),
                Some(Keyword::TABLE) | None => GrantObjects::Tables(objects?),
                _ => unreachable!(),
            }
        };

        Ok((privileges, objects))
    }

    fn parse_grant_permission(&mut self) -> Result<(Keyword, Option<Vec<Ident>>), ParserError> {
        if let Some(kw) = self.parse_one_of_keywords(&[
            Keyword::CONNECT,
            Keyword::CREATE,
            Keyword::DELETE,
            Keyword::EXECUTE,
            Keyword::INSERT,
            Keyword::REFERENCES,
            Keyword::SELECT,
            Keyword::TEMPORARY,
            Keyword::TRIGGER,
            Keyword::TRUNCATE,
            Keyword::UPDATE,
            Keyword::USAGE,
        ]) {
            let columns = match kw {
                Keyword::INSERT | Keyword::REFERENCES | Keyword::SELECT | Keyword::UPDATE => {
                    let columns = self.parse_parenthesized_column_list(Optional)?;
                    if columns.is_empty() {
                        None
                    } else {
                        Some(columns)
                    }
                }
                _ => None,
            };
            Ok((kw, columns))
        } else {
            self.expected("a privilege keyword", self.peek_token())?
        }
    }

    /// Parse a REVOKE statement
    pub fn parse_revoke(&mut self) -> Result<Statement, ParserError> {
        let (privileges, objects) = self.parse_grant_revoke_privileges_objects()?;

        self.expect_keyword(Keyword::FROM)?;
        let grantees = self.parse_comma_separated(Parser::parse_identifier)?;

        let granted_by = self
            .parse_keywords(&[Keyword::GRANTED, Keyword::BY])
            .then(|| self.parse_identifier().unwrap());

        let cascade = self.parse_keyword(Keyword::CASCADE);
        let restrict = self.parse_keyword(Keyword::RESTRICT);
        if cascade && restrict {
            return parser_err!("Cannot specify both CASCADE and RESTRICT in REVOKE");
        }

        Ok(Statement::Revoke {
            privileges,
            objects,
            grantees,
            granted_by,
            cascade,
        })
    }

    /// Parse an INSERT statement
    pub fn parse_insert(&mut self) -> Result<Statement, ParserError> {
        let or = if !dialect_of!(self is SQLiteDialect) {
            None
        } else if self.parse_keywords(&[Keyword::OR, Keyword::REPLACE]) {
            Some(SqliteOnConflict::Replace)
        } else if self.parse_keywords(&[Keyword::OR, Keyword::ROLLBACK]) {
            Some(SqliteOnConflict::Rollback)
        } else if self.parse_keywords(&[Keyword::OR, Keyword::ABORT]) {
            Some(SqliteOnConflict::Abort)
        } else if self.parse_keywords(&[Keyword::OR, Keyword::FAIL]) {
            Some(SqliteOnConflict::Fail)
        } else if self.parse_keywords(&[Keyword::OR, Keyword::IGNORE]) {
            Some(SqliteOnConflict::Ignore)
        } else if self.parse_keyword(Keyword::REPLACE) {
            Some(SqliteOnConflict::Replace)
        } else {
            None
        };
        let action = self.expect_one_of_keywords(&[Keyword::INTO, Keyword::OVERWRITE])?;
        let overwrite = action == Keyword::OVERWRITE;
        let local = self.parse_keyword(Keyword::LOCAL);

        if self.parse_keyword(Keyword::DIRECTORY) {
            let path = self.parse_literal_string()?;
            let file_format = if self.parse_keywords(&[Keyword::STORED, Keyword::AS]) {
                Some(self.parse_file_format()?)
            } else {
                None
            };
            let source = Box::new(self.parse_query()?);
            Ok(Statement::Directory {
                local,
                path,
                overwrite,
                file_format,
                source,
            })
        } else {
            // Hive lets you put table here regardless
            let table = self.parse_keyword(Keyword::TABLE);
            let table_name = self.parse_object_name()?;
            let columns = self.parse_parenthesized_column_list(Optional)?;

            let partitioned = if self.parse_keyword(Keyword::PARTITION) {
                self.expect_token(&Token::LParen)?;
                let r = Some(self.parse_comma_separated(Parser::parse_expr)?);
                self.expect_token(&Token::RParen)?;
                r
            } else {
                None
            };

            let format = if self.parse_keyword(Keyword::FORMAT) {
                let t = self.next_token();
                if let Token::Word(Word { value, .. }) = t {
                    Some(value)
                } else {
                    None
                }
            } else if self.parse_keyword(Keyword::VALUES) {
                let t = self.next_token();
                if t == Token::EOF {
                    Some("".to_string())
                } else {
                    self.prev_token();
                    self.prev_token();
                    None
                }
            } else {
                None
            };

            // Hive allows you to specify columns after partitions as well if you want.
            let after_columns = self.parse_parenthesized_column_list(Optional)?;
<<<<<<< HEAD
            let source = if format.is_some() {
                None
            } else {
                Some(Box::new(self.parse_query()?))
            };
=======

            let source = Box::new(self.parse_query()?);
            let on = if self.parse_keyword(Keyword::ON) {
                self.expect_keyword(Keyword::DUPLICATE)?;
                self.expect_keyword(Keyword::KEY)?;
                self.expect_keyword(Keyword::UPDATE)?;
                let l = self.parse_comma_separated(Parser::parse_assignment)?;

                Some(OnInsert::DuplicateKeyUpdate(l))
            } else {
                None
            };

>>>>>>> a81805ea
            Ok(Statement::Insert {
                or,
                table_name,
                overwrite,
                partitioned,
                columns,
                after_columns,
                source,
                table,
<<<<<<< HEAD
                format,
=======
                on,
>>>>>>> a81805ea
            })
        }
    }

    pub fn parse_update(&mut self) -> Result<Statement, ParserError> {
        let table = self.parse_table_and_joins()?;
        self.expect_keyword(Keyword::SET)?;
        let assignments = self.parse_comma_separated(Parser::parse_assignment)?;
        let selection = if self.parse_keyword(Keyword::WHERE) {
            Some(self.parse_expr()?)
        } else {
            None
        };
        Ok(Statement::Update {
            table,
            assignments,
            selection,
        })
    }

    /// Parse a `var = expr` assignment, used in an UPDATE statement
    pub fn parse_assignment(&mut self) -> Result<Assignment, ParserError> {
        let id = self.parse_identifiers_non_keywords()?;
        self.expect_token(&Token::Eq)?;
        let value = self.parse_expr()?;
        Ok(Assignment { id, value })
    }

    fn parse_function_args(&mut self) -> Result<FunctionArg, ParserError> {
        if self.peek_nth_token(1) == Token::RArrow {
            let name = self.parse_identifier()?;

            self.expect_token(&Token::RArrow)?;
            let arg = self.parse_expr()?;

            Ok(FunctionArg::Named { name, arg })
        } else {
            Ok(FunctionArg::Unnamed(self.parse_expr()?))
        }
    }

    pub fn parse_optional_args(&mut self) -> Result<Vec<FunctionArg>, ParserError> {
        if self.consume_token(&Token::RParen) {
            Ok(vec![])
        } else {
            let args = self.parse_comma_separated(Parser::parse_function_args)?;
            self.expect_token(&Token::RParen)?;
            Ok(args)
        }
    }

    pub fn parse_optional_params(&mut self) -> Result<Vec<Value>, ParserError> {
        if self.consume_token(&Token::RParen) {
            // Continue to parse the args
            self.expect_token(&Token::LParen)?;
            Ok(vec![])
        } else {
            let args = self.parse_comma_separated(Parser::parse_value)?;
            self.expect_token(&Token::RParen)?;
            // Continue to parse the args
            self.expect_token(&Token::LParen)?;
            Ok(args)
        }
    }

    /// Parse a comma-delimited list of projections after SELECT
    pub fn parse_select_item(&mut self) -> Result<SelectItem, ParserError> {
        let expr = self.parse_expr()?;
        if let Expr::Wildcard = expr {
            Ok(SelectItem::Wildcard)
        } else if let Expr::QualifiedWildcard(prefix) = expr {
            Ok(SelectItem::QualifiedWildcard(ObjectName(prefix)))
        } else {
            // `expr` is a regular SQL expression and can be followed by an alias
            if let Some(alias) = self.parse_optional_alias(keywords::RESERVED_FOR_COLUMN_ALIAS)? {
                Ok(SelectItem::ExprWithAlias { expr, alias })
            } else {
                Ok(SelectItem::UnnamedExpr(expr))
            }
        }
    }

    /// Parse an expression, optionally followed by ASC or DESC (used in ORDER BY)
    pub fn parse_order_by_expr(&mut self) -> Result<OrderByExpr, ParserError> {
        let expr = self.parse_expr()?;

        let asc = if self.parse_keyword(Keyword::ASC) {
            Some(true)
        } else if self.parse_keyword(Keyword::DESC) {
            Some(false)
        } else {
            None
        };

        let nulls_first = if self.parse_keywords(&[Keyword::NULLS, Keyword::FIRST]) {
            Some(true)
        } else if self.parse_keywords(&[Keyword::NULLS, Keyword::LAST]) {
            Some(false)
        } else {
            None
        };

        Ok(OrderByExpr {
            expr,
            asc,
            nulls_first,
        })
    }

    /// Parse a TOP clause, MSSQL equivalent of LIMIT,
    /// that follows after SELECT [DISTINCT].
    pub fn parse_top(&mut self) -> Result<Top, ParserError> {
        let quantity = if self.consume_token(&Token::LParen) {
            let quantity = self.parse_expr()?;
            self.expect_token(&Token::RParen)?;
            Some(quantity)
        } else {
            Some(Expr::Value(self.parse_number_value()?))
        };

        let percent = self.parse_keyword(Keyword::PERCENT);

        let with_ties = self.parse_keywords(&[Keyword::WITH, Keyword::TIES]);

        Ok(Top {
            with_ties,
            percent,
            quantity,
        })
    }

    /// Parse a LIMIT clause
    pub fn parse_limit(&mut self) -> Result<Option<Expr>, ParserError> {
        if self.parse_keyword(Keyword::ALL) {
            Ok(None)
        } else {
            Ok(Some(Expr::Value(self.parse_number_value()?)))
        }
    }

    /// Parse an OFFSET clause
    pub fn parse_offset(&mut self) -> Result<Offset, ParserError> {
        let value = Expr::Value(self.parse_number_value()?);
        let rows = if self.parse_keyword(Keyword::ROW) {
            OffsetRows::Row
        } else if self.parse_keyword(Keyword::ROWS) {
            OffsetRows::Rows
        } else {
            OffsetRows::None
        };
        Ok(Offset { value, rows })
    }

    /// Parse a FETCH clause
    pub fn parse_fetch(&mut self) -> Result<Fetch, ParserError> {
        self.expect_one_of_keywords(&[Keyword::FIRST, Keyword::NEXT])?;
        let (quantity, percent) = if self
            .parse_one_of_keywords(&[Keyword::ROW, Keyword::ROWS])
            .is_some()
        {
            (None, false)
        } else {
            let quantity = Expr::Value(self.parse_value()?);
            let percent = self.parse_keyword(Keyword::PERCENT);
            self.expect_one_of_keywords(&[Keyword::ROW, Keyword::ROWS])?;
            (Some(quantity), percent)
        };
        let with_ties = if self.parse_keyword(Keyword::ONLY) {
            false
        } else if self.parse_keywords(&[Keyword::WITH, Keyword::TIES]) {
            true
        } else {
            return self.expected("one of ONLY or WITH TIES", self.peek_token());
        };
        Ok(Fetch {
            with_ties,
            percent,
            quantity,
        })
    }

    pub fn parse_values(&mut self) -> Result<Values, ParserError> {
        let values = self.parse_comma_separated(|parser| {
            parser.expect_token(&Token::LParen)?;
            let exprs = parser.parse_comma_separated(Parser::parse_expr)?;
            parser.expect_token(&Token::RParen)?;
            Ok(exprs)
        })?;
        Ok(Values(values))
    }

    pub fn parse_start_transaction(&mut self) -> Result<Statement, ParserError> {
        self.expect_keyword(Keyword::TRANSACTION)?;
        Ok(Statement::StartTransaction {
            modes: self.parse_transaction_modes()?,
        })
    }

    pub fn parse_begin(&mut self) -> Result<Statement, ParserError> {
        let _ = self.parse_one_of_keywords(&[Keyword::TRANSACTION, Keyword::WORK]);
        Ok(Statement::StartTransaction {
            modes: self.parse_transaction_modes()?,
        })
    }

    pub fn parse_transaction_modes(&mut self) -> Result<Vec<TransactionMode>, ParserError> {
        let mut modes = vec![];
        let mut required = false;
        loop {
            let mode = if self.parse_keywords(&[Keyword::ISOLATION, Keyword::LEVEL]) {
                let iso_level = if self.parse_keywords(&[Keyword::READ, Keyword::UNCOMMITTED]) {
                    TransactionIsolationLevel::ReadUncommitted
                } else if self.parse_keywords(&[Keyword::READ, Keyword::COMMITTED]) {
                    TransactionIsolationLevel::ReadCommitted
                } else if self.parse_keywords(&[Keyword::REPEATABLE, Keyword::READ]) {
                    TransactionIsolationLevel::RepeatableRead
                } else if self.parse_keyword(Keyword::SERIALIZABLE) {
                    TransactionIsolationLevel::Serializable
                } else {
                    self.expected("isolation level", self.peek_token())?
                };
                TransactionMode::IsolationLevel(iso_level)
            } else if self.parse_keywords(&[Keyword::READ, Keyword::ONLY]) {
                TransactionMode::AccessMode(TransactionAccessMode::ReadOnly)
            } else if self.parse_keywords(&[Keyword::READ, Keyword::WRITE]) {
                TransactionMode::AccessMode(TransactionAccessMode::ReadWrite)
            } else if required {
                self.expected("transaction mode", self.peek_token())?
            } else {
                break;
            };
            modes.push(mode);
            // ANSI requires a comma after each transaction mode, but
            // PostgreSQL, for historical reasons, does not. We follow
            // PostgreSQL in making the comma optional, since that is strictly
            // more general.
            required = self.consume_token(&Token::Comma);
        }
        Ok(modes)
    }

    pub fn parse_commit(&mut self) -> Result<Statement, ParserError> {
        Ok(Statement::Commit {
            chain: self.parse_commit_rollback_chain()?,
        })
    }

    pub fn parse_rollback(&mut self) -> Result<Statement, ParserError> {
        Ok(Statement::Rollback {
            chain: self.parse_commit_rollback_chain()?,
        })
    }

    pub fn parse_commit_rollback_chain(&mut self) -> Result<bool, ParserError> {
        let _ = self.parse_one_of_keywords(&[Keyword::TRANSACTION, Keyword::WORK]);
        if self.parse_keyword(Keyword::AND) {
            let chain = !self.parse_keyword(Keyword::NO);
            self.expect_keyword(Keyword::CHAIN)?;
            Ok(chain)
        } else {
            Ok(false)
        }
    }

    fn parse_deallocate(&mut self) -> Result<Statement, ParserError> {
        let prepare = self.parse_keyword(Keyword::PREPARE);
        let name = self.parse_identifier()?;
        Ok(Statement::Deallocate { name, prepare })
    }

    fn parse_execute(&mut self) -> Result<Statement, ParserError> {
        let name = self.parse_identifier()?;

        let mut parameters = vec![];
        if self.consume_token(&Token::LParen) {
            parameters = self.parse_comma_separated(Parser::parse_expr)?;
            self.expect_token(&Token::RParen)?;
        }

        Ok(Statement::Execute { name, parameters })
    }

    fn parse_prepare(&mut self) -> Result<Statement, ParserError> {
        let name = self.parse_identifier()?;

        let mut data_types = vec![];
        if self.consume_token(&Token::LParen) {
            data_types = self.parse_comma_separated(Parser::parse_data_type)?;
            self.expect_token(&Token::RParen)?;
        }

        self.expect_keyword(Keyword::AS)?;
        let statement = Box::new(self.parse_statement()?);
        Ok(Statement::Prepare {
            name,
            data_types,
            statement,
        })
    }
}

impl Word {
    pub fn to_ident(&self) -> Ident {
        Ident {
            value: self.value.clone(),
            quote_style: self.quote_style,
        }
    }
}

#[cfg(test)]
mod tests {
    use super::*;
    use crate::test_utils::all_dialects;

    #[test]
    fn test_prev_index() {
        let sql = "SELECT version";
        all_dialects().run_parser_method(sql, |parser| {
            assert_eq!(parser.peek_token(), Token::make_keyword("SELECT"));
            assert_eq!(parser.next_token(), Token::make_keyword("SELECT"));
            parser.prev_token();
            assert_eq!(parser.next_token(), Token::make_keyword("SELECT"));
            assert_eq!(parser.next_token(), Token::make_word("version", None));
            parser.prev_token();
            assert_eq!(parser.peek_token(), Token::make_word("version", None));
            assert_eq!(parser.next_token(), Token::make_word("version", None));
            assert_eq!(parser.peek_token(), Token::EOF);
            parser.prev_token();
            assert_eq!(parser.next_token(), Token::make_word("version", None));
            assert_eq!(parser.next_token(), Token::EOF);
            assert_eq!(parser.next_token(), Token::EOF);
            parser.prev_token();
        });
    }
}<|MERGE_RESOLUTION|>--- conflicted
+++ resolved
@@ -741,12 +741,9 @@
         self.expect_token(&Token::LParen)?;
         let expr = self.parse_expr()?;
         let mut from_expr = None;
-<<<<<<< HEAD
         let mut to_expr = None;
-        if self.consume_token(&Token::Comma) {
-=======
+
         if self.parse_keyword(Keyword::FROM) || self.consume_token(&Token::Comma) {
->>>>>>> a81805ea
             from_expr = Some(self.parse_expr()?);
             if self.consume_token(&Token::Comma) {
                 to_expr = Some(self.parse_expr()?);
@@ -760,13 +757,10 @@
             }
         }
 
-<<<<<<< HEAD
-=======
-        let mut to_expr = None;
         if self.parse_keyword(Keyword::FOR) || self.consume_token(&Token::Comma) {
             to_expr = Some(self.parse_expr()?);
         }
->>>>>>> a81805ea
+
         self.expect_token(&Token::RParen)?;
 
         Ok(Expr::Substring {
@@ -2949,18 +2943,11 @@
             // followed by some joins or (B) another level of nesting.
             let mut table_and_joins = self.parse_table_and_joins()?;
 
-<<<<<<< HEAD
-            if !table_and_joins.joins.is_empty()
-                || matches!(&table_and_joins.relation, TableFactor::NestedJoin(_))
-            {
-                // (A)
-=======
             #[allow(clippy::if_same_then_else)]
             if !table_and_joins.joins.is_empty() {
                 self.expect_token(&Token::RParen)?;
                 Ok(TableFactor::NestedJoin(Box::new(table_and_joins))) // (A)
             } else if let TableFactor::NestedJoin(_) = &table_and_joins.relation {
->>>>>>> a81805ea
                 // (B): `table_and_joins` (what we found inside the parentheses)
                 // is a nested join `(foo JOIN bar)`, not followed by other joins.
                 self.expect_token(&Token::RParen)?;
@@ -3283,15 +3270,13 @@
 
             // Hive allows you to specify columns after partitions as well if you want.
             let after_columns = self.parse_parenthesized_column_list(Optional)?;
-<<<<<<< HEAD
+
             let source = if format.is_some() {
                 None
             } else {
                 Some(Box::new(self.parse_query()?))
             };
-=======
-
-            let source = Box::new(self.parse_query()?);
+
             let on = if self.parse_keyword(Keyword::ON) {
                 self.expect_keyword(Keyword::DUPLICATE)?;
                 self.expect_keyword(Keyword::KEY)?;
@@ -3303,7 +3288,6 @@
                 None
             };
 
->>>>>>> a81805ea
             Ok(Statement::Insert {
                 or,
                 table_name,
@@ -3313,11 +3297,8 @@
                 after_columns,
                 source,
                 table,
-<<<<<<< HEAD
                 format,
-=======
                 on,
->>>>>>> a81805ea
             })
         }
     }
