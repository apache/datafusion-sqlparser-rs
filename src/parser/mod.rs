// Licensed under the Apache License, Version 2.0 (the "License");
// you may not use this file except in compliance with the License.
// You may obtain a copy of the License at
//
// http://www.apache.org/licenses/LICENSE-2.0
//
// Unless required by applicable law or agreed to in writing, software
// distributed under the License is distributed on an "AS IS" BASIS,
// WITHOUT WARRANTIES OR CONDITIONS OF ANY KIND, either express or implied.
// See the License for the specific language governing permissions and
// limitations under the License.

//! SQL Parser

#[cfg(not(feature = "std"))]
use alloc::{
    boxed::Box,
    format,
    string::{String, ToString},
    vec,
    vec::Vec,
};
use core::fmt;

use log::debug;

use IsLateral::*;
use IsOptional::*;

use crate::ast::helpers::stmt_create_table::{BigQueryTableConfiguration, CreateTableBuilder};
use crate::ast::*;
use crate::dialect::*;
use crate::keywords::{Keyword, ALL_KEYWORDS};
use crate::tokenizer::*;

mod alter;

#[derive(Debug, Clone, PartialEq, Eq)]
pub enum ParserError {
    TokenizerError(String),
    ParserError(String),
    RecursionLimitExceeded,
}

// Use `Parser::expected` instead, if possible
macro_rules! parser_err {
    ($MSG:expr, $loc:expr) => {
        Err(ParserError::ParserError(format!("{}{}", $MSG, $loc)))
    };
}

// Returns a successful result if the optional expression is some
macro_rules! return_ok_if_some {
    ($e:expr) => {{
        if let Some(v) = $e {
            return Ok(v);
        }
    }};
}

#[cfg(feature = "std")]
/// Implementation [`RecursionCounter`] if std is available
mod recursion {
    use std::cell::Cell;
    use std::rc::Rc;

    use super::ParserError;

    /// Tracks remaining recursion depth. This value is decremented on
    /// each call to `try_decrease()`, when it reaches 0 an error will
    /// be returned.
    ///
    /// Note: Uses an Rc and Cell in order to satisfy the Rust
    /// borrow checker so the automatic DepthGuard decrement a
    /// reference to the counter.
    pub(crate) struct RecursionCounter {
        remaining_depth: Rc<Cell<usize>>,
    }

    impl RecursionCounter {
        /// Creates a [`RecursionCounter`] with the specified maximum
        /// depth
        pub fn new(remaining_depth: usize) -> Self {
            Self {
                remaining_depth: Rc::new(remaining_depth.into()),
            }
        }

        /// Decreases the remaining depth by 1.
        ///
        /// Returns `Err` if the remaining depth falls to 0.
        ///
        /// Returns a [`DepthGuard`] which will adds 1 to the
        /// remaining depth upon drop;
        pub fn try_decrease(&self) -> Result<DepthGuard, ParserError> {
            let old_value = self.remaining_depth.get();
            // ran out of space
            if old_value == 0 {
                Err(ParserError::RecursionLimitExceeded)
            } else {
                self.remaining_depth.set(old_value - 1);
                Ok(DepthGuard::new(Rc::clone(&self.remaining_depth)))
            }
        }
    }

    /// Guard that increass the remaining depth by 1 on drop
    pub struct DepthGuard {
        remaining_depth: Rc<Cell<usize>>,
    }

    impl DepthGuard {
        fn new(remaining_depth: Rc<Cell<usize>>) -> Self {
            Self { remaining_depth }
        }
    }
    impl Drop for DepthGuard {
        fn drop(&mut self) {
            let old_value = self.remaining_depth.get();
            self.remaining_depth.set(old_value + 1);
        }
    }
}

#[cfg(not(feature = "std"))]
mod recursion {
    /// Implementation [`RecursionCounter`] if std is NOT available (and does not
    /// guard against stack overflow).
    ///
    /// Has the same API as the std RecursionCounter implementation
    /// but does not actually limit stack depth.
    pub(crate) struct RecursionCounter {}

    impl RecursionCounter {
        pub fn new(_remaining_depth: usize) -> Self {
            Self {}
        }
        pub fn try_decrease(&self) -> Result<DepthGuard, super::ParserError> {
            Ok(DepthGuard {})
        }
    }

    pub struct DepthGuard {}
}

use recursion::RecursionCounter;

#[derive(PartialEq, Eq)]
pub enum IsOptional {
    Optional,
    Mandatory,
}

pub enum IsLateral {
    Lateral,
    NotLateral,
}

pub enum WildcardExpr {
    Expr(Expr),
    QualifiedWildcard(ObjectName),
    Wildcard,
}

impl From<TokenizerError> for ParserError {
    fn from(e: TokenizerError) -> Self {
        ParserError::TokenizerError(e.to_string())
    }
}

impl fmt::Display for ParserError {
    fn fmt(&self, f: &mut fmt::Formatter) -> fmt::Result {
        write!(
            f,
            "sql parser error: {}",
            match self {
                ParserError::TokenizerError(s) => s,
                ParserError::ParserError(s) => s,
                ParserError::RecursionLimitExceeded => "recursion limit exceeded",
            }
        )
    }
}

#[cfg(feature = "std")]
impl std::error::Error for ParserError {}

// By default, allow expressions up to this deep before erroring
const DEFAULT_REMAINING_DEPTH: usize = 50;

/// Composite types declarations using angle brackets syntax can be arbitrary
/// nested such that the following declaration is possible:
///      `ARRAY<ARRAY<INT>>`
/// But the tokenizer recognizes the `>>` as a ShiftRight token.
/// We work-around that limitation when parsing a data type by accepting
/// either a `>` or `>>` token in such cases, remembering which variant we
/// matched.
/// In the latter case having matched a `>>`, the parent type will not look to
/// match its closing `>` as a result since that will have taken place at the
/// child type.
///
/// See [Parser::parse_data_type] for details
struct MatchedTrailingBracket(bool);

impl From<bool> for MatchedTrailingBracket {
    fn from(value: bool) -> Self {
        Self(value)
    }
}

/// Options that control how the [`Parser`] parses SQL text
#[derive(Debug, Clone, PartialEq, Eq)]
pub struct ParserOptions {
    pub trailing_commas: bool,
    /// Controls how literal values are unescaped. See
    /// [`Tokenizer::with_unescape`] for more details.
    pub unescape: bool,
}

impl Default for ParserOptions {
    fn default() -> Self {
        Self {
            trailing_commas: false,
            unescape: true,
        }
    }
}

impl ParserOptions {
    /// Create a new [`ParserOptions`]
    pub fn new() -> Self {
        Default::default()
    }

    /// Set if trailing commas are allowed.
    ///
    /// If this option is `false` (the default), the following SQL will
    /// not parse. If the option is `true`, the SQL will parse.
    ///
    /// ```sql
    ///  SELECT
    ///   foo,
    ///   bar,
    ///  FROM baz
    /// ```
    pub fn with_trailing_commas(mut self, trailing_commas: bool) -> Self {
        self.trailing_commas = trailing_commas;
        self
    }

    /// Set if literal values are unescaped. Defaults to true. See
    /// [`Tokenizer::with_unescape`] for more details.
    pub fn with_unescape(mut self, unescape: bool) -> Self {
        self.unescape = unescape;
        self
    }
}

#[derive(Copy, Clone)]
enum ParserState {
    /// The default state of the parser.
    Normal,
    /// The state when parsing a CONNECT BY expression. This allows parsing
    /// PRIOR expressions while still allowing prior as an identifier name
    /// in other contexts.
    ConnectBy,
}

pub struct Parser<'a> {
    tokens: Vec<TokenWithLocation>,
    /// The index of the first unprocessed token in `self.tokens`
    index: usize,
    /// The current state of the parser.
    state: ParserState,
    /// The current dialect to use
    dialect: &'a dyn Dialect,
    /// Additional options that allow you to mix & match behavior
    /// otherwise constrained to certain dialects (e.g. trailing
    /// commas) and/or format of parse (e.g. unescaping)
    options: ParserOptions,
    /// ensure the stack does not overflow by limiting recursion depth
    recursion_counter: RecursionCounter,
}

impl<'a> Parser<'a> {
    /// Create a parser for a [`Dialect`]
    ///
    /// See also [`Parser::parse_sql`]
    ///
    /// Example:
    /// ```
    /// # use sqlparser::{parser::{Parser, ParserError}, dialect::GenericDialect};
    /// # fn main() -> Result<(), ParserError> {
    /// let dialect = GenericDialect{};
    /// let statements = Parser::new(&dialect)
    ///   .try_with_sql("SELECT * FROM foo")?
    ///   .parse_statements()?;
    /// # Ok(())
    /// # }
    /// ```
    pub fn new(dialect: &'a dyn Dialect) -> Self {
        Self {
            tokens: vec![],
            index: 0,
            state: ParserState::Normal,
            dialect,
            recursion_counter: RecursionCounter::new(DEFAULT_REMAINING_DEPTH),
            options: ParserOptions::new().with_trailing_commas(dialect.supports_trailing_commas()),
        }
    }

    /// Specify the maximum recursion limit while parsing.
    ///
    ///
    /// [`Parser`] prevents stack overflows by returning
    /// [`ParserError::RecursionLimitExceeded`] if the parser exceeds
    /// this depth while processing the query.
    ///
    /// Example:
    /// ```
    /// # use sqlparser::{parser::{Parser, ParserError}, dialect::GenericDialect};
    /// # fn main() -> Result<(), ParserError> {
    /// let dialect = GenericDialect{};
    /// let result = Parser::new(&dialect)
    ///   .with_recursion_limit(1)
    ///   .try_with_sql("SELECT * FROM foo WHERE (a OR (b OR (c OR d)))")?
    ///   .parse_statements();
    ///   assert_eq!(result, Err(ParserError::RecursionLimitExceeded));
    /// # Ok(())
    /// # }
    /// ```
    pub fn with_recursion_limit(mut self, recursion_limit: usize) -> Self {
        self.recursion_counter = RecursionCounter::new(recursion_limit);
        self
    }

    /// Specify additional parser options
    ///
    ///
    /// [`Parser`] supports additional options ([`ParserOptions`])
    /// that allow you to mix & match behavior otherwise constrained
    /// to certain dialects (e.g. trailing commas).
    ///
    /// Example:
    /// ```
    /// # use sqlparser::{parser::{Parser, ParserError, ParserOptions}, dialect::GenericDialect};
    /// # fn main() -> Result<(), ParserError> {
    /// let dialect = GenericDialect{};
    /// let options = ParserOptions::new()
    ///    .with_trailing_commas(true)
    ///    .with_unescape(false);
    /// let result = Parser::new(&dialect)
    ///   .with_options(options)
    ///   .try_with_sql("SELECT a, b, COUNT(*), FROM foo GROUP BY a, b,")?
    ///   .parse_statements();
    ///   assert!(matches!(result, Ok(_)));
    /// # Ok(())
    /// # }
    /// ```
    pub fn with_options(mut self, options: ParserOptions) -> Self {
        self.options = options;
        self
    }

    /// Reset this parser to parse the specified token stream
    pub fn with_tokens_with_locations(mut self, tokens: Vec<TokenWithLocation>) -> Self {
        self.tokens = tokens;
        self.index = 0;
        self
    }

    /// Reset this parser state to parse the specified tokens
    pub fn with_tokens(self, tokens: Vec<Token>) -> Self {
        // Put in dummy locations
        let tokens_with_locations: Vec<TokenWithLocation> = tokens
            .into_iter()
            .map(|token| TokenWithLocation {
                token,
                location: Location { line: 0, column: 0 },
            })
            .collect();
        self.with_tokens_with_locations(tokens_with_locations)
    }

    /// Tokenize the sql string and sets this [`Parser`]'s state to
    /// parse the resulting tokens
    ///
    /// Returns an error if there was an error tokenizing the SQL string.
    ///
    /// See example on [`Parser::new()`] for an example
    pub fn try_with_sql(self, sql: &str) -> Result<Self, ParserError> {
        debug!("Parsing sql '{}'...", sql);
        let tokens = Tokenizer::new(self.dialect, sql)
            .with_unescape(self.options.unescape)
            .tokenize_with_location()?;
        Ok(self.with_tokens_with_locations(tokens))
    }

    /// Parse potentially multiple statements
    ///
    /// Example
    /// ```
    /// # use sqlparser::{parser::{Parser, ParserError}, dialect::GenericDialect};
    /// # fn main() -> Result<(), ParserError> {
    /// let dialect = GenericDialect{};
    /// let statements = Parser::new(&dialect)
    ///   // Parse a SQL string with 2 separate statements
    ///   .try_with_sql("SELECT * FROM foo; SELECT * FROM bar;")?
    ///   .parse_statements()?;
    /// assert_eq!(statements.len(), 2);
    /// # Ok(())
    /// # }
    /// ```
    pub fn parse_statements(&mut self) -> Result<Vec<Statement>, ParserError> {
        let mut stmts = Vec::new();
        let mut expecting_statement_delimiter = false;
        loop {
            // ignore empty statements (between successive statement delimiters)
            while self.consume_token(&Token::SemiColon) {
                expecting_statement_delimiter = false;
            }

            match self.peek_token().token {
                Token::EOF => break,

                // end of statement
                Token::Word(word) => {
                    if expecting_statement_delimiter && word.keyword == Keyword::END {
                        break;
                    }
                }
                _ => {}
            }

            if expecting_statement_delimiter {
                return self.expected("end of statement", self.peek_token());
            }

            let statement = self.parse_statement()?;
            stmts.push(statement);
            expecting_statement_delimiter = true;
        }
        Ok(stmts)
    }

    /// Convenience method to parse a string with one or more SQL
    /// statements into produce an Abstract Syntax Tree (AST).
    ///
    /// Example
    /// ```
    /// # use sqlparser::{parser::{Parser, ParserError}, dialect::GenericDialect};
    /// # fn main() -> Result<(), ParserError> {
    /// let dialect = GenericDialect{};
    /// let statements = Parser::parse_sql(
    ///   &dialect, "SELECT * FROM foo"
    /// )?;
    /// assert_eq!(statements.len(), 1);
    /// # Ok(())
    /// # }
    /// ```
    pub fn parse_sql(dialect: &dyn Dialect, sql: &str) -> Result<Vec<Statement>, ParserError> {
        Parser::new(dialect).try_with_sql(sql)?.parse_statements()
    }

    /// Parse a single top-level statement (such as SELECT, INSERT, CREATE, etc.),
    /// stopping before the statement separator, if any.
    pub fn parse_statement(&mut self) -> Result<Statement, ParserError> {
        let _guard = self.recursion_counter.try_decrease()?;

        // allow the dialect to override statement parsing
        if let Some(statement) = self.dialect.parse_statement(self) {
            return statement;
        }

        let next_token = self.next_token();
        match &next_token.token {
            Token::Word(w) => match w.keyword {
                Keyword::KILL => Ok(self.parse_kill()?),
                Keyword::FLUSH => Ok(self.parse_flush()?),
                Keyword::DESC => Ok(self.parse_explain(DescribeAlias::Desc)?),
                Keyword::DESCRIBE => Ok(self.parse_explain(DescribeAlias::Describe)?),
                Keyword::EXPLAIN => Ok(self.parse_explain(DescribeAlias::Explain)?),
                Keyword::ANALYZE => Ok(self.parse_analyze()?),
                Keyword::SELECT | Keyword::WITH | Keyword::VALUES => {
                    self.prev_token();
                    Ok(Statement::Query(self.parse_boxed_query()?))
                }
                Keyword::TRUNCATE => Ok(self.parse_truncate()?),
                Keyword::ATTACH => {
                    if dialect_of!(self is DuckDbDialect) {
                        Ok(self.parse_attach_duckdb_database()?)
                    } else {
                        Ok(self.parse_attach_database()?)
                    }
                }
                Keyword::DETACH if dialect_of!(self is DuckDbDialect | GenericDialect) => {
                    Ok(self.parse_detach_duckdb_database()?)
                }
                Keyword::MSCK => Ok(self.parse_msck()?),
                Keyword::CREATE => Ok(self.parse_create()?),
                Keyword::CACHE => Ok(self.parse_cache_table()?),
                Keyword::DROP => Ok(self.parse_drop()?),
                Keyword::DISCARD => Ok(self.parse_discard()?),
                Keyword::DECLARE => Ok(self.parse_declare()?),
                Keyword::FETCH => Ok(self.parse_fetch_statement()?),
                Keyword::DELETE => Ok(self.parse_delete()?),
                Keyword::INSERT => Ok(self.parse_insert()?),
                Keyword::REPLACE => Ok(self.parse_replace()?),
                Keyword::UNCACHE => Ok(self.parse_uncache_table()?),
                Keyword::UPDATE => Ok(self.parse_update()?),
                Keyword::ALTER => Ok(self.parse_alter()?),
                Keyword::CALL => Ok(self.parse_call()?),
                Keyword::COPY => Ok(self.parse_copy()?),
                Keyword::CLOSE => Ok(self.parse_close()?),
                Keyword::SET => Ok(self.parse_set()?),
                Keyword::SHOW => Ok(self.parse_show()?),
                Keyword::USE => Ok(self.parse_use()?),
                Keyword::GRANT => Ok(self.parse_grant()?),
                Keyword::REVOKE => Ok(self.parse_revoke()?),
                Keyword::START => Ok(self.parse_start_transaction()?),
                // `BEGIN` is a nonstandard but common alias for the
                // standard `START TRANSACTION` statement. It is supported
                // by at least PostgreSQL and MySQL.
                Keyword::BEGIN => Ok(self.parse_begin()?),
                // `END` is a nonstandard but common alias for the
                // standard `COMMIT TRANSACTION` statement. It is supported
                // by PostgreSQL.
                Keyword::END => Ok(self.parse_end()?),
                Keyword::SAVEPOINT => Ok(self.parse_savepoint()?),
                Keyword::RELEASE => Ok(self.parse_release()?),
                Keyword::COMMIT => Ok(self.parse_commit()?),
                Keyword::ROLLBACK => Ok(self.parse_rollback()?),
                Keyword::ASSERT => Ok(self.parse_assert()?),
                // `PREPARE`, `EXECUTE` and `DEALLOCATE` are Postgres-specific
                // syntaxes. They are used for Postgres prepared statement.
                Keyword::DEALLOCATE => Ok(self.parse_deallocate()?),
                Keyword::EXECUTE => Ok(self.parse_execute()?),
                Keyword::PREPARE => Ok(self.parse_prepare()?),
                Keyword::MERGE => Ok(self.parse_merge()?),
                // `PRAGMA` is sqlite specific https://www.sqlite.org/pragma.html
                Keyword::PRAGMA => Ok(self.parse_pragma()?),
                Keyword::UNLOAD => Ok(self.parse_unload()?),
                // `INSTALL` is duckdb specific https://duckdb.org/docs/extensions/overview
                Keyword::INSTALL if dialect_of!(self is DuckDbDialect | GenericDialect) => {
                    Ok(self.parse_install()?)
                }
                // `LOAD` is duckdb specific https://duckdb.org/docs/extensions/overview
                Keyword::LOAD if dialect_of!(self is DuckDbDialect | GenericDialect) => {
                    Ok(self.parse_load()?)
                }
                _ => self.expected("an SQL statement", next_token),
            },
            Token::LParen => {
                self.prev_token();
                Ok(Statement::Query(self.parse_boxed_query()?))
            }
            _ => self.expected("an SQL statement", next_token),
        }
    }

    pub fn parse_flush(&mut self) -> Result<Statement, ParserError> {
        let mut channel = None;
        let mut tables: Vec<ObjectName> = vec![];
        let mut read_lock = false;
        let mut export = false;

        if !dialect_of!(self is MySqlDialect | GenericDialect) {
            return parser_err!("Unsupported statement FLUSH", self.peek_token().location);
        }

        let location = if self.parse_keyword(Keyword::NO_WRITE_TO_BINLOG) {
            Some(FlushLocation::NoWriteToBinlog)
        } else if self.parse_keyword(Keyword::LOCAL) {
            Some(FlushLocation::Local)
        } else {
            None
        };

        let object_type = if self.parse_keywords(&[Keyword::BINARY, Keyword::LOGS]) {
            FlushType::BinaryLogs
        } else if self.parse_keywords(&[Keyword::ENGINE, Keyword::LOGS]) {
            FlushType::EngineLogs
        } else if self.parse_keywords(&[Keyword::ERROR, Keyword::LOGS]) {
            FlushType::ErrorLogs
        } else if self.parse_keywords(&[Keyword::GENERAL, Keyword::LOGS]) {
            FlushType::GeneralLogs
        } else if self.parse_keywords(&[Keyword::HOSTS]) {
            FlushType::Hosts
        } else if self.parse_keyword(Keyword::PRIVILEGES) {
            FlushType::Privileges
        } else if self.parse_keyword(Keyword::OPTIMIZER_COSTS) {
            FlushType::OptimizerCosts
        } else if self.parse_keywords(&[Keyword::RELAY, Keyword::LOGS]) {
            if self.parse_keywords(&[Keyword::FOR, Keyword::CHANNEL]) {
                channel = Some(self.parse_object_name(false).unwrap().to_string());
            }
            FlushType::RelayLogs
        } else if self.parse_keywords(&[Keyword::SLOW, Keyword::LOGS]) {
            FlushType::SlowLogs
        } else if self.parse_keyword(Keyword::STATUS) {
            FlushType::Status
        } else if self.parse_keyword(Keyword::USER_RESOURCES) {
            FlushType::UserResources
        } else if self.parse_keywords(&[Keyword::LOGS]) {
            FlushType::Logs
        } else if self.parse_keywords(&[Keyword::TABLES]) {
            loop {
                let next_token = self.next_token();
                match &next_token.token {
                    Token::Word(w) => match w.keyword {
                        Keyword::WITH => {
                            read_lock = self.parse_keywords(&[Keyword::READ, Keyword::LOCK]);
                        }
                        Keyword::FOR => {
                            export = self.parse_keyword(Keyword::EXPORT);
                        }
                        Keyword::NoKeyword => {
                            self.prev_token();
                            tables = self.parse_comma_separated(|p| p.parse_object_name(false))?;
                        }
                        _ => {}
                    },
                    _ => {
                        break;
                    }
                }
            }

            FlushType::Tables
        } else {
            return self.expected(
                "BINARY LOGS, ENGINE LOGS, ERROR LOGS, GENERAL LOGS, HOSTS, LOGS, PRIVILEGES, OPTIMIZER_COSTS,\
                 RELAY LOGS [FOR CHANNEL channel], SLOW LOGS, STATUS, USER_RESOURCES",
                self.peek_token(),
            );
        };

        Ok(Statement::Flush {
            object_type,
            location,
            channel,
            read_lock,
            export,
            tables,
        })
    }

    pub fn parse_msck(&mut self) -> Result<Statement, ParserError> {
        let repair = self.parse_keyword(Keyword::REPAIR);
        self.expect_keyword(Keyword::TABLE)?;
        let table_name = self.parse_object_name(false)?;
        let partition_action = self
            .maybe_parse(|parser| {
                let pa = match parser.parse_one_of_keywords(&[
                    Keyword::ADD,
                    Keyword::DROP,
                    Keyword::SYNC,
                ]) {
                    Some(Keyword::ADD) => Some(AddDropSync::ADD),
                    Some(Keyword::DROP) => Some(AddDropSync::DROP),
                    Some(Keyword::SYNC) => Some(AddDropSync::SYNC),
                    _ => None,
                };
                parser.expect_keyword(Keyword::PARTITIONS)?;
                Ok(pa)
            })
            .unwrap_or_default();
        Ok(Statement::Msck {
            repair,
            table_name,
            partition_action,
        })
    }

    pub fn parse_truncate(&mut self) -> Result<Statement, ParserError> {
        let table = self.parse_keyword(Keyword::TABLE);
        let table_name = self.parse_object_name(false)?;
        let mut partitions = None;
        if self.parse_keyword(Keyword::PARTITION) {
            self.expect_token(&Token::LParen)?;
            partitions = Some(self.parse_comma_separated(Parser::parse_expr)?);
            self.expect_token(&Token::RParen)?;
        }
        Ok(Statement::Truncate {
            table_name,
            partitions,
            table,
        })
    }

    pub fn parse_attach_duckdb_database_options(
        &mut self,
    ) -> Result<Vec<AttachDuckDBDatabaseOption>, ParserError> {
        if !self.consume_token(&Token::LParen) {
            return Ok(vec![]);
        }

        let mut options = vec![];
        loop {
            if self.parse_keyword(Keyword::READ_ONLY) {
                let boolean = if self.parse_keyword(Keyword::TRUE) {
                    Some(true)
                } else if self.parse_keyword(Keyword::FALSE) {
                    Some(false)
                } else {
                    None
                };
                options.push(AttachDuckDBDatabaseOption::ReadOnly(boolean));
            } else if self.parse_keyword(Keyword::TYPE) {
                let ident = self.parse_identifier(false)?;
                options.push(AttachDuckDBDatabaseOption::Type(ident));
            } else {
                return self.expected("expected one of: ), READ_ONLY, TYPE", self.peek_token());
            };

            if self.consume_token(&Token::RParen) {
                return Ok(options);
            } else if self.consume_token(&Token::Comma) {
                continue;
            } else {
                return self.expected("expected one of: ')', ','", self.peek_token());
            }
        }
    }

    pub fn parse_attach_duckdb_database(&mut self) -> Result<Statement, ParserError> {
        let database = self.parse_keyword(Keyword::DATABASE);
        let if_not_exists = self.parse_keywords(&[Keyword::IF, Keyword::NOT, Keyword::EXISTS]);
        let database_path = self.parse_identifier(false)?;
        let database_alias = if self.parse_keyword(Keyword::AS) {
            Some(self.parse_identifier(false)?)
        } else {
            None
        };

        let attach_options = self.parse_attach_duckdb_database_options()?;
        Ok(Statement::AttachDuckDBDatabase {
            if_not_exists,
            database,
            database_path,
            database_alias,
            attach_options,
        })
    }

    pub fn parse_detach_duckdb_database(&mut self) -> Result<Statement, ParserError> {
        let database = self.parse_keyword(Keyword::DATABASE);
        let if_exists = self.parse_keywords(&[Keyword::IF, Keyword::EXISTS]);
        let database_alias = self.parse_identifier(false)?;
        Ok(Statement::DetachDuckDBDatabase {
            if_exists,
            database,
            database_alias,
        })
    }

    pub fn parse_attach_database(&mut self) -> Result<Statement, ParserError> {
        let database = self.parse_keyword(Keyword::DATABASE);
        let database_file_name = self.parse_expr()?;
        self.expect_keyword(Keyword::AS)?;
        let schema_name = self.parse_identifier(false)?;
        Ok(Statement::AttachDatabase {
            database,
            schema_name,
            database_file_name,
        })
    }

    pub fn parse_analyze(&mut self) -> Result<Statement, ParserError> {
        self.expect_keyword(Keyword::TABLE)?;
        let table_name = self.parse_object_name(false)?;
        let mut for_columns = false;
        let mut cache_metadata = false;
        let mut noscan = false;
        let mut partitions = None;
        let mut compute_statistics = false;
        let mut columns = vec![];
        loop {
            match self.parse_one_of_keywords(&[
                Keyword::PARTITION,
                Keyword::FOR,
                Keyword::CACHE,
                Keyword::NOSCAN,
                Keyword::COMPUTE,
            ]) {
                Some(Keyword::PARTITION) => {
                    self.expect_token(&Token::LParen)?;
                    partitions = Some(self.parse_comma_separated(Parser::parse_expr)?);
                    self.expect_token(&Token::RParen)?;
                }
                Some(Keyword::NOSCAN) => noscan = true,
                Some(Keyword::FOR) => {
                    self.expect_keyword(Keyword::COLUMNS)?;

                    columns = self
                        .maybe_parse(|parser| {
                            parser.parse_comma_separated(|p| p.parse_identifier(false))
                        })
                        .unwrap_or_default();
                    for_columns = true
                }
                Some(Keyword::CACHE) => {
                    self.expect_keyword(Keyword::METADATA)?;
                    cache_metadata = true
                }
                Some(Keyword::COMPUTE) => {
                    self.expect_keyword(Keyword::STATISTICS)?;
                    compute_statistics = true
                }
                _ => break,
            }
        }

        Ok(Statement::Analyze {
            table_name,
            for_columns,
            columns,
            partitions,
            cache_metadata,
            noscan,
            compute_statistics,
        })
    }

    /// Parse a new expression including wildcard & qualified wildcard
    pub fn parse_wildcard_expr(&mut self) -> Result<Expr, ParserError> {
        let index = self.index;

        let next_token = self.next_token();
        match next_token.token {
            t @ (Token::Word(_) | Token::SingleQuotedString(_)) => {
                if self.peek_token().token == Token::Period {
                    let mut id_parts: Vec<Ident> = vec![match t {
                        Token::Word(w) => w.to_ident(),
                        Token::SingleQuotedString(s) => Ident::with_quote('\'', s),
                        _ => unreachable!(), // We matched above
                    }];

                    while self.consume_token(&Token::Period) {
                        let next_token = self.next_token();
                        match next_token.token {
                            Token::Word(w) => id_parts.push(w.to_ident()),
                            Token::SingleQuotedString(s) => {
                                // SQLite has single-quoted identifiers
                                id_parts.push(Ident::with_quote('\'', s))
                            }
                            Token::Mul => {
                                return Ok(Expr::QualifiedWildcard(ObjectName(id_parts)));
                            }
                            _ => {
                                return self
                                    .expected("an identifier or a '*' after '.'", next_token);
                            }
                        }
                    }
                }
            }
            Token::Mul => {
                return Ok(Expr::Wildcard);
            }
            _ => (),
        };

        self.index = index;
        self.parse_expr()
    }

    /// Parse a new expression
    pub fn parse_expr(&mut self) -> Result<Expr, ParserError> {
        let _guard = self.recursion_counter.try_decrease()?;
        self.parse_subexpr(0)
    }

    /// Parse tokens until the precedence changes
    pub fn parse_subexpr(&mut self, precedence: u8) -> Result<Expr, ParserError> {
        debug!("parsing expr");
        let mut expr = self.parse_prefix()?;
        debug!("prefix: {:?}", expr);
        loop {
            let next_precedence = self.get_next_precedence()?;
            debug!("next precedence: {:?}", next_precedence);

            if precedence >= next_precedence {
                break;
            }

            expr = self.parse_infix(expr, next_precedence)?;
        }
        Ok(expr)
    }

    pub fn parse_interval_expr(&mut self) -> Result<Expr, ParserError> {
        let precedence = 0;
        let mut expr = self.parse_prefix()?;

        loop {
            let next_precedence = self.get_next_interval_precedence()?;

            if precedence >= next_precedence {
                break;
            }

            expr = self.parse_infix(expr, next_precedence)?;
        }

        Ok(expr)
    }

    /// Get the precedence of the next token
    /// With AND, OR, and XOR
    pub fn get_next_interval_precedence(&self) -> Result<u8, ParserError> {
        let token = self.peek_token();

        match token.token {
            Token::Word(w) if w.keyword == Keyword::AND => Ok(0),
            Token::Word(w) if w.keyword == Keyword::OR => Ok(0),
            Token::Word(w) if w.keyword == Keyword::XOR => Ok(0),
            _ => self.get_next_precedence(),
        }
    }

    pub fn parse_assert(&mut self) -> Result<Statement, ParserError> {
        let condition = self.parse_expr()?;
        let message = if self.parse_keyword(Keyword::AS) {
            Some(self.parse_expr()?)
        } else {
            None
        };

        Ok(Statement::Assert { condition, message })
    }

    pub fn parse_savepoint(&mut self) -> Result<Statement, ParserError> {
        let name = self.parse_identifier(false)?;
        Ok(Statement::Savepoint { name })
    }

    pub fn parse_release(&mut self) -> Result<Statement, ParserError> {
        let _ = self.parse_keyword(Keyword::SAVEPOINT);
        let name = self.parse_identifier(false)?;

        Ok(Statement::ReleaseSavepoint { name })
    }

    /// Parse an expression prefix
    pub fn parse_prefix(&mut self) -> Result<Expr, ParserError> {
        // allow the dialect to override prefix parsing
        if let Some(prefix) = self.dialect.parse_prefix(self) {
            return prefix;
        }

        // PostgreSQL allows any string literal to be preceded by a type name, indicating that the
        // string literal represents a literal of that type. Some examples:
        //
        //      DATE '2020-05-20'
        //      TIMESTAMP WITH TIME ZONE '2020-05-20 7:43:54'
        //      BOOL 'true'
        //
        // The first two are standard SQL, while the latter is a PostgreSQL extension. Complicating
        // matters is the fact that INTERVAL string literals may optionally be followed by special
        // keywords, e.g.:
        //
        //      INTERVAL '7' DAY
        //
        // Note also that naively `SELECT date` looks like a syntax error because the `date` type
        // name is not followed by a string literal, but in fact in PostgreSQL it is a valid
        // expression that should parse as the column name "date".
        let loc = self.peek_token().location;
        return_ok_if_some!(self.maybe_parse(|parser| {
            match parser.parse_data_type()? {
                DataType::Interval => parser.parse_interval(),
                // PostgreSQL allows almost any identifier to be used as custom data type name,
                // and we support that in `parse_data_type()`. But unlike Postgres we don't
                // have a list of globally reserved keywords (since they vary across dialects),
                // so given `NOT 'a' LIKE 'b'`, we'd accept `NOT` as a possible custom data type
                // name, resulting in `NOT 'a'` being recognized as a `TypedString` instead of
                // an unary negation `NOT ('a' LIKE 'b')`. To solve this, we don't accept the
                // `type 'string'` syntax for the custom data types at all.
                DataType::Custom(..) => parser_err!("dummy", loc),
                data_type => Ok(Expr::TypedString {
                    data_type,
                    value: parser.parse_literal_string()?,
                }),
            }
        }));

        let next_token = self.next_token();
        let expr = match next_token.token {
            Token::Word(w) => match w.keyword {
                Keyword::TRUE | Keyword::FALSE | Keyword::NULL => {
                    self.prev_token();
                    Ok(Expr::Value(self.parse_value()?))
                }
                Keyword::CURRENT_CATALOG
                | Keyword::CURRENT_USER
                | Keyword::SESSION_USER
                | Keyword::USER
                    if dialect_of!(self is PostgreSqlDialect | GenericDialect) =>
                {
                    Ok(Expr::Function(Function {
                        name: ObjectName(vec![w.to_ident()]),
                        args: FunctionArguments::None,
                        null_treatment: None,
                        filter: None,
                        over: None,
                        within_group: vec![],
                    }))
                }
                Keyword::CURRENT_TIMESTAMP
                | Keyword::CURRENT_TIME
                | Keyword::CURRENT_DATE
                | Keyword::LOCALTIME
                | Keyword::LOCALTIMESTAMP => {
                    self.parse_time_functions(ObjectName(vec![w.to_ident()]))
                }
                Keyword::CASE => self.parse_case_expr(),
                Keyword::CONVERT => self.parse_convert_expr(),
                Keyword::CAST => self.parse_cast_expr(CastKind::Cast),
                Keyword::TRY_CAST => self.parse_cast_expr(CastKind::TryCast),
                Keyword::SAFE_CAST => self.parse_cast_expr(CastKind::SafeCast),
                Keyword::EXISTS => self.parse_exists_expr(false),
                Keyword::EXTRACT => self.parse_extract_expr(),
                Keyword::CEIL => self.parse_ceil_floor_expr(true),
                Keyword::FLOOR => self.parse_ceil_floor_expr(false),
                Keyword::POSITION if self.peek_token().token == Token::LParen => {
                    self.parse_position_expr()
                }
                Keyword::SUBSTRING => self.parse_substring_expr(),
                Keyword::OVERLAY => self.parse_overlay_expr(),
                Keyword::TRIM => self.parse_trim_expr(),
                Keyword::INTERVAL => self.parse_interval(),
                // Treat ARRAY[1,2,3] as an array [1,2,3], otherwise try as subquery or a function call
                Keyword::ARRAY if self.peek_token() == Token::LBracket => {
                    self.expect_token(&Token::LBracket)?;
                    self.parse_array_expr(true)
                }
                Keyword::ARRAY
                    if self.peek_token() == Token::LParen
                        && !dialect_of!(self is ClickHouseDialect) =>
                {
                    self.expect_token(&Token::LParen)?;
                    let query = self.parse_boxed_query()?;
                    self.expect_token(&Token::RParen)?;
                    Ok(Expr::Function(Function {
                        name: ObjectName(vec![w.to_ident()]),
                        args: FunctionArguments::Subquery(query),
                        filter: None,
                        null_treatment: None,
                        over: None,
                        within_group: vec![],
                    }))
                }
                Keyword::NOT => self.parse_not(),
                Keyword::MATCH if dialect_of!(self is MySqlDialect | GenericDialect) => {
                    self.parse_match_against()
                }
                Keyword::STRUCT if dialect_of!(self is BigQueryDialect | GenericDialect) => {
                    self.prev_token();
                    self.parse_bigquery_struct_literal()
                }
                Keyword::PRIOR if matches!(self.state, ParserState::ConnectBy) => {
                    let expr = self.parse_subexpr(Self::PLUS_MINUS_PREC)?;
                    Ok(Expr::Prior(Box::new(expr)))
                }
                // Here `w` is a word, check if it's a part of a multi-part
                // identifier, a function call, or a simple identifier:
                _ => match self.peek_token().token {
                    Token::LParen | Token::Period => {
                        let mut id_parts: Vec<Ident> = vec![w.to_ident()];
                        let mut ends_with_wildcard = false;
                        while self.consume_token(&Token::Period) {
                            let next_token = self.next_token();
                            match next_token.token {
                                Token::Word(w) => id_parts.push(w.to_ident()),
                                Token::Mul => {
                                    // Postgres explicitly allows funcnm(tablenm.*) and the
                                    // function array_agg traverses this control flow
                                    if dialect_of!(self is PostgreSqlDialect) {
                                        ends_with_wildcard = true;
                                        break;
                                    } else {
                                        return self
                                            .expected("an identifier after '.'", next_token);
                                    }
                                }
                                Token::SingleQuotedString(s) => {
                                    id_parts.push(Ident::with_quote('\'', s))
                                }
                                _ => {
                                    return self
                                        .expected("an identifier or a '*' after '.'", next_token);
                                }
                            }
                        }

                        if ends_with_wildcard {
                            Ok(Expr::QualifiedWildcard(ObjectName(id_parts)))
                        } else if self.consume_token(&Token::LParen) {
                            if dialect_of!(self is SnowflakeDialect | MsSqlDialect)
                                && self.consume_tokens(&[Token::Plus, Token::RParen])
                            {
                                Ok(Expr::OuterJoin(Box::new(
                                    match <[Ident; 1]>::try_from(id_parts) {
                                        Ok([ident]) => Expr::Identifier(ident),
                                        Err(parts) => Expr::CompoundIdentifier(parts),
                                    },
                                )))
                            } else {
                                self.prev_token();
                                self.parse_function(ObjectName(id_parts))
                            }
                        } else {
                            Ok(Expr::CompoundIdentifier(id_parts))
                        }
                    }
                    // string introducer https://dev.mysql.com/doc/refman/8.0/en/charset-introducer.html
                    Token::SingleQuotedString(_)
                    | Token::DoubleQuotedString(_)
                    | Token::HexStringLiteral(_)
                        if w.value.starts_with('_') =>
                    {
                        Ok(Expr::IntroducedString {
                            introducer: w.value,
                            value: self.parse_introduced_string_value()?,
                        })
                    }
                    _ => Ok(Expr::Identifier(w.to_ident())),
                },
            }, // End of Token::Word
            // array `[1, 2, 3]`
            Token::LBracket => self.parse_array_expr(false),
            tok @ Token::Minus | tok @ Token::Plus => {
                let op = if tok == Token::Plus {
                    UnaryOperator::Plus
                } else {
                    UnaryOperator::Minus
                };
                Ok(Expr::UnaryOp {
                    op,
                    expr: Box::new(self.parse_subexpr(Self::MUL_DIV_MOD_OP_PREC)?),
                })
            }
            tok @ Token::DoubleExclamationMark
            | tok @ Token::PGSquareRoot
            | tok @ Token::PGCubeRoot
            | tok @ Token::AtSign
            | tok @ Token::Tilde
                if dialect_of!(self is PostgreSqlDialect) =>
            {
                let op = match tok {
                    Token::DoubleExclamationMark => UnaryOperator::PGPrefixFactorial,
                    Token::PGSquareRoot => UnaryOperator::PGSquareRoot,
                    Token::PGCubeRoot => UnaryOperator::PGCubeRoot,
                    Token::AtSign => UnaryOperator::PGAbs,
                    Token::Tilde => UnaryOperator::PGBitwiseNot,
                    _ => unreachable!(),
                };
                Ok(Expr::UnaryOp {
                    op,
                    expr: Box::new(self.parse_subexpr(Self::PLUS_MINUS_PREC)?),
                })
            }
            Token::EscapedStringLiteral(_) if dialect_of!(self is PostgreSqlDialect | GenericDialect) =>
            {
                self.prev_token();
                Ok(Expr::Value(self.parse_value()?))
            }
            Token::Number(_, _)
            | Token::SingleQuotedString(_)
            | Token::DoubleQuotedString(_)
            | Token::DollarQuotedString(_)
            | Token::SingleQuotedByteStringLiteral(_)
            | Token::DoubleQuotedByteStringLiteral(_)
            | Token::RawStringLiteral(_)
            | Token::NationalStringLiteral(_)
            | Token::HexStringLiteral(_) => {
                self.prev_token();
                Ok(Expr::Value(self.parse_value()?))
            }
            Token::LParen => {
                let expr =
                    if self.parse_keyword(Keyword::SELECT) || self.parse_keyword(Keyword::WITH) {
                        self.prev_token();
                        Expr::Subquery(self.parse_boxed_query()?)
                    } else {
                        let exprs = self.parse_comma_separated(Parser::parse_expr)?;
                        match exprs.len() {
                            0 => unreachable!(), // parse_comma_separated ensures 1 or more
                            1 => Expr::Nested(Box::new(exprs.into_iter().next().unwrap())),
                            _ => Expr::Tuple(exprs),
                        }
                    };
                self.expect_token(&Token::RParen)?;
                if !self.consume_token(&Token::Period) {
                    Ok(expr)
                } else {
                    let tok = self.next_token();
                    let key = match tok.token {
                        Token::Word(word) => word.to_ident(),
                        _ => {
                            return parser_err!(
                                format!("Expected identifier, found: {tok}"),
                                tok.location
                            )
                        }
                    };
                    Ok(Expr::CompositeAccess {
                        expr: Box::new(expr),
                        key,
                    })
                }
            }
            Token::Placeholder(_) | Token::Colon | Token::AtSign => {
                self.prev_token();
                Ok(Expr::Value(self.parse_value()?))
            }
            Token::LBrace if self.dialect.supports_dictionary_syntax() => {
                self.prev_token();
                self.parse_duckdb_struct_literal()
            }
            _ => self.expected("an expression:", next_token),
        }?;

        if self.parse_keyword(Keyword::COLLATE) {
            Ok(Expr::Collate {
                expr: Box::new(expr),
                collation: self.parse_object_name(false)?,
            })
        } else {
            Ok(expr)
        }
    }

    pub fn parse_function(&mut self, name: ObjectName) -> Result<Expr, ParserError> {
        self.expect_token(&Token::LParen)?;

        // Snowflake permits a subquery to be passed as an argument without
        // an enclosing set of parens if it's the only argument.
        if dialect_of!(self is SnowflakeDialect)
            && self
                .parse_one_of_keywords(&[Keyword::WITH, Keyword::SELECT])
                .is_some()
        {
            self.prev_token();
            let subquery = self.parse_boxed_query()?;
            self.expect_token(&Token::RParen)?;
            return Ok(Expr::Function(Function {
                name,
                args: FunctionArguments::Subquery(subquery),
                filter: None,
                null_treatment: None,
                over: None,
                within_group: vec![],
            }));
        }

        let args = self.parse_function_argument_list()?;

        let within_group = if self.parse_keywords(&[Keyword::WITHIN, Keyword::GROUP]) {
            self.expect_token(&Token::LParen)?;
            self.expect_keywords(&[Keyword::ORDER, Keyword::BY])?;
            let order_by = self.parse_comma_separated(Parser::parse_order_by_expr)?;
            self.expect_token(&Token::RParen)?;
            order_by
        } else {
            vec![]
        };

        let filter = if self.dialect.supports_filter_during_aggregation()
            && self.parse_keyword(Keyword::FILTER)
            && self.consume_token(&Token::LParen)
            && self.parse_keyword(Keyword::WHERE)
        {
            let filter = Some(Box::new(self.parse_expr()?));
            self.expect_token(&Token::RParen)?;
            filter
        } else {
            None
        };

        // Syntax for null treatment shows up either in the args list
        // or after the function call, but not both.
        let null_treatment = if args
            .clauses
            .iter()
            .all(|clause| !matches!(clause, FunctionArgumentClause::IgnoreOrRespectNulls(_)))
        {
            self.parse_null_treatment()?
        } else {
            None
        };

        let over = if self.parse_keyword(Keyword::OVER) {
            if self.consume_token(&Token::LParen) {
                let window_spec = self.parse_window_spec()?;
                Some(WindowType::WindowSpec(window_spec))
            } else {
                Some(WindowType::NamedWindow(self.parse_identifier(false)?))
            }
        } else {
            None
        };

        Ok(Expr::Function(Function {
            name,
            args: FunctionArguments::List(args),
            null_treatment,
            filter,
            over,
            within_group,
        }))
    }

    /// Optionally parses a null treatment clause.
    fn parse_null_treatment(&mut self) -> Result<Option<NullTreatment>, ParserError> {
        match self.parse_one_of_keywords(&[Keyword::RESPECT, Keyword::IGNORE]) {
            Some(keyword) => {
                self.expect_keyword(Keyword::NULLS)?;

                Ok(match keyword {
                    Keyword::RESPECT => Some(NullTreatment::RespectNulls),
                    Keyword::IGNORE => Some(NullTreatment::IgnoreNulls),
                    _ => None,
                })
            }
            None => Ok(None),
        }
    }

    pub fn parse_time_functions(&mut self, name: ObjectName) -> Result<Expr, ParserError> {
        let args = if self.consume_token(&Token::LParen) {
            FunctionArguments::List(self.parse_function_argument_list()?)
        } else {
            FunctionArguments::None
        };
        Ok(Expr::Function(Function {
            name,
            args,
            filter: None,
            over: None,
            null_treatment: None,
            within_group: vec![],
        }))
    }

    pub fn parse_window_frame_units(&mut self) -> Result<WindowFrameUnits, ParserError> {
        let next_token = self.next_token();
        match &next_token.token {
            Token::Word(w) => match w.keyword {
                Keyword::ROWS => Ok(WindowFrameUnits::Rows),
                Keyword::RANGE => Ok(WindowFrameUnits::Range),
                Keyword::GROUPS => Ok(WindowFrameUnits::Groups),
                _ => self.expected("ROWS, RANGE, GROUPS", next_token)?,
            },
            _ => self.expected("ROWS, RANGE, GROUPS", next_token),
        }
    }

    pub fn parse_window_frame(&mut self) -> Result<WindowFrame, ParserError> {
        let units = self.parse_window_frame_units()?;
        let (start_bound, end_bound) = if self.parse_keyword(Keyword::BETWEEN) {
            let start_bound = self.parse_window_frame_bound()?;
            self.expect_keyword(Keyword::AND)?;
            let end_bound = Some(self.parse_window_frame_bound()?);
            (start_bound, end_bound)
        } else {
            (self.parse_window_frame_bound()?, None)
        };
        Ok(WindowFrame {
            units,
            start_bound,
            end_bound,
        })
    }

    /// Parse `CURRENT ROW` or `{ <positive number> | UNBOUNDED } { PRECEDING | FOLLOWING }`
    pub fn parse_window_frame_bound(&mut self) -> Result<WindowFrameBound, ParserError> {
        if self.parse_keywords(&[Keyword::CURRENT, Keyword::ROW]) {
            Ok(WindowFrameBound::CurrentRow)
        } else {
            let rows = if self.parse_keyword(Keyword::UNBOUNDED) {
                None
            } else {
                Some(Box::new(match self.peek_token().token {
                    Token::SingleQuotedString(_) => self.parse_interval()?,
                    _ => self.parse_expr()?,
                }))
            };
            if self.parse_keyword(Keyword::PRECEDING) {
                Ok(WindowFrameBound::Preceding(rows))
            } else if self.parse_keyword(Keyword::FOLLOWING) {
                Ok(WindowFrameBound::Following(rows))
            } else {
                self.expected("PRECEDING or FOLLOWING", self.peek_token())
            }
        }
    }

    /// parse a group by expr. a group by expr can be one of group sets, roll up, cube, or simple
    /// expr.
    fn parse_group_by_expr(&mut self) -> Result<Expr, ParserError> {
        if self.dialect.supports_group_by_expr() {
            if self.parse_keywords(&[Keyword::GROUPING, Keyword::SETS]) {
                self.expect_token(&Token::LParen)?;
                let result = self.parse_comma_separated(|p| p.parse_tuple(false, true))?;
                self.expect_token(&Token::RParen)?;
                Ok(Expr::GroupingSets(result))
            } else if self.parse_keyword(Keyword::CUBE) {
                self.expect_token(&Token::LParen)?;
                let result = self.parse_comma_separated(|p| p.parse_tuple(true, true))?;
                self.expect_token(&Token::RParen)?;
                Ok(Expr::Cube(result))
            } else if self.parse_keyword(Keyword::ROLLUP) {
                self.expect_token(&Token::LParen)?;
                let result = self.parse_comma_separated(|p| p.parse_tuple(true, true))?;
                self.expect_token(&Token::RParen)?;
                Ok(Expr::Rollup(result))
            } else {
                self.parse_expr()
            }
        } else {
            // TODO parse rollup for other dialects
            self.parse_expr()
        }
    }

    /// parse a tuple with `(` and `)`.
    /// If `lift_singleton` is true, then a singleton tuple is lifted to a tuple of length 1, otherwise it will fail.
    /// If `allow_empty` is true, then an empty tuple is allowed.
    fn parse_tuple(
        &mut self,
        lift_singleton: bool,
        allow_empty: bool,
    ) -> Result<Vec<Expr>, ParserError> {
        if lift_singleton {
            if self.consume_token(&Token::LParen) {
                let result = if allow_empty && self.consume_token(&Token::RParen) {
                    vec![]
                } else {
                    let result = self.parse_comma_separated(Parser::parse_expr)?;
                    self.expect_token(&Token::RParen)?;
                    result
                };
                Ok(result)
            } else {
                Ok(vec![self.parse_expr()?])
            }
        } else {
            self.expect_token(&Token::LParen)?;
            let result = if allow_empty && self.consume_token(&Token::RParen) {
                vec![]
            } else {
                let result = self.parse_comma_separated(Parser::parse_expr)?;
                self.expect_token(&Token::RParen)?;
                result
            };
            Ok(result)
        }
    }

    pub fn parse_case_expr(&mut self) -> Result<Expr, ParserError> {
        let mut operand = None;
        if !self.parse_keyword(Keyword::WHEN) {
            operand = Some(Box::new(self.parse_expr()?));
            self.expect_keyword(Keyword::WHEN)?;
        }
        let mut conditions = vec![];
        let mut results = vec![];
        loop {
            conditions.push(self.parse_expr()?);
            self.expect_keyword(Keyword::THEN)?;
            results.push(self.parse_expr()?);
            if !self.parse_keyword(Keyword::WHEN) {
                break;
            }
        }
        let else_result = if self.parse_keyword(Keyword::ELSE) {
            Some(Box::new(self.parse_expr()?))
        } else {
            None
        };
        self.expect_keyword(Keyword::END)?;
        Ok(Expr::Case {
            operand,
            conditions,
            results,
            else_result,
        })
    }

    pub fn parse_optional_cast_format(&mut self) -> Result<Option<CastFormat>, ParserError> {
        if self.parse_keyword(Keyword::FORMAT) {
            let value = self.parse_value()?;
            if self.parse_keywords(&[Keyword::AT, Keyword::TIME, Keyword::ZONE]) {
                Ok(Some(CastFormat::ValueAtTimeZone(
                    value,
                    self.parse_value()?,
                )))
            } else {
                Ok(Some(CastFormat::Value(value)))
            }
        } else {
            Ok(None)
        }
    }

    /// mssql-like convert function
    fn parse_mssql_convert(&mut self) -> Result<Expr, ParserError> {
        self.expect_token(&Token::LParen)?;
        let data_type = self.parse_data_type()?;
        self.expect_token(&Token::Comma)?;
        let expr = self.parse_expr()?;
        let styles = if self.consume_token(&Token::Comma) {
            self.parse_comma_separated(Parser::parse_expr)?
        } else {
            Default::default()
        };
        self.expect_token(&Token::RParen)?;
        Ok(Expr::Convert {
            expr: Box::new(expr),
            data_type: Some(data_type),
            charset: None,
            target_before_value: true,
            styles,
        })
    }

    /// Parse a SQL CONVERT function:
    ///  - `CONVERT('héhé' USING utf8mb4)` (MySQL)
    ///  - `CONVERT('héhé', CHAR CHARACTER SET utf8mb4)` (MySQL)
    ///  - `CONVERT(DECIMAL(10, 5), 42)` (MSSQL) - the type comes first
    pub fn parse_convert_expr(&mut self) -> Result<Expr, ParserError> {
        if self.dialect.convert_type_before_value() {
            return self.parse_mssql_convert();
        }
        self.expect_token(&Token::LParen)?;
        let expr = self.parse_expr()?;
        if self.parse_keyword(Keyword::USING) {
            let charset = self.parse_object_name(false)?;
            self.expect_token(&Token::RParen)?;
            return Ok(Expr::Convert {
                expr: Box::new(expr),
                data_type: None,
                charset: Some(charset),
                target_before_value: false,
                styles: vec![],
            });
        }
        self.expect_token(&Token::Comma)?;
        let data_type = self.parse_data_type()?;
        let charset = if self.parse_keywords(&[Keyword::CHARACTER, Keyword::SET]) {
            Some(self.parse_object_name(false)?)
        } else {
            None
        };
        self.expect_token(&Token::RParen)?;
        Ok(Expr::Convert {
            expr: Box::new(expr),
            data_type: Some(data_type),
            charset,
            target_before_value: false,
            styles: vec![],
        })
    }

    /// Parse a SQL CAST function e.g. `CAST(expr AS FLOAT)`
    pub fn parse_cast_expr(&mut self, kind: CastKind) -> Result<Expr, ParserError> {
        self.expect_token(&Token::LParen)?;
        let expr = self.parse_expr()?;
        self.expect_keyword(Keyword::AS)?;
        let data_type = self.parse_data_type()?;
        let format = self.parse_optional_cast_format()?;
        self.expect_token(&Token::RParen)?;
        Ok(Expr::Cast {
            kind,
            expr: Box::new(expr),
            data_type,
            format,
        })
    }

    /// Parse a SQL EXISTS expression e.g. `WHERE EXISTS(SELECT ...)`.
    pub fn parse_exists_expr(&mut self, negated: bool) -> Result<Expr, ParserError> {
        self.expect_token(&Token::LParen)?;
        let exists_node = Expr::Exists {
            negated,
            subquery: self.parse_boxed_query()?,
        };
        self.expect_token(&Token::RParen)?;
        Ok(exists_node)
    }

    pub fn parse_extract_expr(&mut self) -> Result<Expr, ParserError> {
        self.expect_token(&Token::LParen)?;
        let field = self.parse_date_time_field()?;
        self.expect_keyword(Keyword::FROM)?;
        let expr = self.parse_expr()?;
        self.expect_token(&Token::RParen)?;
        Ok(Expr::Extract {
            field,
            expr: Box::new(expr),
        })
    }

    pub fn parse_ceil_floor_expr(&mut self, is_ceil: bool) -> Result<Expr, ParserError> {
        self.expect_token(&Token::LParen)?;
        let expr = self.parse_expr()?;
        // Parse `CEIL/FLOOR(expr)`
        let mut field = DateTimeField::NoDateTime;
        let keyword_to = self.parse_keyword(Keyword::TO);
        if keyword_to {
            // Parse `CEIL/FLOOR(expr TO DateTimeField)`
            field = self.parse_date_time_field()?;
        }
        self.expect_token(&Token::RParen)?;
        if is_ceil {
            Ok(Expr::Ceil {
                expr: Box::new(expr),
                field,
            })
        } else {
            Ok(Expr::Floor {
                expr: Box::new(expr),
                field,
            })
        }
    }

    pub fn parse_position_expr(&mut self) -> Result<Expr, ParserError> {
        // PARSE SELECT POSITION('@' in field)
        self.expect_token(&Token::LParen)?;

        // Parse the subexpr till the IN keyword
        let expr = self.parse_subexpr(Self::BETWEEN_PREC)?;
        if self.parse_keyword(Keyword::IN) {
            let from = self.parse_expr()?;
            self.expect_token(&Token::RParen)?;
            Ok(Expr::Position {
                expr: Box::new(expr),
                r#in: Box::new(from),
            })
        } else {
            parser_err!(
                "Position function must include IN keyword".to_string(),
                self.peek_token().location
            )
        }
    }

    pub fn parse_substring_expr(&mut self) -> Result<Expr, ParserError> {
        // PARSE SUBSTRING (EXPR [FROM 1] [FOR 3])
        self.expect_token(&Token::LParen)?;
        let expr = self.parse_expr()?;
        let mut from_expr = None;
        let special = self.consume_token(&Token::Comma);
        if special || self.parse_keyword(Keyword::FROM) {
            from_expr = Some(self.parse_expr()?);
        }

        let mut to_expr = None;
        if self.parse_keyword(Keyword::FOR) || self.consume_token(&Token::Comma) {
            to_expr = Some(self.parse_expr()?);
        }
        self.expect_token(&Token::RParen)?;

        Ok(Expr::Substring {
            expr: Box::new(expr),
            substring_from: from_expr.map(Box::new),
            substring_for: to_expr.map(Box::new),
            special,
        })
    }

    pub fn parse_overlay_expr(&mut self) -> Result<Expr, ParserError> {
        // PARSE OVERLAY (EXPR PLACING EXPR FROM 1 [FOR 3])
        self.expect_token(&Token::LParen)?;
        let expr = self.parse_expr()?;
        self.expect_keyword(Keyword::PLACING)?;
        let what_expr = self.parse_expr()?;
        self.expect_keyword(Keyword::FROM)?;
        let from_expr = self.parse_expr()?;
        let mut for_expr = None;
        if self.parse_keyword(Keyword::FOR) {
            for_expr = Some(self.parse_expr()?);
        }
        self.expect_token(&Token::RParen)?;

        Ok(Expr::Overlay {
            expr: Box::new(expr),
            overlay_what: Box::new(what_expr),
            overlay_from: Box::new(from_expr),
            overlay_for: for_expr.map(Box::new),
        })
    }

    /// ```sql
    /// TRIM ([WHERE] ['text' FROM] 'text')
    /// TRIM ('text')
    /// TRIM(<expr>, [, characters]) -- only Snowflake or BigQuery
    /// ```
    pub fn parse_trim_expr(&mut self) -> Result<Expr, ParserError> {
        self.expect_token(&Token::LParen)?;
        let mut trim_where = None;
        if let Token::Word(word) = self.peek_token().token {
            if [Keyword::BOTH, Keyword::LEADING, Keyword::TRAILING]
                .iter()
                .any(|d| word.keyword == *d)
            {
                trim_where = Some(self.parse_trim_where()?);
            }
        }
        let expr = self.parse_expr()?;
        if self.parse_keyword(Keyword::FROM) {
            let trim_what = Box::new(expr);
            let expr = self.parse_expr()?;
            self.expect_token(&Token::RParen)?;
            Ok(Expr::Trim {
                expr: Box::new(expr),
                trim_where,
                trim_what: Some(trim_what),
                trim_characters: None,
            })
        } else if self.consume_token(&Token::Comma)
            && dialect_of!(self is SnowflakeDialect | BigQueryDialect | GenericDialect)
        {
            let characters = self.parse_comma_separated(Parser::parse_expr)?;
            self.expect_token(&Token::RParen)?;
            Ok(Expr::Trim {
                expr: Box::new(expr),
                trim_where: None,
                trim_what: None,
                trim_characters: Some(characters),
            })
        } else {
            self.expect_token(&Token::RParen)?;
            Ok(Expr::Trim {
                expr: Box::new(expr),
                trim_where,
                trim_what: None,
                trim_characters: None,
            })
        }
    }

    pub fn parse_trim_where(&mut self) -> Result<TrimWhereField, ParserError> {
        let next_token = self.next_token();
        match &next_token.token {
            Token::Word(w) => match w.keyword {
                Keyword::BOTH => Ok(TrimWhereField::Both),
                Keyword::LEADING => Ok(TrimWhereField::Leading),
                Keyword::TRAILING => Ok(TrimWhereField::Trailing),
                _ => self.expected("trim_where field", next_token)?,
            },
            _ => self.expected("trim_where field", next_token),
        }
    }

    /// Parses an array expression `[ex1, ex2, ..]`
    /// if `named` is `true`, came from an expression like  `ARRAY[ex1, ex2]`
    pub fn parse_array_expr(&mut self, named: bool) -> Result<Expr, ParserError> {
        if self.peek_token().token == Token::RBracket {
            let _ = self.next_token(); // consume ]
            Ok(Expr::Array(Array {
                elem: vec![],
                named,
            }))
        } else {
            let exprs = self.parse_comma_separated(Parser::parse_expr)?;
            self.expect_token(&Token::RBracket)?;
            Ok(Expr::Array(Array { elem: exprs, named }))
        }
    }

    pub fn parse_listagg_on_overflow(&mut self) -> Result<Option<ListAggOnOverflow>, ParserError> {
        if self.parse_keywords(&[Keyword::ON, Keyword::OVERFLOW]) {
            if self.parse_keyword(Keyword::ERROR) {
                Ok(Some(ListAggOnOverflow::Error))
            } else {
                self.expect_keyword(Keyword::TRUNCATE)?;
                let filler = match self.peek_token().token {
                    Token::Word(w)
                        if w.keyword == Keyword::WITH || w.keyword == Keyword::WITHOUT =>
                    {
                        None
                    }
                    Token::SingleQuotedString(_)
                    | Token::EscapedStringLiteral(_)
                    | Token::NationalStringLiteral(_)
                    | Token::HexStringLiteral(_) => Some(Box::new(self.parse_expr()?)),
                    _ => self.expected(
                        "either filler, WITH, or WITHOUT in LISTAGG",
                        self.peek_token(),
                    )?,
                };
                let with_count = self.parse_keyword(Keyword::WITH);
                if !with_count && !self.parse_keyword(Keyword::WITHOUT) {
                    self.expected("either WITH or WITHOUT in LISTAGG", self.peek_token())?;
                }
                self.expect_keyword(Keyword::COUNT)?;
                Ok(Some(ListAggOnOverflow::Truncate { filler, with_count }))
            }
        } else {
            Ok(None)
        }
    }

    // This function parses date/time fields for the EXTRACT function-like
    // operator, interval qualifiers, and the ceil/floor operations.
    // EXTRACT supports a wider set of date/time fields than interval qualifiers,
    // so this function may need to be split in two.
    pub fn parse_date_time_field(&mut self) -> Result<DateTimeField, ParserError> {
        let next_token = self.next_token();
        match &next_token.token {
            Token::Word(w) => match w.keyword {
                Keyword::YEAR => Ok(DateTimeField::Year),
                Keyword::MONTH => Ok(DateTimeField::Month),
                Keyword::WEEK => {
                    let week_day = if dialect_of!(self is BigQueryDialect | GenericDialect)
                        && self.consume_token(&Token::LParen)
                    {
                        let week_day = self.parse_identifier(false)?;
                        self.expect_token(&Token::RParen)?;
                        Some(week_day)
                    } else {
                        None
                    };
                    Ok(DateTimeField::Week(week_day))
                }
                Keyword::DAY => Ok(DateTimeField::Day),
                Keyword::DAYOFWEEK => Ok(DateTimeField::DayOfWeek),
                Keyword::DAYOFYEAR => Ok(DateTimeField::DayOfYear),
                Keyword::DATE => Ok(DateTimeField::Date),
                Keyword::DATETIME => Ok(DateTimeField::Datetime),
                Keyword::HOUR => Ok(DateTimeField::Hour),
                Keyword::MINUTE => Ok(DateTimeField::Minute),
                Keyword::SECOND => Ok(DateTimeField::Second),
                Keyword::CENTURY => Ok(DateTimeField::Century),
                Keyword::DECADE => Ok(DateTimeField::Decade),
                Keyword::DOY => Ok(DateTimeField::Doy),
                Keyword::DOW => Ok(DateTimeField::Dow),
                Keyword::EPOCH => Ok(DateTimeField::Epoch),
                Keyword::ISODOW => Ok(DateTimeField::Isodow),
                Keyword::ISOYEAR => Ok(DateTimeField::Isoyear),
                Keyword::ISOWEEK => Ok(DateTimeField::IsoWeek),
                Keyword::JULIAN => Ok(DateTimeField::Julian),
                Keyword::MICROSECOND => Ok(DateTimeField::Microsecond),
                Keyword::MICROSECONDS => Ok(DateTimeField::Microseconds),
                Keyword::MILLENIUM => Ok(DateTimeField::Millenium),
                Keyword::MILLENNIUM => Ok(DateTimeField::Millennium),
                Keyword::MILLISECOND => Ok(DateTimeField::Millisecond),
                Keyword::MILLISECONDS => Ok(DateTimeField::Milliseconds),
                Keyword::NANOSECOND => Ok(DateTimeField::Nanosecond),
                Keyword::NANOSECONDS => Ok(DateTimeField::Nanoseconds),
                Keyword::QUARTER => Ok(DateTimeField::Quarter),
                Keyword::TIME => Ok(DateTimeField::Time),
                Keyword::TIMEZONE => Ok(DateTimeField::Timezone),
                Keyword::TIMEZONE_ABBR => Ok(DateTimeField::TimezoneAbbr),
                Keyword::TIMEZONE_HOUR => Ok(DateTimeField::TimezoneHour),
                Keyword::TIMEZONE_MINUTE => Ok(DateTimeField::TimezoneMinute),
                Keyword::TIMEZONE_REGION => Ok(DateTimeField::TimezoneRegion),
                _ if dialect_of!(self is SnowflakeDialect | GenericDialect) => {
                    self.prev_token();
                    let custom = self.parse_identifier(false)?;
                    Ok(DateTimeField::Custom(custom))
                }
                _ => self.expected("date/time field", next_token),
            },
            _ => self.expected("date/time field", next_token),
        }
    }

    pub fn parse_not(&mut self) -> Result<Expr, ParserError> {
        match self.peek_token().token {
            Token::Word(w) => match w.keyword {
                Keyword::EXISTS => {
                    let negated = true;
                    let _ = self.parse_keyword(Keyword::EXISTS);
                    self.parse_exists_expr(negated)
                }
                _ => Ok(Expr::UnaryOp {
                    op: UnaryOperator::Not,
                    expr: Box::new(self.parse_subexpr(Self::UNARY_NOT_PREC)?),
                }),
            },
            _ => Ok(Expr::UnaryOp {
                op: UnaryOperator::Not,
                expr: Box::new(self.parse_subexpr(Self::UNARY_NOT_PREC)?),
            }),
        }
    }

    /// Parses fulltext expressions [(1)]
    ///
    /// # Errors
    /// This method will raise an error if the column list is empty or with invalid identifiers,
    /// the match expression is not a literal string, or if the search modifier is not valid.
    ///
    /// [(1)]: Expr::MatchAgainst
    pub fn parse_match_against(&mut self) -> Result<Expr, ParserError> {
        let columns = self.parse_parenthesized_column_list(Mandatory, false)?;

        self.expect_keyword(Keyword::AGAINST)?;

        self.expect_token(&Token::LParen)?;

        // MySQL is too permissive about the value, IMO we can't validate it perfectly on syntax level.
        let match_value = self.parse_value()?;

        let in_natural_language_mode_keywords = &[
            Keyword::IN,
            Keyword::NATURAL,
            Keyword::LANGUAGE,
            Keyword::MODE,
        ];

        let with_query_expansion_keywords = &[Keyword::WITH, Keyword::QUERY, Keyword::EXPANSION];

        let in_boolean_mode_keywords = &[Keyword::IN, Keyword::BOOLEAN, Keyword::MODE];

        let opt_search_modifier = if self.parse_keywords(in_natural_language_mode_keywords) {
            if self.parse_keywords(with_query_expansion_keywords) {
                Some(SearchModifier::InNaturalLanguageModeWithQueryExpansion)
            } else {
                Some(SearchModifier::InNaturalLanguageMode)
            }
        } else if self.parse_keywords(in_boolean_mode_keywords) {
            Some(SearchModifier::InBooleanMode)
        } else if self.parse_keywords(with_query_expansion_keywords) {
            Some(SearchModifier::WithQueryExpansion)
        } else {
            None
        };

        self.expect_token(&Token::RParen)?;

        Ok(Expr::MatchAgainst {
            columns,
            match_value,
            opt_search_modifier,
        })
    }

    /// Parse an INTERVAL expression.
    ///
    /// Some syntactically valid intervals:
    ///
    ///   1. `INTERVAL '1' DAY`
    ///   2. `INTERVAL '1-1' YEAR TO MONTH`
    ///   3. `INTERVAL '1' SECOND`
    ///   4. `INTERVAL '1:1:1.1' HOUR (5) TO SECOND (5)`
    ///   5. `INTERVAL '1.1' SECOND (2, 2)`
    ///   6. `INTERVAL '1:1' HOUR (5) TO MINUTE (5)`
    ///   7. (MySql and BigQuey only):`INTERVAL 1 DAY`
    ///
    /// Note that we do not currently attempt to parse the quoted value.
    pub fn parse_interval(&mut self) -> Result<Expr, ParserError> {
        // The SQL standard allows an optional sign before the value string, but
        // it is not clear if any implementations support that syntax, so we
        // don't currently try to parse it. (The sign can instead be included
        // inside the value string.)

        // The first token in an interval is a string literal which specifies
        // the duration of the interval.
        let value = self.parse_interval_expr()?;

        // Following the string literal is a qualifier which indicates the units
        // of the duration specified in the string literal.
        //
        // Note that PostgreSQL allows omitting the qualifier, so we provide
        // this more general implementation.
        let leading_field = match self.peek_token().token {
            Token::Word(kw)
                if [
                    Keyword::YEAR,
                    Keyword::MONTH,
                    Keyword::WEEK,
                    Keyword::DAY,
                    Keyword::HOUR,
                    Keyword::MINUTE,
                    Keyword::SECOND,
                    Keyword::CENTURY,
                    Keyword::DECADE,
                    Keyword::DOW,
                    Keyword::DOY,
                    Keyword::EPOCH,
                    Keyword::ISODOW,
                    Keyword::ISOYEAR,
                    Keyword::JULIAN,
                    Keyword::MICROSECOND,
                    Keyword::MICROSECONDS,
                    Keyword::MILLENIUM,
                    Keyword::MILLENNIUM,
                    Keyword::MILLISECOND,
                    Keyword::MILLISECONDS,
                    Keyword::NANOSECOND,
                    Keyword::NANOSECONDS,
                    Keyword::QUARTER,
                    Keyword::TIMEZONE,
                    Keyword::TIMEZONE_HOUR,
                    Keyword::TIMEZONE_MINUTE,
                ]
                .iter()
                .any(|d| kw.keyword == *d) =>
            {
                Some(self.parse_date_time_field()?)
            }
            _ => None,
        };

        let (leading_precision, last_field, fsec_precision) =
            if leading_field == Some(DateTimeField::Second) {
                // SQL mandates special syntax for `SECOND TO SECOND` literals.
                // Instead of
                //     `SECOND [(<leading precision>)] TO SECOND[(<fractional seconds precision>)]`
                // one must use the special format:
                //     `SECOND [( <leading precision> [ , <fractional seconds precision>] )]`
                let last_field = None;
                let (leading_precision, fsec_precision) = self.parse_optional_precision_scale()?;
                (leading_precision, last_field, fsec_precision)
            } else {
                let leading_precision = self.parse_optional_precision()?;
                if self.parse_keyword(Keyword::TO) {
                    let last_field = Some(self.parse_date_time_field()?);
                    let fsec_precision = if last_field == Some(DateTimeField::Second) {
                        self.parse_optional_precision()?
                    } else {
                        None
                    };
                    (leading_precision, last_field, fsec_precision)
                } else {
                    (leading_precision, None, None)
                }
            };

        Ok(Expr::Interval(Interval {
            value: Box::new(value),
            leading_field,
            leading_precision,
            last_field,
            fractional_seconds_precision: fsec_precision,
        }))
    }

    /// Bigquery specific: Parse a struct literal
    /// Syntax
    /// ```sql
    /// -- typed
    /// STRUCT<[field_name] field_type, ...>( expr1 [, ... ])
    /// -- typeless
    /// STRUCT( expr1 [AS field_name] [, ... ])
    /// ```
    fn parse_bigquery_struct_literal(&mut self) -> Result<Expr, ParserError> {
        let (fields, trailing_bracket) =
            self.parse_struct_type_def(Self::parse_big_query_struct_field_def)?;
        if trailing_bracket.0 {
            return parser_err!("unmatched > in STRUCT literal", self.peek_token().location);
        }

        self.expect_token(&Token::LParen)?;
        let values = self
            .parse_comma_separated(|parser| parser.parse_struct_field_expr(!fields.is_empty()))?;
        self.expect_token(&Token::RParen)?;

        Ok(Expr::Struct { values, fields })
    }

    /// Parse an expression value for a bigquery struct [1]
    /// Syntax
    /// ```sql
    /// expr [AS name]
    /// ```
    ///
    /// Parameter typed_syntax is set to true if the expression
    /// is to be parsed as a field expression declared using typed
    /// struct syntax [2], and false if using typeless struct syntax [3].
    ///
    /// [1]: https://cloud.google.com/bigquery/docs/reference/standard-sql/data-types#constructing_a_struct
    /// [2]: https://cloud.google.com/bigquery/docs/reference/standard-sql/data-types#typed_struct_syntax
    /// [3]: https://cloud.google.com/bigquery/docs/reference/standard-sql/data-types#typeless_struct_syntax
    fn parse_struct_field_expr(&mut self, typed_syntax: bool) -> Result<Expr, ParserError> {
        let expr = self.parse_expr()?;
        if self.parse_keyword(Keyword::AS) {
            if typed_syntax {
                return parser_err!("Typed syntax does not allow AS", {
                    self.prev_token();
                    self.peek_token().location
                });
            }
            let field_name = self.parse_identifier(false)?;
            Ok(Expr::Named {
                expr: expr.into(),
                name: field_name,
            })
        } else {
            Ok(expr)
        }
    }

    /// Parse a Struct type definition as a sequence of field-value pairs.
    /// The syntax of the Struct elem differs by dialect so it is customised
    /// by the `elem_parser` argument.
    ///
    /// Syntax
    /// ```sql
    /// Hive:
    /// STRUCT<field_name: field_type>
    ///
    /// BigQuery:
    /// STRUCT<[field_name] field_type>
    /// ```
    fn parse_struct_type_def<F>(
        &mut self,
        mut elem_parser: F,
    ) -> Result<(Vec<StructField>, MatchedTrailingBracket), ParserError>
    where
        F: FnMut(&mut Parser<'a>) -> Result<(StructField, MatchedTrailingBracket), ParserError>,
    {
        let start_token = self.peek_token();
        self.expect_keyword(Keyword::STRUCT)?;

        // Nothing to do if we have no type information.
        if Token::Lt != self.peek_token() {
            return Ok((Default::default(), false.into()));
        }
        self.next_token();

        let mut field_defs = vec![];
        let trailing_bracket = loop {
            let (def, trailing_bracket) = elem_parser(self)?;
            field_defs.push(def);
            if !self.consume_token(&Token::Comma) {
                break trailing_bracket;
            }

            // Angle brackets are balanced so we only expect the trailing `>>` after
            // we've matched all field types for the current struct.
            // e.g. this is invalid syntax `STRUCT<STRUCT<INT>>>, INT>(NULL)`
            if trailing_bracket.0 {
                return parser_err!("unmatched > in STRUCT definition", start_token.location);
            }
        };

        Ok((
            field_defs,
            self.expect_closing_angle_bracket(trailing_bracket)?,
        ))
    }

    /// Parse a field definition in a BigQuery struct.
    /// Syntax:
    ///
    /// ```sql
    /// [field_name] field_type
    /// ```
    fn parse_big_query_struct_field_def(
        &mut self,
    ) -> Result<(StructField, MatchedTrailingBracket), ParserError> {
        let is_anonymous_field = if let Token::Word(w) = self.peek_token().token {
            ALL_KEYWORDS
                .binary_search(&w.value.to_uppercase().as_str())
                .is_ok()
        } else {
            false
        };

        let field_name = if is_anonymous_field {
            None
        } else {
            Some(self.parse_identifier(false)?)
        };

        let (field_type, trailing_bracket) = self.parse_data_type_helper()?;

        Ok((
            StructField {
                field_name,
                field_type,
            },
            trailing_bracket,
        ))
    }

    /// DuckDB specific: Parse a duckdb dictionary [1]
    ///
    /// Syntax:
    ///
    /// ```sql
    /// {'field_name': expr1[, ... ]}
    /// ```
    ///
    /// [1]: https://duckdb.org/docs/sql/data_types/struct#creating-structs
    fn parse_duckdb_struct_literal(&mut self) -> Result<Expr, ParserError> {
        self.expect_token(&Token::LBrace)?;

        let fields = self.parse_comma_separated(Self::parse_duckdb_dictionary_field)?;

        self.expect_token(&Token::RBrace)?;

        Ok(Expr::Dictionary(fields))
    }

    /// Parse a field for a duckdb dictionary [1]
    /// Syntax
    /// ```sql
    /// 'name': expr
    /// ```
    ///
    /// [1]: https://duckdb.org/docs/sql/data_types/struct#creating-structs
    fn parse_duckdb_dictionary_field(&mut self) -> Result<DictionaryField, ParserError> {
        let key = self.parse_identifier(false)?;

        self.expect_token(&Token::Colon)?;

        let expr = self.parse_expr()?;

        Ok(DictionaryField {
            key,
            value: Box::new(expr),
        })
    }

    /// For nested types that use the angle bracket syntax, this matches either
    /// `>`, `>>` or nothing depending on which variant is expected (specified by the previously
    /// matched `trailing_bracket` argument). It returns whether there is a trailing
    /// left to be matched - (i.e. if '>>' was matched).
    fn expect_closing_angle_bracket(
        &mut self,
        trailing_bracket: MatchedTrailingBracket,
    ) -> Result<MatchedTrailingBracket, ParserError> {
        let trailing_bracket = if !trailing_bracket.0 {
            match self.peek_token().token {
                Token::Gt => {
                    self.next_token();
                    false.into()
                }
                Token::ShiftRight => {
                    self.next_token();
                    true.into()
                }
                _ => return self.expected(">", self.peek_token()),
            }
        } else {
            false.into()
        };

        Ok(trailing_bracket)
    }

    /// Parse an operator following an expression
    pub fn parse_infix(&mut self, expr: Expr, precedence: u8) -> Result<Expr, ParserError> {
        // allow the dialect to override infix parsing
        if let Some(infix) = self.dialect.parse_infix(self, &expr, precedence) {
            return infix;
        }

        let tok = self.next_token();

        let regular_binary_operator = match &tok.token {
            Token::Spaceship => Some(BinaryOperator::Spaceship),
            Token::DoubleEq => Some(BinaryOperator::Eq),
            Token::Eq => Some(BinaryOperator::Eq),
            Token::Neq => Some(BinaryOperator::NotEq),
            Token::Gt => Some(BinaryOperator::Gt),
            Token::GtEq => Some(BinaryOperator::GtEq),
            Token::Lt => Some(BinaryOperator::Lt),
            Token::LtEq => Some(BinaryOperator::LtEq),
            Token::Plus => Some(BinaryOperator::Plus),
            Token::Minus => Some(BinaryOperator::Minus),
            Token::Mul => Some(BinaryOperator::Multiply),
            Token::Mod => Some(BinaryOperator::Modulo),
            Token::StringConcat => Some(BinaryOperator::StringConcat),
            Token::Pipe => Some(BinaryOperator::BitwiseOr),
            Token::Caret => {
                // In PostgreSQL, ^ stands for the exponentiation operation,
                // and # stands for XOR. See https://www.postgresql.org/docs/current/functions-math.html
                if dialect_of!(self is PostgreSqlDialect) {
                    Some(BinaryOperator::PGExp)
                } else {
                    Some(BinaryOperator::BitwiseXor)
                }
            }
            Token::Ampersand => Some(BinaryOperator::BitwiseAnd),
            Token::Div => Some(BinaryOperator::Divide),
            Token::DuckIntDiv if dialect_of!(self is DuckDbDialect | GenericDialect) => {
                Some(BinaryOperator::DuckIntegerDivide)
            }
            Token::ShiftLeft if dialect_of!(self is PostgreSqlDialect | DuckDbDialect | GenericDialect) => {
                Some(BinaryOperator::PGBitwiseShiftLeft)
            }
            Token::ShiftRight if dialect_of!(self is PostgreSqlDialect | DuckDbDialect | GenericDialect) => {
                Some(BinaryOperator::PGBitwiseShiftRight)
            }
            Token::Sharp if dialect_of!(self is PostgreSqlDialect) => {
                Some(BinaryOperator::PGBitwiseXor)
            }
            Token::Overlap if dialect_of!(self is PostgreSqlDialect | GenericDialect) => {
                Some(BinaryOperator::PGOverlap)
            }
            Token::CaretAt if dialect_of!(self is PostgreSqlDialect | GenericDialect) => {
                Some(BinaryOperator::PGStartsWith)
            }
            Token::Tilde => Some(BinaryOperator::PGRegexMatch),
            Token::TildeAsterisk => Some(BinaryOperator::PGRegexIMatch),
            Token::ExclamationMarkTilde => Some(BinaryOperator::PGRegexNotMatch),
            Token::ExclamationMarkTildeAsterisk => Some(BinaryOperator::PGRegexNotIMatch),
            Token::DoubleTilde => Some(BinaryOperator::PGLikeMatch),
            Token::DoubleTildeAsterisk => Some(BinaryOperator::PGILikeMatch),
            Token::ExclamationMarkDoubleTilde => Some(BinaryOperator::PGNotLikeMatch),
            Token::ExclamationMarkDoubleTildeAsterisk => Some(BinaryOperator::PGNotILikeMatch),
            Token::Arrow => Some(BinaryOperator::Arrow),
            Token::LongArrow => Some(BinaryOperator::LongArrow),
            Token::HashArrow => Some(BinaryOperator::HashArrow),
            Token::HashLongArrow => Some(BinaryOperator::HashLongArrow),
            Token::AtArrow => Some(BinaryOperator::AtArrow),
            Token::ArrowAt => Some(BinaryOperator::ArrowAt),
            Token::HashMinus => Some(BinaryOperator::HashMinus),
            Token::AtQuestion => Some(BinaryOperator::AtQuestion),
            Token::AtAt => Some(BinaryOperator::AtAt),
            Token::Question => Some(BinaryOperator::Question),
            Token::QuestionAnd => Some(BinaryOperator::QuestionAnd),
            Token::QuestionPipe => Some(BinaryOperator::QuestionPipe),

            Token::Word(w) => match w.keyword {
                Keyword::AND => Some(BinaryOperator::And),
                Keyword::OR => Some(BinaryOperator::Or),
                Keyword::XOR => Some(BinaryOperator::Xor),
                Keyword::OPERATOR if dialect_of!(self is PostgreSqlDialect | GenericDialect) => {
                    self.expect_token(&Token::LParen)?;
                    // there are special rules for operator names in
                    // postgres so we can not use 'parse_object'
                    // or similar.
                    // See https://www.postgresql.org/docs/current/sql-createoperator.html
                    let mut idents = vec![];
                    loop {
                        idents.push(self.next_token().to_string());
                        if !self.consume_token(&Token::Period) {
                            break;
                        }
                    }
                    self.expect_token(&Token::RParen)?;
                    Some(BinaryOperator::PGCustomBinaryOperator(idents))
                }
                _ => None,
            },
            _ => None,
        };

        if let Some(op) = regular_binary_operator {
            if let Some(keyword) = self.parse_one_of_keywords(&[Keyword::ANY, Keyword::ALL]) {
                self.expect_token(&Token::LParen)?;
                let right = self.parse_subexpr(precedence)?;
                self.expect_token(&Token::RParen)?;

                if !matches!(
                    op,
                    BinaryOperator::Gt
                        | BinaryOperator::Lt
                        | BinaryOperator::GtEq
                        | BinaryOperator::LtEq
                        | BinaryOperator::Eq
                        | BinaryOperator::NotEq
                ) {
                    return parser_err!(
                        format!(
                        "Expected one of [=, >, <, =>, =<, !=] as comparison operator, found: {op}"
                    ),
                        tok.location
                    );
                };

                Ok(match keyword {
                    Keyword::ALL => Expr::AllOp {
                        left: Box::new(expr),
                        compare_op: op,
                        right: Box::new(right),
                    },
                    Keyword::ANY => Expr::AnyOp {
                        left: Box::new(expr),
                        compare_op: op,
                        right: Box::new(right),
                    },
                    _ => unreachable!(),
                })
            } else {
                Ok(Expr::BinaryOp {
                    left: Box::new(expr),
                    op,
                    right: Box::new(self.parse_subexpr(precedence)?),
                })
            }
        } else if let Token::Word(w) = &tok.token {
            match w.keyword {
                Keyword::IS => {
                    if self.parse_keyword(Keyword::NULL) {
                        Ok(Expr::IsNull(Box::new(expr)))
                    } else if self.parse_keywords(&[Keyword::NOT, Keyword::NULL]) {
                        Ok(Expr::IsNotNull(Box::new(expr)))
                    } else if self.parse_keywords(&[Keyword::TRUE]) {
                        Ok(Expr::IsTrue(Box::new(expr)))
                    } else if self.parse_keywords(&[Keyword::NOT, Keyword::TRUE]) {
                        Ok(Expr::IsNotTrue(Box::new(expr)))
                    } else if self.parse_keywords(&[Keyword::FALSE]) {
                        Ok(Expr::IsFalse(Box::new(expr)))
                    } else if self.parse_keywords(&[Keyword::NOT, Keyword::FALSE]) {
                        Ok(Expr::IsNotFalse(Box::new(expr)))
                    } else if self.parse_keywords(&[Keyword::UNKNOWN]) {
                        Ok(Expr::IsUnknown(Box::new(expr)))
                    } else if self.parse_keywords(&[Keyword::NOT, Keyword::UNKNOWN]) {
                        Ok(Expr::IsNotUnknown(Box::new(expr)))
                    } else if self.parse_keywords(&[Keyword::DISTINCT, Keyword::FROM]) {
                        let expr2 = self.parse_expr()?;
                        Ok(Expr::IsDistinctFrom(Box::new(expr), Box::new(expr2)))
                    } else if self.parse_keywords(&[Keyword::NOT, Keyword::DISTINCT, Keyword::FROM])
                    {
                        let expr2 = self.parse_expr()?;
                        Ok(Expr::IsNotDistinctFrom(Box::new(expr), Box::new(expr2)))
                    } else {
                        self.expected(
                            "[NOT] NULL or TRUE|FALSE or [NOT] DISTINCT FROM after IS",
                            self.peek_token(),
                        )
                    }
                }
                Keyword::AT => {
                    // if self.parse_keyword(Keyword::TIME) {
                    //     self.expect_keyword(Keyword::ZONE)?;
                    if self.parse_keywords(&[Keyword::TIME, Keyword::ZONE]) {
                        let time_zone = self.next_token();
                        match time_zone.token {
                            Token::SingleQuotedString(time_zone) => {
                                log::trace!("Peek token: {:?}", self.peek_token());
                                Ok(Expr::AtTimeZone {
                                    timestamp: Box::new(expr),
                                    time_zone,
                                })
                            }
                            _ => self.expected(
                                "Expected Token::SingleQuotedString after AT TIME ZONE",
                                time_zone,
                            ),
                        }
                    } else {
                        self.expected("Expected Token::Word after AT", tok)
                    }
                }
                Keyword::NOT
                | Keyword::IN
                | Keyword::BETWEEN
                | Keyword::LIKE
                | Keyword::ILIKE
                | Keyword::SIMILAR
                | Keyword::REGEXP
                | Keyword::RLIKE => {
                    self.prev_token();
                    let negated = self.parse_keyword(Keyword::NOT);
                    let regexp = self.parse_keyword(Keyword::REGEXP);
                    let rlike = self.parse_keyword(Keyword::RLIKE);
                    if regexp || rlike {
                        Ok(Expr::RLike {
                            negated,
                            expr: Box::new(expr),
                            pattern: Box::new(self.parse_subexpr(Self::LIKE_PREC)?),
                            regexp,
                        })
                    } else if self.parse_keyword(Keyword::IN) {
                        self.parse_in(expr, negated)
                    } else if self.parse_keyword(Keyword::BETWEEN) {
                        self.parse_between(expr, negated)
                    } else if self.parse_keyword(Keyword::LIKE) {
                        Ok(Expr::Like {
                            negated,
                            expr: Box::new(expr),
                            pattern: Box::new(self.parse_subexpr(Self::LIKE_PREC)?),
                            escape_char: self.parse_escape_char()?,
                        })
                    } else if self.parse_keyword(Keyword::ILIKE) {
                        Ok(Expr::ILike {
                            negated,
                            expr: Box::new(expr),
                            pattern: Box::new(self.parse_subexpr(Self::LIKE_PREC)?),
                            escape_char: self.parse_escape_char()?,
                        })
                    } else if self.parse_keywords(&[Keyword::SIMILAR, Keyword::TO]) {
                        Ok(Expr::SimilarTo {
                            negated,
                            expr: Box::new(expr),
                            pattern: Box::new(self.parse_subexpr(Self::LIKE_PREC)?),
                            escape_char: self.parse_escape_char()?,
                        })
                    } else {
                        self.expected("IN or BETWEEN after NOT", self.peek_token())
                    }
                }
                // Can only happen if `get_next_precedence` got out of sync with this function
                _ => parser_err!(
                    format!("No infix parser for token {:?}", tok.token),
                    tok.location
                ),
            }
        } else if Token::DoubleColon == tok {
            Ok(Expr::Cast {
                kind: CastKind::DoubleColon,
                expr: Box::new(expr),
                data_type: self.parse_data_type()?,
                format: None,
            })
        } else if Token::ExclamationMark == tok {
            // PostgreSQL factorial operation
            Ok(Expr::UnaryOp {
                op: UnaryOperator::PGPostfixFactorial,
                expr: Box::new(expr),
            })
        } else if Token::LBracket == tok {
            if dialect_of!(self is PostgreSqlDialect | GenericDialect) {
                // parse index
                self.parse_array_index(expr)
            } else if dialect_of!(self is SnowflakeDialect) {
                self.prev_token();
                self.parse_json_access(expr)
            } else {
                self.parse_map_access(expr)
            }
        } else if dialect_of!(self is SnowflakeDialect | GenericDialect) && Token::Colon == tok {
            self.prev_token();
            self.parse_json_access(expr)
        } else {
            // Can only happen if `get_next_precedence` got out of sync with this function
            parser_err!(
                format!("No infix parser for token {:?}", tok.token),
                tok.location
            )
        }
    }

    /// parse the ESCAPE CHAR portion of LIKE, ILIKE, and SIMILAR TO
    pub fn parse_escape_char(&mut self) -> Result<Option<String>, ParserError> {
        if self.parse_keyword(Keyword::ESCAPE) {
            Ok(Some(self.parse_literal_string()?))
        } else {
            Ok(None)
        }
    }

    pub fn parse_array_index(&mut self, expr: Expr) -> Result<Expr, ParserError> {
        let index = self.parse_expr()?;
        self.expect_token(&Token::RBracket)?;
        let mut indexes: Vec<Expr> = vec![index];
        while self.consume_token(&Token::LBracket) {
            let index = self.parse_expr()?;
            self.expect_token(&Token::RBracket)?;
            indexes.push(index);
        }
        Ok(Expr::ArrayIndex {
            obj: Box::new(expr),
            indexes,
        })
    }

    fn parse_json_path_object_key(&mut self) -> Result<JsonPathElem, ParserError> {
        let token = self.next_token();
        match token.token {
            Token::Word(Word {
                value,
                // path segments in SF dot notation can be unquoted or double quoted
                quote_style: quote_style @ (Some('"') | None),
                // some experimentation suggests that snowflake permits
                // any keyword here unquoted.
                keyword: _,
            }) => Ok(JsonPathElem::Dot {
                key: value,
                quoted: quote_style.is_some(),
            }),

            // This token should never be generated on snowflake or generic
            // dialects, but we handle it just in case this is used on future
            // dialects.
            Token::DoubleQuotedString(key) => Ok(JsonPathElem::Dot { key, quoted: true }),

            _ => self.expected("variant object key name", token),
        }
    }

    fn parse_json_access(&mut self, expr: Expr) -> Result<Expr, ParserError> {
        let mut path = Vec::new();
        loop {
            match self.next_token().token {
                Token::Colon if path.is_empty() => {
                    path.push(self.parse_json_path_object_key()?);
                }
                Token::Period if !path.is_empty() => {
                    path.push(self.parse_json_path_object_key()?);
                }
                Token::LBracket => {
                    let key = self.parse_expr()?;
                    self.expect_token(&Token::RBracket)?;

                    path.push(JsonPathElem::Bracket { key });
                }
                _ => {
                    self.prev_token();
                    break;
                }
            };
        }

        debug_assert!(!path.is_empty());
        Ok(Expr::JsonAccess {
            value: Box::new(expr),
            path: JsonPath { path },
        })
    }

    pub fn parse_map_access(&mut self, expr: Expr) -> Result<Expr, ParserError> {
        let key = self.parse_expr()?;
        self.expect_token(&Token::RBracket)?;

        let mut keys = vec![MapAccessKey {
            key,
            syntax: MapAccessSyntax::Bracket,
        }];
        loop {
            let key = match self.peek_token().token {
                Token::LBracket => {
                    self.next_token(); // consume `[`
                    let key = self.parse_expr()?;
                    self.expect_token(&Token::RBracket)?;
                    MapAccessKey {
                        key,
                        syntax: MapAccessSyntax::Bracket,
                    }
                }
                // Access on BigQuery nested and repeated expressions can
                // mix notations in the same expression.
                // https://cloud.google.com/bigquery/docs/nested-repeated#query_nested_and_repeated_columns
                Token::Period if dialect_of!(self is BigQueryDialect) => {
                    self.next_token(); // consume `.`
                    MapAccessKey {
                        key: self.parse_expr()?,
                        syntax: MapAccessSyntax::Period,
                    }
                }
                _ => break,
            };
            keys.push(key);
        }

        Ok(Expr::MapAccess {
            column: Box::new(expr),
            keys,
        })
    }

    /// Parses the parens following the `[ NOT ] IN` operator
    pub fn parse_in(&mut self, expr: Expr, negated: bool) -> Result<Expr, ParserError> {
        // BigQuery allows `IN UNNEST(array_expression)`
        // https://cloud.google.com/bigquery/docs/reference/standard-sql/operators#in_operators
        if self.parse_keyword(Keyword::UNNEST) {
            self.expect_token(&Token::LParen)?;
            let array_expr = self.parse_expr()?;
            self.expect_token(&Token::RParen)?;
            return Ok(Expr::InUnnest {
                expr: Box::new(expr),
                array_expr: Box::new(array_expr),
                negated,
            });
        }
        self.expect_token(&Token::LParen)?;
        let in_op = if self.parse_keyword(Keyword::SELECT) || self.parse_keyword(Keyword::WITH) {
            self.prev_token();
            Expr::InSubquery {
                expr: Box::new(expr),
                subquery: self.parse_boxed_query()?,
                negated,
            }
        } else {
            Expr::InList {
                expr: Box::new(expr),
                list: if self.dialect.supports_in_empty_list() {
                    self.parse_comma_separated0(Parser::parse_expr)?
                } else {
                    self.parse_comma_separated(Parser::parse_expr)?
                },
                negated,
            }
        };
        self.expect_token(&Token::RParen)?;
        Ok(in_op)
    }

    /// Parses `BETWEEN <low> AND <high>`, assuming the `BETWEEN` keyword was already consumed
    pub fn parse_between(&mut self, expr: Expr, negated: bool) -> Result<Expr, ParserError> {
        // Stop parsing subexpressions for <low> and <high> on tokens with
        // precedence lower than that of `BETWEEN`, such as `AND`, `IS`, etc.
        let low = self.parse_subexpr(Self::BETWEEN_PREC)?;
        self.expect_keyword(Keyword::AND)?;
        let high = self.parse_subexpr(Self::BETWEEN_PREC)?;
        Ok(Expr::Between {
            expr: Box::new(expr),
            negated,
            low: Box::new(low),
            high: Box::new(high),
        })
    }

    /// Parse a postgresql casting style which is in the form of `expr::datatype`
    pub fn parse_pg_cast(&mut self, expr: Expr) -> Result<Expr, ParserError> {
        Ok(Expr::Cast {
            kind: CastKind::DoubleColon,
            expr: Box::new(expr),
            data_type: self.parse_data_type()?,
            format: None,
        })
    }

    // use https://www.postgresql.org/docs/7.0/operators.htm#AEN2026 as a reference
    // higher number = higher precedence
    const MUL_DIV_MOD_OP_PREC: u8 = 40;
    const PLUS_MINUS_PREC: u8 = 30;
    const XOR_PREC: u8 = 24;
    const TIME_ZONE_PREC: u8 = 20;
    const BETWEEN_PREC: u8 = 20;
    const LIKE_PREC: u8 = 19;
    const IS_PREC: u8 = 17;
    const PG_OTHER_PREC: u8 = 16;
    const UNARY_NOT_PREC: u8 = 15;
    const AND_PREC: u8 = 10;
    const OR_PREC: u8 = 5;

    /// Get the precedence of the next token
    pub fn get_next_precedence(&self) -> Result<u8, ParserError> {
        // allow the dialect to override precedence logic
        if let Some(precedence) = self.dialect.get_next_precedence(self) {
            return precedence;
        }

        let token = self.peek_token();
        debug!("get_next_precedence() {:?}", token);
        let token_0 = self.peek_nth_token(0);
        let token_1 = self.peek_nth_token(1);
        let token_2 = self.peek_nth_token(2);
        debug!("0: {token_0} 1: {token_1} 2: {token_2}");
        match token.token {
            Token::Word(w) if w.keyword == Keyword::OR => Ok(Self::OR_PREC),
            Token::Word(w) if w.keyword == Keyword::AND => Ok(Self::AND_PREC),
            Token::Word(w) if w.keyword == Keyword::XOR => Ok(Self::XOR_PREC),

            Token::Word(w) if w.keyword == Keyword::AT => {
                match (self.peek_nth_token(1).token, self.peek_nth_token(2).token) {
                    (Token::Word(w), Token::Word(w2))
                        if w.keyword == Keyword::TIME && w2.keyword == Keyword::ZONE =>
                    {
                        Ok(Self::TIME_ZONE_PREC)
                    }
                    _ => Ok(0),
                }
            }

            Token::Word(w) if w.keyword == Keyword::NOT => match self.peek_nth_token(1).token {
                // The precedence of NOT varies depending on keyword that
                // follows it. If it is followed by IN, BETWEEN, or LIKE,
                // it takes on the precedence of those tokens. Otherwise it
                // is not an infix operator, and therefore has zero
                // precedence.
                Token::Word(w) if w.keyword == Keyword::IN => Ok(Self::BETWEEN_PREC),
                Token::Word(w) if w.keyword == Keyword::BETWEEN => Ok(Self::BETWEEN_PREC),
                Token::Word(w) if w.keyword == Keyword::LIKE => Ok(Self::LIKE_PREC),
                Token::Word(w) if w.keyword == Keyword::ILIKE => Ok(Self::LIKE_PREC),
                Token::Word(w) if w.keyword == Keyword::RLIKE => Ok(Self::LIKE_PREC),
                Token::Word(w) if w.keyword == Keyword::REGEXP => Ok(Self::LIKE_PREC),
                Token::Word(w) if w.keyword == Keyword::SIMILAR => Ok(Self::LIKE_PREC),
                _ => Ok(0),
            },
            Token::Word(w) if w.keyword == Keyword::IS => Ok(Self::IS_PREC),
            Token::Word(w) if w.keyword == Keyword::IN => Ok(Self::BETWEEN_PREC),
            Token::Word(w) if w.keyword == Keyword::BETWEEN => Ok(Self::BETWEEN_PREC),
            Token::Word(w) if w.keyword == Keyword::LIKE => Ok(Self::LIKE_PREC),
            Token::Word(w) if w.keyword == Keyword::ILIKE => Ok(Self::LIKE_PREC),
            Token::Word(w) if w.keyword == Keyword::RLIKE => Ok(Self::LIKE_PREC),
            Token::Word(w) if w.keyword == Keyword::REGEXP => Ok(Self::LIKE_PREC),
            Token::Word(w) if w.keyword == Keyword::SIMILAR => Ok(Self::LIKE_PREC),
            Token::Word(w) if w.keyword == Keyword::OPERATOR => Ok(Self::BETWEEN_PREC),
            Token::Word(w) if w.keyword == Keyword::DIV => Ok(Self::MUL_DIV_MOD_OP_PREC),
            Token::Eq
            | Token::Lt
            | Token::LtEq
            | Token::Neq
            | Token::Gt
            | Token::GtEq
            | Token::DoubleEq
            | Token::Tilde
            | Token::TildeAsterisk
            | Token::ExclamationMarkTilde
            | Token::ExclamationMarkTildeAsterisk
            | Token::DoubleTilde
            | Token::DoubleTildeAsterisk
            | Token::ExclamationMarkDoubleTilde
            | Token::ExclamationMarkDoubleTildeAsterisk
            | Token::Spaceship => Ok(20),
            Token::Pipe => Ok(21),
            Token::Caret | Token::Sharp | Token::ShiftRight | Token::ShiftLeft => Ok(22),
            Token::Ampersand => Ok(23),
            Token::Plus | Token::Minus => Ok(Self::PLUS_MINUS_PREC),
            Token::Mul | Token::Div | Token::DuckIntDiv | Token::Mod | Token::StringConcat => {
                Ok(Self::MUL_DIV_MOD_OP_PREC)
            }
            Token::DoubleColon => Ok(50),
            Token::Colon => Ok(50),
            Token::ExclamationMark => Ok(50),
            Token::LBracket | Token::Overlap | Token::CaretAt => Ok(50),
            Token::Arrow
            | Token::LongArrow
            | Token::HashArrow
            | Token::HashLongArrow
            | Token::AtArrow
            | Token::ArrowAt
            | Token::HashMinus
            | Token::AtQuestion
            | Token::AtAt
            | Token::Question
            | Token::QuestionAnd
            | Token::QuestionPipe => Ok(Self::PG_OTHER_PREC),
            _ => Ok(0),
        }
    }

    /// Return the first non-whitespace token that has not yet been processed
    /// (or None if reached end-of-file)
    pub fn peek_token(&self) -> TokenWithLocation {
        self.peek_nth_token(0)
    }

    /// Return nth non-whitespace token that has not yet been processed
    pub fn peek_nth_token(&self, mut n: usize) -> TokenWithLocation {
        let mut index = self.index;
        loop {
            index += 1;
            match self.tokens.get(index - 1) {
                Some(TokenWithLocation {
                    token: Token::Whitespace(_),
                    location: _,
                }) => continue,
                non_whitespace => {
                    if n == 0 {
                        return non_whitespace.cloned().unwrap_or(TokenWithLocation {
                            token: Token::EOF,
                            location: Location { line: 0, column: 0 },
                        });
                    }
                    n -= 1;
                }
            }
        }
    }

    /// Return the first token, possibly whitespace, that has not yet been processed
    /// (or None if reached end-of-file).
    pub fn peek_token_no_skip(&self) -> TokenWithLocation {
        self.peek_nth_token_no_skip(0)
    }

    /// Return nth token, possibly whitespace, that has not yet been processed.
    pub fn peek_nth_token_no_skip(&self, n: usize) -> TokenWithLocation {
        self.tokens
            .get(self.index + n)
            .cloned()
            .unwrap_or(TokenWithLocation {
                token: Token::EOF,
                location: Location { line: 0, column: 0 },
            })
    }

    /// Return the first non-whitespace token that has not yet been processed
    /// (or None if reached end-of-file) and mark it as processed. OK to call
    /// repeatedly after reaching EOF.
    pub fn next_token(&mut self) -> TokenWithLocation {
        loop {
            self.index += 1;
            match self.tokens.get(self.index - 1) {
                Some(TokenWithLocation {
                    token: Token::Whitespace(_),
                    location: _,
                }) => continue,
                token => {
                    return token
                        .cloned()
                        .unwrap_or_else(|| TokenWithLocation::wrap(Token::EOF))
                }
            }
        }
    }

    /// Return the first unprocessed token, possibly whitespace.
    pub fn next_token_no_skip(&mut self) -> Option<&TokenWithLocation> {
        self.index += 1;
        self.tokens.get(self.index - 1)
    }

    /// Push back the last one non-whitespace token. Must be called after
    /// `next_token()`, otherwise might panic. OK to call after
    /// `next_token()` indicates an EOF.
    pub fn prev_token(&mut self) {
        loop {
            assert!(self.index > 0);
            self.index -= 1;
            if let Some(TokenWithLocation {
                token: Token::Whitespace(_),
                location: _,
            }) = self.tokens.get(self.index)
            {
                continue;
            }
            return;
        }
    }

    /// Report `found` was encountered instead of `expected`
    pub fn expected<T>(&self, expected: &str, found: TokenWithLocation) -> Result<T, ParserError> {
        parser_err!(
            format!("Expected {expected}, found: {found}"),
            found.location
        )
    }

    /// If the current token is the `expected` keyword, consume it and returns
    /// true. Otherwise, no tokens are consumed and returns false.
    #[must_use]
    pub fn parse_keyword(&mut self, expected: Keyword) -> bool {
        match self.peek_token().token {
            Token::Word(w) if expected == w.keyword => {
                self.next_token();
                true
            }
            _ => false,
        }
    }

    /// If the current token is the `expected` keyword followed by
    /// specified tokens, consume them and returns true.
    /// Otherwise, no tokens are consumed and returns false.
    ///
    /// Note that if the length of `tokens` is too long, this function will
    /// not be efficient as it does a loop on the tokens with `peek_nth_token`
    /// each time.
    pub fn parse_keyword_with_tokens(&mut self, expected: Keyword, tokens: &[Token]) -> bool {
        match self.peek_token().token {
            Token::Word(w) if expected == w.keyword => {
                for (idx, token) in tokens.iter().enumerate() {
                    if self.peek_nth_token(idx + 1).token != *token {
                        return false;
                    }
                }
                // consume all tokens
                for _ in 0..(tokens.len() + 1) {
                    self.next_token();
                }
                true
            }
            _ => false,
        }
    }

    /// If the current and subsequent tokens exactly match the `keywords`
    /// sequence, consume them and returns true. Otherwise, no tokens are
    /// consumed and returns false
    #[must_use]
    pub fn parse_keywords(&mut self, keywords: &[Keyword]) -> bool {
        let index = self.index;
        for &keyword in keywords {
            if !self.parse_keyword(keyword) {
                // println!("parse_keywords aborting .. did not find {:?}", keyword);
                // reset index and return immediately
                self.index = index;
                return false;
            }
        }
        true
    }

    /// If the current token is one of the given `keywords`, consume the token
    /// and return the keyword that matches. Otherwise, no tokens are consumed
    /// and returns `None`.
    #[must_use]
    pub fn parse_one_of_keywords(&mut self, keywords: &[Keyword]) -> Option<Keyword> {
        match self.peek_token().token {
            Token::Word(w) => {
                keywords
                    .iter()
                    .find(|keyword| **keyword == w.keyword)
                    .map(|keyword| {
                        self.next_token();
                        *keyword
                    })
            }
            _ => None,
        }
    }

    /// If the current token is one of the expected keywords, consume the token
    /// and return the keyword that matches. Otherwise, return an error.
    pub fn expect_one_of_keywords(&mut self, keywords: &[Keyword]) -> Result<Keyword, ParserError> {
        if let Some(keyword) = self.parse_one_of_keywords(keywords) {
            Ok(keyword)
        } else {
            let keywords: Vec<String> = keywords.iter().map(|x| format!("{x:?}")).collect();
            self.expected(
                &format!("one of {}", keywords.join(" or ")),
                self.peek_token(),
            )
        }
    }

    /// If the current token is the `expected` keyword, consume the token.
    /// Otherwise return an error.
    pub fn expect_keyword(&mut self, expected: Keyword) -> Result<(), ParserError> {
        if self.parse_keyword(expected) {
            Ok(())
        } else {
            self.expected(format!("{:?}", &expected).as_str(), self.peek_token())
        }
    }

    /// If the current and subsequent tokens exactly match the `keywords`
    /// sequence, consume them and returns Ok. Otherwise, return an Error.
    pub fn expect_keywords(&mut self, expected: &[Keyword]) -> Result<(), ParserError> {
        for &kw in expected {
            self.expect_keyword(kw)?;
        }
        Ok(())
    }

    /// Consume the next token if it matches the expected token, otherwise return false
    #[must_use]
    pub fn consume_token(&mut self, expected: &Token) -> bool {
        if self.peek_token() == *expected {
            self.next_token();
            true
        } else {
            false
        }
    }

    /// If the current and subsequent tokens exactly match the `tokens`
    /// sequence, consume them and returns true. Otherwise, no tokens are
    /// consumed and returns false
    #[must_use]
    pub fn consume_tokens(&mut self, tokens: &[Token]) -> bool {
        let index = self.index;
        for token in tokens {
            if !self.consume_token(token) {
                self.index = index;
                return false;
            }
        }
        true
    }

    /// Bail out if the current token is not an expected keyword, or consume it if it is
    pub fn expect_token(&mut self, expected: &Token) -> Result<(), ParserError> {
        if self.consume_token(expected) {
            Ok(())
        } else {
            self.expected(&expected.to_string(), self.peek_token())
        }
    }

    /// Parse a comma-separated list of 1+ SelectItem
    pub fn parse_projection(&mut self) -> Result<Vec<SelectItem>, ParserError> {
        // BigQuery and Snowflake allow trailing commas, but only in project lists
        // e.g. `SELECT 1, 2, FROM t`
        // https://cloud.google.com/bigquery/docs/reference/standard-sql/lexical#trailing_commas
        // https://docs.snowflake.com/en/release-notes/2024/8_11#select-supports-trailing-commas
        //
        // This pattern could be captured better with RAII type semantics, but it's quite a bit of
        // code to add for just one case, so we'll just do it manually here.
        let old_value = self.options.trailing_commas;
        self.options.trailing_commas |= self.dialect.supports_projection_trailing_commas();

        let ret = self.parse_comma_separated(|p| p.parse_select_item());
        self.options.trailing_commas = old_value;

        ret
    }

    /// Parse a comma-separated list of 1+ items accepted by `F`
    pub fn parse_comma_separated<T, F>(&mut self, mut f: F) -> Result<Vec<T>, ParserError>
    where
        F: FnMut(&mut Parser<'a>) -> Result<T, ParserError>,
    {
        let mut values = vec![];
        loop {
            values.push(f(self)?);
            if !self.consume_token(&Token::Comma) {
                break;
            } else if self.options.trailing_commas {
                match self.peek_token().token {
                    Token::Word(kw)
                        if keywords::RESERVED_FOR_COLUMN_ALIAS
                            .iter()
                            .any(|d| kw.keyword == *d) =>
                    {
                        break;
                    }
                    Token::RParen
                    | Token::SemiColon
                    | Token::EOF
                    | Token::RBracket
                    | Token::RBrace => break,
                    _ => continue,
                }
            }
        }
        Ok(values)
    }

    /// Parse a comma-separated list of 0+ items accepted by `F`
    pub fn parse_comma_separated0<T, F>(&mut self, f: F) -> Result<Vec<T>, ParserError>
    where
        F: FnMut(&mut Parser<'a>) -> Result<T, ParserError>,
    {
        // ()
        if matches!(self.peek_token().token, Token::RParen) {
            return Ok(vec![]);
        }
        // (,)
        if self.options.trailing_commas
            && matches!(self.peek_nth_token(0).token, Token::Comma)
            && matches!(self.peek_nth_token(1).token, Token::RParen)
        {
            let _ = self.consume_token(&Token::Comma);
            return Ok(vec![]);
        }

        self.parse_comma_separated(f)
    }

    /// Run a parser method `f`, reverting back to the current position
    /// if unsuccessful.
    #[must_use]
    fn maybe_parse<T, F>(&mut self, mut f: F) -> Option<T>
    where
        F: FnMut(&mut Parser) -> Result<T, ParserError>,
    {
        let index = self.index;
        if let Ok(t) = f(self) {
            Some(t)
        } else {
            self.index = index;
            None
        }
    }

    /// Parse either `ALL`, `DISTINCT` or `DISTINCT ON (...)`. Returns `None` if `ALL` is parsed
    /// and results in a `ParserError` if both `ALL` and `DISTINCT` are found.
    pub fn parse_all_or_distinct(&mut self) -> Result<Option<Distinct>, ParserError> {
        let loc = self.peek_token().location;
        let all = self.parse_keyword(Keyword::ALL);
        let distinct = self.parse_keyword(Keyword::DISTINCT);
        if !distinct {
            return Ok(None);
        }
        if all {
            return parser_err!("Cannot specify both ALL and DISTINCT".to_string(), loc);
        }
        let on = self.parse_keyword(Keyword::ON);
        if !on {
            return Ok(Some(Distinct::Distinct));
        }

        self.expect_token(&Token::LParen)?;
        let col_names = if self.consume_token(&Token::RParen) {
            self.prev_token();
            Vec::new()
        } else {
            self.parse_comma_separated(Parser::parse_expr)?
        };
        self.expect_token(&Token::RParen)?;
        Ok(Some(Distinct::On(col_names)))
    }

    /// Parse a SQL CREATE statement
    pub fn parse_create(&mut self) -> Result<Statement, ParserError> {
        let or_replace = self.parse_keywords(&[Keyword::OR, Keyword::REPLACE]);
        let or_alter = self.parse_keywords(&[Keyword::OR, Keyword::ALTER]);
        let local = self.parse_one_of_keywords(&[Keyword::LOCAL]).is_some();
        let global = self.parse_one_of_keywords(&[Keyword::GLOBAL]).is_some();
        let transient = self.parse_one_of_keywords(&[Keyword::TRANSIENT]).is_some();
        let global: Option<bool> = if global {
            Some(true)
        } else if local {
            Some(false)
        } else {
            None
        };
        let temporary = self
            .parse_one_of_keywords(&[Keyword::TEMP, Keyword::TEMPORARY])
            .is_some();
        let persistent = dialect_of!(self is DuckDbDialect)
            && self.parse_one_of_keywords(&[Keyword::PERSISTENT]).is_some();
        if self.parse_keyword(Keyword::TABLE) {
            self.parse_create_table(or_replace, temporary, global, transient)
        } else if self.parse_keyword(Keyword::MATERIALIZED) || self.parse_keyword(Keyword::VIEW) {
            self.prev_token();
            self.parse_create_view(or_replace, temporary)
        } else if self.parse_keyword(Keyword::EXTERNAL) {
            self.parse_create_external_table(or_replace)
        } else if self.parse_keyword(Keyword::FUNCTION) {
            self.parse_create_function(or_replace, temporary)
        } else if self.parse_keyword(Keyword::MACRO) {
            self.parse_create_macro(or_replace, temporary)
        } else if self.parse_keyword(Keyword::SECRET) {
            self.parse_create_secret(or_replace, temporary, persistent)
        } else if or_replace {
            self.expected(
                "[EXTERNAL] TABLE or [MATERIALIZED] VIEW or FUNCTION after CREATE OR REPLACE",
                self.peek_token(),
            )
        } else if self.parse_keyword(Keyword::EXTENSION) {
            self.parse_create_extension()
        } else if self.parse_keyword(Keyword::INDEX) {
            self.parse_create_index(false)
        } else if self.parse_keywords(&[Keyword::UNIQUE, Keyword::INDEX]) {
            self.parse_create_index(true)
        } else if self.parse_keyword(Keyword::VIRTUAL) {
            self.parse_create_virtual_table()
        } else if self.parse_keyword(Keyword::SCHEMA) {
            self.parse_create_schema()
        } else if self.parse_keyword(Keyword::DATABASE) {
            self.parse_create_database()
        } else if self.parse_keyword(Keyword::ROLE) {
            self.parse_create_role()
        } else if self.parse_keyword(Keyword::SEQUENCE) {
            self.parse_create_sequence(temporary)
        } else if self.parse_keyword(Keyword::TYPE) {
            self.parse_create_type()
        } else if self.parse_keyword(Keyword::PROCEDURE) {
            self.parse_create_procedure(or_alter)
        } else {
            self.expected("an object type after CREATE", self.peek_token())
        }
    }

    /// See [DuckDB Docs](https://duckdb.org/docs/sql/statements/create_secret.html) for more details.
    pub fn parse_create_secret(
        &mut self,
        or_replace: bool,
        temporary: bool,
        persistent: bool,
    ) -> Result<Statement, ParserError> {
        let if_not_exists = self.parse_keywords(&[Keyword::IF, Keyword::NOT, Keyword::EXISTS]);

        let mut storage_specifier = None;
        let mut name = None;
        if self.peek_token() != Token::LParen {
            if self.parse_keyword(Keyword::IN) {
                storage_specifier = self.parse_identifier(false).ok()
            } else {
                name = self.parse_identifier(false).ok();
            }

            // Storage specifier may follow the name
            if storage_specifier.is_none()
                && self.peek_token() != Token::LParen
                && self.parse_keyword(Keyword::IN)
            {
                storage_specifier = self.parse_identifier(false).ok();
            }
        }

        self.expect_token(&Token::LParen)?;
        self.expect_keyword(Keyword::TYPE)?;
        let secret_type = self.parse_identifier(false)?;

        let mut options = Vec::new();
        if self.consume_token(&Token::Comma) {
            options.append(&mut self.parse_comma_separated(|p| {
                let key = p.parse_identifier(false)?;
                let value = p.parse_identifier(false)?;
                Ok(SecretOption { key, value })
            })?);
        }
        self.expect_token(&Token::RParen)?;

        let temp = match (temporary, persistent) {
            (true, false) => Some(true),
            (false, true) => Some(false),
            (false, false) => None,
            _ => self.expected("TEMPORARY or PERSISTENT", self.peek_token())?,
        };

        Ok(Statement::CreateSecret {
            or_replace,
            temporary: temp,
            if_not_exists,
            name,
            storage_specifier,
            secret_type,
            options,
        })
    }

    /// Parse a CACHE TABLE statement
    pub fn parse_cache_table(&mut self) -> Result<Statement, ParserError> {
        let (mut table_flag, mut options, mut has_as, mut query) = (None, vec![], false, None);
        if self.parse_keyword(Keyword::TABLE) {
            let table_name = self.parse_object_name(false)?;
            if self.peek_token().token != Token::EOF {
                if let Token::Word(word) = self.peek_token().token {
                    if word.keyword == Keyword::OPTIONS {
                        options = self.parse_options(Keyword::OPTIONS)?
                    }
                };

                if self.peek_token().token != Token::EOF {
                    let (a, q) = self.parse_as_query()?;
                    has_as = a;
                    query = Some(q);
                }

                Ok(Statement::Cache {
                    table_flag,
                    table_name,
                    has_as,
                    options,
                    query,
                })
            } else {
                Ok(Statement::Cache {
                    table_flag,
                    table_name,
                    has_as,
                    options,
                    query,
                })
            }
        } else {
            table_flag = Some(self.parse_object_name(false)?);
            if self.parse_keyword(Keyword::TABLE) {
                let table_name = self.parse_object_name(false)?;
                if self.peek_token() != Token::EOF {
                    if let Token::Word(word) = self.peek_token().token {
                        if word.keyword == Keyword::OPTIONS {
                            options = self.parse_options(Keyword::OPTIONS)?
                        }
                    };

                    if self.peek_token() != Token::EOF {
                        let (a, q) = self.parse_as_query()?;
                        has_as = a;
                        query = Some(q);
                    }

                    Ok(Statement::Cache {
                        table_flag,
                        table_name,
                        has_as,
                        options,
                        query,
                    })
                } else {
                    Ok(Statement::Cache {
                        table_flag,
                        table_name,
                        has_as,
                        options,
                        query,
                    })
                }
            } else {
                if self.peek_token() == Token::EOF {
                    self.prev_token();
                }
                self.expected("a `TABLE` keyword", self.peek_token())
            }
        }
    }

    /// Parse 'AS' before as query,such as `WITH XXX AS SELECT XXX` oer `CACHE TABLE AS SELECT XXX`
    pub fn parse_as_query(&mut self) -> Result<(bool, Query), ParserError> {
        match self.peek_token().token {
            Token::Word(word) => match word.keyword {
                Keyword::AS => {
                    self.next_token();
                    Ok((true, self.parse_query()?))
                }
                _ => Ok((false, self.parse_query()?)),
            },
            _ => self.expected("a QUERY statement", self.peek_token()),
        }
    }

    /// Parse a UNCACHE TABLE statement
    pub fn parse_uncache_table(&mut self) -> Result<Statement, ParserError> {
        let has_table = self.parse_keyword(Keyword::TABLE);
        if has_table {
            let if_exists = self.parse_keywords(&[Keyword::IF, Keyword::EXISTS]);
            let table_name = self.parse_object_name(false)?;
            if self.peek_token().token == Token::EOF {
                Ok(Statement::UNCache {
                    table_name,
                    if_exists,
                })
            } else {
                self.expected("an `EOF`", self.peek_token())
            }
        } else {
            self.expected("a `TABLE` keyword", self.peek_token())
        }
    }

    /// SQLite-specific `CREATE VIRTUAL TABLE`
    pub fn parse_create_virtual_table(&mut self) -> Result<Statement, ParserError> {
        self.expect_keyword(Keyword::TABLE)?;
        let if_not_exists = self.parse_keywords(&[Keyword::IF, Keyword::NOT, Keyword::EXISTS]);
        let table_name = self.parse_object_name(false)?;
        self.expect_keyword(Keyword::USING)?;
        let module_name = self.parse_identifier(false)?;
        // SQLite docs note that module "arguments syntax is sufficiently
        // general that the arguments can be made to appear as column
        // definitions in a traditional CREATE TABLE statement", but
        // we don't implement that.
        let module_args = self.parse_parenthesized_column_list(Optional, false)?;
        Ok(Statement::CreateVirtualTable {
            name: table_name,
            if_not_exists,
            module_name,
            module_args,
        })
    }

    pub fn parse_create_schema(&mut self) -> Result<Statement, ParserError> {
        let if_not_exists = self.parse_keywords(&[Keyword::IF, Keyword::NOT, Keyword::EXISTS]);

        let schema_name = self.parse_schema_name()?;

        Ok(Statement::CreateSchema {
            schema_name,
            if_not_exists,
        })
    }

    fn parse_schema_name(&mut self) -> Result<SchemaName, ParserError> {
        if self.parse_keyword(Keyword::AUTHORIZATION) {
            Ok(SchemaName::UnnamedAuthorization(
                self.parse_identifier(false)?,
            ))
        } else {
            let name = self.parse_object_name(false)?;

            if self.parse_keyword(Keyword::AUTHORIZATION) {
                Ok(SchemaName::NamedAuthorization(
                    name,
                    self.parse_identifier(false)?,
                ))
            } else {
                Ok(SchemaName::Simple(name))
            }
        }
    }

    pub fn parse_create_database(&mut self) -> Result<Statement, ParserError> {
        let ine = self.parse_keywords(&[Keyword::IF, Keyword::NOT, Keyword::EXISTS]);
        let db_name = self.parse_object_name(false)?;
        let mut location = None;
        let mut managed_location = None;
        loop {
            match self.parse_one_of_keywords(&[Keyword::LOCATION, Keyword::MANAGEDLOCATION]) {
                Some(Keyword::LOCATION) => location = Some(self.parse_literal_string()?),
                Some(Keyword::MANAGEDLOCATION) => {
                    managed_location = Some(self.parse_literal_string()?)
                }
                _ => break,
            }
        }
        Ok(Statement::CreateDatabase {
            db_name,
            if_not_exists: ine,
            location,
            managed_location,
        })
    }

    pub fn parse_optional_create_function_using(
        &mut self,
    ) -> Result<Option<CreateFunctionUsing>, ParserError> {
        if !self.parse_keyword(Keyword::USING) {
            return Ok(None);
        };
        let keyword =
            self.expect_one_of_keywords(&[Keyword::JAR, Keyword::FILE, Keyword::ARCHIVE])?;

        let uri = self.parse_literal_string()?;

        match keyword {
            Keyword::JAR => Ok(Some(CreateFunctionUsing::Jar(uri))),
            Keyword::FILE => Ok(Some(CreateFunctionUsing::File(uri))),
            Keyword::ARCHIVE => Ok(Some(CreateFunctionUsing::Archive(uri))),
            _ => self.expected(
                "JAR, FILE or ARCHIVE, got {:?}",
                TokenWithLocation::wrap(Token::make_keyword(format!("{keyword:?}").as_str())),
            ),
        }
    }

    pub fn parse_create_function(
        &mut self,
        or_replace: bool,
        temporary: bool,
    ) -> Result<Statement, ParserError> {
        if dialect_of!(self is HiveDialect) {
            let name = self.parse_object_name(false)?;
            self.expect_keyword(Keyword::AS)?;
            let class_name = self.parse_function_definition()?;
            let params = CreateFunctionBody {
                as_: Some(class_name),
                using: self.parse_optional_create_function_using()?,
                ..Default::default()
            };

            Ok(Statement::CreateFunction {
                or_replace,
                temporary,
                name,
                args: None,
                return_type: None,
                params,
            })
        } else if dialect_of!(self is PostgreSqlDialect | GenericDialect) {
            let name = self.parse_object_name(false)?;
            self.expect_token(&Token::LParen)?;
            let args = if self.consume_token(&Token::RParen) {
                self.prev_token();
                None
            } else {
                Some(self.parse_comma_separated(Parser::parse_function_arg)?)
            };

            self.expect_token(&Token::RParen)?;

            let return_type = if self.parse_keyword(Keyword::RETURNS) {
                Some(self.parse_data_type()?)
            } else {
                None
            };

            let params = self.parse_create_function_body()?;

            Ok(Statement::CreateFunction {
                or_replace,
                temporary,
                name,
                args,
                return_type,
                params,
            })
        } else if dialect_of!(self is DuckDbDialect) {
            self.parse_create_macro(or_replace, temporary)
        } else {
            self.prev_token();
            self.expected("an object type after CREATE", self.peek_token())
        }
    }

    fn parse_function_arg(&mut self) -> Result<OperateFunctionArg, ParserError> {
        let mode = if self.parse_keyword(Keyword::IN) {
            Some(ArgMode::In)
        } else if self.parse_keyword(Keyword::OUT) {
            Some(ArgMode::Out)
        } else if self.parse_keyword(Keyword::INOUT) {
            Some(ArgMode::InOut)
        } else {
            None
        };

        // parse: [ argname ] argtype
        let mut name = None;
        let mut data_type = self.parse_data_type()?;
        if let DataType::Custom(n, _) = &data_type {
            // the first token is actually a name
            name = Some(n.0[0].clone());
            data_type = self.parse_data_type()?;
        }

        let default_expr = if self.parse_keyword(Keyword::DEFAULT) || self.consume_token(&Token::Eq)
        {
            Some(self.parse_expr()?)
        } else {
            None
        };
        Ok(OperateFunctionArg {
            mode,
            name,
            data_type,
            default_expr,
        })
    }

    fn parse_create_function_body(&mut self) -> Result<CreateFunctionBody, ParserError> {
        let mut body = CreateFunctionBody::default();
        loop {
            fn ensure_not_set<T>(field: &Option<T>, name: &str) -> Result<(), ParserError> {
                if field.is_some() {
                    return Err(ParserError::ParserError(format!(
                        "{name} specified more than once",
                    )));
                }
                Ok(())
            }
            if self.parse_keyword(Keyword::AS) {
                ensure_not_set(&body.as_, "AS")?;
                body.as_ = Some(self.parse_function_definition()?);
            } else if self.parse_keyword(Keyword::LANGUAGE) {
                ensure_not_set(&body.language, "LANGUAGE")?;
                body.language = Some(self.parse_identifier(false)?);
            } else if self.parse_keyword(Keyword::IMMUTABLE) {
                ensure_not_set(&body.behavior, "IMMUTABLE | STABLE | VOLATILE")?;
                body.behavior = Some(FunctionBehavior::Immutable);
            } else if self.parse_keyword(Keyword::STABLE) {
                ensure_not_set(&body.behavior, "IMMUTABLE | STABLE | VOLATILE")?;
                body.behavior = Some(FunctionBehavior::Stable);
            } else if self.parse_keyword(Keyword::VOLATILE) {
                ensure_not_set(&body.behavior, "IMMUTABLE | STABLE | VOLATILE")?;
                body.behavior = Some(FunctionBehavior::Volatile);
            } else if self.parse_keywords(&[
                Keyword::CALLED,
                Keyword::ON,
                Keyword::NULL,
                Keyword::INPUT,
            ]) {
                ensure_not_set(
                    &body.called_on_null,
                    "CALLED ON NULL INPUT | RETURNS NULL ON NULL INPUT | STRICT",
                )?;
                body.called_on_null = Some(FunctionCalledOnNull::CalledOnNullInput);
            } else if self.parse_keywords(&[
                Keyword::RETURNS,
                Keyword::NULL,
                Keyword::ON,
                Keyword::NULL,
                Keyword::INPUT,
            ]) {
                ensure_not_set(
                    &body.called_on_null,
                    "CALLED ON NULL INPUT | RETURNS NULL ON NULL INPUT | STRICT",
                )?;
                body.called_on_null = Some(FunctionCalledOnNull::ReturnsNullOnNullInput);
            } else if self.parse_keyword(Keyword::STRICT) {
                ensure_not_set(
                    &body.called_on_null,
                    "CALLED ON NULL INPUT | RETURNS NULL ON NULL INPUT | STRICT",
                )?;
                body.called_on_null = Some(FunctionCalledOnNull::Strict);
            } else if self.parse_keyword(Keyword::PARALLEL) {
                ensure_not_set(&body.parallel, "PARALLEL { UNSAFE | RESTRICTED | SAFE }")?;
                if self.parse_keyword(Keyword::UNSAFE) {
                    body.parallel = Some(FunctionParallel::Unsafe);
                } else if self.parse_keyword(Keyword::RESTRICTED) {
                    body.parallel = Some(FunctionParallel::Restricted);
                } else if self.parse_keyword(Keyword::SAFE) {
                    body.parallel = Some(FunctionParallel::Safe);
                } else {
                    return self.expected("one of UNSAFE | RESTRICTED | SAFE", self.peek_token());
                }
            } else if self.parse_keyword(Keyword::RETURN) {
                ensure_not_set(&body.return_, "RETURN")?;
                body.return_ = Some(self.parse_expr()?);
            } else {
                return Ok(body);
            }
        }
    }

    pub fn parse_create_macro(
        &mut self,
        or_replace: bool,
        temporary: bool,
    ) -> Result<Statement, ParserError> {
        if dialect_of!(self is DuckDbDialect |  GenericDialect) {
            let name = self.parse_object_name(false)?;
            self.expect_token(&Token::LParen)?;
            let args = if self.consume_token(&Token::RParen) {
                self.prev_token();
                None
            } else {
                Some(self.parse_comma_separated(Parser::parse_macro_arg)?)
            };

            self.expect_token(&Token::RParen)?;
            self.expect_keyword(Keyword::AS)?;

            Ok(Statement::CreateMacro {
                or_replace,
                temporary,
                name,
                args,
                definition: if self.parse_keyword(Keyword::TABLE) {
                    MacroDefinition::Table(self.parse_query()?)
                } else {
                    MacroDefinition::Expr(self.parse_expr()?)
                },
            })
        } else {
            self.prev_token();
            self.expected("an object type after CREATE", self.peek_token())
        }
    }

    fn parse_macro_arg(&mut self) -> Result<MacroArg, ParserError> {
        let name = self.parse_identifier(false)?;

        let default_expr =
            if self.consume_token(&Token::Assignment) || self.consume_token(&Token::RArrow) {
                Some(self.parse_expr()?)
            } else {
                None
            };
        Ok(MacroArg { name, default_expr })
    }

    pub fn parse_create_external_table(
        &mut self,
        or_replace: bool,
    ) -> Result<Statement, ParserError> {
        self.expect_keyword(Keyword::TABLE)?;
        let if_not_exists = self.parse_keywords(&[Keyword::IF, Keyword::NOT, Keyword::EXISTS]);
        let table_name = self.parse_object_name(false)?;
        let (columns, constraints) = self.parse_columns()?;

        let hive_distribution = self.parse_hive_distribution()?;
        let hive_formats = self.parse_hive_formats()?;

        let file_format = if let Some(ff) = &hive_formats.storage {
            match ff {
                HiveIOFormat::FileFormat { format } => Some(*format),
                _ => None,
            }
        } else {
            None
        };
        let location = hive_formats.location.clone();
        let table_properties = self.parse_options(Keyword::TBLPROPERTIES)?;
        Ok(CreateTableBuilder::new(table_name)
            .columns(columns)
            .constraints(constraints)
            .hive_distribution(hive_distribution)
            .hive_formats(Some(hive_formats))
            .table_properties(table_properties)
            .or_replace(or_replace)
            .if_not_exists(if_not_exists)
            .external(true)
            .file_format(file_format)
            .location(location)
            .build())
    }

    pub fn parse_file_format(&mut self) -> Result<FileFormat, ParserError> {
        let next_token = self.next_token();
        match &next_token.token {
            Token::Word(w) => match w.keyword {
                Keyword::AVRO => Ok(FileFormat::AVRO),
                Keyword::JSONFILE => Ok(FileFormat::JSONFILE),
                Keyword::ORC => Ok(FileFormat::ORC),
                Keyword::PARQUET => Ok(FileFormat::PARQUET),
                Keyword::RCFILE => Ok(FileFormat::RCFILE),
                Keyword::SEQUENCEFILE => Ok(FileFormat::SEQUENCEFILE),
                Keyword::TEXTFILE => Ok(FileFormat::TEXTFILE),
                _ => self.expected("fileformat", next_token),
            },
            _ => self.expected("fileformat", next_token),
        }
    }

    pub fn parse_analyze_format(&mut self) -> Result<AnalyzeFormat, ParserError> {
        let next_token = self.next_token();
        match &next_token.token {
            Token::Word(w) => match w.keyword {
                Keyword::TEXT => Ok(AnalyzeFormat::TEXT),
                Keyword::GRAPHVIZ => Ok(AnalyzeFormat::GRAPHVIZ),
                Keyword::JSON => Ok(AnalyzeFormat::JSON),
                _ => self.expected("fileformat", next_token),
            },
            _ => self.expected("fileformat", next_token),
        }
    }

    pub fn parse_create_view(
        &mut self,
        or_replace: bool,
        temporary: bool,
    ) -> Result<Statement, ParserError> {
        let materialized = self.parse_keyword(Keyword::MATERIALIZED);
        self.expect_keyword(Keyword::VIEW)?;
        let if_not_exists = dialect_of!(self is BigQueryDialect|SQLiteDialect|GenericDialect)
            && self.parse_keywords(&[Keyword::IF, Keyword::NOT, Keyword::EXISTS]);
        // Many dialects support `OR ALTER` right after `CREATE`, but we don't (yet).
        // ANSI SQL and Postgres support RECURSIVE here, but we don't support it either.
        let allow_unquoted_hyphen = dialect_of!(self is BigQueryDialect);
        let name = self.parse_object_name(allow_unquoted_hyphen)?;
        let columns = self.parse_view_columns()?;
        let mut options = CreateTableOptions::None;
        let with_options = self.parse_options(Keyword::WITH)?;
        if !with_options.is_empty() {
            options = CreateTableOptions::With(with_options);
        }

        let cluster_by = if self.parse_keyword(Keyword::CLUSTER) {
            self.expect_keyword(Keyword::BY)?;
            self.parse_parenthesized_column_list(Optional, false)?
        } else {
            vec![]
        };

        if dialect_of!(self is BigQueryDialect | GenericDialect) {
            if let Token::Word(word) = self.peek_token().token {
                if word.keyword == Keyword::OPTIONS {
                    let opts = self.parse_options(Keyword::OPTIONS)?;
                    if !opts.is_empty() {
                        options = CreateTableOptions::Options(opts);
                    }
                }
            };
        }

        self.expect_keyword(Keyword::AS)?;
        let query = self.parse_boxed_query()?;
        // Optional `WITH [ CASCADED | LOCAL ] CHECK OPTION` is widely supported here.

        let with_no_schema_binding = dialect_of!(self is RedshiftSqlDialect | GenericDialect)
            && self.parse_keywords(&[
                Keyword::WITH,
                Keyword::NO,
                Keyword::SCHEMA,
                Keyword::BINDING,
            ]);

        Ok(Statement::CreateView {
            name,
            columns,
            query,
            materialized,
            or_replace,
            options,
            cluster_by,
            with_no_schema_binding,
            if_not_exists,
            temporary,
        })
    }

    pub fn parse_create_role(&mut self) -> Result<Statement, ParserError> {
        let if_not_exists = self.parse_keywords(&[Keyword::IF, Keyword::NOT, Keyword::EXISTS]);
        let names = self.parse_comma_separated(|p| p.parse_object_name(false))?;

        let _ = self.parse_keyword(Keyword::WITH); // [ WITH ]

        let optional_keywords = if dialect_of!(self is MsSqlDialect) {
            vec![Keyword::AUTHORIZATION]
        } else if dialect_of!(self is PostgreSqlDialect) {
            vec![
                Keyword::LOGIN,
                Keyword::NOLOGIN,
                Keyword::INHERIT,
                Keyword::NOINHERIT,
                Keyword::BYPASSRLS,
                Keyword::NOBYPASSRLS,
                Keyword::PASSWORD,
                Keyword::CREATEDB,
                Keyword::NOCREATEDB,
                Keyword::CREATEROLE,
                Keyword::NOCREATEROLE,
                Keyword::SUPERUSER,
                Keyword::NOSUPERUSER,
                Keyword::REPLICATION,
                Keyword::NOREPLICATION,
                Keyword::CONNECTION,
                Keyword::VALID,
                Keyword::IN,
                Keyword::ROLE,
                Keyword::ADMIN,
                Keyword::USER,
            ]
        } else {
            vec![]
        };

        // MSSQL
        let mut authorization_owner = None;
        // Postgres
        let mut login = None;
        let mut inherit = None;
        let mut bypassrls = None;
        let mut password = None;
        let mut create_db = None;
        let mut create_role = None;
        let mut superuser = None;
        let mut replication = None;
        let mut connection_limit = None;
        let mut valid_until = None;
        let mut in_role = vec![];
        let mut in_group = vec![];
        let mut role = vec![];
        let mut user = vec![];
        let mut admin = vec![];

        while let Some(keyword) = self.parse_one_of_keywords(&optional_keywords) {
            let loc = self
                .tokens
                .get(self.index - 1)
                .map_or(Location { line: 0, column: 0 }, |t| t.location);
            match keyword {
                Keyword::AUTHORIZATION => {
                    if authorization_owner.is_some() {
                        parser_err!("Found multiple AUTHORIZATION", loc)
                    } else {
                        authorization_owner = Some(self.parse_object_name(false)?);
                        Ok(())
                    }
                }
                Keyword::LOGIN | Keyword::NOLOGIN => {
                    if login.is_some() {
                        parser_err!("Found multiple LOGIN or NOLOGIN", loc)
                    } else {
                        login = Some(keyword == Keyword::LOGIN);
                        Ok(())
                    }
                }
                Keyword::INHERIT | Keyword::NOINHERIT => {
                    if inherit.is_some() {
                        parser_err!("Found multiple INHERIT or NOINHERIT", loc)
                    } else {
                        inherit = Some(keyword == Keyword::INHERIT);
                        Ok(())
                    }
                }
                Keyword::BYPASSRLS | Keyword::NOBYPASSRLS => {
                    if bypassrls.is_some() {
                        parser_err!("Found multiple BYPASSRLS or NOBYPASSRLS", loc)
                    } else {
                        bypassrls = Some(keyword == Keyword::BYPASSRLS);
                        Ok(())
                    }
                }
                Keyword::CREATEDB | Keyword::NOCREATEDB => {
                    if create_db.is_some() {
                        parser_err!("Found multiple CREATEDB or NOCREATEDB", loc)
                    } else {
                        create_db = Some(keyword == Keyword::CREATEDB);
                        Ok(())
                    }
                }
                Keyword::CREATEROLE | Keyword::NOCREATEROLE => {
                    if create_role.is_some() {
                        parser_err!("Found multiple CREATEROLE or NOCREATEROLE", loc)
                    } else {
                        create_role = Some(keyword == Keyword::CREATEROLE);
                        Ok(())
                    }
                }
                Keyword::SUPERUSER | Keyword::NOSUPERUSER => {
                    if superuser.is_some() {
                        parser_err!("Found multiple SUPERUSER or NOSUPERUSER", loc)
                    } else {
                        superuser = Some(keyword == Keyword::SUPERUSER);
                        Ok(())
                    }
                }
                Keyword::REPLICATION | Keyword::NOREPLICATION => {
                    if replication.is_some() {
                        parser_err!("Found multiple REPLICATION or NOREPLICATION", loc)
                    } else {
                        replication = Some(keyword == Keyword::REPLICATION);
                        Ok(())
                    }
                }
                Keyword::PASSWORD => {
                    if password.is_some() {
                        parser_err!("Found multiple PASSWORD", loc)
                    } else {
                        password = if self.parse_keyword(Keyword::NULL) {
                            Some(Password::NullPassword)
                        } else {
                            Some(Password::Password(Expr::Value(self.parse_value()?)))
                        };
                        Ok(())
                    }
                }
                Keyword::CONNECTION => {
                    self.expect_keyword(Keyword::LIMIT)?;
                    if connection_limit.is_some() {
                        parser_err!("Found multiple CONNECTION LIMIT", loc)
                    } else {
                        connection_limit = Some(Expr::Value(self.parse_number_value()?));
                        Ok(())
                    }
                }
                Keyword::VALID => {
                    self.expect_keyword(Keyword::UNTIL)?;
                    if valid_until.is_some() {
                        parser_err!("Found multiple VALID UNTIL", loc)
                    } else {
                        valid_until = Some(Expr::Value(self.parse_value()?));
                        Ok(())
                    }
                }
                Keyword::IN => {
                    if self.parse_keyword(Keyword::ROLE) {
                        if !in_role.is_empty() {
                            parser_err!("Found multiple IN ROLE", loc)
                        } else {
                            in_role = self.parse_comma_separated(|p| p.parse_identifier(false))?;
                            Ok(())
                        }
                    } else if self.parse_keyword(Keyword::GROUP) {
                        if !in_group.is_empty() {
                            parser_err!("Found multiple IN GROUP", loc)
                        } else {
                            in_group = self.parse_comma_separated(|p| p.parse_identifier(false))?;
                            Ok(())
                        }
                    } else {
                        self.expected("ROLE or GROUP after IN", self.peek_token())
                    }
                }
                Keyword::ROLE => {
                    if !role.is_empty() {
                        parser_err!("Found multiple ROLE", loc)
                    } else {
                        role = self.parse_comma_separated(|p| p.parse_identifier(false))?;
                        Ok(())
                    }
                }
                Keyword::USER => {
                    if !user.is_empty() {
                        parser_err!("Found multiple USER", loc)
                    } else {
                        user = self.parse_comma_separated(|p| p.parse_identifier(false))?;
                        Ok(())
                    }
                }
                Keyword::ADMIN => {
                    if !admin.is_empty() {
                        parser_err!("Found multiple ADMIN", loc)
                    } else {
                        admin = self.parse_comma_separated(|p| p.parse_identifier(false))?;
                        Ok(())
                    }
                }
                _ => break,
            }?
        }

        Ok(Statement::CreateRole {
            names,
            if_not_exists,
            login,
            inherit,
            bypassrls,
            password,
            create_db,
            create_role,
            replication,
            superuser,
            connection_limit,
            valid_until,
            in_role,
            in_group,
            role,
            user,
            admin,
            authorization_owner,
        })
    }

    pub fn parse_drop(&mut self) -> Result<Statement, ParserError> {
        // MySQL dialect supports `TEMPORARY`
        let temporary = dialect_of!(self is MySqlDialect | GenericDialect | DuckDbDialect)
            && self.parse_keyword(Keyword::TEMPORARY);
        let persistent = dialect_of!(self is DuckDbDialect)
            && self.parse_one_of_keywords(&[Keyword::PERSISTENT]).is_some();

        let object_type = if self.parse_keyword(Keyword::TABLE) {
            ObjectType::Table
        } else if self.parse_keyword(Keyword::VIEW) {
            ObjectType::View
        } else if self.parse_keyword(Keyword::INDEX) {
            ObjectType::Index
        } else if self.parse_keyword(Keyword::ROLE) {
            ObjectType::Role
        } else if self.parse_keyword(Keyword::SCHEMA) {
            ObjectType::Schema
        } else if self.parse_keyword(Keyword::SEQUENCE) {
            ObjectType::Sequence
        } else if self.parse_keyword(Keyword::STAGE) {
            ObjectType::Stage
        } else if self.parse_keyword(Keyword::FUNCTION) {
            return self.parse_drop_function();
        } else if self.parse_keyword(Keyword::SECRET) {
            return self.parse_drop_secret(temporary, persistent);
        } else {
            return self.expected(
                "TABLE, VIEW, INDEX, ROLE, SCHEMA, FUNCTION, STAGE or SEQUENCE after DROP",
                self.peek_token(),
            );
        };
        // Many dialects support the non standard `IF EXISTS` clause and allow
        // specifying multiple objects to delete in a single statement
        let if_exists = self.parse_keywords(&[Keyword::IF, Keyword::EXISTS]);
        let names = self.parse_comma_separated(|p| p.parse_object_name(false))?;

        let loc = self.peek_token().location;
        let cascade = self.parse_keyword(Keyword::CASCADE);
        let restrict = self.parse_keyword(Keyword::RESTRICT);
        let purge = self.parse_keyword(Keyword::PURGE);
        if cascade && restrict {
            return parser_err!("Cannot specify both CASCADE and RESTRICT in DROP", loc);
        }
        if object_type == ObjectType::Role && (cascade || restrict || purge) {
            return parser_err!(
                "Cannot specify CASCADE, RESTRICT, or PURGE in DROP ROLE",
                loc
            );
        }
        Ok(Statement::Drop {
            object_type,
            if_exists,
            names,
            cascade,
            restrict,
            purge,
            temporary,
        })
    }

    /// ```sql
    /// DROP FUNCTION [ IF EXISTS ] name [ ( [ [ argmode ] [ argname ] argtype [, ...] ] ) ] [, ...]
    /// [ CASCADE | RESTRICT ]
    /// ```
    fn parse_drop_function(&mut self) -> Result<Statement, ParserError> {
        let if_exists = self.parse_keywords(&[Keyword::IF, Keyword::EXISTS]);
        let func_desc = self.parse_comma_separated(Parser::parse_drop_function_desc)?;
        let option = match self.parse_one_of_keywords(&[Keyword::CASCADE, Keyword::RESTRICT]) {
            Some(Keyword::CASCADE) => Some(ReferentialAction::Cascade),
            Some(Keyword::RESTRICT) => Some(ReferentialAction::Restrict),
            _ => None,
        };
        Ok(Statement::DropFunction {
            if_exists,
            func_desc,
            option,
        })
    }

    fn parse_drop_function_desc(&mut self) -> Result<DropFunctionDesc, ParserError> {
        let name = self.parse_object_name(false)?;

        let args = if self.consume_token(&Token::LParen) {
            if self.consume_token(&Token::RParen) {
                None
            } else {
                let args = self.parse_comma_separated(Parser::parse_function_arg)?;
                self.expect_token(&Token::RParen)?;
                Some(args)
            }
        } else {
            None
        };

        Ok(DropFunctionDesc { name, args })
    }

    /// See [DuckDB Docs](https://duckdb.org/docs/sql/statements/create_secret.html) for more details.
    fn parse_drop_secret(
        &mut self,
        temporary: bool,
        persistent: bool,
    ) -> Result<Statement, ParserError> {
        let if_exists = self.parse_keywords(&[Keyword::IF, Keyword::EXISTS]);
        let name = self.parse_identifier(false)?;
        let storage_specifier = if self.parse_keyword(Keyword::FROM) {
            self.parse_identifier(false).ok()
        } else {
            None
        };
        let temp = match (temporary, persistent) {
            (true, false) => Some(true),
            (false, true) => Some(false),
            (false, false) => None,
            _ => self.expected("TEMPORARY or PERSISTENT", self.peek_token())?,
        };

        Ok(Statement::DropSecret {
            if_exists,
            temporary: temp,
            name,
            storage_specifier,
        })
    }

    /// Parse a `DECLARE` statement.
    ///
    /// ```sql
    /// DECLARE name [ BINARY ] [ ASENSITIVE | INSENSITIVE ] [ [ NO ] SCROLL ]
    ///     CURSOR [ { WITH | WITHOUT } HOLD ] FOR query
    /// ```
    ///
    /// The syntax can vary significantly between warehouses. See the grammar
    /// on the warehouse specific function in such cases.
    pub fn parse_declare(&mut self) -> Result<Statement, ParserError> {
        if dialect_of!(self is BigQueryDialect) {
            return self.parse_big_query_declare();
        }
        if dialect_of!(self is SnowflakeDialect) {
            return self.parse_snowflake_declare();
        }
        if dialect_of!(self is MsSqlDialect) {
            return self.parse_mssql_declare();
        }

        let name = self.parse_identifier(false)?;

        let binary = Some(self.parse_keyword(Keyword::BINARY));
        let sensitive = if self.parse_keyword(Keyword::INSENSITIVE) {
            Some(true)
        } else if self.parse_keyword(Keyword::ASENSITIVE) {
            Some(false)
        } else {
            None
        };
        let scroll = if self.parse_keyword(Keyword::SCROLL) {
            Some(true)
        } else if self.parse_keywords(&[Keyword::NO, Keyword::SCROLL]) {
            Some(false)
        } else {
            None
        };

        self.expect_keyword(Keyword::CURSOR)?;
        let declare_type = Some(DeclareType::Cursor);

        let hold = match self.parse_one_of_keywords(&[Keyword::WITH, Keyword::WITHOUT]) {
            Some(keyword) => {
                self.expect_keyword(Keyword::HOLD)?;

                match keyword {
                    Keyword::WITH => Some(true),
                    Keyword::WITHOUT => Some(false),
                    _ => unreachable!(),
                }
            }
            None => None,
        };

        self.expect_keyword(Keyword::FOR)?;

        let query = Some(self.parse_boxed_query()?);

        Ok(Statement::Declare {
            stmts: vec![Declare {
                names: vec![name],
                data_type: None,
                assignment: None,
                declare_type,
                binary,
                sensitive,
                scroll,
                hold,
                for_query: query,
            }],
        })
    }

    /// Parse a [BigQuery] `DECLARE` statement.
    ///
    /// Syntax:
    /// ```text
    /// DECLARE variable_name[, ...] [{ <variable_type> | <DEFAULT expression> }];
    /// ```
    /// [BigQuery]: https://cloud.google.com/bigquery/docs/reference/standard-sql/procedural-language#declare
    pub fn parse_big_query_declare(&mut self) -> Result<Statement, ParserError> {
        let names = self.parse_comma_separated(|parser| Parser::parse_identifier(parser, false))?;

        let data_type = match self.peek_token().token {
            Token::Word(w) if w.keyword == Keyword::DEFAULT => None,
            _ => Some(self.parse_data_type()?),
        };

        let expr = if data_type.is_some() {
            if self.parse_keyword(Keyword::DEFAULT) {
                Some(self.parse_expr()?)
            } else {
                None
            }
        } else {
            // If no variable type - default expression must be specified, per BQ docs.
            // i.e `DECLARE foo;` is invalid.
            self.expect_keyword(Keyword::DEFAULT)?;
            Some(self.parse_expr()?)
        };

        Ok(Statement::Declare {
            stmts: vec![Declare {
                names,
                data_type,
                assignment: expr.map(|expr| DeclareAssignment::Default(Box::new(expr))),
                declare_type: None,
                binary: None,
                sensitive: None,
                scroll: None,
                hold: None,
                for_query: None,
            }],
        })
    }

    /// Parse a [Snowflake] `DECLARE` statement.
    ///
    /// Syntax:
    /// ```text
    /// DECLARE
    ///   [{ <variable_declaration>
    ///      | <cursor_declaration>
    ///      | <resultset_declaration>
    ///      | <exception_declaration> }; ... ]
    ///
    /// <variable_declaration>
    /// <variable_name> [<type>] [ { DEFAULT | := } <expression>]
    ///
    /// <cursor_declaration>
    /// <cursor_name> CURSOR FOR <query>
    ///
    /// <resultset_declaration>
    /// <resultset_name> RESULTSET [ { DEFAULT | := } ( <query> ) ] ;
    ///
    /// <exception_declaration>
    /// <exception_name> EXCEPTION [ ( <exception_number> , '<exception_message>' ) ] ;
    /// ```
    ///
    /// [Snowflake]: https://docs.snowflake.com/en/sql-reference/snowflake-scripting/declare
    pub fn parse_snowflake_declare(&mut self) -> Result<Statement, ParserError> {
        let mut stmts = vec![];
        loop {
            let name = self.parse_identifier(false)?;
            let (declare_type, for_query, assigned_expr, data_type) =
                if self.parse_keyword(Keyword::CURSOR) {
                    self.expect_keyword(Keyword::FOR)?;
                    match self.peek_token().token {
                        Token::Word(w) if w.keyword == Keyword::SELECT => (
                            Some(DeclareType::Cursor),
                            Some(self.parse_boxed_query()?),
                            None,
                            None,
                        ),
                        _ => (
                            Some(DeclareType::Cursor),
                            None,
                            Some(DeclareAssignment::For(Box::new(self.parse_expr()?))),
                            None,
                        ),
                    }
                } else if self.parse_keyword(Keyword::RESULTSET) {
                    let assigned_expr = if self.peek_token().token != Token::SemiColon {
                        self.parse_snowflake_variable_declaration_expression()?
                    } else {
                        // Nothing more to do. The statement has no further parameters.
                        None
                    };

                    (Some(DeclareType::ResultSet), None, assigned_expr, None)
                } else if self.parse_keyword(Keyword::EXCEPTION) {
                    let assigned_expr = if self.peek_token().token == Token::LParen {
                        Some(DeclareAssignment::Expr(Box::new(self.parse_expr()?)))
                    } else {
                        // Nothing more to do. The statement has no further parameters.
                        None
                    };

                    (Some(DeclareType::Exception), None, assigned_expr, None)
                } else {
                    // Without an explicit keyword, the only valid option is variable declaration.
                    let (assigned_expr, data_type) = if let Some(assigned_expr) =
                        self.parse_snowflake_variable_declaration_expression()?
                    {
                        (Some(assigned_expr), None)
                    } else if let Token::Word(_) = self.peek_token().token {
                        let data_type = self.parse_data_type()?;
                        (
                            self.parse_snowflake_variable_declaration_expression()?,
                            Some(data_type),
                        )
                    } else {
                        (None, None)
                    };
                    (None, None, assigned_expr, data_type)
                };
            let stmt = Declare {
                names: vec![name],
                data_type,
                assignment: assigned_expr,
                declare_type,
                binary: None,
                sensitive: None,
                scroll: None,
                hold: None,
                for_query,
            };

            stmts.push(stmt);
            if self.consume_token(&Token::SemiColon) {
                match self.peek_token().token {
                    Token::Word(w)
                        if ALL_KEYWORDS
                            .binary_search(&w.value.to_uppercase().as_str())
                            .is_err() =>
                    {
                        // Not a keyword - start of a new declaration.
                        continue;
                    }
                    _ => {
                        // Put back the semi-colon, this is the end of the DECLARE statement.
                        self.prev_token();
                    }
                }
            }

            break;
        }

        Ok(Statement::Declare { stmts })
    }

    /// Parse a [MsSql] `DECLARE` statement.
    ///
    /// Syntax:
    /// ```text
    /// DECLARE
    // {
    //   { @local_variable [AS] data_type [ = value ] }
    //   | { @cursor_variable_name CURSOR }
    // } [ ,...n ]
    /// ```
    /// [MsSql]: https://learn.microsoft.com/en-us/sql/t-sql/language-elements/declare-local-variable-transact-sql?view=sql-server-ver16
    pub fn parse_mssql_declare(&mut self) -> Result<Statement, ParserError> {
        let mut stmts = vec![];

        loop {
            let name = {
                let ident = self.parse_identifier(false)?;
                if !ident.value.starts_with('@') {
                    Err(ParserError::TokenizerError(
                        "Invalid MsSql variable declaration.".to_string(),
                    ))
                } else {
                    Ok(ident)
                }
            }?;

            let (declare_type, data_type) = match self.peek_token().token {
                Token::Word(w) => match w.keyword {
                    Keyword::CURSOR => {
                        self.next_token();
                        (Some(DeclareType::Cursor), None)
                    }
                    Keyword::AS => {
                        self.next_token();
                        (None, Some(self.parse_data_type()?))
                    }
                    _ => (None, Some(self.parse_data_type()?)),
                },
                _ => (None, Some(self.parse_data_type()?)),
            };

            let assignment = self.parse_mssql_variable_declaration_expression()?;

            stmts.push(Declare {
                names: vec![name],
                data_type,
                assignment,
                declare_type,
                binary: None,
                sensitive: None,
                scroll: None,
                hold: None,
                for_query: None,
            });

            if self.next_token() != Token::Comma {
                break;
            }
        }

        Ok(Statement::Declare { stmts })
    }

    /// Parses the assigned expression in a variable declaration.
    ///
    /// Syntax:
    /// ```text
    /// [ { DEFAULT | := } <expression>]
    /// ```
    /// <https://docs.snowflake.com/en/sql-reference/snowflake-scripting/declare#variable-declaration-syntax>
    pub fn parse_snowflake_variable_declaration_expression(
        &mut self,
    ) -> Result<Option<DeclareAssignment>, ParserError> {
        Ok(match self.peek_token().token {
            Token::Word(w) if w.keyword == Keyword::DEFAULT => {
                self.next_token(); // Skip `DEFAULT`
                Some(DeclareAssignment::Default(Box::new(self.parse_expr()?)))
            }
            Token::Assignment => {
                self.next_token(); // Skip `:=`
                Some(DeclareAssignment::DuckAssignment(Box::new(
                    self.parse_expr()?,
                )))
            }
            _ => None,
        })
    }

    /// Parses the assigned expression in a variable declaration.
    ///
    /// Syntax:
    /// ```text
    /// [ = <expression>]
    /// ```
    pub fn parse_mssql_variable_declaration_expression(
        &mut self,
    ) -> Result<Option<DeclareAssignment>, ParserError> {
        Ok(match self.peek_token().token {
            Token::Eq => {
                self.next_token(); // Skip `=`
                Some(DeclareAssignment::MsSqlAssignment(Box::new(
                    self.parse_expr()?,
                )))
            }
            _ => None,
        })
    }

    // FETCH [ direction { FROM | IN } ] cursor INTO target;
    pub fn parse_fetch_statement(&mut self) -> Result<Statement, ParserError> {
        let direction = if self.parse_keyword(Keyword::NEXT) {
            FetchDirection::Next
        } else if self.parse_keyword(Keyword::PRIOR) {
            FetchDirection::Prior
        } else if self.parse_keyword(Keyword::FIRST) {
            FetchDirection::First
        } else if self.parse_keyword(Keyword::LAST) {
            FetchDirection::Last
        } else if self.parse_keyword(Keyword::ABSOLUTE) {
            FetchDirection::Absolute {
                limit: self.parse_number_value()?,
            }
        } else if self.parse_keyword(Keyword::RELATIVE) {
            FetchDirection::Relative {
                limit: self.parse_number_value()?,
            }
        } else if self.parse_keyword(Keyword::FORWARD) {
            if self.parse_keyword(Keyword::ALL) {
                FetchDirection::ForwardAll
            } else {
                FetchDirection::Forward {
                    // TODO: Support optional
                    limit: Some(self.parse_number_value()?),
                }
            }
        } else if self.parse_keyword(Keyword::BACKWARD) {
            if self.parse_keyword(Keyword::ALL) {
                FetchDirection::BackwardAll
            } else {
                FetchDirection::Backward {
                    // TODO: Support optional
                    limit: Some(self.parse_number_value()?),
                }
            }
        } else if self.parse_keyword(Keyword::ALL) {
            FetchDirection::All
        } else {
            FetchDirection::Count {
                limit: self.parse_number_value()?,
            }
        };

        self.expect_one_of_keywords(&[Keyword::FROM, Keyword::IN])?;

        let name = self.parse_identifier(false)?;

        let into = if self.parse_keyword(Keyword::INTO) {
            Some(self.parse_object_name(false)?)
        } else {
            None
        };

        Ok(Statement::Fetch {
            name,
            direction,
            into,
        })
    }

    pub fn parse_discard(&mut self) -> Result<Statement, ParserError> {
        let object_type = if self.parse_keyword(Keyword::ALL) {
            DiscardObject::ALL
        } else if self.parse_keyword(Keyword::PLANS) {
            DiscardObject::PLANS
        } else if self.parse_keyword(Keyword::SEQUENCES) {
            DiscardObject::SEQUENCES
        } else if self.parse_keyword(Keyword::TEMP) || self.parse_keyword(Keyword::TEMPORARY) {
            DiscardObject::TEMP
        } else {
            return self.expected(
                "ALL, PLANS, SEQUENCES, TEMP or TEMPORARY after DISCARD",
                self.peek_token(),
            );
        };
        Ok(Statement::Discard { object_type })
    }

    pub fn parse_create_index(&mut self, unique: bool) -> Result<Statement, ParserError> {
        let concurrently = self.parse_keyword(Keyword::CONCURRENTLY);
        let if_not_exists = self.parse_keywords(&[Keyword::IF, Keyword::NOT, Keyword::EXISTS]);
        let index_name = if if_not_exists || !self.parse_keyword(Keyword::ON) {
            let index_name = self.parse_object_name(false)?;
            self.expect_keyword(Keyword::ON)?;
            Some(index_name)
        } else {
            None
        };
        let table_name = self.parse_object_name(false)?;
        let using = if self.parse_keyword(Keyword::USING) {
            Some(self.parse_identifier(false)?)
        } else {
            None
        };
        self.expect_token(&Token::LParen)?;
        let columns = self.parse_comma_separated(Parser::parse_order_by_expr)?;
        self.expect_token(&Token::RParen)?;

        let include = if self.parse_keyword(Keyword::INCLUDE) {
            self.expect_token(&Token::LParen)?;
            let columns = self.parse_comma_separated(|p| p.parse_identifier(false))?;
            self.expect_token(&Token::RParen)?;
            columns
        } else {
            vec![]
        };

        let nulls_distinct = if self.parse_keyword(Keyword::NULLS) {
            let not = self.parse_keyword(Keyword::NOT);
            self.expect_keyword(Keyword::DISTINCT)?;
            Some(!not)
        } else {
            None
        };

        let predicate = if self.parse_keyword(Keyword::WHERE) {
            Some(self.parse_expr()?)
        } else {
            None
        };

        Ok(Statement::CreateIndex {
            name: index_name,
            table_name,
            using,
            columns,
            unique,
            concurrently,
            if_not_exists,
            include,
            nulls_distinct,
            predicate,
        })
    }

    pub fn parse_create_extension(&mut self) -> Result<Statement, ParserError> {
        let if_not_exists = self.parse_keywords(&[Keyword::IF, Keyword::NOT, Keyword::EXISTS]);
        let name = self.parse_identifier(false)?;

        let (schema, version, cascade) = if self.parse_keyword(Keyword::WITH) {
            let schema = if self.parse_keyword(Keyword::SCHEMA) {
                Some(self.parse_identifier(false)?)
            } else {
                None
            };

            let version = if self.parse_keyword(Keyword::VERSION) {
                Some(self.parse_identifier(false)?)
            } else {
                None
            };

            let cascade = self.parse_keyword(Keyword::CASCADE);

            (schema, version, cascade)
        } else {
            (None, None, false)
        };

        Ok(Statement::CreateExtension {
            name,
            if_not_exists,
            schema,
            version,
            cascade,
        })
    }

    //TODO: Implement parsing for Skewed and Clustered
    pub fn parse_hive_distribution(&mut self) -> Result<HiveDistributionStyle, ParserError> {
        if self.parse_keywords(&[Keyword::PARTITIONED, Keyword::BY]) {
            self.expect_token(&Token::LParen)?;
            let columns = self.parse_comma_separated(Parser::parse_column_def)?;
            self.expect_token(&Token::RParen)?;
            Ok(HiveDistributionStyle::PARTITIONED { columns })
        } else {
            Ok(HiveDistributionStyle::NONE)
        }
    }

    pub fn parse_hive_formats(&mut self) -> Result<HiveFormat, ParserError> {
        let mut hive_format = HiveFormat::default();
        loop {
            match self.parse_one_of_keywords(&[
                Keyword::ROW,
                Keyword::STORED,
                Keyword::LOCATION,
                Keyword::WITH,
            ]) {
                Some(Keyword::ROW) => {
                    hive_format.row_format = Some(self.parse_row_format()?);
                }
                Some(Keyword::STORED) => {
                    self.expect_keyword(Keyword::AS)?;
                    if self.parse_keyword(Keyword::INPUTFORMAT) {
                        let input_format = self.parse_expr()?;
                        self.expect_keyword(Keyword::OUTPUTFORMAT)?;
                        let output_format = self.parse_expr()?;
                        hive_format.storage = Some(HiveIOFormat::IOF {
                            input_format,
                            output_format,
                        });
                    } else {
                        let format = self.parse_file_format()?;
                        hive_format.storage = Some(HiveIOFormat::FileFormat { format });
                    }
                }
                Some(Keyword::LOCATION) => {
                    hive_format.location = Some(self.parse_literal_string()?);
                }
                Some(Keyword::WITH) => {
                    self.prev_token();
                    let properties = self
                        .parse_options_with_keywords(&[Keyword::WITH, Keyword::SERDEPROPERTIES])?;
                    if !properties.is_empty() {
                        hive_format.serde_properties = Some(properties);
                    } else {
                        break;
                    }
                }
                None => break,
                _ => break,
            }
        }

        Ok(hive_format)
    }

    pub fn parse_row_format(&mut self) -> Result<HiveRowFormat, ParserError> {
        self.expect_keyword(Keyword::FORMAT)?;
        match self.parse_one_of_keywords(&[Keyword::SERDE, Keyword::DELIMITED]) {
            Some(Keyword::SERDE) => {
                let class = self.parse_literal_string()?;
                Ok(HiveRowFormat::SERDE { class })
            }
            _ => {
                let mut row_delimiters = vec![];

                loop {
                    match self.parse_one_of_keywords(&[
                        Keyword::FIELDS,
                        Keyword::COLLECTION,
                        Keyword::MAP,
                        Keyword::LINES,
                        Keyword::NULL,
                    ]) {
                        Some(Keyword::FIELDS) => {
                            if self.parse_keywords(&[Keyword::TERMINATED, Keyword::BY]) {
                                row_delimiters.push(HiveRowDelimiter {
                                    delimiter: HiveDelimiter::FieldsTerminatedBy,
                                    char: self.parse_identifier(false)?,
                                });

                                if self.parse_keywords(&[Keyword::ESCAPED, Keyword::BY]) {
                                    row_delimiters.push(HiveRowDelimiter {
                                        delimiter: HiveDelimiter::FieldsEscapedBy,
                                        char: self.parse_identifier(false)?,
                                    });
                                }
                            } else {
                                break;
                            }
                        }
                        Some(Keyword::COLLECTION) => {
                            if self.parse_keywords(&[
                                Keyword::ITEMS,
                                Keyword::TERMINATED,
                                Keyword::BY,
                            ]) {
                                row_delimiters.push(HiveRowDelimiter {
                                    delimiter: HiveDelimiter::CollectionItemsTerminatedBy,
                                    char: self.parse_identifier(false)?,
                                });
                            } else {
                                break;
                            }
                        }
                        Some(Keyword::MAP) => {
                            if self.parse_keywords(&[
                                Keyword::KEYS,
                                Keyword::TERMINATED,
                                Keyword::BY,
                            ]) {
                                row_delimiters.push(HiveRowDelimiter {
                                    delimiter: HiveDelimiter::MapKeysTerminatedBy,
                                    char: self.parse_identifier(false)?,
                                });
                            } else {
                                break;
                            }
                        }
                        Some(Keyword::LINES) => {
                            if self.parse_keywords(&[Keyword::TERMINATED, Keyword::BY]) {
                                row_delimiters.push(HiveRowDelimiter {
                                    delimiter: HiveDelimiter::LinesTerminatedBy,
                                    char: self.parse_identifier(false)?,
                                });
                            } else {
                                break;
                            }
                        }
                        Some(Keyword::NULL) => {
                            if self.parse_keywords(&[Keyword::DEFINED, Keyword::AS]) {
                                row_delimiters.push(HiveRowDelimiter {
                                    delimiter: HiveDelimiter::NullDefinedAs,
                                    char: self.parse_identifier(false)?,
                                });
                            } else {
                                break;
                            }
                        }
                        _ => {
                            break;
                        }
                    }
                }

                Ok(HiveRowFormat::DELIMITED {
                    delimiters: row_delimiters,
                })
            }
        }
    }

    pub fn parse_create_table(
        &mut self,
        or_replace: bool,
        temporary: bool,
        global: Option<bool>,
        transient: bool,
    ) -> Result<Statement, ParserError> {
        let allow_unquoted_hyphen = dialect_of!(self is BigQueryDialect);
        let if_not_exists = self.parse_keywords(&[Keyword::IF, Keyword::NOT, Keyword::EXISTS]);
        let table_name = self.parse_object_name(allow_unquoted_hyphen)?;

        // Clickhouse has `ON CLUSTER 'cluster'` syntax for DDLs
        let on_cluster = if self.parse_keywords(&[Keyword::ON, Keyword::CLUSTER]) {
            let next_token = self.next_token();
            match next_token.token {
                Token::SingleQuotedString(s) => Some(s),
                Token::Word(s) => Some(s.to_string()),
                _ => self.expected("identifier or cluster literal", next_token)?,
            }
        } else {
            None
        };

        let like = if self.parse_keyword(Keyword::LIKE) || self.parse_keyword(Keyword::ILIKE) {
            self.parse_object_name(allow_unquoted_hyphen).ok()
        } else {
            None
        };

        let clone = if self.parse_keyword(Keyword::CLONE) {
            self.parse_object_name(allow_unquoted_hyphen).ok()
        } else {
            None
        };

        // parse optional column list (schema)
        let (columns, constraints) = self.parse_columns()?;

        // SQLite supports `WITHOUT ROWID` at the end of `CREATE TABLE`
        let without_rowid = self.parse_keywords(&[Keyword::WITHOUT, Keyword::ROWID]);

        let hive_distribution = self.parse_hive_distribution()?;
        let hive_formats = self.parse_hive_formats()?;
        // PostgreSQL supports `WITH ( options )`, before `AS`
        let with_options = self.parse_options(Keyword::WITH)?;
        let table_properties = self.parse_options(Keyword::TBLPROPERTIES)?;

        let engine = if self.parse_keyword(Keyword::ENGINE) {
            self.expect_token(&Token::Eq)?;
            let next_token = self.next_token();
            match next_token.token {
                Token::Word(w) => Some(w.value),
                _ => self.expected("identifier", next_token)?,
            }
        } else {
            None
        };

        let auto_increment_offset = if self.parse_keyword(Keyword::AUTO_INCREMENT) {
            let _ = self.consume_token(&Token::Eq);
            let next_token = self.next_token();
            match next_token.token {
                Token::Number(s, _) => Some(s.parse::<u32>().expect("literal int")),
                _ => self.expected("literal int", next_token)?,
            }
        } else {
            None
        };

        let order_by = if self.parse_keywords(&[Keyword::ORDER, Keyword::BY]) {
            if self.consume_token(&Token::LParen) {
                let columns = if self.peek_token() != Token::RParen {
                    self.parse_comma_separated(|p| p.parse_identifier(false))?
                } else {
                    vec![]
                };
                self.expect_token(&Token::RParen)?;
                Some(columns)
            } else {
                Some(vec![self.parse_identifier(false)?])
            }
        } else {
            None
        };

        let big_query_config = if dialect_of!(self is BigQueryDialect | GenericDialect) {
            self.parse_optional_big_query_create_table_config()?
        } else {
            Default::default()
        };

        // Parse optional `AS ( query )`
        let query = if self.parse_keyword(Keyword::AS) {
            Some(self.parse_boxed_query()?)
        } else {
            None
        };

        let default_charset = if self.parse_keywords(&[Keyword::DEFAULT, Keyword::CHARSET]) {
            self.expect_token(&Token::Eq)?;
            let next_token = self.next_token();
            match next_token.token {
                Token::Word(w) => Some(w.value),
                _ => self.expected("identifier", next_token)?,
            }
        } else {
            None
        };

        let collation = if self.parse_keywords(&[Keyword::COLLATE]) {
            self.expect_token(&Token::Eq)?;
            let next_token = self.next_token();
            match next_token.token {
                Token::Word(w) => Some(w.value),
                _ => self.expected("identifier", next_token)?,
            }
        } else {
            None
        };

        let on_commit: Option<OnCommit> =
            if self.parse_keywords(&[Keyword::ON, Keyword::COMMIT, Keyword::DELETE, Keyword::ROWS])
            {
                Some(OnCommit::DeleteRows)
            } else if self.parse_keywords(&[
                Keyword::ON,
                Keyword::COMMIT,
                Keyword::PRESERVE,
                Keyword::ROWS,
            ]) {
                Some(OnCommit::PreserveRows)
            } else if self.parse_keywords(&[Keyword::ON, Keyword::COMMIT, Keyword::DROP]) {
                Some(OnCommit::Drop)
            } else {
                None
            };

        let strict = self.parse_keyword(Keyword::STRICT);

        let comment = if self.parse_keyword(Keyword::COMMENT) {
            let _ = self.consume_token(&Token::Eq);
            let next_token = self.next_token();
            match next_token.token {
                Token::SingleQuotedString(str) => Some(str),
                _ => self.expected("comment", next_token)?,
            }
        } else {
            None
        };

        Ok(CreateTableBuilder::new(table_name)
            .temporary(temporary)
            .columns(columns)
            .constraints(constraints)
            .with_options(with_options)
            .table_properties(table_properties)
            .or_replace(or_replace)
            .if_not_exists(if_not_exists)
            .transient(transient)
            .hive_distribution(hive_distribution)
            .hive_formats(Some(hive_formats))
            .global(global)
            .query(query)
            .without_rowid(without_rowid)
            .like(like)
            .clone_clause(clone)
            .engine(engine)
            .comment(comment)
            .auto_increment_offset(auto_increment_offset)
            .order_by(order_by)
            .default_charset(default_charset)
            .collation(collation)
            .on_commit(on_commit)
            .on_cluster(on_cluster)
            .partition_by(big_query_config.partition_by)
            .cluster_by(big_query_config.cluster_by)
            .options(big_query_config.options)
            .strict(strict)
            .build())
    }

    /// Parse configuration like partitioning, clustering information during big-query table creation.
    /// <https://cloud.google.com/bigquery/docs/reference/standard-sql/data-definition-language#syntax_2>
    fn parse_optional_big_query_create_table_config(
        &mut self,
    ) -> Result<BigQueryTableConfiguration, ParserError> {
        let mut partition_by = None;
        if self.parse_keywords(&[Keyword::PARTITION, Keyword::BY]) {
            partition_by = Some(Box::new(self.parse_expr()?));
        };

        let mut cluster_by = None;
        if self.parse_keywords(&[Keyword::CLUSTER, Keyword::BY]) {
            cluster_by = Some(self.parse_comma_separated(|p| p.parse_identifier(false))?);
        };

        let mut options = None;
        if let Token::Word(word) = self.peek_token().token {
            if word.keyword == Keyword::OPTIONS {
                options = Some(self.parse_options(Keyword::OPTIONS)?);
            }
        };

        Ok(BigQueryTableConfiguration {
            partition_by,
            cluster_by,
            options,
        })
    }

    pub fn parse_optional_procedure_parameters(
        &mut self,
    ) -> Result<Option<Vec<ProcedureParam>>, ParserError> {
        let mut params = vec![];
        if !self.consume_token(&Token::LParen) || self.consume_token(&Token::RParen) {
            return Ok(Some(params));
        }
        loop {
            if let Token::Word(_) = self.peek_token().token {
                params.push(self.parse_procedure_param()?)
            }
            let comma = self.consume_token(&Token::Comma);
            if self.consume_token(&Token::RParen) {
                // allow a trailing comma, even though it's not in standard
                break;
            } else if !comma {
                return self.expected("',' or ')' after parameter definition", self.peek_token());
            }
        }
        Ok(Some(params))
    }

    pub fn parse_columns(&mut self) -> Result<(Vec<ColumnDef>, Vec<TableConstraint>), ParserError> {
        let mut columns = vec![];
        let mut constraints = vec![];
        if !self.consume_token(&Token::LParen) || self.consume_token(&Token::RParen) {
            return Ok((columns, constraints));
        }

        loop {
            if let Some(constraint) = self.parse_optional_table_constraint()? {
                constraints.push(constraint);
            } else if let Token::Word(_) = self.peek_token().token {
                columns.push(self.parse_column_def()?);
            } else {
                return self.expected("column name or constraint definition", self.peek_token());
            }

            let comma = self.consume_token(&Token::Comma);
            let rparen = self.peek_token().token == Token::RParen;

            if !comma && !rparen {
                return self.expected("',' or ')' after column definition", self.peek_token());
            };

            if rparen && (!comma || self.options.trailing_commas) {
                let _ = self.consume_token(&Token::RParen);
                break;
            }
        }

        Ok((columns, constraints))
    }

    pub fn parse_procedure_param(&mut self) -> Result<ProcedureParam, ParserError> {
        let name = self.parse_identifier(false)?;
        let data_type = self.parse_data_type()?;
        Ok(ProcedureParam { name, data_type })
    }

    pub fn parse_column_def(&mut self) -> Result<ColumnDef, ParserError> {
        let name = self.parse_identifier(false)?;
        let data_type = if self.is_column_type_sqlite_unspecified() {
            DataType::Unspecified
        } else {
            self.parse_data_type()?
        };
        let mut collation = if self.parse_keyword(Keyword::COLLATE) {
            Some(self.parse_object_name(false)?)
        } else {
            None
        };
        let mut options = vec![];
        loop {
            if self.parse_keyword(Keyword::CONSTRAINT) {
                let name = Some(self.parse_identifier(false)?);
                if let Some(option) = self.parse_optional_column_option()? {
                    options.push(ColumnOptionDef { name, option });
                } else {
                    return self.expected(
                        "constraint details after CONSTRAINT <name>",
                        self.peek_token(),
                    );
                }
            } else if let Some(option) = self.parse_optional_column_option()? {
                options.push(ColumnOptionDef { name: None, option });
            } else if dialect_of!(self is MySqlDialect | GenericDialect)
                && self.parse_keyword(Keyword::COLLATE)
            {
                collation = Some(self.parse_object_name(false)?);
            } else {
                break;
            };
        }
        Ok(ColumnDef {
            name,
            data_type,
            collation,
            options,
        })
    }

    fn is_column_type_sqlite_unspecified(&mut self) -> bool {
        if dialect_of!(self is SQLiteDialect) {
            match self.peek_token().token {
                Token::Word(word) => matches!(
                    word.keyword,
                    Keyword::CONSTRAINT
                        | Keyword::PRIMARY
                        | Keyword::NOT
                        | Keyword::UNIQUE
                        | Keyword::CHECK
                        | Keyword::DEFAULT
                        | Keyword::COLLATE
                        | Keyword::REFERENCES
                        | Keyword::GENERATED
                        | Keyword::AS
                ),
                _ => true, // e.g. comma immediately after column name
            }
        } else {
            false
        }
    }

    pub fn parse_optional_column_option(&mut self) -> Result<Option<ColumnOption>, ParserError> {
        if self.parse_keywords(&[Keyword::CHARACTER, Keyword::SET]) {
            Ok(Some(ColumnOption::CharacterSet(
                self.parse_object_name(false)?,
            )))
        } else if self.parse_keywords(&[Keyword::NOT, Keyword::NULL]) {
            Ok(Some(ColumnOption::NotNull))
        } else if self.parse_keywords(&[Keyword::COMMENT]) {
            let next_token = self.next_token();
            match next_token.token {
                Token::SingleQuotedString(value, ..) => Ok(Some(ColumnOption::Comment(value))),
                _ => self.expected("string", next_token),
            }
        } else if self.parse_keyword(Keyword::NULL) {
            Ok(Some(ColumnOption::Null))
        } else if self.parse_keyword(Keyword::DEFAULT) {
            Ok(Some(ColumnOption::Default(self.parse_expr()?)))
        } else if self.parse_keywords(&[Keyword::PRIMARY, Keyword::KEY]) {
            let characteristics = self.parse_constraint_characteristics()?;
            Ok(Some(ColumnOption::Unique {
                is_primary: true,
                characteristics,
            }))
        } else if self.parse_keyword(Keyword::UNIQUE) {
            let characteristics = self.parse_constraint_characteristics()?;
            Ok(Some(ColumnOption::Unique {
                is_primary: false,
                characteristics,
            }))
        } else if self.parse_keyword(Keyword::REFERENCES) {
            let foreign_table = self.parse_object_name(false)?;
            // PostgreSQL allows omitting the column list and
            // uses the primary key column of the foreign table by default
            let referred_columns = self.parse_parenthesized_column_list(Optional, false)?;
            let mut on_delete = None;
            let mut on_update = None;
            loop {
                if on_delete.is_none() && self.parse_keywords(&[Keyword::ON, Keyword::DELETE]) {
                    on_delete = Some(self.parse_referential_action()?);
                } else if on_update.is_none()
                    && self.parse_keywords(&[Keyword::ON, Keyword::UPDATE])
                {
                    on_update = Some(self.parse_referential_action()?);
                } else {
                    break;
                }
            }
            let characteristics = self.parse_constraint_characteristics()?;

            Ok(Some(ColumnOption::ForeignKey {
                foreign_table,
                referred_columns,
                on_delete,
                on_update,
                characteristics,
            }))
        } else if self.parse_keyword(Keyword::CHECK) {
            self.expect_token(&Token::LParen)?;
            let expr = self.parse_expr()?;
            self.expect_token(&Token::RParen)?;
            Ok(Some(ColumnOption::Check(expr)))
        } else if self.parse_keyword(Keyword::AUTO_INCREMENT)
            && dialect_of!(self is MySqlDialect | GenericDialect)
        {
            // Support AUTO_INCREMENT for MySQL
            Ok(Some(ColumnOption::DialectSpecific(vec![
                Token::make_keyword("AUTO_INCREMENT"),
            ])))
        } else if self.parse_keyword(Keyword::AUTOINCREMENT)
            && dialect_of!(self is SQLiteDialect |  GenericDialect)
        {
            // Support AUTOINCREMENT for SQLite
            Ok(Some(ColumnOption::DialectSpecific(vec![
                Token::make_keyword("AUTOINCREMENT"),
            ])))
        } else if self.parse_keywords(&[Keyword::ON, Keyword::UPDATE])
            && dialect_of!(self is MySqlDialect | GenericDialect)
        {
            let expr = self.parse_expr()?;
            Ok(Some(ColumnOption::OnUpdate(expr)))
        } else if self.parse_keyword(Keyword::GENERATED) {
            self.parse_optional_column_option_generated()
        } else if dialect_of!(self is BigQueryDialect | GenericDialect)
            && self.parse_keyword(Keyword::OPTIONS)
        {
            self.prev_token();
            Ok(Some(ColumnOption::Options(
                self.parse_options(Keyword::OPTIONS)?,
            )))
        } else if self.parse_keyword(Keyword::AS)
            && dialect_of!(self is MySqlDialect | SQLiteDialect | DuckDbDialect | GenericDialect)
        {
            self.parse_optional_column_option_as()
        } else {
            Ok(None)
        }
    }
    fn parse_optional_column_option_generated(
        &mut self,
    ) -> Result<Option<ColumnOption>, ParserError> {
        if self.parse_keywords(&[Keyword::ALWAYS, Keyword::AS, Keyword::IDENTITY]) {
            let mut sequence_options = vec![];
            if self.expect_token(&Token::LParen).is_ok() {
                sequence_options = self.parse_create_sequence_options()?;
                self.expect_token(&Token::RParen)?;
            }
            Ok(Some(ColumnOption::Generated {
                generated_as: GeneratedAs::Always,
                sequence_options: Some(sequence_options),
                generation_expr: None,
                generation_expr_mode: None,
                generated_keyword: true,
            }))
        } else if self.parse_keywords(&[
            Keyword::BY,
            Keyword::DEFAULT,
            Keyword::AS,
            Keyword::IDENTITY,
        ]) {
            let mut sequence_options = vec![];
            if self.expect_token(&Token::LParen).is_ok() {
                sequence_options = self.parse_create_sequence_options()?;
                self.expect_token(&Token::RParen)?;
            }
            Ok(Some(ColumnOption::Generated {
                generated_as: GeneratedAs::ByDefault,
                sequence_options: Some(sequence_options),
                generation_expr: None,
                generation_expr_mode: None,
                generated_keyword: true,
            }))
        } else if self.parse_keywords(&[Keyword::ALWAYS, Keyword::AS]) {
            if self.expect_token(&Token::LParen).is_ok() {
                let expr = self.parse_expr()?;
                self.expect_token(&Token::RParen)?;
                let (gen_as, expr_mode) = if self.parse_keywords(&[Keyword::STORED]) {
                    Ok((
                        GeneratedAs::ExpStored,
                        Some(GeneratedExpressionMode::Stored),
                    ))
                } else if dialect_of!(self is PostgreSqlDialect) {
                    // Postgres' AS IDENTITY branches are above, this one needs STORED
                    self.expected("STORED", self.peek_token())
                } else if self.parse_keywords(&[Keyword::VIRTUAL]) {
                    Ok((GeneratedAs::Always, Some(GeneratedExpressionMode::Virtual)))
                } else {
                    Ok((GeneratedAs::Always, None))
                }?;

                Ok(Some(ColumnOption::Generated {
                    generated_as: gen_as,
                    sequence_options: None,
                    generation_expr: Some(expr),
                    generation_expr_mode: expr_mode,
                    generated_keyword: true,
                }))
            } else {
                Ok(None)
            }
        } else {
            Ok(None)
        }
    }

    fn parse_optional_column_option_as(&mut self) -> Result<Option<ColumnOption>, ParserError> {
        // Some DBs allow 'AS (expr)', shorthand for GENERATED ALWAYS AS
        self.expect_token(&Token::LParen)?;
        let expr = self.parse_expr()?;
        self.expect_token(&Token::RParen)?;

        let (gen_as, expr_mode) = if self.parse_keywords(&[Keyword::STORED]) {
            (
                GeneratedAs::ExpStored,
                Some(GeneratedExpressionMode::Stored),
            )
        } else if self.parse_keywords(&[Keyword::VIRTUAL]) {
            (GeneratedAs::Always, Some(GeneratedExpressionMode::Virtual))
        } else {
            (GeneratedAs::Always, None)
        };

        Ok(Some(ColumnOption::Generated {
            generated_as: gen_as,
            sequence_options: None,
            generation_expr: Some(expr),
            generation_expr_mode: expr_mode,
            generated_keyword: false,
        }))
    }

    pub fn parse_referential_action(&mut self) -> Result<ReferentialAction, ParserError> {
        if self.parse_keyword(Keyword::RESTRICT) {
            Ok(ReferentialAction::Restrict)
        } else if self.parse_keyword(Keyword::CASCADE) {
            Ok(ReferentialAction::Cascade)
        } else if self.parse_keywords(&[Keyword::SET, Keyword::NULL]) {
            Ok(ReferentialAction::SetNull)
        } else if self.parse_keywords(&[Keyword::NO, Keyword::ACTION]) {
            Ok(ReferentialAction::NoAction)
        } else if self.parse_keywords(&[Keyword::SET, Keyword::DEFAULT]) {
            Ok(ReferentialAction::SetDefault)
        } else {
            self.expected(
                "one of RESTRICT, CASCADE, SET NULL, NO ACTION or SET DEFAULT",
                self.peek_token(),
            )
        }
    }

    pub fn parse_constraint_characteristics(
        &mut self,
    ) -> Result<Option<ConstraintCharacteristics>, ParserError> {
        let mut cc = ConstraintCharacteristics {
            deferrable: None,
            initially: None,
            enforced: None,
        };

        loop {
            if cc.deferrable.is_none() && self.parse_keywords(&[Keyword::NOT, Keyword::DEFERRABLE])
            {
                cc.deferrable = Some(false);
            } else if cc.deferrable.is_none() && self.parse_keyword(Keyword::DEFERRABLE) {
                cc.deferrable = Some(true);
            } else if cc.initially.is_none() && self.parse_keyword(Keyword::INITIALLY) {
                if self.parse_keyword(Keyword::DEFERRED) {
                    cc.initially = Some(DeferrableInitial::Deferred);
                } else if self.parse_keyword(Keyword::IMMEDIATE) {
                    cc.initially = Some(DeferrableInitial::Immediate);
                } else {
                    self.expected("one of DEFERRED or IMMEDIATE", self.peek_token())?;
                }
            } else if cc.enforced.is_none() && self.parse_keyword(Keyword::ENFORCED) {
                cc.enforced = Some(true);
            } else if cc.enforced.is_none()
                && self.parse_keywords(&[Keyword::NOT, Keyword::ENFORCED])
            {
                cc.enforced = Some(false);
            } else {
                break;
            }
        }

        if cc.deferrable.is_some() || cc.initially.is_some() || cc.enforced.is_some() {
            Ok(Some(cc))
        } else {
            Ok(None)
        }
    }

    pub fn parse_optional_table_constraint(
        &mut self,
    ) -> Result<Option<TableConstraint>, ParserError> {
        let name = if self.parse_keyword(Keyword::CONSTRAINT) {
            Some(self.parse_identifier(false)?)
        } else {
            None
        };

        let next_token = self.next_token();
        match next_token.token {
            Token::Word(w) if w.keyword == Keyword::UNIQUE => {
                let index_type_display = self.parse_index_type_display();
                if !dialect_of!(self is GenericDialect | MySqlDialect)
                    && !index_type_display.is_none()
                {
                    return self
                        .expected("`index_name` or `(column_name [, ...])`", self.peek_token());
                }

                // optional index name
                let index_name = self.parse_optional_indent();
                let index_type = self.parse_optional_using_then_index_type()?;

                let columns = self.parse_parenthesized_column_list(Mandatory, false)?;
                let index_options = self.parse_index_options()?;
                let characteristics = self.parse_constraint_characteristics()?;
                Ok(Some(TableConstraint::Unique {
                    name,
                    index_name,
                    index_type_display,
                    index_type,
                    columns,
                    index_options,
                    characteristics,
                }))
            }
            Token::Word(w) if w.keyword == Keyword::PRIMARY => {
                // after `PRIMARY` always stay `KEY`
                self.expect_keyword(Keyword::KEY)?;

                // optional index name
                let index_name = self.parse_optional_indent();
                let index_type = self.parse_optional_using_then_index_type()?;

                let columns = self.parse_parenthesized_column_list(Mandatory, false)?;
                let index_options = self.parse_index_options()?;
                let characteristics = self.parse_constraint_characteristics()?;
                Ok(Some(TableConstraint::PrimaryKey {
                    name,
                    index_name,
                    index_type,
                    columns,
                    index_options,
                    characteristics,
                }))
            }
            Token::Word(w) if w.keyword == Keyword::FOREIGN => {
                self.expect_keyword(Keyword::KEY)?;
                let columns = self.parse_parenthesized_column_list(Mandatory, false)?;
                self.expect_keyword(Keyword::REFERENCES)?;
                let foreign_table = self.parse_object_name(false)?;
                let referred_columns = self.parse_parenthesized_column_list(Mandatory, false)?;
                let mut on_delete = None;
                let mut on_update = None;
                loop {
                    if on_delete.is_none() && self.parse_keywords(&[Keyword::ON, Keyword::DELETE]) {
                        on_delete = Some(self.parse_referential_action()?);
                    } else if on_update.is_none()
                        && self.parse_keywords(&[Keyword::ON, Keyword::UPDATE])
                    {
                        on_update = Some(self.parse_referential_action()?);
                    } else {
                        break;
                    }
                }

                let characteristics = self.parse_constraint_characteristics()?;

                Ok(Some(TableConstraint::ForeignKey {
                    name,
                    columns,
                    foreign_table,
                    referred_columns,
                    on_delete,
                    on_update,
                    characteristics,
                }))
            }
            Token::Word(w) if w.keyword == Keyword::CHECK => {
                self.expect_token(&Token::LParen)?;
                let expr = Box::new(self.parse_expr()?);
                self.expect_token(&Token::RParen)?;
                Ok(Some(TableConstraint::Check { name, expr }))
            }
            Token::Word(w)
                if (w.keyword == Keyword::INDEX || w.keyword == Keyword::KEY)
                    && dialect_of!(self is GenericDialect | MySqlDialect)
                    && name.is_none() =>
            {
                let display_as_key = w.keyword == Keyword::KEY;

                let name = match self.peek_token().token {
                    Token::Word(word) if word.keyword == Keyword::USING => None,
                    _ => self.parse_optional_indent(),
                };

                let index_type = self.parse_optional_using_then_index_type()?;
                let columns = self.parse_parenthesized_column_list(Mandatory, false)?;

                Ok(Some(TableConstraint::Index {
                    display_as_key,
                    name,
                    index_type,
                    columns,
                }))
            }
            Token::Word(w)
                if (w.keyword == Keyword::FULLTEXT || w.keyword == Keyword::SPATIAL)
                    && dialect_of!(self is GenericDialect | MySqlDialect) =>
            {
                if let Some(name) = name {
                    return self.expected(
                        "FULLTEXT or SPATIAL option without constraint name",
                        TokenWithLocation {
                            token: Token::make_keyword(&name.to_string()),
                            location: next_token.location,
                        },
                    );
                }

                let fulltext = w.keyword == Keyword::FULLTEXT;

                let index_type_display = self.parse_index_type_display();

                let opt_index_name = self.parse_optional_indent();

                let columns = self.parse_parenthesized_column_list(Mandatory, false)?;

                Ok(Some(TableConstraint::FulltextOrSpatial {
                    fulltext,
                    index_type_display,
                    opt_index_name,
                    columns,
                }))
            }
            _ => {
                if name.is_some() {
                    self.expected("PRIMARY, UNIQUE, FOREIGN, or CHECK", next_token)
                } else {
                    self.prev_token();
                    Ok(None)
                }
            }
        }
    }

    pub fn parse_options(&mut self, keyword: Keyword) -> Result<Vec<SqlOption>, ParserError> {
        if self.parse_keyword(keyword) {
            self.expect_token(&Token::LParen)?;
            let options = self.parse_comma_separated(Parser::parse_sql_option)?;
            self.expect_token(&Token::RParen)?;
            Ok(options)
        } else {
            Ok(vec![])
        }
    }

    pub fn parse_options_with_keywords(
        &mut self,
        keywords: &[Keyword],
    ) -> Result<Vec<SqlOption>, ParserError> {
        if self.parse_keywords(keywords) {
            self.expect_token(&Token::LParen)?;
            let options = self.parse_comma_separated(Parser::parse_sql_option)?;
            self.expect_token(&Token::RParen)?;
            Ok(options)
        } else {
            Ok(vec![])
        }
    }

    pub fn parse_index_type(&mut self) -> Result<IndexType, ParserError> {
        if self.parse_keyword(Keyword::BTREE) {
            Ok(IndexType::BTree)
        } else if self.parse_keyword(Keyword::HASH) {
            Ok(IndexType::Hash)
        } else {
            self.expected("index type {BTREE | HASH}", self.peek_token())
        }
    }

    /// Parse [USING {BTREE | HASH}]
    pub fn parse_optional_using_then_index_type(
        &mut self,
    ) -> Result<Option<IndexType>, ParserError> {
        if self.parse_keyword(Keyword::USING) {
            Ok(Some(self.parse_index_type()?))
        } else {
            Ok(None)
        }
    }

    /// Parse `[ident]`, mostly `ident` is name, like:
    /// `window_name`, `index_name`, ...
    pub fn parse_optional_indent(&mut self) -> Option<Ident> {
        self.maybe_parse(|parser| parser.parse_identifier(false))
    }

    #[must_use]
    pub fn parse_index_type_display(&mut self) -> KeyOrIndexDisplay {
        if self.parse_keyword(Keyword::KEY) {
            KeyOrIndexDisplay::Key
        } else if self.parse_keyword(Keyword::INDEX) {
            KeyOrIndexDisplay::Index
        } else {
            KeyOrIndexDisplay::None
        }
    }

    pub fn parse_optional_index_option(&mut self) -> Result<Option<IndexOption>, ParserError> {
        if let Some(index_type) = self.parse_optional_using_then_index_type()? {
            Ok(Some(IndexOption::Using(index_type)))
        } else if self.parse_keyword(Keyword::COMMENT) {
            let s = self.parse_literal_string()?;
            Ok(Some(IndexOption::Comment(s)))
        } else {
            Ok(None)
        }
    }

    pub fn parse_index_options(&mut self) -> Result<Vec<IndexOption>, ParserError> {
        let mut options = Vec::new();

        loop {
            match self.parse_optional_index_option()? {
                Some(index_option) => options.push(index_option),
                None => return Ok(options),
            }
        }
    }

    pub fn parse_sql_option(&mut self) -> Result<SqlOption, ParserError> {
        let name = self.parse_identifier(false)?;
        self.expect_token(&Token::Eq)?;
        let value = self.parse_expr()?;
        Ok(SqlOption { name, value })
    }

    pub fn parse_partition(&mut self) -> Result<Partition, ParserError> {
        self.expect_token(&Token::LParen)?;
        let partitions = self.parse_comma_separated(Parser::parse_expr)?;
        self.expect_token(&Token::RParen)?;
        Ok(Partition { partitions })
    }

    pub fn parse_alter_table_operation(&mut self) -> Result<AlterTableOperation, ParserError> {
        let operation = if self.parse_keyword(Keyword::ADD) {
            if let Some(constraint) = self.parse_optional_table_constraint()? {
                AlterTableOperation::AddConstraint(constraint)
            } else {
                let if_not_exists =
                    self.parse_keywords(&[Keyword::IF, Keyword::NOT, Keyword::EXISTS]);
                let mut new_partitions = vec![];
                loop {
                    if self.parse_keyword(Keyword::PARTITION) {
                        new_partitions.push(self.parse_partition()?);
                    } else {
                        break;
                    }
                }
                if !new_partitions.is_empty() {
                    AlterTableOperation::AddPartitions {
                        if_not_exists,
                        new_partitions,
                    }
                } else {
                    let column_keyword = self.parse_keyword(Keyword::COLUMN);

                    let if_not_exists = if dialect_of!(self is PostgreSqlDialect | BigQueryDialect | DuckDbDialect | GenericDialect)
                    {
                        self.parse_keywords(&[Keyword::IF, Keyword::NOT, Keyword::EXISTS])
                            || if_not_exists
                    } else {
                        false
                    };

                    let column_def = self.parse_column_def()?;

                    let column_position = self.parse_column_position()?;

                    AlterTableOperation::AddColumn {
                        column_keyword,
                        if_not_exists,
                        column_def,
                        column_position,
                    }
                }
            }
        } else if self.parse_keyword(Keyword::RENAME) {
            if dialect_of!(self is PostgreSqlDialect) && self.parse_keyword(Keyword::CONSTRAINT) {
                let old_name = self.parse_identifier(false)?;
                self.expect_keyword(Keyword::TO)?;
                let new_name = self.parse_identifier(false)?;
                AlterTableOperation::RenameConstraint { old_name, new_name }
            } else if self.parse_keyword(Keyword::TO) {
                let table_name = self.parse_object_name(false)?;
                AlterTableOperation::RenameTable { table_name }
            } else {
                let _ = self.parse_keyword(Keyword::COLUMN); // [ COLUMN ]
                let old_column_name = self.parse_identifier(false)?;
                self.expect_keyword(Keyword::TO)?;
                let new_column_name = self.parse_identifier(false)?;
                AlterTableOperation::RenameColumn {
                    old_column_name,
                    new_column_name,
                }
            }
        } else if self.parse_keyword(Keyword::DISABLE) {
            if self.parse_keywords(&[Keyword::ROW, Keyword::LEVEL, Keyword::SECURITY]) {
                AlterTableOperation::DisableRowLevelSecurity {}
            } else if self.parse_keyword(Keyword::RULE) {
                let name = self.parse_identifier(false)?;
                AlterTableOperation::DisableRule { name }
            } else if self.parse_keyword(Keyword::TRIGGER) {
                let name = self.parse_identifier(false)?;
                AlterTableOperation::DisableTrigger { name }
            } else {
                return self.expected(
                    "ROW LEVEL SECURITY, RULE, or TRIGGER after DISABLE",
                    self.peek_token(),
                );
            }
        } else if self.parse_keyword(Keyword::ENABLE) {
            if self.parse_keywords(&[Keyword::ALWAYS, Keyword::RULE]) {
                let name = self.parse_identifier(false)?;
                AlterTableOperation::EnableAlwaysRule { name }
            } else if self.parse_keywords(&[Keyword::ALWAYS, Keyword::TRIGGER]) {
                let name = self.parse_identifier(false)?;
                AlterTableOperation::EnableAlwaysTrigger { name }
            } else if self.parse_keywords(&[Keyword::ROW, Keyword::LEVEL, Keyword::SECURITY]) {
                AlterTableOperation::EnableRowLevelSecurity {}
            } else if self.parse_keywords(&[Keyword::REPLICA, Keyword::RULE]) {
                let name = self.parse_identifier(false)?;
                AlterTableOperation::EnableReplicaRule { name }
            } else if self.parse_keywords(&[Keyword::REPLICA, Keyword::TRIGGER]) {
                let name = self.parse_identifier(false)?;
                AlterTableOperation::EnableReplicaTrigger { name }
            } else if self.parse_keyword(Keyword::RULE) {
                let name = self.parse_identifier(false)?;
                AlterTableOperation::EnableRule { name }
            } else if self.parse_keyword(Keyword::TRIGGER) {
                let name = self.parse_identifier(false)?;
                AlterTableOperation::EnableTrigger { name }
            } else {
                return self.expected(
                    "ALWAYS, REPLICA, ROW LEVEL SECURITY, RULE, or TRIGGER after ENABLE",
                    self.peek_token(),
                );
            }
        } else if self.parse_keyword(Keyword::DROP) {
            if self.parse_keywords(&[Keyword::IF, Keyword::EXISTS, Keyword::PARTITION]) {
                self.expect_token(&Token::LParen)?;
                let partitions = self.parse_comma_separated(Parser::parse_expr)?;
                self.expect_token(&Token::RParen)?;
                AlterTableOperation::DropPartitions {
                    partitions,
                    if_exists: true,
                }
            } else if self.parse_keyword(Keyword::PARTITION) {
                self.expect_token(&Token::LParen)?;
                let partitions = self.parse_comma_separated(Parser::parse_expr)?;
                self.expect_token(&Token::RParen)?;
                AlterTableOperation::DropPartitions {
                    partitions,
                    if_exists: false,
                }
            } else if self.parse_keyword(Keyword::CONSTRAINT) {
                let if_exists = self.parse_keywords(&[Keyword::IF, Keyword::EXISTS]);
                let name = self.parse_identifier(false)?;
                let cascade = self.parse_keyword(Keyword::CASCADE);
                AlterTableOperation::DropConstraint {
                    if_exists,
                    name,
                    cascade,
                }
            } else if self.parse_keywords(&[Keyword::PRIMARY, Keyword::KEY])
                && dialect_of!(self is MySqlDialect | GenericDialect)
            {
                AlterTableOperation::DropPrimaryKey
            } else {
                let _ = self.parse_keyword(Keyword::COLUMN); // [ COLUMN ]
                let if_exists = self.parse_keywords(&[Keyword::IF, Keyword::EXISTS]);
                let column_name = self.parse_identifier(false)?;
                let cascade = self.parse_keyword(Keyword::CASCADE);
                AlterTableOperation::DropColumn {
                    column_name,
                    if_exists,
                    cascade,
                }
            }
        } else if self.parse_keyword(Keyword::PARTITION) {
            self.expect_token(&Token::LParen)?;
            let before = self.parse_comma_separated(Parser::parse_expr)?;
            self.expect_token(&Token::RParen)?;
            self.expect_keyword(Keyword::RENAME)?;
            self.expect_keywords(&[Keyword::TO, Keyword::PARTITION])?;
            self.expect_token(&Token::LParen)?;
            let renames = self.parse_comma_separated(Parser::parse_expr)?;
            self.expect_token(&Token::RParen)?;
            AlterTableOperation::RenamePartitions {
                old_partitions: before,
                new_partitions: renames,
            }
        } else if self.parse_keyword(Keyword::CHANGE) {
            let _ = self.parse_keyword(Keyword::COLUMN); // [ COLUMN ]
            let old_name = self.parse_identifier(false)?;
            let new_name = self.parse_identifier(false)?;
            let data_type = self.parse_data_type()?;
            let mut options = vec![];
            while let Some(option) = self.parse_optional_column_option()? {
                options.push(option);
            }

            let column_position = self.parse_column_position()?;

            AlterTableOperation::ChangeColumn {
                old_name,
                new_name,
                data_type,
                options,
                column_position,
            }
        } else if self.parse_keyword(Keyword::MODIFY) {
            let _ = self.parse_keyword(Keyword::COLUMN); // [ COLUMN ]
            let col_name = self.parse_identifier(false)?;
            let data_type = self.parse_data_type()?;
            let mut options = vec![];
            while let Some(option) = self.parse_optional_column_option()? {
                options.push(option);
            }

            let column_position = self.parse_column_position()?;

            AlterTableOperation::ModifyColumn {
                col_name,
                data_type,
                options,
                column_position,
            }
        } else if self.parse_keyword(Keyword::ALTER) {
            let _ = self.parse_keyword(Keyword::COLUMN); // [ COLUMN ]
            let column_name = self.parse_identifier(false)?;
            let is_postgresql = dialect_of!(self is PostgreSqlDialect);

            let op: AlterColumnOperation = if self.parse_keywords(&[
                Keyword::SET,
                Keyword::NOT,
                Keyword::NULL,
            ]) {
                AlterColumnOperation::SetNotNull {}
            } else if self.parse_keywords(&[Keyword::DROP, Keyword::NOT, Keyword::NULL]) {
                AlterColumnOperation::DropNotNull {}
            } else if self.parse_keywords(&[Keyword::SET, Keyword::DEFAULT]) {
                AlterColumnOperation::SetDefault {
                    value: self.parse_expr()?,
                }
            } else if self.parse_keywords(&[Keyword::DROP, Keyword::DEFAULT]) {
                AlterColumnOperation::DropDefault {}
            } else if self.parse_keywords(&[Keyword::SET, Keyword::DATA, Keyword::TYPE])
                || (is_postgresql && self.parse_keyword(Keyword::TYPE))
            {
                let data_type = self.parse_data_type()?;
                let using = if is_postgresql && self.parse_keyword(Keyword::USING) {
                    Some(self.parse_expr()?)
                } else {
                    None
                };
                AlterColumnOperation::SetDataType { data_type, using }
            } else if self.parse_keywords(&[Keyword::ADD, Keyword::GENERATED]) {
                let generated_as = if self.parse_keyword(Keyword::ALWAYS) {
                    Some(GeneratedAs::Always)
                } else if self.parse_keywords(&[Keyword::BY, Keyword::DEFAULT]) {
                    Some(GeneratedAs::ByDefault)
                } else {
                    None
                };

                self.expect_keywords(&[Keyword::AS, Keyword::IDENTITY])?;

                let mut sequence_options: Option<Vec<SequenceOptions>> = None;

                if self.peek_token().token == Token::LParen {
                    self.expect_token(&Token::LParen)?;
                    sequence_options = Some(self.parse_create_sequence_options()?);
                    self.expect_token(&Token::RParen)?;
                }

                AlterColumnOperation::AddGenerated {
                    generated_as,
                    sequence_options,
                }
            } else {
                let message = if is_postgresql {
                    "SET/DROP NOT NULL, SET DEFAULT, SET DATA TYPE, or ADD GENERATED after ALTER COLUMN"
                } else {
                    "SET/DROP NOT NULL, SET DEFAULT, or SET DATA TYPE after ALTER COLUMN"
                };

                return self.expected(message, self.peek_token());
            };
            AlterTableOperation::AlterColumn { column_name, op }
        } else if self.parse_keyword(Keyword::SWAP) {
            self.expect_keyword(Keyword::WITH)?;
            let table_name = self.parse_object_name(false)?;
            AlterTableOperation::SwapWith { table_name }
        } else {
            let options: Vec<SqlOption> =
                self.parse_options_with_keywords(&[Keyword::SET, Keyword::TBLPROPERTIES])?;
            if !options.is_empty() {
                AlterTableOperation::SetTblProperties {
                    table_properties: options,
                }
            } else {
                return self.expected(
                    "ADD, RENAME, PARTITION, SWAP, DROP, or SET TBLPROPERTIES after ALTER TABLE",
                    self.peek_token(),
                );
            }
        };
        Ok(operation)
    }

    pub fn parse_alter(&mut self) -> Result<Statement, ParserError> {
        let object_type = self.expect_one_of_keywords(&[
            Keyword::VIEW,
            Keyword::TABLE,
            Keyword::INDEX,
            Keyword::ROLE,
        ])?;
        match object_type {
            Keyword::VIEW => self.parse_alter_view(),
            Keyword::TABLE => {
                let if_exists = self.parse_keywords(&[Keyword::IF, Keyword::EXISTS]);
                let only = self.parse_keyword(Keyword::ONLY); // [ ONLY ]
                let table_name = self.parse_object_name(false)?;
                let operations = self.parse_comma_separated(Parser::parse_alter_table_operation)?;

                let mut location = None;
                if self.parse_keyword(Keyword::LOCATION) {
                    location = Some(HiveSetLocation {
                        has_set: false,
                        location: self.parse_identifier(false)?,
                    });
                } else if self.parse_keywords(&[Keyword::SET, Keyword::LOCATION]) {
                    location = Some(HiveSetLocation {
                        has_set: true,
                        location: self.parse_identifier(false)?,
                    });
                }

                Ok(Statement::AlterTable {
                    name: table_name,
                    if_exists,
                    only,
                    operations,
                    location,
                })
            }
            Keyword::INDEX => {
                let index_name = self.parse_object_name(false)?;
                let operation = if self.parse_keyword(Keyword::RENAME) {
                    if self.parse_keyword(Keyword::TO) {
                        let index_name = self.parse_object_name(false)?;
                        AlterIndexOperation::RenameIndex { index_name }
                    } else {
                        return self.expected("TO after RENAME", self.peek_token());
                    }
                } else {
                    return self.expected("RENAME after ALTER INDEX", self.peek_token());
                };

                Ok(Statement::AlterIndex {
                    name: index_name,
                    operation,
                })
            }
            Keyword::ROLE => self.parse_alter_role(),
            // unreachable because expect_one_of_keywords used above
            _ => unreachable!(),
        }
    }

    pub fn parse_alter_view(&mut self) -> Result<Statement, ParserError> {
        let name = self.parse_object_name(false)?;
        let columns = self.parse_parenthesized_column_list(Optional, false)?;

        let with_options = self.parse_options(Keyword::WITH)?;

        self.expect_keyword(Keyword::AS)?;
        let query = self.parse_boxed_query()?;

        Ok(Statement::AlterView {
            name,
            columns,
            query,
            with_options,
        })
    }

    /// Parse a `CALL procedure_name(arg1, arg2, ...)`
    /// or `CALL procedure_name` statement
    pub fn parse_call(&mut self) -> Result<Statement, ParserError> {
        let object_name = self.parse_object_name(false)?;
        if self.peek_token().token == Token::LParen {
            match self.parse_function(object_name)? {
                Expr::Function(f) => Ok(Statement::Call(f)),
                other => parser_err!(
                    format!("Expected a simple procedure call but found: {other}"),
                    self.peek_token().location
                ),
            }
        } else {
            Ok(Statement::Call(Function {
                name: object_name,
                args: FunctionArguments::None,
                over: None,
                filter: None,
                null_treatment: None,
                within_group: vec![],
            }))
        }
    }

    /// Parse a copy statement
    pub fn parse_copy(&mut self) -> Result<Statement, ParserError> {
        let source;
        if self.consume_token(&Token::LParen) {
            source = CopySource::Query(self.parse_boxed_query()?);
            self.expect_token(&Token::RParen)?;
        } else {
            let table_name = self.parse_object_name(false)?;
            let columns = self.parse_parenthesized_column_list(Optional, false)?;
            source = CopySource::Table {
                table_name,
                columns,
            };
        }
        let to = match self.parse_one_of_keywords(&[Keyword::FROM, Keyword::TO]) {
            Some(Keyword::FROM) => false,
            Some(Keyword::TO) => true,
            _ => self.expected("FROM or TO", self.peek_token())?,
        };
        if !to {
            // Use a separate if statement to prevent Rust compiler from complaining about
            // "if statement in this position is unstable: https://github.com/rust-lang/rust/issues/53667"
            if let CopySource::Query(_) = source {
                return Err(ParserError::ParserError(
                    "COPY ... FROM does not support query as a source".to_string(),
                ));
            }
        }
        let target = if self.parse_keyword(Keyword::STDIN) {
            CopyTarget::Stdin
        } else if self.parse_keyword(Keyword::STDOUT) {
            CopyTarget::Stdout
        } else if self.parse_keyword(Keyword::PROGRAM) {
            CopyTarget::Program {
                command: self.parse_literal_string()?,
            }
        } else {
            CopyTarget::File {
                filename: self.parse_literal_string()?,
            }
        };
        let _ = self.parse_keyword(Keyword::WITH); // [ WITH ]
        let mut options = vec![];
        if self.consume_token(&Token::LParen) {
            options = self.parse_comma_separated(Parser::parse_copy_option)?;
            self.expect_token(&Token::RParen)?;
        }
        let mut legacy_options = vec![];
        while let Some(opt) = self.maybe_parse(|parser| parser.parse_copy_legacy_option()) {
            legacy_options.push(opt);
        }
        let values = if let CopyTarget::Stdin = target {
            self.expect_token(&Token::SemiColon)?;
            self.parse_tsv()
        } else {
            vec![]
        };
        Ok(Statement::Copy {
            source,
            to,
            target,
            options,
            legacy_options,
            values,
        })
    }

    pub fn parse_close(&mut self) -> Result<Statement, ParserError> {
        let cursor = if self.parse_keyword(Keyword::ALL) {
            CloseCursor::All
        } else {
            let name = self.parse_identifier(false)?;

            CloseCursor::Specific { name }
        };

        Ok(Statement::Close { cursor })
    }

    fn parse_copy_option(&mut self) -> Result<CopyOption, ParserError> {
        let ret = match self.parse_one_of_keywords(&[
            Keyword::FORMAT,
            Keyword::FREEZE,
            Keyword::DELIMITER,
            Keyword::NULL,
            Keyword::HEADER,
            Keyword::QUOTE,
            Keyword::ESCAPE,
            Keyword::FORCE_QUOTE,
            Keyword::FORCE_NOT_NULL,
            Keyword::FORCE_NULL,
            Keyword::ENCODING,
        ]) {
            Some(Keyword::FORMAT) => CopyOption::Format(self.parse_identifier(false)?),
            Some(Keyword::FREEZE) => CopyOption::Freeze(!matches!(
                self.parse_one_of_keywords(&[Keyword::TRUE, Keyword::FALSE]),
                Some(Keyword::FALSE)
            )),
            Some(Keyword::DELIMITER) => CopyOption::Delimiter(self.parse_literal_char()?),
            Some(Keyword::NULL) => CopyOption::Null(self.parse_literal_string()?),
            Some(Keyword::HEADER) => CopyOption::Header(!matches!(
                self.parse_one_of_keywords(&[Keyword::TRUE, Keyword::FALSE]),
                Some(Keyword::FALSE)
            )),
            Some(Keyword::QUOTE) => CopyOption::Quote(self.parse_literal_char()?),
            Some(Keyword::ESCAPE) => CopyOption::Escape(self.parse_literal_char()?),
            Some(Keyword::FORCE_QUOTE) => {
                CopyOption::ForceQuote(self.parse_parenthesized_column_list(Mandatory, false)?)
            }
            Some(Keyword::FORCE_NOT_NULL) => {
                CopyOption::ForceNotNull(self.parse_parenthesized_column_list(Mandatory, false)?)
            }
            Some(Keyword::FORCE_NULL) => {
                CopyOption::ForceNull(self.parse_parenthesized_column_list(Mandatory, false)?)
            }
            Some(Keyword::ENCODING) => CopyOption::Encoding(self.parse_literal_string()?),
            _ => self.expected("option", self.peek_token())?,
        };
        Ok(ret)
    }

    fn parse_copy_legacy_option(&mut self) -> Result<CopyLegacyOption, ParserError> {
        let ret = match self.parse_one_of_keywords(&[
            Keyword::BINARY,
            Keyword::DELIMITER,
            Keyword::NULL,
            Keyword::CSV,
        ]) {
            Some(Keyword::BINARY) => CopyLegacyOption::Binary,
            Some(Keyword::DELIMITER) => {
                let _ = self.parse_keyword(Keyword::AS); // [ AS ]
                CopyLegacyOption::Delimiter(self.parse_literal_char()?)
            }
            Some(Keyword::NULL) => {
                let _ = self.parse_keyword(Keyword::AS); // [ AS ]
                CopyLegacyOption::Null(self.parse_literal_string()?)
            }
            Some(Keyword::CSV) => CopyLegacyOption::Csv({
                let mut opts = vec![];
                while let Some(opt) =
                    self.maybe_parse(|parser| parser.parse_copy_legacy_csv_option())
                {
                    opts.push(opt);
                }
                opts
            }),
            _ => self.expected("option", self.peek_token())?,
        };
        Ok(ret)
    }

    fn parse_copy_legacy_csv_option(&mut self) -> Result<CopyLegacyCsvOption, ParserError> {
        let ret = match self.parse_one_of_keywords(&[
            Keyword::HEADER,
            Keyword::QUOTE,
            Keyword::ESCAPE,
            Keyword::FORCE,
        ]) {
            Some(Keyword::HEADER) => CopyLegacyCsvOption::Header,
            Some(Keyword::QUOTE) => {
                let _ = self.parse_keyword(Keyword::AS); // [ AS ]
                CopyLegacyCsvOption::Quote(self.parse_literal_char()?)
            }
            Some(Keyword::ESCAPE) => {
                let _ = self.parse_keyword(Keyword::AS); // [ AS ]
                CopyLegacyCsvOption::Escape(self.parse_literal_char()?)
            }
            Some(Keyword::FORCE) if self.parse_keywords(&[Keyword::NOT, Keyword::NULL]) => {
                CopyLegacyCsvOption::ForceNotNull(
                    self.parse_comma_separated(|p| p.parse_identifier(false))?,
                )
            }
            Some(Keyword::FORCE) if self.parse_keywords(&[Keyword::QUOTE]) => {
                CopyLegacyCsvOption::ForceQuote(
                    self.parse_comma_separated(|p| p.parse_identifier(false))?,
                )
            }
            _ => self.expected("csv option", self.peek_token())?,
        };
        Ok(ret)
    }

    fn parse_literal_char(&mut self) -> Result<char, ParserError> {
        let s = self.parse_literal_string()?;
        if s.len() != 1 {
            let loc = self
                .tokens
                .get(self.index - 1)
                .map_or(Location { line: 0, column: 0 }, |t| t.location);
            return parser_err!(format!("Expect a char, found {s:?}"), loc);
        }
        Ok(s.chars().next().unwrap())
    }

    /// Parse a tab separated values in
    /// COPY payload
    pub fn parse_tsv(&mut self) -> Vec<Option<String>> {
        self.parse_tab_value()
    }

    pub fn parse_tab_value(&mut self) -> Vec<Option<String>> {
        let mut values = vec![];
        let mut content = String::from("");
        while let Some(t) = self.next_token_no_skip().map(|t| &t.token) {
            match t {
                Token::Whitespace(Whitespace::Tab) => {
                    values.push(Some(content.to_string()));
                    content.clear();
                }
                Token::Whitespace(Whitespace::Newline) => {
                    values.push(Some(content.to_string()));
                    content.clear();
                }
                Token::Backslash => {
                    if self.consume_token(&Token::Period) {
                        return values;
                    }
                    if let Token::Word(w) = self.next_token().token {
                        if w.value == "N" {
                            values.push(None);
                        }
                    }
                }
                _ => {
                    content.push_str(&t.to_string());
                }
            }
        }
        values
    }

    /// Parse a literal value (numbers, strings, date/time, booleans)
    pub fn parse_value(&mut self) -> Result<Value, ParserError> {
        let next_token = self.next_token();
        let location = next_token.location;
        match next_token.token {
            Token::Word(w) => match w.keyword {
                Keyword::TRUE => Ok(Value::Boolean(true)),
                Keyword::FALSE => Ok(Value::Boolean(false)),
                Keyword::NULL => Ok(Value::Null),
                Keyword::NoKeyword if w.quote_style.is_some() => match w.quote_style {
                    Some('"') => Ok(Value::DoubleQuotedString(w.value)),
                    Some('\'') => Ok(Value::SingleQuotedString(w.value)),
                    _ => self.expected(
                        "A value?",
                        TokenWithLocation {
                            token: Token::Word(w),
                            location,
                        },
                    )?,
                },
                _ => self.expected(
                    "a concrete value",
                    TokenWithLocation {
                        token: Token::Word(w),
                        location,
                    },
                ),
            },
            // The call to n.parse() returns a bigdecimal when the
            // bigdecimal feature is enabled, and is otherwise a no-op
            // (i.e., it returns the input string).
            Token::Number(ref n, l) => match n.parse() {
                Ok(n) => Ok(Value::Number(n, l)),
                Err(e) => parser_err!(format!("Could not parse '{n}' as number: {e}"), location),
            },
            Token::SingleQuotedString(ref s) => Ok(Value::SingleQuotedString(s.to_string())),
            Token::DoubleQuotedString(ref s) => Ok(Value::DoubleQuotedString(s.to_string())),
            Token::DollarQuotedString(ref s) => Ok(Value::DollarQuotedString(s.clone())),
            Token::SingleQuotedByteStringLiteral(ref s) => {
                Ok(Value::SingleQuotedByteStringLiteral(s.clone()))
            }
            Token::DoubleQuotedByteStringLiteral(ref s) => {
                Ok(Value::DoubleQuotedByteStringLiteral(s.clone()))
            }
            Token::RawStringLiteral(ref s) => Ok(Value::RawStringLiteral(s.clone())),
            Token::NationalStringLiteral(ref s) => Ok(Value::NationalStringLiteral(s.to_string())),
            Token::EscapedStringLiteral(ref s) => Ok(Value::EscapedStringLiteral(s.to_string())),
            Token::HexStringLiteral(ref s) => Ok(Value::HexStringLiteral(s.to_string())),
            Token::Placeholder(ref s) => Ok(Value::Placeholder(s.to_string())),
            tok @ Token::Colon | tok @ Token::AtSign => {
                // Not calling self.parse_identifier(false)? because only in placeholder we want to check numbers as idfentifies
                // This because snowflake allows numbers as placeholders
                let next_token = self.next_token();
                let ident = match next_token.token {
                    Token::Word(w) => Ok(w.to_ident()),
                    Token::Number(w, false) => Ok(Ident::new(w)),
                    _ => self.expected("placeholder", next_token),
                }?;
                let placeholder = tok.to_string() + &ident.value;
                Ok(Value::Placeholder(placeholder))
            }
            unexpected => self.expected(
                "a value",
                TokenWithLocation {
                    token: unexpected,
                    location,
                },
            ),
        }
    }

    pub fn parse_number_value(&mut self) -> Result<Value, ParserError> {
        match self.parse_value()? {
            v @ Value::Number(_, _) => Ok(v),
            v @ Value::Placeholder(_) => Ok(v),
            _ => {
                self.prev_token();
                self.expected("literal number", self.peek_token())
            }
        }
    }

    fn parse_introduced_string_value(&mut self) -> Result<Value, ParserError> {
        let next_token = self.next_token();
        let location = next_token.location;
        match next_token.token {
            Token::SingleQuotedString(ref s) => Ok(Value::SingleQuotedString(s.to_string())),
            Token::DoubleQuotedString(ref s) => Ok(Value::DoubleQuotedString(s.to_string())),
            Token::HexStringLiteral(ref s) => Ok(Value::HexStringLiteral(s.to_string())),
            unexpected => self.expected(
                "a string value",
                TokenWithLocation {
                    token: unexpected,
                    location,
                },
            ),
        }
    }

    /// Parse an unsigned literal integer/long
    pub fn parse_literal_uint(&mut self) -> Result<u64, ParserError> {
        let next_token = self.next_token();
        match next_token.token {
            Token::Number(s, _) => s.parse::<u64>().map_err(|e| {
                ParserError::ParserError(format!("Could not parse '{s}' as u64: {e}"))
            }),
            _ => self.expected("literal int", next_token),
        }
    }

    pub fn parse_function_definition(&mut self) -> Result<FunctionDefinition, ParserError> {
        let peek_token = self.peek_token();
        match peek_token.token {
            Token::DollarQuotedString(value) if dialect_of!(self is PostgreSqlDialect | GenericDialect) =>
            {
                self.next_token();
                Ok(FunctionDefinition::DoubleDollarDef(value.value))
            }
            _ => Ok(FunctionDefinition::SingleQuotedDef(
                self.parse_literal_string()?,
            )),
        }
    }
    /// Parse a literal string
    pub fn parse_literal_string(&mut self) -> Result<String, ParserError> {
        let next_token = self.next_token();
        match next_token.token {
            Token::Word(Word {
                value,
                keyword: Keyword::NoKeyword,
                ..
            }) => Ok(value),
            Token::SingleQuotedString(s) => Ok(s),
            Token::DoubleQuotedString(s) => Ok(s),
            Token::EscapedStringLiteral(s) if dialect_of!(self is PostgreSqlDialect | GenericDialect) => {
                Ok(s)
            }
            _ => self.expected("literal string", next_token),
        }
    }

    /// Parse a SQL datatype (in the context of a CREATE TABLE statement for example)
    pub fn parse_data_type(&mut self) -> Result<DataType, ParserError> {
        let (ty, trailing_bracket) = self.parse_data_type_helper()?;
        if trailing_bracket.0 {
            return parser_err!(
                format!("unmatched > after parsing data type {ty}"),
                self.peek_token()
            );
        }

        Ok(ty)
    }

    fn parse_data_type_helper(
        &mut self,
    ) -> Result<(DataType, MatchedTrailingBracket), ParserError> {
        let next_token = self.next_token();
        let mut trailing_bracket: MatchedTrailingBracket = false.into();
        let mut data = match next_token.token {
            Token::Word(w) => match w.keyword {
                Keyword::BOOLEAN => Ok(DataType::Boolean),
                Keyword::BOOL => Ok(DataType::Bool),
                Keyword::FLOAT => Ok(DataType::Float(self.parse_optional_precision()?)),
                Keyword::REAL => Ok(DataType::Real),
                Keyword::FLOAT4 => Ok(DataType::Float4),
                Keyword::FLOAT64 => Ok(DataType::Float64),
                Keyword::FLOAT8 => Ok(DataType::Float8),
                Keyword::DOUBLE => {
                    if self.parse_keyword(Keyword::PRECISION) {
                        Ok(DataType::DoublePrecision)
                    } else {
                        Ok(DataType::Double)
                    }
                }
                Keyword::TINYINT => {
                    let optional_precision = self.parse_optional_precision();
                    if self.parse_keyword(Keyword::UNSIGNED) {
                        Ok(DataType::UnsignedTinyInt(optional_precision?))
                    } else {
                        Ok(DataType::TinyInt(optional_precision?))
                    }
                }
                Keyword::INT2 => {
                    let optional_precision = self.parse_optional_precision();
                    if self.parse_keyword(Keyword::UNSIGNED) {
                        Ok(DataType::UnsignedInt2(optional_precision?))
                    } else {
                        Ok(DataType::Int2(optional_precision?))
                    }
                }
                Keyword::SMALLINT => {
                    let optional_precision = self.parse_optional_precision();
                    if self.parse_keyword(Keyword::UNSIGNED) {
                        Ok(DataType::UnsignedSmallInt(optional_precision?))
                    } else {
                        Ok(DataType::SmallInt(optional_precision?))
                    }
                }
                Keyword::MEDIUMINT => {
                    let optional_precision = self.parse_optional_precision();
                    if self.parse_keyword(Keyword::UNSIGNED) {
                        Ok(DataType::UnsignedMediumInt(optional_precision?))
                    } else {
                        Ok(DataType::MediumInt(optional_precision?))
                    }
                }
                Keyword::INT => {
                    let optional_precision = self.parse_optional_precision();
                    if self.parse_keyword(Keyword::UNSIGNED) {
                        Ok(DataType::UnsignedInt(optional_precision?))
                    } else {
                        Ok(DataType::Int(optional_precision?))
                    }
                }
                Keyword::INT4 => {
                    let optional_precision = self.parse_optional_precision();
                    if self.parse_keyword(Keyword::UNSIGNED) {
                        Ok(DataType::UnsignedInt4(optional_precision?))
                    } else {
                        Ok(DataType::Int4(optional_precision?))
                    }
                }
                Keyword::INT64 => Ok(DataType::Int64),
                Keyword::INTEGER => {
                    let optional_precision = self.parse_optional_precision();
                    if self.parse_keyword(Keyword::UNSIGNED) {
                        Ok(DataType::UnsignedInteger(optional_precision?))
                    } else {
                        Ok(DataType::Integer(optional_precision?))
                    }
                }
                Keyword::BIGINT => {
                    let optional_precision = self.parse_optional_precision();
                    if self.parse_keyword(Keyword::UNSIGNED) {
                        Ok(DataType::UnsignedBigInt(optional_precision?))
                    } else {
                        Ok(DataType::BigInt(optional_precision?))
                    }
                }
                Keyword::INT8 => {
                    let optional_precision = self.parse_optional_precision();
                    if self.parse_keyword(Keyword::UNSIGNED) {
                        Ok(DataType::UnsignedInt8(optional_precision?))
                    } else {
                        Ok(DataType::Int8(optional_precision?))
                    }
                }
                Keyword::VARCHAR => Ok(DataType::Varchar(self.parse_optional_character_length()?)),
                Keyword::NVARCHAR => {
                    Ok(DataType::Nvarchar(self.parse_optional_character_length()?))
                }
                Keyword::CHARACTER => {
                    if self.parse_keyword(Keyword::VARYING) {
                        Ok(DataType::CharacterVarying(
                            self.parse_optional_character_length()?,
                        ))
                    } else if self.parse_keywords(&[Keyword::LARGE, Keyword::OBJECT]) {
                        Ok(DataType::CharacterLargeObject(
                            self.parse_optional_precision()?,
                        ))
                    } else {
                        Ok(DataType::Character(self.parse_optional_character_length()?))
                    }
                }
                Keyword::CHAR => {
                    if self.parse_keyword(Keyword::VARYING) {
                        Ok(DataType::CharVarying(
                            self.parse_optional_character_length()?,
                        ))
                    } else if self.parse_keywords(&[Keyword::LARGE, Keyword::OBJECT]) {
                        Ok(DataType::CharLargeObject(self.parse_optional_precision()?))
                    } else {
                        Ok(DataType::Char(self.parse_optional_character_length()?))
                    }
                }
                Keyword::CLOB => Ok(DataType::Clob(self.parse_optional_precision()?)),
                Keyword::BINARY => Ok(DataType::Binary(self.parse_optional_precision()?)),
                Keyword::VARBINARY => Ok(DataType::Varbinary(self.parse_optional_precision()?)),
                Keyword::BLOB => Ok(DataType::Blob(self.parse_optional_precision()?)),
                Keyword::BYTES => Ok(DataType::Bytes(self.parse_optional_precision()?)),
                Keyword::UUID => Ok(DataType::Uuid),
                Keyword::DATE => Ok(DataType::Date),
                Keyword::DATETIME => Ok(DataType::Datetime(self.parse_optional_precision()?)),
                Keyword::TIMESTAMP => {
                    let precision = self.parse_optional_precision()?;
                    let tz = if self.parse_keyword(Keyword::WITH) {
                        self.expect_keywords(&[Keyword::TIME, Keyword::ZONE])?;
                        TimezoneInfo::WithTimeZone
                    } else if self.parse_keyword(Keyword::WITHOUT) {
                        self.expect_keywords(&[Keyword::TIME, Keyword::ZONE])?;
                        TimezoneInfo::WithoutTimeZone
                    } else {
                        TimezoneInfo::None
                    };
                    Ok(DataType::Timestamp(precision, tz))
                }
                Keyword::TIMESTAMPTZ => Ok(DataType::Timestamp(
                    self.parse_optional_precision()?,
                    TimezoneInfo::Tz,
                )),
                Keyword::TIME => {
                    let precision = self.parse_optional_precision()?;
                    let tz = if self.parse_keyword(Keyword::WITH) {
                        self.expect_keywords(&[Keyword::TIME, Keyword::ZONE])?;
                        TimezoneInfo::WithTimeZone
                    } else if self.parse_keyword(Keyword::WITHOUT) {
                        self.expect_keywords(&[Keyword::TIME, Keyword::ZONE])?;
                        TimezoneInfo::WithoutTimeZone
                    } else {
                        TimezoneInfo::None
                    };
                    Ok(DataType::Time(precision, tz))
                }
                Keyword::TIMETZ => Ok(DataType::Time(
                    self.parse_optional_precision()?,
                    TimezoneInfo::Tz,
                )),
                // Interval types can be followed by a complicated interval
                // qualifier that we don't currently support. See
                // parse_interval for a taste.
                Keyword::INTERVAL => Ok(DataType::Interval),
                Keyword::JSON => Ok(DataType::JSON),
                Keyword::JSONB => Ok(DataType::JSONB),
                Keyword::REGCLASS => Ok(DataType::Regclass),
                Keyword::STRING => Ok(DataType::String(self.parse_optional_precision()?)),
                Keyword::TEXT => Ok(DataType::Text),
                Keyword::BYTEA => Ok(DataType::Bytea),
                Keyword::NUMERIC => Ok(DataType::Numeric(
                    self.parse_exact_number_optional_precision_scale()?,
                )),
                Keyword::DECIMAL => Ok(DataType::Decimal(
                    self.parse_exact_number_optional_precision_scale()?,
                )),
                Keyword::DEC => Ok(DataType::Dec(
                    self.parse_exact_number_optional_precision_scale()?,
                )),
                Keyword::BIGNUMERIC => Ok(DataType::BigNumeric(
                    self.parse_exact_number_optional_precision_scale()?,
                )),
                Keyword::BIGDECIMAL => Ok(DataType::BigDecimal(
                    self.parse_exact_number_optional_precision_scale()?,
                )),
                Keyword::ENUM => Ok(DataType::Enum(self.parse_string_values()?)),
                Keyword::SET => Ok(DataType::Set(self.parse_string_values()?)),
                Keyword::ARRAY => {
                    if dialect_of!(self is SnowflakeDialect) {
                        Ok(DataType::Array(ArrayElemTypeDef::None))
                    } else {
                        self.expect_token(&Token::Lt)?;
                        let (inside_type, _trailing_bracket) = self.parse_data_type_helper()?;
                        trailing_bracket = self.expect_closing_angle_bracket(_trailing_bracket)?;
                        Ok(DataType::Array(ArrayElemTypeDef::AngleBracket(Box::new(
                            inside_type,
                        ))))
                    }
                }
                Keyword::STRUCT if dialect_of!(self is BigQueryDialect | GenericDialect) => {
                    self.prev_token();
                    let (field_defs, _trailing_bracket) =
                        self.parse_struct_type_def(Self::parse_big_query_struct_field_def)?;
                    trailing_bracket = _trailing_bracket;
                    Ok(DataType::Struct(field_defs))
                }
                _ => {
                    self.prev_token();
                    let type_name = self.parse_object_name(false)?;
                    if let Some(modifiers) = self.parse_optional_type_modifiers()? {
                        Ok(DataType::Custom(type_name, modifiers))
                    } else {
                        Ok(DataType::Custom(type_name, vec![]))
                    }
                }
            },
            _ => self.expected("a data type name", next_token),
        }?;

        // Parse array data types. Note: this is postgresql-specific and different from
        // Keyword::ARRAY syntax from above
        while self.consume_token(&Token::LBracket) {
            let size = if dialect_of!(self is GenericDialect | DuckDbDialect | PostgreSqlDialect) {
                self.maybe_parse(|p| p.parse_literal_uint())
            } else {
                None
            };
            self.expect_token(&Token::RBracket)?;
            data = DataType::Array(ArrayElemTypeDef::SquareBracket(Box::new(data), size))
        }
        Ok((data, trailing_bracket))
    }

    pub fn parse_string_values(&mut self) -> Result<Vec<String>, ParserError> {
        self.expect_token(&Token::LParen)?;
        let mut values = Vec::new();
        loop {
            let next_token = self.next_token();
            match next_token.token {
                Token::SingleQuotedString(value) => values.push(value),
                _ => self.expected("a string", next_token)?,
            }
            let next_token = self.next_token();
            match next_token.token {
                Token::Comma => (),
                Token::RParen => break,
                _ => self.expected(", or }", next_token)?,
            }
        }
        Ok(values)
    }

    /// Strictly parse `identifier AS identifier`
    pub fn parse_identifier_with_alias(&mut self) -> Result<IdentWithAlias, ParserError> {
        let ident = self.parse_identifier(false)?;
        self.expect_keyword(Keyword::AS)?;
        let alias = self.parse_identifier(false)?;
        Ok(IdentWithAlias { ident, alias })
    }

    /// Parse `AS identifier` (or simply `identifier` if it's not a reserved keyword)
    /// Some examples with aliases: `SELECT 1 foo`, `SELECT COUNT(*) AS cnt`,
    /// `SELECT ... FROM t1 foo, t2 bar`, `SELECT ... FROM (...) AS bar`
    pub fn parse_optional_alias(
        &mut self,
        reserved_kwds: &[Keyword],
    ) -> Result<Option<Ident>, ParserError> {
        let after_as = self.parse_keyword(Keyword::AS);
        let next_token = self.next_token();
        match next_token.token {
            // Accept any identifier after `AS` (though many dialects have restrictions on
            // keywords that may appear here). If there's no `AS`: don't parse keywords,
            // which may start a construct allowed in this position, to be parsed as aliases.
            // (For example, in `FROM t1 JOIN` the `JOIN` will always be parsed as a keyword,
            // not an alias.)
            Token::Word(w) if after_as || !reserved_kwds.contains(&w.keyword) => {
                Ok(Some(w.to_ident()))
            }
            // MSSQL supports single-quoted strings as aliases for columns
            // We accept them as table aliases too, although MSSQL does not.
            //
            // Note, that this conflicts with an obscure rule from the SQL
            // standard, which we don't implement:
            // https://crate.io/docs/sql-99/en/latest/chapters/07.html#character-string-literal-s
            //    "[Obscure Rule] SQL allows you to break a long <character
            //    string literal> up into two or more smaller <character string
            //    literal>s, split by a <separator> that includes a newline
            //    character. When it sees such a <literal>, your DBMS will
            //    ignore the <separator> and treat the multiple strings as
            //    a single <literal>."
            Token::SingleQuotedString(s) => Ok(Some(Ident::with_quote('\'', s))),
            // Support for MySql dialect double quoted string, `AS "HOUR"` for example
            Token::DoubleQuotedString(s) => Ok(Some(Ident::with_quote('\"', s))),
            _ => {
                if after_as {
                    return self.expected("an identifier after AS", next_token);
                }
                self.prev_token();
                Ok(None) // no alias found
            }
        }
    }

    /// Parse `AS identifier` when the AS is describing a table-valued object,
    /// like in `... FROM generate_series(1, 10) AS t (col)`. In this case
    /// the alias is allowed to optionally name the columns in the table, in
    /// addition to the table itself.
    pub fn parse_optional_table_alias(
        &mut self,
        reserved_kwds: &[Keyword],
    ) -> Result<Option<TableAlias>, ParserError> {
        match self.parse_optional_alias(reserved_kwds)? {
            Some(name) => {
                let columns = self.parse_parenthesized_column_list(Optional, false)?;
                Ok(Some(TableAlias { name, columns }))
            }
            None => Ok(None),
        }
    }

    /// Parse a possibly qualified, possibly quoted identifier, e.g.
    /// `foo` or `myschema."table"
    ///
    /// The `in_table_clause` parameter indicates whether the object name is a table in a FROM, JOIN,
    /// or similar table clause. Currently, this is used only to support unquoted hyphenated identifiers
    /// in this context on BigQuery.
    pub fn parse_object_name(&mut self, in_table_clause: bool) -> Result<ObjectName, ParserError> {
        let mut idents = vec![];
        loop {
            idents.push(self.parse_identifier(in_table_clause)?);
            if !self.consume_token(&Token::Period) {
                break;
            }
        }

        // BigQuery accepts any number of quoted identifiers of a table name.
        // https://cloud.google.com/bigquery/docs/reference/standard-sql/lexical#quoted_identifiers
        if dialect_of!(self is BigQueryDialect)
            && idents.iter().any(|ident| ident.value.contains('.'))
        {
            idents = idents
                .into_iter()
                .flat_map(|ident| {
                    ident
                        .value
                        .split('.')
                        .map(|value| Ident {
                            value: value.into(),
                            quote_style: ident.quote_style,
                        })
                        .collect::<Vec<_>>()
                })
                .collect()
        }

        Ok(ObjectName(idents))
    }

    /// Parse identifiers
    pub fn parse_identifiers(&mut self) -> Result<Vec<Ident>, ParserError> {
        let mut idents = vec![];
        loop {
            match self.peek_token().token {
                Token::Word(w) => {
                    idents.push(w.to_ident());
                }
                Token::EOF | Token::Eq => break,
                _ => {}
            }
            self.next_token();
        }
        Ok(idents)
    }

    /// Parse identifiers of form ident1[.identN]*
    ///
    /// Similar in functionality to [parse_identifiers], with difference
    /// being this function is much more strict about parsing a valid multipart identifier, not
    /// allowing extraneous tokens to be parsed, otherwise it fails.
    ///
    /// For example:
    ///
    /// ```rust
    /// use sqlparser::ast::Ident;
    /// use sqlparser::dialect::GenericDialect;
    /// use sqlparser::parser::Parser;
    ///
    /// let dialect = GenericDialect {};
    /// let expected = vec![Ident::new("one"), Ident::new("two")];
    ///
    /// // expected usage
    /// let sql = "one.two";
    /// let mut parser = Parser::new(&dialect).try_with_sql(sql).unwrap();
    /// let actual = parser.parse_multipart_identifier().unwrap();
    /// assert_eq!(&actual, &expected);
    ///
    /// // parse_identifiers is more loose on what it allows, parsing successfully
    /// let sql = "one + two";
    /// let mut parser = Parser::new(&dialect).try_with_sql(sql).unwrap();
    /// let actual = parser.parse_identifiers().unwrap();
    /// assert_eq!(&actual, &expected);
    ///
    /// // expected to strictly fail due to + separator
    /// let sql = "one + two";
    /// let mut parser = Parser::new(&dialect).try_with_sql(sql).unwrap();
    /// let actual = parser.parse_multipart_identifier().unwrap_err();
    /// assert_eq!(
    ///     actual.to_string(),
    ///     "sql parser error: Unexpected token in identifier: +"
    /// );
    /// ```
    ///
    /// [parse_identifiers]: Parser::parse_identifiers
    pub fn parse_multipart_identifier(&mut self) -> Result<Vec<Ident>, ParserError> {
        let mut idents = vec![];

        // expecting at least one word for identifier
        match self.next_token().token {
            Token::Word(w) => idents.push(w.to_ident()),
            Token::EOF => {
                return Err(ParserError::ParserError(
                    "Empty input when parsing identifier".to_string(),
                ))?
            }
            token => {
                return Err(ParserError::ParserError(format!(
                    "Unexpected token in identifier: {token}"
                )))?
            }
        };

        // parse optional next parts if exist
        loop {
            match self.next_token().token {
                // ensure that optional period is succeeded by another identifier
                Token::Period => match self.next_token().token {
                    Token::Word(w) => idents.push(w.to_ident()),
                    Token::EOF => {
                        return Err(ParserError::ParserError(
                            "Trailing period in identifier".to_string(),
                        ))?
                    }
                    token => {
                        return Err(ParserError::ParserError(format!(
                            "Unexpected token following period in identifier: {token}"
                        )))?
                    }
                },
                Token::EOF => break,
                token => {
                    return Err(ParserError::ParserError(format!(
                        "Unexpected token in identifier: {token}"
                    )))?
                }
            }
        }

        Ok(idents)
    }

    /// Parse a simple one-word identifier (possibly quoted, possibly a keyword)
    ///
    /// The `in_table_clause` parameter indicates whether the identifier is a table in a FROM, JOIN, or
    /// similar table clause. Currently, this is used only to support unquoted hyphenated identifiers in
    //  this context on BigQuery.
    pub fn parse_identifier(&mut self, in_table_clause: bool) -> Result<Ident, ParserError> {
        let next_token = self.next_token();
        match next_token.token {
            Token::Word(w) => {
                let mut ident = w.to_ident();

                // On BigQuery, hyphens are permitted in unquoted identifiers inside of a FROM or
                // TABLE clause [0].
                //
                // The first segment must be an ordinary unquoted identifier, e.g. it must not start
                // with a digit. Subsequent segments are either must either be valid identifiers or
                // integers, e.g. foo-123 is allowed, but foo-123a is not.
                //
                // [0] https://cloud.google.com/bigquery/docs/reference/standard-sql/lexical
                if dialect_of!(self is BigQueryDialect)
                    && w.quote_style.is_none()
                    && in_table_clause
                {
                    let mut requires_whitespace = false;
                    while matches!(self.peek_token_no_skip().token, Token::Minus) {
                        self.next_token();
                        ident.value.push('-');

                        let token = self
                            .next_token_no_skip()
                            .cloned()
                            .unwrap_or(TokenWithLocation::wrap(Token::EOF));
                        requires_whitespace = match token.token {
                            Token::Word(next_word) if next_word.quote_style.is_none() => {
                                ident.value.push_str(&next_word.value);
                                false
                            }
                            Token::Number(s, false) if s.chars().all(|c| c.is_ascii_digit()) => {
                                ident.value.push_str(&s);
                                true
                            }
                            _ => {
                                return self
                                    .expected("continuation of hyphenated identifier", token);
                            }
                        }
                    }

                    // If the last segment was a number, we must check that it's followed by whitespace,
                    // otherwise foo-123a will be parsed as `foo-123` with the alias `a`.
                    if requires_whitespace {
                        let token = self.next_token();
                        if !matches!(token.token, Token::EOF | Token::Whitespace(_)) {
                            return self
                                .expected("whitespace following hyphenated identifier", token);
                        }
                    }
                }
                Ok(ident)
            }
            Token::SingleQuotedString(s) => Ok(Ident::with_quote('\'', s)),
            Token::DoubleQuotedString(s) => Ok(Ident::with_quote('\"', s)),
            _ => self.expected("identifier", next_token),
        }
    }

    /// Parses a parenthesized, comma-separated list of column definitions within a view.
    fn parse_view_columns(&mut self) -> Result<Vec<ViewColumnDef>, ParserError> {
        if self.consume_token(&Token::LParen) {
            if self.peek_token().token == Token::RParen {
                self.next_token();
                Ok(vec![])
            } else {
                let cols = self.parse_comma_separated(Parser::parse_view_column)?;
                self.expect_token(&Token::RParen)?;
                Ok(cols)
            }
        } else {
            Ok(vec![])
        }
    }

    /// Parses a column definition within a view.
    fn parse_view_column(&mut self) -> Result<ViewColumnDef, ParserError> {
        let name = self.parse_identifier(false)?;
        let options = if dialect_of!(self is BigQueryDialect | GenericDialect)
            && self.parse_keyword(Keyword::OPTIONS)
        {
            self.prev_token();
            Some(self.parse_options(Keyword::OPTIONS)?)
        } else {
            None
        };
        Ok(ViewColumnDef { name, options })
    }

    /// Parse a parenthesized comma-separated list of unqualified, possibly quoted identifiers
    pub fn parse_parenthesized_column_list(
        &mut self,
        optional: IsOptional,
        allow_empty: bool,
    ) -> Result<Vec<Ident>, ParserError> {
        if self.consume_token(&Token::LParen) {
            if allow_empty && self.peek_token().token == Token::RParen {
                self.next_token();
                Ok(vec![])
            } else {
                let cols = self.parse_comma_separated(|p| p.parse_identifier(false))?;
                self.expect_token(&Token::RParen)?;
                Ok(cols)
            }
        } else if optional == Optional {
            Ok(vec![])
        } else {
            self.expected("a list of columns in parentheses", self.peek_token())
        }
    }

    pub fn parse_precision(&mut self) -> Result<u64, ParserError> {
        self.expect_token(&Token::LParen)?;
        let n = self.parse_literal_uint()?;
        self.expect_token(&Token::RParen)?;
        Ok(n)
    }

    pub fn parse_optional_precision(&mut self) -> Result<Option<u64>, ParserError> {
        if self.consume_token(&Token::LParen) {
            let n = self.parse_literal_uint()?;
            self.expect_token(&Token::RParen)?;
            Ok(Some(n))
        } else {
            Ok(None)
        }
    }

    pub fn parse_optional_character_length(
        &mut self,
    ) -> Result<Option<CharacterLength>, ParserError> {
        if self.consume_token(&Token::LParen) {
            let character_length = self.parse_character_length()?;
            self.expect_token(&Token::RParen)?;
            Ok(Some(character_length))
        } else {
            Ok(None)
        }
    }

    pub fn parse_character_length(&mut self) -> Result<CharacterLength, ParserError> {
        if self.parse_keyword(Keyword::MAX) {
            return Ok(CharacterLength::Max);
        }
        let length = self.parse_literal_uint()?;
        let unit = if self.parse_keyword(Keyword::CHARACTERS) {
            Some(CharLengthUnits::Characters)
        } else if self.parse_keyword(Keyword::OCTETS) {
            Some(CharLengthUnits::Octets)
        } else {
            None
        };
        Ok(CharacterLength::IntegerLength { length, unit })
    }

    pub fn parse_optional_precision_scale(
        &mut self,
    ) -> Result<(Option<u64>, Option<u64>), ParserError> {
        if self.consume_token(&Token::LParen) {
            let n = self.parse_literal_uint()?;
            let scale = if self.consume_token(&Token::Comma) {
                Some(self.parse_literal_uint()?)
            } else {
                None
            };
            self.expect_token(&Token::RParen)?;
            Ok((Some(n), scale))
        } else {
            Ok((None, None))
        }
    }

    pub fn parse_exact_number_optional_precision_scale(
        &mut self,
    ) -> Result<ExactNumberInfo, ParserError> {
        if self.consume_token(&Token::LParen) {
            let precision = self.parse_literal_uint()?;
            let scale = if self.consume_token(&Token::Comma) {
                Some(self.parse_literal_uint()?)
            } else {
                None
            };

            self.expect_token(&Token::RParen)?;

            match scale {
                None => Ok(ExactNumberInfo::Precision(precision)),
                Some(scale) => Ok(ExactNumberInfo::PrecisionAndScale(precision, scale)),
            }
        } else {
            Ok(ExactNumberInfo::None)
        }
    }

    pub fn parse_optional_type_modifiers(&mut self) -> Result<Option<Vec<String>>, ParserError> {
        if self.consume_token(&Token::LParen) {
            let mut modifiers = Vec::new();
            loop {
                let next_token = self.next_token();
                match next_token.token {
                    Token::Word(w) => modifiers.push(w.to_string()),
                    Token::Number(n, _) => modifiers.push(n),
                    Token::SingleQuotedString(s) => modifiers.push(s),

                    Token::Comma => {
                        continue;
                    }
                    Token::RParen => {
                        break;
                    }
                    _ => self.expected("type modifiers", next_token)?,
                }
            }

            Ok(Some(modifiers))
        } else {
            Ok(None)
        }
    }

    pub fn parse_delete(&mut self) -> Result<Statement, ParserError> {
        let (tables, with_from_keyword) = if !self.parse_keyword(Keyword::FROM) {
            // `FROM` keyword is optional in BigQuery SQL.
            // https://cloud.google.com/bigquery/docs/reference/standard-sql/dml-syntax#delete_statement
            if dialect_of!(self is BigQueryDialect | GenericDialect) {
                (vec![], false)
            } else {
                let tables = self.parse_comma_separated(|p| p.parse_object_name(false))?;
                self.expect_keyword(Keyword::FROM)?;
                (tables, true)
            }
        } else {
            (vec![], true)
        };

        let from = self.parse_comma_separated(Parser::parse_table_and_joins)?;
        let using = if self.parse_keyword(Keyword::USING) {
            Some(self.parse_comma_separated(Parser::parse_table_and_joins)?)
        } else {
            None
        };
        let selection = if self.parse_keyword(Keyword::WHERE) {
            Some(self.parse_expr()?)
        } else {
            None
        };
        let returning = if self.parse_keyword(Keyword::RETURNING) {
            Some(self.parse_comma_separated(Parser::parse_select_item)?)
        } else {
            None
        };
        let order_by = if self.parse_keywords(&[Keyword::ORDER, Keyword::BY]) {
            self.parse_comma_separated(Parser::parse_order_by_expr)?
        } else {
            vec![]
        };
        let limit = if self.parse_keyword(Keyword::LIMIT) {
            self.parse_limit()?
        } else {
            None
        };

        Ok(Statement::Delete(Delete {
            tables,
            from: if with_from_keyword {
                FromTable::WithFromKeyword(from)
            } else {
                FromTable::WithoutKeyword(from)
            },
            using,
            selection,
            returning,
            order_by,
            limit,
        }))
    }

    // KILL [CONNECTION | QUERY | MUTATION] processlist_id
    pub fn parse_kill(&mut self) -> Result<Statement, ParserError> {
        let modifier_keyword =
            self.parse_one_of_keywords(&[Keyword::CONNECTION, Keyword::QUERY, Keyword::MUTATION]);

        let id = self.parse_literal_uint()?;

        let modifier = match modifier_keyword {
            Some(Keyword::CONNECTION) => Some(KillType::Connection),
            Some(Keyword::QUERY) => Some(KillType::Query),
            Some(Keyword::MUTATION) => {
                if dialect_of!(self is ClickHouseDialect | GenericDialect) {
                    Some(KillType::Mutation)
                } else {
                    self.expected(
                        "Unsupported type for KILL, allowed: CONNECTION | QUERY",
                        self.peek_token(),
                    )?
                }
            }
            _ => None,
        };

        Ok(Statement::Kill { modifier, id })
    }

    pub fn parse_explain(
        &mut self,
        describe_alias: DescribeAlias,
    ) -> Result<Statement, ParserError> {
        let analyze = self.parse_keyword(Keyword::ANALYZE);
        let verbose = self.parse_keyword(Keyword::VERBOSE);
        let mut format = None;
        if self.parse_keyword(Keyword::FORMAT) {
            format = Some(self.parse_analyze_format()?);
        }

        match self.maybe_parse(|parser| parser.parse_statement()) {
            Some(Statement::Explain { .. }) | Some(Statement::ExplainTable { .. }) => Err(
                ParserError::ParserError("Explain must be root of the plan".to_string()),
            ),
            Some(statement) => Ok(Statement::Explain {
                describe_alias,
                analyze,
                verbose,
                statement: Box::new(statement),
                format,
            }),
            _ => {
                let mut hive_format = None;
                match self.parse_one_of_keywords(&[Keyword::EXTENDED, Keyword::FORMATTED]) {
                    Some(Keyword::EXTENDED) => hive_format = Some(HiveDescribeFormat::Extended),
                    Some(Keyword::FORMATTED) => hive_format = Some(HiveDescribeFormat::Formatted),
                    _ => {}
                }

                let table_name = self.parse_object_name(false)?;
                Ok(Statement::ExplainTable {
                    describe_alias,
                    hive_format,
                    table_name,
                })
            }
        }
    }

    /// Call's [`Self::parse_query`] returning a `Box`'ed  result.
    ///
    /// This function can be used to reduce the stack size required in debug
    /// builds. Instead of `sizeof(Query)` only a pointer (`Box<Query>`)
    /// is used.
    fn parse_boxed_query(&mut self) -> Result<Box<Query>, ParserError> {
        self.parse_query().map(Box::new)
    }

    /// Parse a query expression, i.e. a `SELECT` statement optionally
    /// preceded with some `WITH` CTE declarations and optionally followed
    /// by `ORDER BY`. Unlike some other parse_... methods, this one doesn't
    /// expect the initial keyword to be already consumed
    pub fn parse_query(&mut self) -> Result<Query, ParserError> {
        let _guard = self.recursion_counter.try_decrease()?;
        let with = if self.parse_keyword(Keyword::WITH) {
            Some(With {
                recursive: self.parse_keyword(Keyword::RECURSIVE),
                cte_tables: self.parse_comma_separated(Parser::parse_cte)?,
            })
        } else {
            None
        };
        if self.parse_keyword(Keyword::INSERT) {
            Ok(Query {
                with,
                body: self.parse_insert_setexpr_boxed()?,
                limit: None,
                limit_by: vec![],
                order_by: vec![],
                offset: None,
                fetch: None,
                locks: vec![],
                for_clause: None,
            })
        } else if self.parse_keyword(Keyword::UPDATE) {
            Ok(Query {
                with,
                body: self.parse_update_setexpr_boxed()?,
                limit: None,
                limit_by: vec![],
                order_by: vec![],
                offset: None,
                fetch: None,
                locks: vec![],
                for_clause: None,
            })
        } else {
            let body = self.parse_boxed_query_body(0)?;

            let order_by = if self.parse_keywords(&[Keyword::ORDER, Keyword::BY]) {
                self.parse_comma_separated(Parser::parse_order_by_expr)?
            } else {
                vec![]
            };

            let mut limit = None;
            let mut offset = None;

            for _x in 0..2 {
                if limit.is_none() && self.parse_keyword(Keyword::LIMIT) {
                    limit = self.parse_limit()?
                }

                if offset.is_none() && self.parse_keyword(Keyword::OFFSET) {
                    offset = Some(self.parse_offset()?)
                }

                if dialect_of!(self is GenericDialect | MySqlDialect | ClickHouseDialect)
                    && limit.is_some()
                    && offset.is_none()
                    && self.consume_token(&Token::Comma)
                {
                    // MySQL style LIMIT x,y => LIMIT y OFFSET x.
                    // Check <https://dev.mysql.com/doc/refman/8.0/en/select.html> for more details.
                    offset = Some(Offset {
                        value: limit.unwrap(),
                        rows: OffsetRows::None,
                    });
                    limit = Some(self.parse_expr()?);
                }
            }

            let limit_by = if dialect_of!(self is ClickHouseDialect | GenericDialect)
                && self.parse_keyword(Keyword::BY)
            {
                self.parse_comma_separated(Parser::parse_expr)?
            } else {
                vec![]
            };

            let fetch = if self.parse_keyword(Keyword::FETCH) {
                Some(self.parse_fetch()?)
            } else {
                None
            };

            let mut for_clause = None;
            let mut locks = Vec::new();
            while self.parse_keyword(Keyword::FOR) {
                if let Some(parsed_for_clause) = self.parse_for_clause()? {
                    for_clause = Some(parsed_for_clause);
                    break;
                } else {
                    locks.push(self.parse_lock()?);
                }
            }

            Ok(Query {
                with,
                body,
                order_by,
                limit,
                limit_by,
                offset,
                fetch,
                locks,
                for_clause,
            })
        }
    }

    /// Parse a mssql `FOR [XML | JSON | BROWSE]` clause
    pub fn parse_for_clause(&mut self) -> Result<Option<ForClause>, ParserError> {
        if self.parse_keyword(Keyword::XML) {
            Ok(Some(self.parse_for_xml()?))
        } else if self.parse_keyword(Keyword::JSON) {
            Ok(Some(self.parse_for_json()?))
        } else if self.parse_keyword(Keyword::BROWSE) {
            Ok(Some(ForClause::Browse))
        } else {
            Ok(None)
        }
    }

    /// Parse a mssql `FOR XML` clause
    pub fn parse_for_xml(&mut self) -> Result<ForClause, ParserError> {
        let for_xml = if self.parse_keyword(Keyword::RAW) {
            let mut element_name = None;
            if self.peek_token().token == Token::LParen {
                self.expect_token(&Token::LParen)?;
                element_name = Some(self.parse_literal_string()?);
                self.expect_token(&Token::RParen)?;
            }
            ForXml::Raw(element_name)
        } else if self.parse_keyword(Keyword::AUTO) {
            ForXml::Auto
        } else if self.parse_keyword(Keyword::EXPLICIT) {
            ForXml::Explicit
        } else if self.parse_keyword(Keyword::PATH) {
            let mut element_name = None;
            if self.peek_token().token == Token::LParen {
                self.expect_token(&Token::LParen)?;
                element_name = Some(self.parse_literal_string()?);
                self.expect_token(&Token::RParen)?;
            }
            ForXml::Path(element_name)
        } else {
            return Err(ParserError::ParserError(
                "Expected FOR XML [RAW | AUTO | EXPLICIT | PATH ]".to_string(),
            ));
        };
        let mut elements = false;
        let mut binary_base64 = false;
        let mut root = None;
        let mut r#type = false;
        while self.peek_token().token == Token::Comma {
            self.next_token();
            if self.parse_keyword(Keyword::ELEMENTS) {
                elements = true;
            } else if self.parse_keyword(Keyword::BINARY) {
                self.expect_keyword(Keyword::BASE64)?;
                binary_base64 = true;
            } else if self.parse_keyword(Keyword::ROOT) {
                self.expect_token(&Token::LParen)?;
                root = Some(self.parse_literal_string()?);
                self.expect_token(&Token::RParen)?;
            } else if self.parse_keyword(Keyword::TYPE) {
                r#type = true;
            }
        }
        Ok(ForClause::Xml {
            for_xml,
            elements,
            binary_base64,
            root,
            r#type,
        })
    }

    /// Parse a mssql `FOR JSON` clause
    pub fn parse_for_json(&mut self) -> Result<ForClause, ParserError> {
        let for_json = if self.parse_keyword(Keyword::AUTO) {
            ForJson::Auto
        } else if self.parse_keyword(Keyword::PATH) {
            ForJson::Path
        } else {
            return Err(ParserError::ParserError(
                "Expected FOR JSON [AUTO | PATH ]".to_string(),
            ));
        };
        let mut root = None;
        let mut include_null_values = false;
        let mut without_array_wrapper = false;
        while self.peek_token().token == Token::Comma {
            self.next_token();
            if self.parse_keyword(Keyword::ROOT) {
                self.expect_token(&Token::LParen)?;
                root = Some(self.parse_literal_string()?);
                self.expect_token(&Token::RParen)?;
            } else if self.parse_keyword(Keyword::INCLUDE_NULL_VALUES) {
                include_null_values = true;
            } else if self.parse_keyword(Keyword::WITHOUT_ARRAY_WRAPPER) {
                without_array_wrapper = true;
            }
        }
        Ok(ForClause::Json {
            for_json,
            root,
            include_null_values,
            without_array_wrapper,
        })
    }

    /// Parse a CTE (`alias [( col1, col2, ... )] AS (subquery)`)
    pub fn parse_cte(&mut self) -> Result<Cte, ParserError> {
        let name = self.parse_identifier(false)?;

        let mut cte = if self.parse_keyword(Keyword::AS) {
            let mut is_materialized = None;
            if dialect_of!(self is PostgreSqlDialect) {
                if self.parse_keyword(Keyword::MATERIALIZED) {
                    is_materialized = Some(CteAsMaterialized::Materialized);
                } else if self.parse_keywords(&[Keyword::NOT, Keyword::MATERIALIZED]) {
                    is_materialized = Some(CteAsMaterialized::NotMaterialized);
                }
            }
            self.expect_token(&Token::LParen)?;
            let query = self.parse_boxed_query()?;
            self.expect_token(&Token::RParen)?;
            let alias = TableAlias {
                name,
                columns: vec![],
            };
            Cte {
                alias,
                query,
                from: None,
                materialized: is_materialized,
            }
        } else {
            let columns = self.parse_parenthesized_column_list(Optional, false)?;
            self.expect_keyword(Keyword::AS)?;
            let mut is_materialized = None;
            if dialect_of!(self is PostgreSqlDialect) {
                if self.parse_keyword(Keyword::MATERIALIZED) {
                    is_materialized = Some(CteAsMaterialized::Materialized);
                } else if self.parse_keywords(&[Keyword::NOT, Keyword::MATERIALIZED]) {
                    is_materialized = Some(CteAsMaterialized::NotMaterialized);
                }
            }
            self.expect_token(&Token::LParen)?;
            let query = self.parse_boxed_query()?;
            self.expect_token(&Token::RParen)?;
            let alias = TableAlias { name, columns };
            Cte {
                alias,
                query,
                from: None,
                materialized: is_materialized,
            }
        };
        if self.parse_keyword(Keyword::FROM) {
            cte.from = Some(self.parse_identifier(false)?);
        }
        Ok(cte)
    }

    /// Call's [`Self::parse_query_body`] returning a `Box`'ed  result.
    ///
    /// This function can be used to reduce the stack size required in debug
    /// builds. Instead of `sizeof(QueryBody)` only a pointer (`Box<QueryBody>`)
    /// is used.
    fn parse_boxed_query_body(&mut self, precedence: u8) -> Result<Box<SetExpr>, ParserError> {
        self.parse_query_body(precedence).map(Box::new)
    }

    /// Parse a "query body", which is an expression with roughly the
    /// following grammar:
    /// ```sql
    ///   query_body ::= restricted_select | '(' subquery ')' | set_operation
    ///   restricted_select ::= 'SELECT' [expr_list] [ from ] [ where ] [ groupby_having ]
    ///   subquery ::= query_body [ order_by_limit ]
    ///   set_operation ::= query_body { 'UNION' | 'EXCEPT' | 'INTERSECT' } [ 'ALL' ] query_body
    /// ```
    ///
    /// If you need `Box<SetExpr>` then maybe there is sense to use `parse_boxed_query_body`
    /// due to prevent stack overflow in debug building(to reserve less memory on stack).
    pub fn parse_query_body(&mut self, precedence: u8) -> Result<SetExpr, ParserError> {
        // We parse the expression using a Pratt parser, as in `parse_expr()`.
        // Start by parsing a restricted SELECT or a `(subquery)`:
        let mut expr = if self.parse_keyword(Keyword::SELECT) {
            SetExpr::Select(self.parse_select().map(Box::new)?)
        } else if self.consume_token(&Token::LParen) {
            // CTEs are not allowed here, but the parser currently accepts them
            let subquery = self.parse_boxed_query()?;
            self.expect_token(&Token::RParen)?;
            SetExpr::Query(subquery)
        } else if self.parse_keyword(Keyword::VALUES) {
            let is_mysql = dialect_of!(self is MySqlDialect);
            SetExpr::Values(self.parse_values(is_mysql)?)
        } else if self.parse_keyword(Keyword::TABLE) {
            SetExpr::Table(Box::new(self.parse_as_table()?))
        } else {
            return self.expected(
                "SELECT, VALUES, or a subquery in the query body",
                self.peek_token(),
            );
        };

        loop {
            // The query can be optionally followed by a set operator:
            let op = self.parse_set_operator(&self.peek_token().token);
            let next_precedence = match op {
                // UNION and EXCEPT have the same binding power and evaluate left-to-right
                Some(SetOperator::Union) | Some(SetOperator::Except) => 10,
                // INTERSECT has higher precedence than UNION/EXCEPT
                Some(SetOperator::Intersect) => 20,
                // Unexpected token or EOF => stop parsing the query body
                None => break,
            };
            if precedence >= next_precedence {
                break;
            }
            self.next_token(); // skip past the set operator
            let set_quantifier = self.parse_set_quantifier(&op);
            expr = SetExpr::SetOperation {
                left: Box::new(expr),
                op: op.unwrap(),
                set_quantifier,
                right: self.parse_boxed_query_body(next_precedence)?,
            };
        }

        Ok(expr)
    }

    pub fn parse_set_operator(&mut self, token: &Token) -> Option<SetOperator> {
        match token {
            Token::Word(w) if w.keyword == Keyword::UNION => Some(SetOperator::Union),
            Token::Word(w) if w.keyword == Keyword::EXCEPT => Some(SetOperator::Except),
            Token::Word(w) if w.keyword == Keyword::INTERSECT => Some(SetOperator::Intersect),
            _ => None,
        }
    }

    pub fn parse_set_quantifier(&mut self, op: &Option<SetOperator>) -> SetQuantifier {
        match op {
            Some(SetOperator::Union) => {
                if self.parse_keywords(&[Keyword::DISTINCT, Keyword::BY, Keyword::NAME]) {
                    SetQuantifier::DistinctByName
                } else if self.parse_keywords(&[Keyword::BY, Keyword::NAME]) {
                    SetQuantifier::ByName
                } else if self.parse_keyword(Keyword::ALL) {
                    if self.parse_keywords(&[Keyword::BY, Keyword::NAME]) {
                        SetQuantifier::AllByName
                    } else {
                        SetQuantifier::All
                    }
                } else if self.parse_keyword(Keyword::DISTINCT) {
                    SetQuantifier::Distinct
                } else {
                    SetQuantifier::None
                }
            }
            Some(SetOperator::Except) | Some(SetOperator::Intersect) => {
                if self.parse_keyword(Keyword::ALL) {
                    SetQuantifier::All
                } else if self.parse_keyword(Keyword::DISTINCT) {
                    SetQuantifier::Distinct
                } else {
                    SetQuantifier::None
                }
            }
            _ => SetQuantifier::None,
        }
    }

    /// Parse a restricted `SELECT` statement (no CTEs / `UNION` / `ORDER BY`),
    /// assuming the initial `SELECT` was already consumed
    pub fn parse_select(&mut self) -> Result<Select, ParserError> {
        let value_table_mode =
            if dialect_of!(self is BigQueryDialect) && self.parse_keyword(Keyword::AS) {
                if self.parse_keyword(Keyword::VALUE) {
                    Some(ValueTableMode::AsValue)
                } else if self.parse_keyword(Keyword::STRUCT) {
                    Some(ValueTableMode::AsStruct)
                } else {
                    self.expected("VALUE or STRUCT", self.peek_token())?
                }
            } else {
                None
            };

        let distinct = self.parse_all_or_distinct()?;

        let top = if self.parse_keyword(Keyword::TOP) {
            Some(self.parse_top()?)
        } else {
            None
        };

        let projection = self.parse_projection()?;

        let into = if self.parse_keyword(Keyword::INTO) {
            let temporary = self
                .parse_one_of_keywords(&[Keyword::TEMP, Keyword::TEMPORARY])
                .is_some();
            let unlogged = self.parse_keyword(Keyword::UNLOGGED);
            let table = self.parse_keyword(Keyword::TABLE);
            let name = self.parse_object_name(false)?;
            Some(SelectInto {
                temporary,
                unlogged,
                table,
                name,
            })
        } else {
            None
        };

        // Note that for keywords to be properly handled here, they need to be
        // added to `RESERVED_FOR_COLUMN_ALIAS` / `RESERVED_FOR_TABLE_ALIAS`,
        // otherwise they may be parsed as an alias as part of the `projection`
        // or `from`.

        let from = if self.parse_keyword(Keyword::FROM) {
            self.parse_comma_separated(Parser::parse_table_and_joins)?
        } else {
            vec![]
        };

        let mut lateral_views = vec![];
        loop {
            if self.parse_keywords(&[Keyword::LATERAL, Keyword::VIEW]) {
                let outer = self.parse_keyword(Keyword::OUTER);
                let lateral_view = self.parse_expr()?;
                let lateral_view_name = self.parse_object_name(false)?;
                let lateral_col_alias = self
                    .parse_comma_separated(|parser| {
                        parser.parse_optional_alias(&[
                            Keyword::WHERE,
                            Keyword::GROUP,
                            Keyword::CLUSTER,
                            Keyword::HAVING,
                            Keyword::LATERAL,
                        ]) // This couldn't possibly be a bad idea
                    })?
                    .into_iter()
                    .flatten()
                    .collect();

                lateral_views.push(LateralView {
                    lateral_view,
                    lateral_view_name,
                    lateral_col_alias,
                    outer,
                });
            } else {
                break;
            }
        }

        let selection = if self.parse_keyword(Keyword::WHERE) {
            Some(self.parse_expr()?)
        } else {
            None
        };

        let group_by = if self.parse_keywords(&[Keyword::GROUP, Keyword::BY]) {
            if self.parse_keyword(Keyword::ALL) {
                GroupByExpr::All
            } else {
                GroupByExpr::Expressions(self.parse_comma_separated(Parser::parse_group_by_expr)?)
            }
        } else {
            GroupByExpr::Expressions(vec![])
        };

        let cluster_by = if self.parse_keywords(&[Keyword::CLUSTER, Keyword::BY]) {
            self.parse_comma_separated(Parser::parse_expr)?
        } else {
            vec![]
        };

        let distribute_by = if self.parse_keywords(&[Keyword::DISTRIBUTE, Keyword::BY]) {
            self.parse_comma_separated(Parser::parse_expr)?
        } else {
            vec![]
        };

        let sort_by = if self.parse_keywords(&[Keyword::SORT, Keyword::BY]) {
            self.parse_comma_separated(Parser::parse_expr)?
        } else {
            vec![]
        };

        let having = if self.parse_keyword(Keyword::HAVING) {
            Some(self.parse_expr()?)
        } else {
            None
        };

        // Accept QUALIFY and WINDOW in any order and flag accordingly.
        let (named_windows, qualify, window_before_qualify) = if self.parse_keyword(Keyword::WINDOW)
        {
            let named_windows = self.parse_comma_separated(Parser::parse_named_window)?;
            if self.parse_keyword(Keyword::QUALIFY) {
                (named_windows, Some(self.parse_expr()?), true)
            } else {
                (named_windows, None, true)
            }
        } else if self.parse_keyword(Keyword::QUALIFY) {
            let qualify = Some(self.parse_expr()?);
            if self.parse_keyword(Keyword::WINDOW) {
                (
                    self.parse_comma_separated(Parser::parse_named_window)?,
                    qualify,
                    false,
                )
            } else {
                (Default::default(), qualify, false)
            }
        } else {
            Default::default()
        };

        let connect_by = if self.dialect.supports_connect_by()
            && self
                .parse_one_of_keywords(&[Keyword::START, Keyword::CONNECT])
                .is_some()
        {
            self.prev_token();
            Some(self.parse_connect_by()?)
        } else {
            None
        };

        Ok(Select {
            distinct,
            top,
            projection,
            into,
            from,
            lateral_views,
            selection,
            group_by,
            cluster_by,
            distribute_by,
            sort_by,
            having,
            named_window: named_windows,
            window_before_qualify,
            qualify,
            value_table_mode,
            connect_by,
        })
    }

    /// Invoke `f` after first setting the parser's `ParserState` to `state`.
    ///
    /// Upon return, restores the parser's state to what it started at.
    fn with_state<T, F>(&mut self, state: ParserState, mut f: F) -> Result<T, ParserError>
    where
        F: FnMut(&mut Parser) -> Result<T, ParserError>,
    {
        let current_state = self.state;
        self.state = state;
        let res = f(self);
        self.state = current_state;
        res
    }

    pub fn parse_connect_by(&mut self) -> Result<ConnectBy, ParserError> {
        let (condition, relationships) = if self.parse_keywords(&[Keyword::CONNECT, Keyword::BY]) {
            let relationships = self.with_state(ParserState::ConnectBy, |parser| {
                parser.parse_comma_separated(Parser::parse_expr)
            })?;
            self.expect_keywords(&[Keyword::START, Keyword::WITH])?;
            let condition = self.parse_expr()?;
            (condition, relationships)
        } else {
            self.expect_keywords(&[Keyword::START, Keyword::WITH])?;
            let condition = self.parse_expr()?;
            self.expect_keywords(&[Keyword::CONNECT, Keyword::BY])?;
            let relationships = self.with_state(ParserState::ConnectBy, |parser| {
                parser.parse_comma_separated(Parser::parse_expr)
            })?;
            (condition, relationships)
        };
        Ok(ConnectBy {
            condition,
            relationships,
        })
    }

    /// Parse `CREATE TABLE x AS TABLE y`
    pub fn parse_as_table(&mut self) -> Result<Table, ParserError> {
        let token1 = self.next_token();
        let token2 = self.next_token();
        let token3 = self.next_token();

        let table_name;
        let schema_name;
        if token2 == Token::Period {
            match token1.token {
                Token::Word(w) => {
                    schema_name = w.value;
                }
                _ => {
                    return self.expected("Schema name", token1);
                }
            }
            match token3.token {
                Token::Word(w) => {
                    table_name = w.value;
                }
                _ => {
                    return self.expected("Table name", token3);
                }
            }
            Ok(Table {
                table_name: Some(table_name),
                schema_name: Some(schema_name),
            })
        } else {
            match token1.token {
                Token::Word(w) => {
                    table_name = w.value;
                }
                _ => {
                    return self.expected("Table name", token1);
                }
            }
            Ok(Table {
                table_name: Some(table_name),
                schema_name: None,
            })
        }
    }

    pub fn parse_set(&mut self) -> Result<Statement, ParserError> {
        let modifier =
            self.parse_one_of_keywords(&[Keyword::SESSION, Keyword::LOCAL, Keyword::HIVEVAR]);
        if let Some(Keyword::HIVEVAR) = modifier {
            self.expect_token(&Token::Colon)?;
        } else if self.parse_keyword(Keyword::ROLE) {
            let context_modifier = match modifier {
                Some(Keyword::LOCAL) => ContextModifier::Local,
                Some(Keyword::SESSION) => ContextModifier::Session,
                _ => ContextModifier::None,
            };

            let role_name = if self.parse_keyword(Keyword::NONE) {
                None
            } else {
                Some(self.parse_identifier(false)?)
            };
            return Ok(Statement::SetRole {
                context_modifier,
                role_name,
            });
        }

        let variable = if self.parse_keywords(&[Keyword::TIME, Keyword::ZONE]) {
            ObjectName(vec!["TIMEZONE".into()])
        } else {
            self.parse_object_name(false)?
        };

        if variable.to_string().eq_ignore_ascii_case("NAMES")
            && dialect_of!(self is MySqlDialect | GenericDialect)
        {
            if self.parse_keyword(Keyword::DEFAULT) {
                return Ok(Statement::SetNamesDefault {});
            }

            let charset_name = self.parse_literal_string()?;
            let collation_name = if self.parse_one_of_keywords(&[Keyword::COLLATE]).is_some() {
                Some(self.parse_literal_string()?)
            } else {
                None
            };

            Ok(Statement::SetNames {
                charset_name,
                collation_name,
            })
        } else if self.consume_token(&Token::Eq) || self.parse_keyword(Keyword::TO) {
            let mut values = vec![];
            loop {
                let value = if let Ok(expr) = self.parse_expr() {
                    expr
                } else {
                    self.expected("variable value", self.peek_token())?
                };

                values.push(value);
                if self.consume_token(&Token::Comma) {
                    continue;
                }
                return Ok(Statement::SetVariable {
                    local: modifier == Some(Keyword::LOCAL),
                    hivevar: Some(Keyword::HIVEVAR) == modifier,
                    variable,
                    value: values,
                });
            }
        } else if variable.to_string().eq_ignore_ascii_case("TIMEZONE") {
            // for some db (e.g. postgresql), SET TIME ZONE <value> is an alias for SET TIMEZONE [TO|=] <value>
            match self.parse_expr() {
                Ok(expr) => Ok(Statement::SetTimeZone {
                    local: modifier == Some(Keyword::LOCAL),
                    value: expr,
                }),
                _ => self.expected("timezone value", self.peek_token())?,
            }
        } else if variable.to_string() == "CHARACTERISTICS" {
            self.expect_keywords(&[Keyword::AS, Keyword::TRANSACTION])?;
            Ok(Statement::SetTransaction {
                modes: self.parse_transaction_modes()?,
                snapshot: None,
                session: true,
            })
        } else if variable.to_string() == "TRANSACTION" && modifier.is_none() {
            if self.parse_keyword(Keyword::SNAPSHOT) {
                let snaphot_id = self.parse_value()?;
                return Ok(Statement::SetTransaction {
                    modes: vec![],
                    snapshot: Some(snaphot_id),
                    session: false,
                });
            }
            Ok(Statement::SetTransaction {
                modes: self.parse_transaction_modes()?,
                snapshot: None,
                session: false,
            })
        } else {
            self.expected("equals sign or TO", self.peek_token())
        }
    }

    pub fn parse_show(&mut self) -> Result<Statement, ParserError> {
        let extended = self.parse_keyword(Keyword::EXTENDED);
        let full = self.parse_keyword(Keyword::FULL);
        let session = self.parse_keyword(Keyword::SESSION);
        let global = self.parse_keyword(Keyword::GLOBAL);
        if self
            .parse_one_of_keywords(&[Keyword::COLUMNS, Keyword::FIELDS])
            .is_some()
        {
            Ok(self.parse_show_columns(extended, full)?)
        } else if self.parse_keyword(Keyword::TABLES) {
            Ok(self.parse_show_tables(extended, full)?)
        } else if self.parse_keyword(Keyword::FUNCTIONS) {
            Ok(self.parse_show_functions()?)
        } else if extended || full {
            Err(ParserError::ParserError(
                "EXTENDED/FULL are not supported with this type of SHOW query".to_string(),
            ))
        } else if self.parse_one_of_keywords(&[Keyword::CREATE]).is_some() {
            Ok(self.parse_show_create()?)
        } else if self.parse_keyword(Keyword::COLLATION) {
            Ok(self.parse_show_collation()?)
        } else if self.parse_keyword(Keyword::VARIABLES)
            && dialect_of!(self is MySqlDialect | GenericDialect)
        {
            Ok(Statement::ShowVariables {
                filter: self.parse_show_statement_filter()?,
                session,
                global,
            })
        } else if self.parse_keyword(Keyword::STATUS)
            && dialect_of!(self is MySqlDialect | GenericDialect)
        {
            Ok(Statement::ShowStatus {
                filter: self.parse_show_statement_filter()?,
                session,
                global,
            })
        } else {
            Ok(Statement::ShowVariable {
                variable: self.parse_identifiers()?,
            })
        }
    }

    pub fn parse_show_create(&mut self) -> Result<Statement, ParserError> {
        let obj_type = match self.expect_one_of_keywords(&[
            Keyword::TABLE,
            Keyword::TRIGGER,
            Keyword::FUNCTION,
            Keyword::PROCEDURE,
            Keyword::EVENT,
            Keyword::VIEW,
        ])? {
            Keyword::TABLE => Ok(ShowCreateObject::Table),
            Keyword::TRIGGER => Ok(ShowCreateObject::Trigger),
            Keyword::FUNCTION => Ok(ShowCreateObject::Function),
            Keyword::PROCEDURE => Ok(ShowCreateObject::Procedure),
            Keyword::EVENT => Ok(ShowCreateObject::Event),
            Keyword::VIEW => Ok(ShowCreateObject::View),
            keyword => Err(ParserError::ParserError(format!(
                "Unable to map keyword to ShowCreateObject: {keyword:?}"
            ))),
        }?;

        let obj_name = self.parse_object_name(false)?;

        Ok(Statement::ShowCreate { obj_type, obj_name })
    }

    pub fn parse_show_columns(
        &mut self,
        extended: bool,
        full: bool,
    ) -> Result<Statement, ParserError> {
        self.expect_one_of_keywords(&[Keyword::FROM, Keyword::IN])?;
        let object_name = self.parse_object_name(false)?;
        let table_name = match self.parse_one_of_keywords(&[Keyword::FROM, Keyword::IN]) {
            Some(_) => {
                let db_name = vec![self.parse_identifier(false)?];
                let ObjectName(table_name) = object_name;
                let object_name = db_name.into_iter().chain(table_name).collect();
                ObjectName(object_name)
            }
            None => object_name,
        };
        let filter = self.parse_show_statement_filter()?;
        Ok(Statement::ShowColumns {
            extended,
            full,
            table_name,
            filter,
        })
    }

    pub fn parse_show_tables(
        &mut self,
        extended: bool,
        full: bool,
    ) -> Result<Statement, ParserError> {
        let db_name = match self.parse_one_of_keywords(&[Keyword::FROM, Keyword::IN]) {
            Some(_) => Some(self.parse_identifier(false)?),
            None => None,
        };
        let filter = self.parse_show_statement_filter()?;
        Ok(Statement::ShowTables {
            extended,
            full,
            db_name,
            filter,
        })
    }

    pub fn parse_show_functions(&mut self) -> Result<Statement, ParserError> {
        let filter = self.parse_show_statement_filter()?;
        Ok(Statement::ShowFunctions { filter })
    }

    pub fn parse_show_collation(&mut self) -> Result<Statement, ParserError> {
        let filter = self.parse_show_statement_filter()?;
        Ok(Statement::ShowCollation { filter })
    }

    pub fn parse_show_statement_filter(
        &mut self,
    ) -> Result<Option<ShowStatementFilter>, ParserError> {
        if self.parse_keyword(Keyword::LIKE) {
            Ok(Some(ShowStatementFilter::Like(
                self.parse_literal_string()?,
            )))
        } else if self.parse_keyword(Keyword::ILIKE) {
            Ok(Some(ShowStatementFilter::ILike(
                self.parse_literal_string()?,
            )))
        } else if self.parse_keyword(Keyword::WHERE) {
            Ok(Some(ShowStatementFilter::Where(self.parse_expr()?)))
        } else {
            Ok(None)
        }
    }

    pub fn parse_use(&mut self) -> Result<Statement, ParserError> {
        let db_name = self.parse_identifier(false)?;
        Ok(Statement::Use { db_name })
    }

    pub fn parse_table_and_joins(&mut self) -> Result<TableWithJoins, ParserError> {
        let relation = self.parse_table_factor()?;
        // Note that for keywords to be properly handled here, they need to be
        // added to `RESERVED_FOR_TABLE_ALIAS`, otherwise they may be parsed as
        // a table alias.
        let mut joins = vec![];
        loop {
            let join = if self.parse_keyword(Keyword::CROSS) {
                let join_operator = if self.parse_keyword(Keyword::JOIN) {
                    JoinOperator::CrossJoin
                } else if self.parse_keyword(Keyword::APPLY) {
                    // MSSQL extension, similar to CROSS JOIN LATERAL
                    JoinOperator::CrossApply
                } else {
                    return self.expected("JOIN or APPLY after CROSS", self.peek_token());
                };
                Join {
                    relation: self.parse_table_factor()?,
                    join_operator,
                }
            } else if self.parse_keyword(Keyword::OUTER) {
                // MSSQL extension, similar to LEFT JOIN LATERAL .. ON 1=1
                self.expect_keyword(Keyword::APPLY)?;
                Join {
                    relation: self.parse_table_factor()?,
                    join_operator: JoinOperator::OuterApply,
                }
            } else {
                let natural = self.parse_keyword(Keyword::NATURAL);
                let peek_keyword = if let Token::Word(w) = self.peek_token().token {
                    w.keyword
                } else {
                    Keyword::NoKeyword
                };

                let join_operator_type = match peek_keyword {
                    Keyword::INNER | Keyword::JOIN => {
                        let _ = self.parse_keyword(Keyword::INNER); // [ INNER ]
                        self.expect_keyword(Keyword::JOIN)?;
                        JoinOperator::Inner
                    }
                    kw @ Keyword::LEFT | kw @ Keyword::RIGHT => {
                        let _ = self.next_token(); // consume LEFT/RIGHT
                        let is_left = kw == Keyword::LEFT;
                        let join_type = self.parse_one_of_keywords(&[
                            Keyword::OUTER,
                            Keyword::SEMI,
                            Keyword::ANTI,
                            Keyword::JOIN,
                        ]);
                        match join_type {
                            Some(Keyword::OUTER) => {
                                self.expect_keyword(Keyword::JOIN)?;
                                if is_left {
                                    JoinOperator::LeftOuter
                                } else {
                                    JoinOperator::RightOuter
                                }
                            }
                            Some(Keyword::SEMI) => {
                                self.expect_keyword(Keyword::JOIN)?;
                                if is_left {
                                    JoinOperator::LeftSemi
                                } else {
                                    JoinOperator::RightSemi
                                }
                            }
                            Some(Keyword::ANTI) => {
                                self.expect_keyword(Keyword::JOIN)?;
                                if is_left {
                                    JoinOperator::LeftAnti
                                } else {
                                    JoinOperator::RightAnti
                                }
                            }
                            Some(Keyword::JOIN) => {
                                if is_left {
                                    JoinOperator::LeftOuter
                                } else {
                                    JoinOperator::RightOuter
                                }
                            }
                            _ => {
                                return Err(ParserError::ParserError(format!(
                                    "expected OUTER, SEMI, ANTI or JOIN after {kw:?}"
                                )))
                            }
                        }
                    }
                    Keyword::FULL => {
                        let _ = self.next_token(); // consume FULL
                        let _ = self.parse_keyword(Keyword::OUTER); // [ OUTER ]
                        self.expect_keyword(Keyword::JOIN)?;
                        JoinOperator::FullOuter
                    }
                    Keyword::OUTER => {
                        return self.expected("LEFT, RIGHT, or FULL", self.peek_token());
                    }
                    _ if natural => {
                        return self.expected("a join type after NATURAL", self.peek_token());
                    }
                    _ => break,
                };
                let relation = self.parse_table_factor()?;
                let join_constraint = self.parse_join_constraint(natural)?;
                Join {
                    relation,
                    join_operator: join_operator_type(join_constraint),
                }
            };
            joins.push(join);
        }
        Ok(TableWithJoins { relation, joins })
    }

    /// A table name or a parenthesized subquery, followed by optional `[AS] alias`
    pub fn parse_table_factor(&mut self) -> Result<TableFactor, ParserError> {
        if self.parse_keyword(Keyword::LATERAL) {
            // LATERAL must always be followed by a subquery or table function.
            if self.consume_token(&Token::LParen) {
                self.parse_derived_table_factor(Lateral)
            } else {
                let name = self.parse_object_name(false)?;
                self.expect_token(&Token::LParen)?;
                let args = self.parse_optional_args()?;
                let alias = self.parse_optional_table_alias(keywords::RESERVED_FOR_TABLE_ALIAS)?;
                Ok(TableFactor::Function {
                    lateral: true,
                    name,
                    args,
                    alias,
                })
            }
        } else if self.parse_keyword(Keyword::TABLE) {
            // parse table function (SELECT * FROM TABLE (<expr>) [ AS <alias> ])
            self.expect_token(&Token::LParen)?;
            let expr = self.parse_expr()?;
            self.expect_token(&Token::RParen)?;
            let alias = self.parse_optional_table_alias(keywords::RESERVED_FOR_TABLE_ALIAS)?;
            Ok(TableFactor::TableFunction { expr, alias })
        } else if self.consume_token(&Token::LParen) {
            // A left paren introduces either a derived table (i.e., a subquery)
            // or a nested join. It's nearly impossible to determine ahead of
            // time which it is... so we just try to parse both.
            //
            // Here's an example that demonstrates the complexity:
            //                     /-------------------------------------------------------\
            //                     | /-----------------------------------\                 |
            //     SELECT * FROM ( ( ( (SELECT 1) UNION (SELECT 2) ) AS t1 NATURAL JOIN t2 ) )
            //                   ^ ^ ^ ^
            //                   | | | |
            //                   | | | |
            //                   | | | (4) belongs to a SetExpr::Query inside the subquery
            //                   | | (3) starts a derived table (subquery)
            //                   | (2) starts a nested join
            //                   (1) an additional set of parens around a nested join
            //

            // If the recently consumed '(' starts a derived table, the call to
            // `parse_derived_table_factor` below will return success after parsing the
            // subquery, followed by the closing ')', and the alias of the derived table.
            // In the example above this is case (3).
            if let Some(mut table) =
                self.maybe_parse(|parser| parser.parse_derived_table_factor(NotLateral))
            {
                while let Some(kw) = self.parse_one_of_keywords(&[Keyword::PIVOT, Keyword::UNPIVOT])
                {
                    table = match kw {
                        Keyword::PIVOT => self.parse_pivot_table_factor(table)?,
                        Keyword::UNPIVOT => self.parse_unpivot_table_factor(table)?,
                        _ => unreachable!(),
                    }
                }
                return Ok(table);
            }

            // A parsing error from `parse_derived_table_factor` indicates that the '(' we've
            // recently consumed does not start a derived table (cases 1, 2, or 4).
            // `maybe_parse` will ignore such an error and rewind to be after the opening '('.

            // Inside the parentheses we expect to find an (A) table factor
            // followed by some joins or (B) another level of nesting.
            let mut table_and_joins = self.parse_table_and_joins()?;

            #[allow(clippy::if_same_then_else)]
            if !table_and_joins.joins.is_empty() {
                self.expect_token(&Token::RParen)?;
                let alias = self.parse_optional_table_alias(keywords::RESERVED_FOR_TABLE_ALIAS)?;
                Ok(TableFactor::NestedJoin {
                    table_with_joins: Box::new(table_and_joins),
                    alias,
                }) // (A)
            } else if let TableFactor::NestedJoin {
                table_with_joins: _,
                alias: _,
            } = &table_and_joins.relation
            {
                // (B): `table_and_joins` (what we found inside the parentheses)
                // is a nested join `(foo JOIN bar)`, not followed by other joins.
                self.expect_token(&Token::RParen)?;
                let alias = self.parse_optional_table_alias(keywords::RESERVED_FOR_TABLE_ALIAS)?;
                Ok(TableFactor::NestedJoin {
                    table_with_joins: Box::new(table_and_joins),
                    alias,
                })
            } else if dialect_of!(self is SnowflakeDialect | GenericDialect) {
                // Dialect-specific behavior: Snowflake diverges from the
                // standard and from most of the other implementations by
                // allowing extra parentheses not only around a join (B), but
                // around lone table names (e.g. `FROM (mytable [AS alias])`)
                // and around derived tables (e.g. `FROM ((SELECT ...)
                // [AS alias])`) as well.
                self.expect_token(&Token::RParen)?;

                if let Some(outer_alias) =
                    self.parse_optional_table_alias(keywords::RESERVED_FOR_TABLE_ALIAS)?
                {
                    // Snowflake also allows specifying an alias *after* parens
                    // e.g. `FROM (mytable) AS alias`
                    match &mut table_and_joins.relation {
                        TableFactor::Derived { alias, .. }
                        | TableFactor::Table { alias, .. }
                        | TableFactor::Function { alias, .. }
                        | TableFactor::UNNEST { alias, .. }
                        | TableFactor::JsonTable { alias, .. }
                        | TableFactor::TableFunction { alias, .. }
                        | TableFactor::Pivot { alias, .. }
                        | TableFactor::Unpivot { alias, .. }
                        | TableFactor::MatchRecognize { alias, .. }
                        | TableFactor::NestedJoin { alias, .. } => {
                            // but not `FROM (mytable AS alias1) AS alias2`.
                            if let Some(inner_alias) = alias {
                                return Err(ParserError::ParserError(format!(
                                    "duplicate alias {inner_alias}"
                                )));
                            }
                            // Act as if the alias was specified normally next
                            // to the table name: `(mytable) AS alias` ->
                            // `(mytable AS alias)`
                            alias.replace(outer_alias);
                        }
                    };
                }
                // Do not store the extra set of parens in the AST
                Ok(table_and_joins.relation)
            } else {
                // The SQL spec prohibits derived tables and bare tables from
                // appearing alone in parentheses (e.g. `FROM (mytable)`)
                self.expected("joined table", self.peek_token())
            }
        } else if dialect_of!(self is BigQueryDialect | PostgreSqlDialect | GenericDialect)
            && self.parse_keyword(Keyword::UNNEST)
        {
            self.expect_token(&Token::LParen)?;
            let array_exprs = self.parse_comma_separated(Parser::parse_expr)?;
            self.expect_token(&Token::RParen)?;

            let alias = match self.parse_optional_table_alias(keywords::RESERVED_FOR_TABLE_ALIAS) {
                Ok(Some(alias)) => Some(alias),
                Ok(None) => None,
                Err(e) => return Err(e),
            };

            let with_offset = match self.expect_keywords(&[Keyword::WITH, Keyword::OFFSET]) {
                Ok(()) => true,
                Err(_) => false,
            };

            let with_offset_alias = if with_offset {
                match self.parse_optional_alias(keywords::RESERVED_FOR_COLUMN_ALIAS) {
                    Ok(Some(alias)) => Some(alias),
                    Ok(None) => None,
                    Err(e) => return Err(e),
                }
            } else {
                None
            };

            Ok(TableFactor::UNNEST {
                alias,
                array_exprs,
                with_offset,
                with_offset_alias,
            })
        } else if self.parse_keyword_with_tokens(Keyword::JSON_TABLE, &[Token::LParen]) {
            let json_expr = self.parse_expr()?;
            self.expect_token(&Token::Comma)?;
            let json_path = self.parse_value()?;
            self.expect_keyword(Keyword::COLUMNS)?;
            self.expect_token(&Token::LParen)?;
            let columns = self.parse_comma_separated(Parser::parse_json_table_column_def)?;
            self.expect_token(&Token::RParen)?;
            self.expect_token(&Token::RParen)?;
            let alias = self.parse_optional_table_alias(keywords::RESERVED_FOR_TABLE_ALIAS)?;
            Ok(TableFactor::JsonTable {
                json_expr,
                json_path,
                columns,
                alias,
            })
        } else {
            let name = self.parse_object_name(true)?;

            let partitions: Vec<Ident> = if dialect_of!(self is MySqlDialect | GenericDialect)
                && self.parse_keyword(Keyword::PARTITION)
            {
                self.parse_partitions()?
            } else {
                vec![]
            };

            // Parse potential version qualifier
            let version = self.parse_table_version()?;

            // Postgres, MSSQL: table-valued functions:
            let args = if self.consume_token(&Token::LParen) {
                Some(self.parse_optional_args()?)
            } else {
                None
            };

            let alias = self.parse_optional_table_alias(keywords::RESERVED_FOR_TABLE_ALIAS)?;

            // MSSQL-specific table hints:
            let mut with_hints = vec![];
            if self.parse_keyword(Keyword::WITH) {
                if self.consume_token(&Token::LParen) {
                    with_hints = self.parse_comma_separated(Parser::parse_expr)?;
                    self.expect_token(&Token::RParen)?;
                } else {
                    // rewind, as WITH may belong to the next statement's CTE
                    self.prev_token();
                }
            };

            let mut table = TableFactor::Table {
                name,
                alias,
                args,
                with_hints,
                version,
                partitions,
            };

            while let Some(kw) = self.parse_one_of_keywords(&[Keyword::PIVOT, Keyword::UNPIVOT]) {
                table = match kw {
                    Keyword::PIVOT => self.parse_pivot_table_factor(table)?,
                    Keyword::UNPIVOT => self.parse_unpivot_table_factor(table)?,
                    _ => unreachable!(),
                }
            }

            if self.dialect.supports_match_recognize()
                && self.parse_keyword(Keyword::MATCH_RECOGNIZE)
            {
                table = self.parse_match_recognize(table)?;
            }

            Ok(table)
        }
    }

    fn parse_match_recognize(&mut self, table: TableFactor) -> Result<TableFactor, ParserError> {
        self.expect_token(&Token::LParen)?;

        let partition_by = if self.parse_keywords(&[Keyword::PARTITION, Keyword::BY]) {
            self.parse_comma_separated(Parser::parse_expr)?
        } else {
            vec![]
        };

        let order_by = if self.parse_keywords(&[Keyword::ORDER, Keyword::BY]) {
            self.parse_comma_separated(Parser::parse_order_by_expr)?
        } else {
            vec![]
        };

        let measures = if self.parse_keyword(Keyword::MEASURES) {
            self.parse_comma_separated(|p| {
                let expr = p.parse_expr()?;
                let _ = p.parse_keyword(Keyword::AS);
                let alias = p.parse_identifier(false)?;
                Ok(Measure { expr, alias })
            })?
        } else {
            vec![]
        };

        let rows_per_match =
            if self.parse_keywords(&[Keyword::ONE, Keyword::ROW, Keyword::PER, Keyword::MATCH]) {
                Some(RowsPerMatch::OneRow)
            } else if self.parse_keywords(&[
                Keyword::ALL,
                Keyword::ROWS,
                Keyword::PER,
                Keyword::MATCH,
            ]) {
                Some(RowsPerMatch::AllRows(
                    if self.parse_keywords(&[Keyword::SHOW, Keyword::EMPTY, Keyword::MATCHES]) {
                        Some(EmptyMatchesMode::Show)
                    } else if self.parse_keywords(&[
                        Keyword::OMIT,
                        Keyword::EMPTY,
                        Keyword::MATCHES,
                    ]) {
                        Some(EmptyMatchesMode::Omit)
                    } else if self.parse_keywords(&[
                        Keyword::WITH,
                        Keyword::UNMATCHED,
                        Keyword::ROWS,
                    ]) {
                        Some(EmptyMatchesMode::WithUnmatched)
                    } else {
                        None
                    },
                ))
            } else {
                None
            };

        let after_match_skip =
            if self.parse_keywords(&[Keyword::AFTER, Keyword::MATCH, Keyword::SKIP]) {
                if self.parse_keywords(&[Keyword::PAST, Keyword::LAST, Keyword::ROW]) {
                    Some(AfterMatchSkip::PastLastRow)
                } else if self.parse_keywords(&[Keyword::TO, Keyword::NEXT, Keyword::ROW]) {
                    Some(AfterMatchSkip::ToNextRow)
                } else if self.parse_keywords(&[Keyword::TO, Keyword::FIRST]) {
                    Some(AfterMatchSkip::ToFirst(self.parse_identifier(false)?))
                } else if self.parse_keywords(&[Keyword::TO, Keyword::LAST]) {
                    Some(AfterMatchSkip::ToLast(self.parse_identifier(false)?))
                } else {
                    let found = self.next_token();
                    return self.expected("after match skip option", found);
                }
            } else {
                None
            };

        self.expect_keyword(Keyword::PATTERN)?;
        self.expect_token(&Token::LParen)?;
        let pattern = self.parse_pattern()?;
        self.expect_token(&Token::RParen)?;

        self.expect_keyword(Keyword::DEFINE)?;

        let symbols = self.parse_comma_separated(|p| {
            let symbol = p.parse_identifier(false)?;
            p.expect_keyword(Keyword::AS)?;
            let definition = p.parse_expr()?;
            Ok(SymbolDefinition { symbol, definition })
        })?;

        self.expect_token(&Token::RParen)?;

        let alias = self.parse_optional_table_alias(keywords::RESERVED_FOR_TABLE_ALIAS)?;

        Ok(TableFactor::MatchRecognize {
            table: Box::new(table),
            partition_by,
            order_by,
            measures,
            rows_per_match,
            after_match_skip,
            pattern,
            symbols,
            alias,
        })
    }

    fn parse_base_pattern(&mut self) -> Result<MatchRecognizePattern, ParserError> {
        match self.next_token().token {
            Token::Caret => Ok(MatchRecognizePattern::Symbol(MatchRecognizeSymbol::Start)),
            Token::Placeholder(s) if s == "$" => {
                Ok(MatchRecognizePattern::Symbol(MatchRecognizeSymbol::End))
            }
            Token::LBrace => {
                self.expect_token(&Token::Minus)?;
                let symbol = self
                    .parse_identifier(false)
                    .map(MatchRecognizeSymbol::Named)?;
                self.expect_token(&Token::Minus)?;
                self.expect_token(&Token::RBrace)?;
                Ok(MatchRecognizePattern::Exclude(symbol))
            }
            Token::Word(Word {
                value,
                quote_style: None,
                ..
            }) if value == "PERMUTE" => {
                self.expect_token(&Token::LParen)?;
                let symbols = self.parse_comma_separated(|p| {
                    p.parse_identifier(false).map(MatchRecognizeSymbol::Named)
                })?;
                self.expect_token(&Token::RParen)?;
                Ok(MatchRecognizePattern::Permute(symbols))
            }
            Token::LParen => {
                let pattern = self.parse_pattern()?;
                self.expect_token(&Token::RParen)?;
                Ok(MatchRecognizePattern::Group(Box::new(pattern)))
            }
            _ => {
                self.prev_token();
                self.parse_identifier(false)
                    .map(MatchRecognizeSymbol::Named)
                    .map(MatchRecognizePattern::Symbol)
            }
        }
    }

    fn parse_repetition_pattern(&mut self) -> Result<MatchRecognizePattern, ParserError> {
        let mut pattern = self.parse_base_pattern()?;
        loop {
            let token = self.next_token();
            let quantifier = match token.token {
                Token::Mul => RepetitionQuantifier::ZeroOrMore,
                Token::Plus => RepetitionQuantifier::OneOrMore,
                Token::Placeholder(s) if s == "?" => RepetitionQuantifier::AtMostOne,
                Token::LBrace => {
                    // quantifier is a range like {n} or {n,} or {,m} or {n,m}
                    let token = self.next_token();
                    match token.token {
                        Token::Comma => {
                            let next_token = self.next_token();
                            let Token::Number(n, _) = next_token.token else {
                                return self.expected("literal number", next_token);
                            };
                            self.expect_token(&Token::RBrace)?;
                            RepetitionQuantifier::AtMost(n.parse().expect("literal int"))
                        }
                        Token::Number(n, _) if self.consume_token(&Token::Comma) => {
                            let next_token = self.next_token();
                            match next_token.token {
                                Token::Number(m, _) => {
                                    self.expect_token(&Token::RBrace)?;
                                    RepetitionQuantifier::Range(
                                        n.parse().expect("literal int"),
                                        m.parse().expect("literal int"),
                                    )
                                }
                                Token::RBrace => {
                                    RepetitionQuantifier::AtLeast(n.parse().expect("literal int"))
                                }
                                _ => {
                                    return self.expected("} or upper bound", next_token);
                                }
                            }
                        }
                        Token::Number(n, _) => {
                            self.expect_token(&Token::RBrace)?;
                            RepetitionQuantifier::Exactly(n.parse().expect("literal int"))
                        }
                        _ => return self.expected("quantifier range", token),
                    }
                }
                _ => {
                    self.prev_token();
                    break;
                }
            };
            pattern = MatchRecognizePattern::Repetition(Box::new(pattern), quantifier);
        }
        Ok(pattern)
    }

    fn parse_concat_pattern(&mut self) -> Result<MatchRecognizePattern, ParserError> {
        let mut patterns = vec![self.parse_repetition_pattern()?];
        while !matches!(self.peek_token().token, Token::RParen | Token::Pipe) {
            patterns.push(self.parse_repetition_pattern()?);
        }
        match <[MatchRecognizePattern; 1]>::try_from(patterns) {
            Ok([pattern]) => Ok(pattern),
            Err(patterns) => Ok(MatchRecognizePattern::Concat(patterns)),
        }
    }

    fn parse_pattern(&mut self) -> Result<MatchRecognizePattern, ParserError> {
        let pattern = self.parse_concat_pattern()?;
        if self.consume_token(&Token::Pipe) {
            match self.parse_pattern()? {
                // flatten nested alternations
                MatchRecognizePattern::Alternation(mut patterns) => {
                    patterns.insert(0, pattern);
                    Ok(MatchRecognizePattern::Alternation(patterns))
                }
                next => Ok(MatchRecognizePattern::Alternation(vec![pattern, next])),
            }
        } else {
            Ok(pattern)
        }
    }

    /// Parse a given table version specifier.
    ///
    /// For now it only supports timestamp versioning for BigQuery and MSSQL dialects.
    pub fn parse_table_version(&mut self) -> Result<Option<TableVersion>, ParserError> {
        if dialect_of!(self is BigQueryDialect | MsSqlDialect)
            && self.parse_keywords(&[Keyword::FOR, Keyword::SYSTEM_TIME, Keyword::AS, Keyword::OF])
        {
            let expr = self.parse_expr()?;
            Ok(Some(TableVersion::ForSystemTimeAsOf(expr)))
        } else {
            Ok(None)
        }
    }

    /// Parses MySQL's JSON_TABLE column definition.
    /// For example: `id INT EXISTS PATH '$' DEFAULT '0' ON EMPTY ERROR ON ERROR`
    pub fn parse_json_table_column_def(&mut self) -> Result<JsonTableColumn, ParserError> {
        let name = self.parse_identifier(false)?;
        let r#type = self.parse_data_type()?;
        let exists = self.parse_keyword(Keyword::EXISTS);
        self.expect_keyword(Keyword::PATH)?;
        let path = self.parse_value()?;
        let mut on_empty = None;
        let mut on_error = None;
        while let Some(error_handling) = self.parse_json_table_column_error_handling()? {
            if self.parse_keyword(Keyword::EMPTY) {
                on_empty = Some(error_handling);
            } else {
                self.expect_keyword(Keyword::ERROR)?;
                on_error = Some(error_handling);
            }
        }
        Ok(JsonTableColumn {
            name,
            r#type,
            path,
            exists,
            on_empty,
            on_error,
        })
    }

    fn parse_json_table_column_error_handling(
        &mut self,
    ) -> Result<Option<JsonTableColumnErrorHandling>, ParserError> {
        let res = if self.parse_keyword(Keyword::NULL) {
            JsonTableColumnErrorHandling::Null
        } else if self.parse_keyword(Keyword::ERROR) {
            JsonTableColumnErrorHandling::Error
        } else if self.parse_keyword(Keyword::DEFAULT) {
            JsonTableColumnErrorHandling::Default(self.parse_value()?)
        } else {
            return Ok(None);
        };
        self.expect_keyword(Keyword::ON)?;
        Ok(Some(res))
    }

    pub fn parse_derived_table_factor(
        &mut self,
        lateral: IsLateral,
    ) -> Result<TableFactor, ParserError> {
        let subquery = self.parse_boxed_query()?;
        self.expect_token(&Token::RParen)?;
        let alias = self.parse_optional_table_alias(keywords::RESERVED_FOR_TABLE_ALIAS)?;
        Ok(TableFactor::Derived {
            lateral: match lateral {
                Lateral => true,
                NotLateral => false,
            },
            subquery,
            alias,
        })
    }

    fn parse_aliased_function_call(&mut self) -> Result<ExprWithAlias, ParserError> {
        let function_name = match self.next_token().token {
            Token::Word(w) => Ok(w.value),
            _ => self.expected("a function identifier", self.peek_token()),
        }?;
        let expr = self.parse_function(ObjectName(vec![Ident::new(function_name)]))?;
        let alias = if self.parse_keyword(Keyword::AS) {
            Some(self.parse_identifier(false)?)
        } else {
            None
        };

        Ok(ExprWithAlias { expr, alias })
    }

    fn parse_expr_with_alias(&mut self) -> Result<ExprWithAlias, ParserError> {
        let expr = self.parse_expr()?;
        let alias = if self.parse_keyword(Keyword::AS) {
            Some(self.parse_identifier(false)?)
        } else {
            None
        };

        Ok(ExprWithAlias { expr, alias })
    }

    pub fn parse_pivot_table_factor(
        &mut self,
        table: TableFactor,
    ) -> Result<TableFactor, ParserError> {
        self.expect_token(&Token::LParen)?;
        let aggregate_functions = self.parse_comma_separated(Self::parse_aliased_function_call)?;
        self.expect_keyword(Keyword::FOR)?;
        let value_column = self.parse_object_name(false)?.0;
        self.expect_keyword(Keyword::IN)?;
        self.expect_token(&Token::LParen)?;
        let pivot_values = self.parse_comma_separated(Self::parse_expr_with_alias)?;
        self.expect_token(&Token::RParen)?;
        self.expect_token(&Token::RParen)?;
        let alias = self.parse_optional_table_alias(keywords::RESERVED_FOR_TABLE_ALIAS)?;
        Ok(TableFactor::Pivot {
            table: Box::new(table),
            aggregate_functions,
            value_column,
            pivot_values,
            alias,
        })
    }

    pub fn parse_unpivot_table_factor(
        &mut self,
        table: TableFactor,
    ) -> Result<TableFactor, ParserError> {
        self.expect_token(&Token::LParen)?;
        let value = self.parse_identifier(false)?;
        self.expect_keyword(Keyword::FOR)?;
        let name = self.parse_identifier(false)?;
        self.expect_keyword(Keyword::IN)?;
        let columns = self.parse_parenthesized_column_list(Mandatory, false)?;
        self.expect_token(&Token::RParen)?;
        let alias = self.parse_optional_table_alias(keywords::RESERVED_FOR_TABLE_ALIAS)?;
        Ok(TableFactor::Unpivot {
            table: Box::new(table),
            value,
            name,
            columns,
            alias,
        })
    }

    pub fn parse_join_constraint(&mut self, natural: bool) -> Result<JoinConstraint, ParserError> {
        if natural {
            Ok(JoinConstraint::Natural)
        } else if self.parse_keyword(Keyword::ON) {
            let constraint = self.parse_expr()?;
            Ok(JoinConstraint::On(constraint))
        } else if self.parse_keyword(Keyword::USING) {
            let columns = self.parse_parenthesized_column_list(Mandatory, false)?;
            Ok(JoinConstraint::Using(columns))
        } else {
            Ok(JoinConstraint::None)
            //self.expected("ON, or USING after JOIN", self.peek_token())
        }
    }

    /// Parse a GRANT statement.
    pub fn parse_grant(&mut self) -> Result<Statement, ParserError> {
        let (privileges, objects) = self.parse_grant_revoke_privileges_objects()?;

        self.expect_keyword(Keyword::TO)?;
        let grantees = self.parse_comma_separated(|p| p.parse_identifier(false))?;

        let with_grant_option =
            self.parse_keywords(&[Keyword::WITH, Keyword::GRANT, Keyword::OPTION]);

        let granted_by = self
            .parse_keywords(&[Keyword::GRANTED, Keyword::BY])
            .then(|| self.parse_identifier(false).unwrap());

        Ok(Statement::Grant {
            privileges,
            objects,
            grantees,
            with_grant_option,
            granted_by,
        })
    }

    pub fn parse_grant_revoke_privileges_objects(
        &mut self,
    ) -> Result<(Privileges, GrantObjects), ParserError> {
        let privileges = if self.parse_keyword(Keyword::ALL) {
            Privileges::All {
                with_privileges_keyword: self.parse_keyword(Keyword::PRIVILEGES),
            }
        } else {
            let old_value = self.options.trailing_commas;
            self.options.trailing_commas = false;

            let (actions, err): (Vec<_>, Vec<_>) = self
                .parse_comma_separated(Parser::parse_grant_permission)?
                .into_iter()
                .map(|(kw, columns)| match kw {
                    Keyword::DELETE => Ok(Action::Delete),
                    Keyword::INSERT => Ok(Action::Insert { columns }),
                    Keyword::REFERENCES => Ok(Action::References { columns }),
                    Keyword::SELECT => Ok(Action::Select { columns }),
                    Keyword::TRIGGER => Ok(Action::Trigger),
                    Keyword::TRUNCATE => Ok(Action::Truncate),
                    Keyword::UPDATE => Ok(Action::Update { columns }),
                    Keyword::USAGE => Ok(Action::Usage),
                    Keyword::CONNECT => Ok(Action::Connect),
                    Keyword::CREATE => Ok(Action::Create),
                    Keyword::EXECUTE => Ok(Action::Execute),
                    Keyword::TEMPORARY => Ok(Action::Temporary),
                    // This will cover all future added keywords to
                    // parse_grant_permission and unhandled in this
                    // match
                    _ => Err(kw),
                })
                .partition(Result::is_ok);

            self.options.trailing_commas = old_value;

            if !err.is_empty() {
                let errors: Vec<Keyword> = err.into_iter().filter_map(|x| x.err()).collect();
                return Err(ParserError::ParserError(format!(
                    "INTERNAL ERROR: GRANT/REVOKE unexpected keyword(s) - {errors:?}"
                )));
            }
            let act = actions.into_iter().filter_map(|x| x.ok()).collect();
            Privileges::Actions(act)
        };

        self.expect_keyword(Keyword::ON)?;

        let objects = if self.parse_keywords(&[
            Keyword::ALL,
            Keyword::TABLES,
            Keyword::IN,
            Keyword::SCHEMA,
        ]) {
            GrantObjects::AllTablesInSchema {
                schemas: self.parse_comma_separated(|p| p.parse_object_name(false))?,
            }
        } else if self.parse_keywords(&[
            Keyword::ALL,
            Keyword::SEQUENCES,
            Keyword::IN,
            Keyword::SCHEMA,
        ]) {
            GrantObjects::AllSequencesInSchema {
                schemas: self.parse_comma_separated(|p| p.parse_object_name(false))?,
            }
        } else {
            let object_type =
                self.parse_one_of_keywords(&[Keyword::SEQUENCE, Keyword::SCHEMA, Keyword::TABLE]);
            let objects = self.parse_comma_separated(|p| p.parse_object_name(false));
            match object_type {
                Some(Keyword::SCHEMA) => GrantObjects::Schemas(objects?),
                Some(Keyword::SEQUENCE) => GrantObjects::Sequences(objects?),
                Some(Keyword::TABLE) | None => GrantObjects::Tables(objects?),
                _ => unreachable!(),
            }
        };

        Ok((privileges, objects))
    }

    pub fn parse_grant_permission(&mut self) -> Result<(Keyword, Option<Vec<Ident>>), ParserError> {
        if let Some(kw) = self.parse_one_of_keywords(&[
            Keyword::CONNECT,
            Keyword::CREATE,
            Keyword::DELETE,
            Keyword::EXECUTE,
            Keyword::INSERT,
            Keyword::REFERENCES,
            Keyword::SELECT,
            Keyword::TEMPORARY,
            Keyword::TRIGGER,
            Keyword::TRUNCATE,
            Keyword::UPDATE,
            Keyword::USAGE,
        ]) {
            let columns = match kw {
                Keyword::INSERT | Keyword::REFERENCES | Keyword::SELECT | Keyword::UPDATE => {
                    let columns = self.parse_parenthesized_column_list(Optional, false)?;
                    if columns.is_empty() {
                        None
                    } else {
                        Some(columns)
                    }
                }
                _ => None,
            };
            Ok((kw, columns))
        } else {
            self.expected("a privilege keyword", self.peek_token())?
        }
    }

    /// Parse a REVOKE statement
    pub fn parse_revoke(&mut self) -> Result<Statement, ParserError> {
        let (privileges, objects) = self.parse_grant_revoke_privileges_objects()?;

        self.expect_keyword(Keyword::FROM)?;
        let grantees = self.parse_comma_separated(|p| p.parse_identifier(false))?;

        let granted_by = self
            .parse_keywords(&[Keyword::GRANTED, Keyword::BY])
            .then(|| self.parse_identifier(false).unwrap());

        let loc = self.peek_token().location;
        let cascade = self.parse_keyword(Keyword::CASCADE);
        let restrict = self.parse_keyword(Keyword::RESTRICT);
        if cascade && restrict {
            return parser_err!("Cannot specify both CASCADE and RESTRICT in REVOKE", loc);
        }

        Ok(Statement::Revoke {
            privileges,
            objects,
            grantees,
            granted_by,
            cascade,
        })
    }

    /// Parse an REPLACE statement
    pub fn parse_replace(&mut self) -> Result<Statement, ParserError> {
        if !dialect_of!(self is MySqlDialect | GenericDialect) {
            return parser_err!("Unsupported statement REPLACE", self.peek_token().location);
        }

        let insert = &mut self.parse_insert()?;
        if let Statement::Insert(Insert { replace_into, .. }) = insert {
            *replace_into = true;
        }

        Ok(insert.clone())
    }

    /// Parse an INSERT statement, returning a `Box`ed SetExpr
    ///
    /// This is used to reduce the size of the stack frames in debug builds
    fn parse_insert_setexpr_boxed(&mut self) -> Result<Box<SetExpr>, ParserError> {
        Ok(Box::new(SetExpr::Insert(self.parse_insert()?)))
    }

    /// Parse an INSERT statement
    pub fn parse_insert(&mut self) -> Result<Statement, ParserError> {
        let or = if !dialect_of!(self is SQLiteDialect) {
            None
        } else if self.parse_keywords(&[Keyword::OR, Keyword::REPLACE]) {
            Some(SqliteOnConflict::Replace)
        } else if self.parse_keywords(&[Keyword::OR, Keyword::ROLLBACK]) {
            Some(SqliteOnConflict::Rollback)
        } else if self.parse_keywords(&[Keyword::OR, Keyword::ABORT]) {
            Some(SqliteOnConflict::Abort)
        } else if self.parse_keywords(&[Keyword::OR, Keyword::FAIL]) {
            Some(SqliteOnConflict::Fail)
        } else if self.parse_keywords(&[Keyword::OR, Keyword::IGNORE]) {
            Some(SqliteOnConflict::Ignore)
        } else if self.parse_keyword(Keyword::REPLACE) {
            Some(SqliteOnConflict::Replace)
        } else {
            None
        };

        let priority = if !dialect_of!(self is MySqlDialect | GenericDialect) {
            None
        } else if self.parse_keyword(Keyword::LOW_PRIORITY) {
            Some(MysqlInsertPriority::LowPriority)
        } else if self.parse_keyword(Keyword::DELAYED) {
            Some(MysqlInsertPriority::Delayed)
        } else if self.parse_keyword(Keyword::HIGH_PRIORITY) {
            Some(MysqlInsertPriority::HighPriority)
        } else {
            None
        };

        let ignore = dialect_of!(self is MySqlDialect | GenericDialect)
            && self.parse_keyword(Keyword::IGNORE);

        let replace_into = false;

        let action = self.parse_one_of_keywords(&[Keyword::INTO, Keyword::OVERWRITE]);
        let into = action == Some(Keyword::INTO);
        let overwrite = action == Some(Keyword::OVERWRITE);

        let local = self.parse_keyword(Keyword::LOCAL);

        if self.parse_keyword(Keyword::DIRECTORY) {
            let path = self.parse_literal_string()?;
            let file_format = if self.parse_keywords(&[Keyword::STORED, Keyword::AS]) {
                Some(self.parse_file_format()?)
            } else {
                None
            };
            let source = self.parse_boxed_query()?;
            Ok(Statement::Directory {
                local,
                path,
                overwrite,
                file_format,
                source,
            })
        } else {
            // Hive lets you put table here regardless
            let table = self.parse_keyword(Keyword::TABLE);
            let table_name = self.parse_object_name(false)?;

            let table_alias =
                if dialect_of!(self is PostgreSqlDialect) && self.parse_keyword(Keyword::AS) {
                    Some(self.parse_identifier(false)?)
                } else {
                    None
                };

            let is_mysql = dialect_of!(self is MySqlDialect);

            let (columns, partitioned, after_columns, source) =
                if self.parse_keywords(&[Keyword::DEFAULT, Keyword::VALUES]) {
                    (vec![], None, vec![], None)
                } else {
                    let columns = self.parse_parenthesized_column_list(Optional, is_mysql)?;

                    let partitioned = self.parse_insert_partition()?;
                    // Hive allows you to specify columns after partitions as well if you want.
                    let after_columns = if dialect_of!(self is HiveDialect) {
                        self.parse_parenthesized_column_list(Optional, false)?
                    } else {
                        vec![]
                    };

                    let source = Some(self.parse_boxed_query()?);

                    (columns, partitioned, after_columns, source)
                };

            let insert_alias = if dialect_of!(self is MySqlDialect | GenericDialect)
                && self.parse_keyword(Keyword::AS)
            {
                let row_alias = self.parse_object_name(false)?;
                let col_aliases = Some(self.parse_parenthesized_column_list(Optional, false)?);
                Some(InsertAliases {
                    row_alias,
                    col_aliases,
                })
            } else {
                None
            };

            let on = if self.parse_keyword(Keyword::ON) {
                if self.parse_keyword(Keyword::CONFLICT) {
                    let conflict_target =
                        if self.parse_keywords(&[Keyword::ON, Keyword::CONSTRAINT]) {
                            Some(ConflictTarget::OnConstraint(self.parse_object_name(false)?))
                        } else if self.peek_token() == Token::LParen {
                            Some(ConflictTarget::Columns(
                                self.parse_parenthesized_column_list(IsOptional::Mandatory, false)?,
                            ))
                        } else {
                            None
                        };

                    self.expect_keyword(Keyword::DO)?;
                    let action = if self.parse_keyword(Keyword::NOTHING) {
                        OnConflictAction::DoNothing
                    } else {
                        self.expect_keyword(Keyword::UPDATE)?;
                        self.expect_keyword(Keyword::SET)?;
                        let assignments = self.parse_comma_separated(Parser::parse_assignment)?;
                        let selection = if self.parse_keyword(Keyword::WHERE) {
                            Some(self.parse_expr()?)
                        } else {
                            None
                        };
                        OnConflictAction::DoUpdate(DoUpdate {
                            assignments,
                            selection,
                        })
                    };

                    Some(OnInsert::OnConflict(OnConflict {
                        conflict_target,
                        action,
                    }))
                } else {
                    self.expect_keyword(Keyword::DUPLICATE)?;
                    self.expect_keyword(Keyword::KEY)?;
                    self.expect_keyword(Keyword::UPDATE)?;
                    let l = self.parse_comma_separated(Parser::parse_assignment)?;

                    Some(OnInsert::DuplicateKeyUpdate(l))
                }
            } else {
                None
            };

            let returning = if self.parse_keyword(Keyword::RETURNING) {
                Some(self.parse_comma_separated(Parser::parse_select_item)?)
            } else {
                None
            };

            Ok(Statement::Insert(Insert {
                or,
                table_name,
                table_alias,
                ignore,
                into,
                overwrite,
                partitioned,
                columns,
                after_columns,
                source,
                table,
                on,
                returning,
                replace_into,
                priority,
                insert_alias,
            }))
        }
    }

    pub fn parse_insert_partition(&mut self) -> Result<Option<Vec<Expr>>, ParserError> {
        if self.parse_keyword(Keyword::PARTITION) {
            self.expect_token(&Token::LParen)?;
            let partition_cols = Some(self.parse_comma_separated(Parser::parse_expr)?);
            self.expect_token(&Token::RParen)?;
            Ok(partition_cols)
        } else {
            Ok(None)
        }
    }

    /// Parse an UPDATE statement, returning a `Box`ed SetExpr
    ///
    /// This is used to reduce the size of the stack frames in debug builds
    fn parse_update_setexpr_boxed(&mut self) -> Result<Box<SetExpr>, ParserError> {
        Ok(Box::new(SetExpr::Update(self.parse_update()?)))
    }

    pub fn parse_update(&mut self) -> Result<Statement, ParserError> {
        let table = self.parse_table_and_joins()?;
        self.expect_keyword(Keyword::SET)?;
        let assignments = self.parse_comma_separated(Parser::parse_assignment)?;
        let from = if self.parse_keyword(Keyword::FROM)
            && dialect_of!(self is GenericDialect | PostgreSqlDialect | DuckDbDialect | BigQueryDialect | SnowflakeDialect | RedshiftSqlDialect | MsSqlDialect | SQLiteDialect )
        {
            Some(self.parse_table_and_joins()?)
        } else {
            None
        };
        let selection = if self.parse_keyword(Keyword::WHERE) {
            Some(self.parse_expr()?)
        } else {
            None
        };
        let returning = if self.parse_keyword(Keyword::RETURNING) {
            Some(self.parse_comma_separated(Parser::parse_select_item)?)
        } else {
            None
        };
        Ok(Statement::Update {
            table,
            assignments,
            from,
            selection,
            returning,
        })
    }

    /// Parse a `var = expr` assignment, used in an UPDATE statement
    pub fn parse_assignment(&mut self) -> Result<Assignment, ParserError> {
        let id = self.parse_identifiers()?;
        self.expect_token(&Token::Eq)?;
        let value = self.parse_expr()?;
        Ok(Assignment { id, value })
    }

    pub fn parse_function_args(&mut self) -> Result<FunctionArg, ParserError> {
        if self.peek_nth_token(1) == Token::RArrow {
            let name = self.parse_identifier(false)?;

            self.expect_token(&Token::RArrow)?;
            let arg = self.parse_wildcard_expr()?.into();

            Ok(FunctionArg::Named {
                name,
                arg,
                operator: FunctionArgOperator::RightArrow,
            })
        } else if self.dialect.supports_named_fn_args_with_eq_operator()
            && self.peek_nth_token(1) == Token::Eq
        {
            let name = self.parse_identifier(false)?;

            self.expect_token(&Token::Eq)?;
            let arg = self.parse_wildcard_expr()?.into();

            Ok(FunctionArg::Named {
                name,
                arg,
                operator: FunctionArgOperator::Equals,
            })
        } else if dialect_of!(self is DuckDbDialect | GenericDialect)
            && self.peek_nth_token(1) == Token::Assignment
        {
            let name = self.parse_identifier(false)?;

            self.expect_token(&Token::Assignment)?;
            let arg = self.parse_expr()?.into();

            Ok(FunctionArg::Named {
                name,
                arg,
                operator: FunctionArgOperator::Assignment,
            })
        } else {
            Ok(FunctionArg::Unnamed(self.parse_wildcard_expr()?.into()))
        }
    }

    pub fn parse_optional_args(&mut self) -> Result<Vec<FunctionArg>, ParserError> {
        if self.consume_token(&Token::RParen) {
            Ok(vec![])
        } else {
            let args = self.parse_comma_separated(Parser::parse_function_args)?;
            self.expect_token(&Token::RParen)?;
            Ok(args)
        }
    }

    /// Parses a potentially empty list of arguments to a window function
    /// (including the closing parenthesis).
    ///
    /// Examples:
    /// ```sql
    /// FIRST_VALUE(x ORDER BY 1,2,3);
    /// FIRST_VALUE(x IGNORE NULL);
    /// ```
    fn parse_function_argument_list(&mut self) -> Result<FunctionArgumentList, ParserError> {
        if self.consume_token(&Token::RParen) {
            return Ok(FunctionArgumentList {
                duplicate_treatment: None,
                args: vec![],
                clauses: vec![],
            });
        }

        let duplicate_treatment = self.parse_duplicate_treatment()?;
        let args = self.parse_comma_separated(Parser::parse_function_args)?;

        let mut clauses = vec![];

        if self.dialect.supports_window_function_null_treatment_arg() {
            if let Some(null_treatment) = self.parse_null_treatment()? {
                clauses.push(FunctionArgumentClause::IgnoreOrRespectNulls(null_treatment));
            }
        }

        if self.parse_keywords(&[Keyword::ORDER, Keyword::BY]) {
            clauses.push(FunctionArgumentClause::OrderBy(
                self.parse_comma_separated(Parser::parse_order_by_expr)?,
            ));
        }

        if self.parse_keyword(Keyword::LIMIT) {
            clauses.push(FunctionArgumentClause::Limit(self.parse_expr()?));
        }

        if let Some(on_overflow) = self.parse_listagg_on_overflow()? {
            clauses.push(FunctionArgumentClause::OnOverflow(on_overflow));
        }

        self.expect_token(&Token::RParen)?;
        Ok(FunctionArgumentList {
            duplicate_treatment,
            args,
            clauses,
        })
    }

    fn parse_duplicate_treatment(&mut self) -> Result<Option<DuplicateTreatment>, ParserError> {
        let loc = self.peek_token().location;
        match (
            self.parse_keyword(Keyword::ALL),
            self.parse_keyword(Keyword::DISTINCT),
        ) {
            (true, false) => Ok(Some(DuplicateTreatment::All)),
            (false, true) => Ok(Some(DuplicateTreatment::Distinct)),
            (false, false) => Ok(None),
            (true, true) => parser_err!("Cannot specify both ALL and DISTINCT".to_string(), loc),
        }
    }

    /// Parse a comma-delimited list of projections after SELECT
    pub fn parse_select_item(&mut self) -> Result<SelectItem, ParserError> {
        match self.parse_wildcard_expr()? {
            Expr::QualifiedWildcard(prefix) => Ok(SelectItem::QualifiedWildcard(
                prefix,
                self.parse_wildcard_additional_options()?,
            )),
            Expr::Wildcard => Ok(SelectItem::Wildcard(
                self.parse_wildcard_additional_options()?,
            )),
<<<<<<< HEAD
            Expr::Identifier(v) if v.value.to_lowercase() == "from" => {
                parser_err!(
                    format!("Expected an expression, found: {}", v),
                    self.peek_token().location
                )
            }
            expr => {
                let expr: Expr = if self.dialect.supports_filter_during_aggregation()
                    && self.parse_keyword(Keyword::FILTER)
                {
                    let i = self.index - 1;
                    if self.consume_token(&Token::LParen) && self.parse_keyword(Keyword::WHERE) {
                        let filter = self.parse_expr()?;
                        self.expect_token(&Token::RParen)?;
                        Expr::AggregateExpressionWithFilter {
                            expr: Box::new(expr),
                            filter: Box::new(filter),
                        }
                    } else {
                        self.index = i;
                        expr
                    }
                } else {
                    expr
                };
                self.parse_optional_alias(keywords::RESERVED_FOR_COLUMN_ALIAS)
                    .map(|alias| match alias {
                        Some(alias) => SelectItem::ExprWithAlias { expr, alias },
                        None => SelectItem::UnnamedExpr(expr),
                    })
            }
=======
            expr => self
                .parse_optional_alias(keywords::RESERVED_FOR_COLUMN_ALIAS)
                .map(|alias| match alias {
                    Some(alias) => SelectItem::ExprWithAlias { expr, alias },
                    None => SelectItem::UnnamedExpr(expr),
                }),
>>>>>>> a14faa36
        }
    }

    /// Parse an [`WildcardAdditionalOptions`] information for wildcard select items.
    ///
    /// If it is not possible to parse it, will return an option.
    pub fn parse_wildcard_additional_options(
        &mut self,
    ) -> Result<WildcardAdditionalOptions, ParserError> {
        let opt_ilike = if dialect_of!(self is GenericDialect | SnowflakeDialect) {
            self.parse_optional_select_item_ilike()?
        } else {
            None
        };
        let opt_exclude = if opt_ilike.is_none()
            && dialect_of!(self is GenericDialect | DuckDbDialect | SnowflakeDialect)
        {
            self.parse_optional_select_item_exclude()?
        } else {
            None
        };
        let opt_except = if dialect_of!(self is GenericDialect | BigQueryDialect | ClickHouseDialect)
        {
            self.parse_optional_select_item_except()?
        } else {
            None
        };
        let opt_rename = if dialect_of!(self is GenericDialect | SnowflakeDialect) {
            self.parse_optional_select_item_rename()?
        } else {
            None
        };

        let opt_replace = if dialect_of!(self is GenericDialect | BigQueryDialect | ClickHouseDialect |  DuckDbDialect | SnowflakeDialect)
        {
            self.parse_optional_select_item_replace()?
        } else {
            None
        };

        Ok(WildcardAdditionalOptions {
            opt_ilike,
            opt_exclude,
            opt_except,
            opt_rename,
            opt_replace,
        })
    }

    /// Parse an [`Ilike`](IlikeSelectItem) information for wildcard select items.
    ///
    /// If it is not possible to parse it, will return an option.
    pub fn parse_optional_select_item_ilike(
        &mut self,
    ) -> Result<Option<IlikeSelectItem>, ParserError> {
        let opt_ilike = if self.parse_keyword(Keyword::ILIKE) {
            let next_token = self.next_token();
            let pattern = match next_token.token {
                Token::SingleQuotedString(s) => s,
                _ => return self.expected("ilike pattern", next_token),
            };
            Some(IlikeSelectItem { pattern })
        } else {
            None
        };
        Ok(opt_ilike)
    }

    /// Parse an [`Exclude`](ExcludeSelectItem) information for wildcard select items.
    ///
    /// If it is not possible to parse it, will return an option.
    pub fn parse_optional_select_item_exclude(
        &mut self,
    ) -> Result<Option<ExcludeSelectItem>, ParserError> {
        let opt_exclude = if self.parse_keyword(Keyword::EXCLUDE) {
            if self.consume_token(&Token::LParen) {
                let columns =
                    self.parse_comma_separated(|parser| parser.parse_identifier(false))?;
                self.expect_token(&Token::RParen)?;
                Some(ExcludeSelectItem::Multiple(columns))
            } else {
                let column = self.parse_identifier(false)?;
                Some(ExcludeSelectItem::Single(column))
            }
        } else {
            None
        };

        Ok(opt_exclude)
    }

    /// Parse an [`Except`](ExceptSelectItem) information for wildcard select items.
    ///
    /// If it is not possible to parse it, will return an option.
    pub fn parse_optional_select_item_except(
        &mut self,
    ) -> Result<Option<ExceptSelectItem>, ParserError> {
        let opt_except = if self.parse_keyword(Keyword::EXCEPT) {
            if self.peek_token().token == Token::LParen {
                let idents = self.parse_parenthesized_column_list(Mandatory, false)?;
                match &idents[..] {
                    [] => {
                        return self.expected(
                            "at least one column should be parsed by the expect clause",
                            self.peek_token(),
                        )?;
                    }
                    [first, idents @ ..] => Some(ExceptSelectItem {
                        first_element: first.clone(),
                        additional_elements: idents.to_vec(),
                    }),
                }
            } else {
                // Clickhouse allows EXCEPT column_name
                let ident = self.parse_identifier(false)?;
                Some(ExceptSelectItem {
                    first_element: ident,
                    additional_elements: vec![],
                })
            }
        } else {
            None
        };

        Ok(opt_except)
    }

    /// Parse a [`Rename`](RenameSelectItem) information for wildcard select items.
    pub fn parse_optional_select_item_rename(
        &mut self,
    ) -> Result<Option<RenameSelectItem>, ParserError> {
        let opt_rename = if self.parse_keyword(Keyword::RENAME) {
            if self.consume_token(&Token::LParen) {
                let idents =
                    self.parse_comma_separated(|parser| parser.parse_identifier_with_alias())?;
                self.expect_token(&Token::RParen)?;
                Some(RenameSelectItem::Multiple(idents))
            } else {
                let ident = self.parse_identifier_with_alias()?;
                Some(RenameSelectItem::Single(ident))
            }
        } else {
            None
        };

        Ok(opt_rename)
    }

    /// Parse a [`Replace`](ReplaceSelectItem) information for wildcard select items.
    pub fn parse_optional_select_item_replace(
        &mut self,
    ) -> Result<Option<ReplaceSelectItem>, ParserError> {
        let opt_replace = if self.parse_keyword(Keyword::REPLACE) {
            if self.consume_token(&Token::LParen) {
                let items = self.parse_comma_separated(|parser| {
                    Ok(Box::new(parser.parse_replace_elements()?))
                })?;
                self.expect_token(&Token::RParen)?;
                Some(ReplaceSelectItem { items })
            } else {
                let tok = self.next_token();
                return self.expected("( after REPLACE but", tok);
            }
        } else {
            None
        };

        Ok(opt_replace)
    }
    pub fn parse_replace_elements(&mut self) -> Result<ReplaceSelectElement, ParserError> {
        let expr = self.parse_expr()?;
        let as_keyword = self.parse_keyword(Keyword::AS);
        let ident = self.parse_identifier(false)?;
        Ok(ReplaceSelectElement {
            expr,
            column_name: ident,
            as_keyword,
        })
    }

    /// Parse an expression, optionally followed by ASC or DESC (used in ORDER BY)
    pub fn parse_order_by_expr(&mut self) -> Result<OrderByExpr, ParserError> {
        let expr = self.parse_expr()?;

        let asc = if self.parse_keyword(Keyword::ASC) {
            Some(true)
        } else if self.parse_keyword(Keyword::DESC) {
            Some(false)
        } else {
            None
        };

        let nulls_first = if self.parse_keywords(&[Keyword::NULLS, Keyword::FIRST]) {
            Some(true)
        } else if self.parse_keywords(&[Keyword::NULLS, Keyword::LAST]) {
            Some(false)
        } else {
            None
        };

        Ok(OrderByExpr {
            expr,
            asc,
            nulls_first,
        })
    }

    /// Parse a TOP clause, MSSQL equivalent of LIMIT,
    /// that follows after `SELECT [DISTINCT]`.
    pub fn parse_top(&mut self) -> Result<Top, ParserError> {
        let quantity = if self.consume_token(&Token::LParen) {
            let quantity = self.parse_expr()?;
            self.expect_token(&Token::RParen)?;
            Some(TopQuantity::Expr(quantity))
        } else {
            let next_token = self.next_token();
            let quantity = match next_token.token {
                Token::Number(s, _) => s.parse::<u64>().expect("literal int"),
                _ => self.expected("literal int", next_token)?,
            };
            Some(TopQuantity::Constant(quantity))
        };

        let percent = self.parse_keyword(Keyword::PERCENT);

        let with_ties = self.parse_keywords(&[Keyword::WITH, Keyword::TIES]);

        Ok(Top {
            with_ties,
            percent,
            quantity,
        })
    }

    /// Parse a LIMIT clause
    pub fn parse_limit(&mut self) -> Result<Option<Expr>, ParserError> {
        if self.parse_keyword(Keyword::ALL) {
            Ok(None)
        } else {
            Ok(Some(self.parse_expr()?))
        }
    }

    /// Parse an OFFSET clause
    pub fn parse_offset(&mut self) -> Result<Offset, ParserError> {
        let value = self.parse_expr()?;
        let rows = if self.parse_keyword(Keyword::ROW) {
            OffsetRows::Row
        } else if self.parse_keyword(Keyword::ROWS) {
            OffsetRows::Rows
        } else {
            OffsetRows::None
        };
        Ok(Offset { value, rows })
    }

    /// Parse a FETCH clause
    pub fn parse_fetch(&mut self) -> Result<Fetch, ParserError> {
        self.expect_one_of_keywords(&[Keyword::FIRST, Keyword::NEXT])?;
        let (quantity, percent) = if self
            .parse_one_of_keywords(&[Keyword::ROW, Keyword::ROWS])
            .is_some()
        {
            (None, false)
        } else {
            let quantity = Expr::Value(self.parse_value()?);
            let percent = self.parse_keyword(Keyword::PERCENT);
            self.expect_one_of_keywords(&[Keyword::ROW, Keyword::ROWS])?;
            (Some(quantity), percent)
        };
        let with_ties = if self.parse_keyword(Keyword::ONLY) {
            false
        } else if self.parse_keywords(&[Keyword::WITH, Keyword::TIES]) {
            true
        } else {
            return self.expected("one of ONLY or WITH TIES", self.peek_token());
        };
        Ok(Fetch {
            with_ties,
            percent,
            quantity,
        })
    }

    /// Parse a FOR UPDATE/FOR SHARE clause
    pub fn parse_lock(&mut self) -> Result<LockClause, ParserError> {
        let lock_type = match self.expect_one_of_keywords(&[Keyword::UPDATE, Keyword::SHARE])? {
            Keyword::UPDATE => LockType::Update,
            Keyword::SHARE => LockType::Share,
            _ => unreachable!(),
        };
        let of = if self.parse_keyword(Keyword::OF) {
            Some(self.parse_object_name(false)?)
        } else {
            None
        };
        let nonblock = if self.parse_keyword(Keyword::NOWAIT) {
            Some(NonBlock::Nowait)
        } else if self.parse_keywords(&[Keyword::SKIP, Keyword::LOCKED]) {
            Some(NonBlock::SkipLocked)
        } else {
            None
        };
        Ok(LockClause {
            lock_type,
            of,
            nonblock,
        })
    }

    pub fn parse_values(&mut self, allow_empty: bool) -> Result<Values, ParserError> {
        let mut explicit_row = false;

        let rows = self.parse_comma_separated(|parser| {
            if parser.parse_keyword(Keyword::ROW) {
                explicit_row = true;
            }

            parser.expect_token(&Token::LParen)?;
            if allow_empty && parser.peek_token().token == Token::RParen {
                parser.next_token();
                Ok(vec![])
            } else {
                let exprs = parser.parse_comma_separated(Parser::parse_expr)?;
                parser.expect_token(&Token::RParen)?;
                Ok(exprs)
            }
        })?;
        Ok(Values { explicit_row, rows })
    }

    pub fn parse_start_transaction(&mut self) -> Result<Statement, ParserError> {
        self.expect_keyword(Keyword::TRANSACTION)?;
        Ok(Statement::StartTransaction {
            modes: self.parse_transaction_modes()?,
            begin: false,
            modifier: None,
        })
    }

    pub fn parse_begin(&mut self) -> Result<Statement, ParserError> {
        let modifier = if !self.dialect.supports_start_transaction_modifier() {
            None
        } else if self.parse_keyword(Keyword::DEFERRED) {
            Some(TransactionModifier::Deferred)
        } else if self.parse_keyword(Keyword::IMMEDIATE) {
            Some(TransactionModifier::Immediate)
        } else if self.parse_keyword(Keyword::EXCLUSIVE) {
            Some(TransactionModifier::Exclusive)
        } else {
            None
        };
        let _ = self.parse_one_of_keywords(&[Keyword::TRANSACTION, Keyword::WORK]);
        Ok(Statement::StartTransaction {
            modes: self.parse_transaction_modes()?,
            begin: true,
            modifier,
        })
    }

    pub fn parse_end(&mut self) -> Result<Statement, ParserError> {
        Ok(Statement::Commit {
            chain: self.parse_commit_rollback_chain()?,
        })
    }

    pub fn parse_transaction_modes(&mut self) -> Result<Vec<TransactionMode>, ParserError> {
        let mut modes = vec![];
        let mut required = false;
        loop {
            let mode = if self.parse_keywords(&[Keyword::ISOLATION, Keyword::LEVEL]) {
                let iso_level = if self.parse_keywords(&[Keyword::READ, Keyword::UNCOMMITTED]) {
                    TransactionIsolationLevel::ReadUncommitted
                } else if self.parse_keywords(&[Keyword::READ, Keyword::COMMITTED]) {
                    TransactionIsolationLevel::ReadCommitted
                } else if self.parse_keywords(&[Keyword::REPEATABLE, Keyword::READ]) {
                    TransactionIsolationLevel::RepeatableRead
                } else if self.parse_keyword(Keyword::SERIALIZABLE) {
                    TransactionIsolationLevel::Serializable
                } else {
                    self.expected("isolation level", self.peek_token())?
                };
                TransactionMode::IsolationLevel(iso_level)
            } else if self.parse_keywords(&[Keyword::READ, Keyword::ONLY]) {
                TransactionMode::AccessMode(TransactionAccessMode::ReadOnly)
            } else if self.parse_keywords(&[Keyword::READ, Keyword::WRITE]) {
                TransactionMode::AccessMode(TransactionAccessMode::ReadWrite)
            } else if required {
                self.expected("transaction mode", self.peek_token())?
            } else {
                break;
            };
            modes.push(mode);
            // ANSI requires a comma after each transaction mode, but
            // PostgreSQL, for historical reasons, does not. We follow
            // PostgreSQL in making the comma optional, since that is strictly
            // more general.
            required = self.consume_token(&Token::Comma);
        }
        Ok(modes)
    }

    pub fn parse_commit(&mut self) -> Result<Statement, ParserError> {
        Ok(Statement::Commit {
            chain: self.parse_commit_rollback_chain()?,
        })
    }

    pub fn parse_rollback(&mut self) -> Result<Statement, ParserError> {
        let chain = self.parse_commit_rollback_chain()?;
        let savepoint = self.parse_rollback_savepoint()?;

        Ok(Statement::Rollback { chain, savepoint })
    }

    pub fn parse_commit_rollback_chain(&mut self) -> Result<bool, ParserError> {
        let _ = self.parse_one_of_keywords(&[Keyword::TRANSACTION, Keyword::WORK]);
        if self.parse_keyword(Keyword::AND) {
            let chain = !self.parse_keyword(Keyword::NO);
            self.expect_keyword(Keyword::CHAIN)?;
            Ok(chain)
        } else {
            Ok(false)
        }
    }

    pub fn parse_rollback_savepoint(&mut self) -> Result<Option<Ident>, ParserError> {
        if self.parse_keyword(Keyword::TO) {
            let _ = self.parse_keyword(Keyword::SAVEPOINT);
            let savepoint = self.parse_identifier(false)?;

            Ok(Some(savepoint))
        } else {
            Ok(None)
        }
    }

    pub fn parse_deallocate(&mut self) -> Result<Statement, ParserError> {
        let prepare = self.parse_keyword(Keyword::PREPARE);
        let name = self.parse_identifier(false)?;
        Ok(Statement::Deallocate { name, prepare })
    }

    pub fn parse_execute(&mut self) -> Result<Statement, ParserError> {
        let name = self.parse_identifier(false)?;

        let mut parameters = vec![];
        if self.consume_token(&Token::LParen) {
            parameters = self.parse_comma_separated(Parser::parse_expr)?;
            self.expect_token(&Token::RParen)?;
        }

        let mut using = vec![];
        if self.parse_keyword(Keyword::USING) {
            using.push(self.parse_expr()?);

            while self.consume_token(&Token::Comma) {
                using.push(self.parse_expr()?);
            }
        };

        Ok(Statement::Execute {
            name,
            parameters,
            using,
        })
    }

    pub fn parse_prepare(&mut self) -> Result<Statement, ParserError> {
        let name = self.parse_identifier(false)?;

        let mut data_types = vec![];
        if self.consume_token(&Token::LParen) {
            data_types = self.parse_comma_separated(Parser::parse_data_type)?;
            self.expect_token(&Token::RParen)?;
        }

        self.expect_keyword(Keyword::AS)?;
        let statement = Box::new(self.parse_statement()?);
        Ok(Statement::Prepare {
            name,
            data_types,
            statement,
        })
    }

    pub fn parse_unload(&mut self) -> Result<Statement, ParserError> {
        self.expect_token(&Token::LParen)?;
        let query = self.parse_boxed_query()?;
        self.expect_token(&Token::RParen)?;

        self.expect_keyword(Keyword::TO)?;
        let to = self.parse_identifier(false)?;

        let with_options = self.parse_options(Keyword::WITH)?;

        Ok(Statement::Unload {
            query,
            to,
            with: with_options,
        })
    }

    pub fn parse_merge_clauses(&mut self) -> Result<Vec<MergeClause>, ParserError> {
        let mut clauses = vec![];
        loop {
            if self.peek_token() == Token::EOF || self.peek_token() == Token::SemiColon {
                break;
            }
            self.expect_keyword(Keyword::WHEN)?;

            let mut clause_kind = MergeClauseKind::Matched;
            if self.parse_keyword(Keyword::NOT) {
                clause_kind = MergeClauseKind::NotMatched;
            }
            self.expect_keyword(Keyword::MATCHED)?;

            if matches!(clause_kind, MergeClauseKind::NotMatched)
                && self.parse_keywords(&[Keyword::BY, Keyword::SOURCE])
            {
                clause_kind = MergeClauseKind::NotMatchedBySource;
            } else if matches!(clause_kind, MergeClauseKind::NotMatched)
                && self.parse_keywords(&[Keyword::BY, Keyword::TARGET])
            {
                clause_kind = MergeClauseKind::NotMatchedByTarget;
            }

            let predicate = if self.parse_keyword(Keyword::AND) {
                Some(self.parse_expr()?)
            } else {
                None
            };

            self.expect_keyword(Keyword::THEN)?;

            let merge_clause = match self.parse_one_of_keywords(&[
                Keyword::UPDATE,
                Keyword::INSERT,
                Keyword::DELETE,
            ]) {
                Some(Keyword::UPDATE) => {
                    if matches!(
                        clause_kind,
                        MergeClauseKind::NotMatched | MergeClauseKind::NotMatchedByTarget
                    ) {
                        return Err(ParserError::ParserError(format!(
                            "UPDATE is not allowed in a {clause_kind} merge clause"
                        )));
                    }
                    self.expect_keyword(Keyword::SET)?;
                    MergeAction::Update {
                        assignments: self.parse_comma_separated(Parser::parse_assignment)?,
                    }
                }
                Some(Keyword::DELETE) => {
                    if matches!(
                        clause_kind,
                        MergeClauseKind::NotMatched | MergeClauseKind::NotMatchedByTarget
                    ) {
                        return Err(ParserError::ParserError(format!(
                            "DELETE is not allowed in a {clause_kind} merge clause"
                        )));
                    }
                    MergeAction::Delete
                }
                Some(Keyword::INSERT) => {
                    if !matches!(
                        clause_kind,
                        MergeClauseKind::NotMatched | MergeClauseKind::NotMatchedByTarget
                    ) {
                        return Err(ParserError::ParserError(format!(
                            "INSERT is not allowed in a {clause_kind} merge clause"
                        )));
                    }
                    let is_mysql = dialect_of!(self is MySqlDialect);

                    let columns = self.parse_parenthesized_column_list(Optional, is_mysql)?;
                    let kind = if dialect_of!(self is BigQueryDialect | GenericDialect)
                        && self.parse_keyword(Keyword::ROW)
                    {
                        MergeInsertKind::Row
                    } else {
                        self.expect_keyword(Keyword::VALUES)?;
                        let values = self.parse_values(is_mysql)?;
                        MergeInsertKind::Values(values)
                    };
                    MergeAction::Insert(MergeInsertExpr { columns, kind })
                }
                _ => {
                    return Err(ParserError::ParserError(
                        "expected UPDATE, DELETE or INSERT in merge clause".to_string(),
                    ));
                }
            };
            clauses.push(MergeClause {
                clause_kind,
                predicate,
                action: merge_clause,
            });
        }
        Ok(clauses)
    }

    pub fn parse_merge(&mut self) -> Result<Statement, ParserError> {
        let into = self.parse_keyword(Keyword::INTO);

        let table = self.parse_table_factor()?;

        self.expect_keyword(Keyword::USING)?;
        let source = self.parse_table_factor()?;
        self.expect_keyword(Keyword::ON)?;
        let on = self.parse_expr()?;
        let clauses = self.parse_merge_clauses()?;

        Ok(Statement::Merge {
            into,
            table,
            source,
            on: Box::new(on),
            clauses,
        })
    }

    fn parse_pragma_value(&mut self) -> Result<Value, ParserError> {
        match self.parse_value()? {
            v @ Value::SingleQuotedString(_) => Ok(v),
            v @ Value::DoubleQuotedString(_) => Ok(v),
            v @ Value::Number(_, _) => Ok(v),
            v @ Value::Placeholder(_) => Ok(v),
            _ => {
                self.prev_token();
                self.expected("number or string or ? placeholder", self.peek_token())
            }
        }
    }

    // PRAGMA [schema-name '.'] pragma-name [('=' pragma-value) | '(' pragma-value ')']
    pub fn parse_pragma(&mut self) -> Result<Statement, ParserError> {
        let name = self.parse_object_name(false)?;
        if self.consume_token(&Token::LParen) {
            let value = self.parse_pragma_value()?;
            self.expect_token(&Token::RParen)?;
            Ok(Statement::Pragma {
                name,
                value: Some(value),
                is_eq: false,
            })
        } else if self.consume_token(&Token::Eq) {
            Ok(Statement::Pragma {
                name,
                value: Some(self.parse_pragma_value()?),
                is_eq: true,
            })
        } else {
            Ok(Statement::Pragma {
                name,
                value: None,
                is_eq: false,
            })
        }
    }

    /// `INSTALL [extension_name]`
    pub fn parse_install(&mut self) -> Result<Statement, ParserError> {
        let extension_name = self.parse_identifier(false)?;

        Ok(Statement::Install { extension_name })
    }

    /// `LOAD [extension_name]`
    pub fn parse_load(&mut self) -> Result<Statement, ParserError> {
        let extension_name = self.parse_identifier(false)?;
        Ok(Statement::Load { extension_name })
    }

    /// ```sql
    /// CREATE [ { TEMPORARY | TEMP } ] SEQUENCE [ IF NOT EXISTS ] <sequence_name>
    /// ```
    ///
    /// See [Postgres docs](https://www.postgresql.org/docs/current/sql-createsequence.html) for more details.
    pub fn parse_create_sequence(&mut self, temporary: bool) -> Result<Statement, ParserError> {
        //[ IF NOT EXISTS ]
        let if_not_exists = self.parse_keywords(&[Keyword::IF, Keyword::NOT, Keyword::EXISTS]);
        //name
        let name = self.parse_object_name(false)?;
        //[ AS data_type ]
        let mut data_type: Option<DataType> = None;
        if self.parse_keywords(&[Keyword::AS]) {
            data_type = Some(self.parse_data_type()?)
        }
        let sequence_options = self.parse_create_sequence_options()?;
        // [ OWNED BY { table_name.column_name | NONE } ]
        let owned_by = if self.parse_keywords(&[Keyword::OWNED, Keyword::BY]) {
            if self.parse_keywords(&[Keyword::NONE]) {
                Some(ObjectName(vec![Ident::new("NONE")]))
            } else {
                Some(self.parse_object_name(false)?)
            }
        } else {
            None
        };
        Ok(Statement::CreateSequence {
            temporary,
            if_not_exists,
            name,
            data_type,
            sequence_options,
            owned_by,
        })
    }

    fn parse_create_sequence_options(&mut self) -> Result<Vec<SequenceOptions>, ParserError> {
        let mut sequence_options = vec![];
        //[ INCREMENT [ BY ] increment ]
        if self.parse_keywords(&[Keyword::INCREMENT]) {
            if self.parse_keywords(&[Keyword::BY]) {
                sequence_options.push(SequenceOptions::IncrementBy(
                    Expr::Value(self.parse_number_value()?),
                    true,
                ));
            } else {
                sequence_options.push(SequenceOptions::IncrementBy(
                    Expr::Value(self.parse_number_value()?),
                    false,
                ));
            }
        }
        //[ MINVALUE minvalue | NO MINVALUE ]
        if self.parse_keyword(Keyword::MINVALUE) {
            sequence_options.push(SequenceOptions::MinValue(Some(Expr::Value(
                self.parse_number_value()?,
            ))));
        } else if self.parse_keywords(&[Keyword::NO, Keyword::MINVALUE]) {
            sequence_options.push(SequenceOptions::MinValue(None));
        }
        //[ MAXVALUE maxvalue | NO MAXVALUE ]
        if self.parse_keywords(&[Keyword::MAXVALUE]) {
            sequence_options.push(SequenceOptions::MaxValue(Some(Expr::Value(
                self.parse_number_value()?,
            ))));
        } else if self.parse_keywords(&[Keyword::NO, Keyword::MAXVALUE]) {
            sequence_options.push(SequenceOptions::MaxValue(None));
        }

        //[ START [ WITH ] start ]
        if self.parse_keywords(&[Keyword::START]) {
            if self.parse_keywords(&[Keyword::WITH]) {
                sequence_options.push(SequenceOptions::StartWith(
                    Expr::Value(self.parse_number_value()?),
                    true,
                ));
            } else {
                sequence_options.push(SequenceOptions::StartWith(
                    Expr::Value(self.parse_number_value()?),
                    false,
                ));
            }
        }
        //[ CACHE cache ]
        if self.parse_keywords(&[Keyword::CACHE]) {
            sequence_options.push(SequenceOptions::Cache(Expr::Value(
                self.parse_number_value()?,
            )));
        }
        // [ [ NO ] CYCLE ]
        if self.parse_keywords(&[Keyword::NO, Keyword::CYCLE]) {
            sequence_options.push(SequenceOptions::Cycle(true));
        } else if self.parse_keywords(&[Keyword::CYCLE]) {
            sequence_options.push(SequenceOptions::Cycle(false));
        }

        Ok(sequence_options)
    }

    /// The index of the first unprocessed token.
    pub fn index(&self) -> usize {
        self.index
    }

    pub fn parse_named_window(&mut self) -> Result<NamedWindowDefinition, ParserError> {
        let ident = self.parse_identifier(false)?;
        self.expect_keyword(Keyword::AS)?;

        let window_expr = if self.consume_token(&Token::LParen) {
            NamedWindowExpr::WindowSpec(self.parse_window_spec()?)
        } else if self.dialect.supports_window_clause_named_window_reference() {
            NamedWindowExpr::NamedWindow(self.parse_identifier(false)?)
        } else {
            return self.expected("(", self.peek_token());
        };

        Ok(NamedWindowDefinition(ident, window_expr))
    }

    pub fn parse_create_procedure(&mut self, or_alter: bool) -> Result<Statement, ParserError> {
        let name = self.parse_object_name(false)?;
        let params = self.parse_optional_procedure_parameters()?;
        self.expect_keyword(Keyword::AS)?;
        self.expect_keyword(Keyword::BEGIN)?;
        let statements = self.parse_statements()?;
        self.expect_keyword(Keyword::END)?;
        Ok(Statement::CreateProcedure {
            name,
            or_alter,
            params,
            body: statements,
        })
    }

    pub fn parse_window_spec(&mut self) -> Result<WindowSpec, ParserError> {
        let window_name = match self.peek_token().token {
            Token::Word(word) if word.keyword == Keyword::NoKeyword => self.parse_optional_indent(),
            _ => None,
        };

        let partition_by = if self.parse_keywords(&[Keyword::PARTITION, Keyword::BY]) {
            self.parse_comma_separated(Parser::parse_expr)?
        } else {
            vec![]
        };
        let order_by = if self.parse_keywords(&[Keyword::ORDER, Keyword::BY]) {
            self.parse_comma_separated(Parser::parse_order_by_expr)?
        } else {
            vec![]
        };

        let window_frame = if !self.consume_token(&Token::RParen) {
            let window_frame = self.parse_window_frame()?;
            self.expect_token(&Token::RParen)?;
            Some(window_frame)
        } else {
            None
        };
        Ok(WindowSpec {
            window_name,
            partition_by,
            order_by,
            window_frame,
        })
    }

    pub fn parse_create_type(&mut self) -> Result<Statement, ParserError> {
        let name = self.parse_object_name(false)?;
        self.expect_keyword(Keyword::AS)?;

        let mut attributes = vec![];
        if !self.consume_token(&Token::LParen) || self.consume_token(&Token::RParen) {
            return Ok(Statement::CreateType {
                name,
                representation: UserDefinedTypeRepresentation::Composite { attributes },
            });
        }

        loop {
            let attr_name = self.parse_identifier(false)?;
            let attr_data_type = self.parse_data_type()?;
            let attr_collation = if self.parse_keyword(Keyword::COLLATE) {
                Some(self.parse_object_name(false)?)
            } else {
                None
            };
            attributes.push(UserDefinedTypeCompositeAttributeDef {
                name: attr_name,
                data_type: attr_data_type,
                collation: attr_collation,
            });
            let comma = self.consume_token(&Token::Comma);
            if self.consume_token(&Token::RParen) {
                // allow a trailing comma
                break;
            } else if !comma {
                return self.expected("',' or ')' after attribute definition", self.peek_token());
            }
        }

        Ok(Statement::CreateType {
            name,
            representation: UserDefinedTypeRepresentation::Composite { attributes },
        })
    }

    fn parse_partitions(&mut self) -> Result<Vec<Ident>, ParserError> {
        self.expect_token(&Token::LParen)?;
        let partitions = self.parse_comma_separated(|p| p.parse_identifier(false))?;
        self.expect_token(&Token::RParen)?;
        Ok(partitions)
    }

    fn parse_column_position(&mut self) -> Result<Option<MySQLColumnPosition>, ParserError> {
        if dialect_of!(self is MySqlDialect | GenericDialect) {
            if self.parse_keyword(Keyword::FIRST) {
                Ok(Some(MySQLColumnPosition::First))
            } else if self.parse_keyword(Keyword::AFTER) {
                let ident = self.parse_identifier(false)?;
                Ok(Some(MySQLColumnPosition::After(ident)))
            } else {
                Ok(None)
            }
        } else {
            Ok(None)
        }
    }

    /// Consume the parser and return its underlying token buffer
    pub fn into_tokens(self) -> Vec<TokenWithLocation> {
        self.tokens
    }
}

impl Word {
    pub fn to_ident(&self) -> Ident {
        Ident {
            value: self.value.clone(),
            quote_style: self.quote_style,
        }
    }
}

#[cfg(test)]
mod tests {
    use crate::test_utils::{all_dialects, TestedDialects};

    use super::*;

    #[test]
    fn test_prev_index() {
        let sql = "SELECT version";
        all_dialects().run_parser_method(sql, |parser| {
            assert_eq!(parser.peek_token(), Token::make_keyword("SELECT"));
            assert_eq!(parser.next_token(), Token::make_keyword("SELECT"));
            parser.prev_token();
            assert_eq!(parser.next_token(), Token::make_keyword("SELECT"));
            assert_eq!(parser.next_token(), Token::make_word("version", None));
            parser.prev_token();
            assert_eq!(parser.peek_token(), Token::make_word("version", None));
            assert_eq!(parser.next_token(), Token::make_word("version", None));
            assert_eq!(parser.peek_token(), Token::EOF);
            parser.prev_token();
            assert_eq!(parser.next_token(), Token::make_word("version", None));
            assert_eq!(parser.next_token(), Token::EOF);
            assert_eq!(parser.next_token(), Token::EOF);
            parser.prev_token();
        });
    }

    #[cfg(test)]
    mod test_parse_data_type {
        use crate::ast::{
            CharLengthUnits, CharacterLength, DataType, ExactNumberInfo, ObjectName, TimezoneInfo,
        };
        use crate::dialect::{AnsiDialect, GenericDialect};
        use crate::test_utils::TestedDialects;

        macro_rules! test_parse_data_type {
            ($dialect:expr, $input:expr, $expected_type:expr $(,)?) => {{
                $dialect.run_parser_method(&*$input, |parser| {
                    let data_type = parser.parse_data_type().unwrap();
                    assert_eq!($expected_type, data_type);
                    assert_eq!($input.to_string(), data_type.to_string());
                });
            }};
        }

        #[test]
        fn test_ansii_character_string_types() {
            // Character string types: <https://jakewheat.github.io/sql-overview/sql-2016-foundation-grammar.html#character-string-type>
            let dialect = TestedDialects {
                dialects: vec![Box::new(GenericDialect {}), Box::new(AnsiDialect {})],
                options: None,
            };

            test_parse_data_type!(dialect, "CHARACTER", DataType::Character(None));

            test_parse_data_type!(
                dialect,
                "CHARACTER(20)",
                DataType::Character(Some(CharacterLength::IntegerLength {
                    length: 20,
                    unit: None
                }))
            );

            test_parse_data_type!(
                dialect,
                "CHARACTER(20 CHARACTERS)",
                DataType::Character(Some(CharacterLength::IntegerLength {
                    length: 20,
                    unit: Some(CharLengthUnits::Characters)
                }))
            );

            test_parse_data_type!(
                dialect,
                "CHARACTER(20 OCTETS)",
                DataType::Character(Some(CharacterLength::IntegerLength {
                    length: 20,
                    unit: Some(CharLengthUnits::Octets)
                }))
            );

            test_parse_data_type!(dialect, "CHAR", DataType::Char(None));

            test_parse_data_type!(
                dialect,
                "CHAR(20)",
                DataType::Char(Some(CharacterLength::IntegerLength {
                    length: 20,
                    unit: None
                }))
            );

            test_parse_data_type!(
                dialect,
                "CHAR(20 CHARACTERS)",
                DataType::Char(Some(CharacterLength::IntegerLength {
                    length: 20,
                    unit: Some(CharLengthUnits::Characters)
                }))
            );

            test_parse_data_type!(
                dialect,
                "CHAR(20 OCTETS)",
                DataType::Char(Some(CharacterLength::IntegerLength {
                    length: 20,
                    unit: Some(CharLengthUnits::Octets)
                }))
            );

            test_parse_data_type!(
                dialect,
                "CHARACTER VARYING(20)",
                DataType::CharacterVarying(Some(CharacterLength::IntegerLength {
                    length: 20,
                    unit: None
                }))
            );

            test_parse_data_type!(
                dialect,
                "CHARACTER VARYING(20 CHARACTERS)",
                DataType::CharacterVarying(Some(CharacterLength::IntegerLength {
                    length: 20,
                    unit: Some(CharLengthUnits::Characters)
                }))
            );

            test_parse_data_type!(
                dialect,
                "CHARACTER VARYING(20 OCTETS)",
                DataType::CharacterVarying(Some(CharacterLength::IntegerLength {
                    length: 20,
                    unit: Some(CharLengthUnits::Octets)
                }))
            );

            test_parse_data_type!(
                dialect,
                "CHAR VARYING(20)",
                DataType::CharVarying(Some(CharacterLength::IntegerLength {
                    length: 20,
                    unit: None
                }))
            );

            test_parse_data_type!(
                dialect,
                "CHAR VARYING(20 CHARACTERS)",
                DataType::CharVarying(Some(CharacterLength::IntegerLength {
                    length: 20,
                    unit: Some(CharLengthUnits::Characters)
                }))
            );

            test_parse_data_type!(
                dialect,
                "CHAR VARYING(20 OCTETS)",
                DataType::CharVarying(Some(CharacterLength::IntegerLength {
                    length: 20,
                    unit: Some(CharLengthUnits::Octets)
                }))
            );

            test_parse_data_type!(
                dialect,
                "VARCHAR(20)",
                DataType::Varchar(Some(CharacterLength::IntegerLength {
                    length: 20,
                    unit: None
                }))
            );
        }

        #[test]
        fn test_ansii_character_large_object_types() {
            // Character large object types: <https://jakewheat.github.io/sql-overview/sql-2016-foundation-grammar.html#character-large-object-length>
            let dialect = TestedDialects {
                dialects: vec![Box::new(GenericDialect {}), Box::new(AnsiDialect {})],
                options: None,
            };

            test_parse_data_type!(
                dialect,
                "CHARACTER LARGE OBJECT",
                DataType::CharacterLargeObject(None)
            );
            test_parse_data_type!(
                dialect,
                "CHARACTER LARGE OBJECT(20)",
                DataType::CharacterLargeObject(Some(20))
            );

            test_parse_data_type!(
                dialect,
                "CHAR LARGE OBJECT",
                DataType::CharLargeObject(None)
            );
            test_parse_data_type!(
                dialect,
                "CHAR LARGE OBJECT(20)",
                DataType::CharLargeObject(Some(20))
            );

            test_parse_data_type!(dialect, "CLOB", DataType::Clob(None));
            test_parse_data_type!(dialect, "CLOB(20)", DataType::Clob(Some(20)));
        }

        #[test]
        fn test_parse_custom_types() {
            let dialect = TestedDialects {
                dialects: vec![Box::new(GenericDialect {}), Box::new(AnsiDialect {})],
                options: None,
            };
            test_parse_data_type!(
                dialect,
                "GEOMETRY",
                DataType::Custom(ObjectName(vec!["GEOMETRY".into()]), vec![])
            );

            test_parse_data_type!(
                dialect,
                "GEOMETRY(POINT)",
                DataType::Custom(
                    ObjectName(vec!["GEOMETRY".into()]),
                    vec!["POINT".to_string()]
                )
            );

            test_parse_data_type!(
                dialect,
                "GEOMETRY(POINT, 4326)",
                DataType::Custom(
                    ObjectName(vec!["GEOMETRY".into()]),
                    vec!["POINT".to_string(), "4326".to_string()]
                )
            );
        }

        #[test]
        fn test_ansii_exact_numeric_types() {
            // Exact numeric types: <https://jakewheat.github.io/sql-overview/sql-2016-foundation-grammar.html#exact-numeric-type>
            let dialect = TestedDialects {
                dialects: vec![Box::new(GenericDialect {}), Box::new(AnsiDialect {})],
                options: None,
            };

            test_parse_data_type!(dialect, "NUMERIC", DataType::Numeric(ExactNumberInfo::None));

            test_parse_data_type!(
                dialect,
                "NUMERIC(2)",
                DataType::Numeric(ExactNumberInfo::Precision(2))
            );

            test_parse_data_type!(
                dialect,
                "NUMERIC(2,10)",
                DataType::Numeric(ExactNumberInfo::PrecisionAndScale(2, 10))
            );

            test_parse_data_type!(dialect, "DECIMAL", DataType::Decimal(ExactNumberInfo::None));

            test_parse_data_type!(
                dialect,
                "DECIMAL(2)",
                DataType::Decimal(ExactNumberInfo::Precision(2))
            );

            test_parse_data_type!(
                dialect,
                "DECIMAL(2,10)",
                DataType::Decimal(ExactNumberInfo::PrecisionAndScale(2, 10))
            );

            test_parse_data_type!(dialect, "DEC", DataType::Dec(ExactNumberInfo::None));

            test_parse_data_type!(
                dialect,
                "DEC(2)",
                DataType::Dec(ExactNumberInfo::Precision(2))
            );

            test_parse_data_type!(
                dialect,
                "DEC(2,10)",
                DataType::Dec(ExactNumberInfo::PrecisionAndScale(2, 10))
            );
        }

        #[test]
        fn test_ansii_date_type() {
            // Datetime types: <https://jakewheat.github.io/sql-overview/sql-2016-foundation-grammar.html#datetime-type>
            let dialect = TestedDialects {
                dialects: vec![Box::new(GenericDialect {}), Box::new(AnsiDialect {})],
                options: None,
            };

            test_parse_data_type!(dialect, "DATE", DataType::Date);

            test_parse_data_type!(dialect, "TIME", DataType::Time(None, TimezoneInfo::None));

            test_parse_data_type!(
                dialect,
                "TIME(6)",
                DataType::Time(Some(6), TimezoneInfo::None)
            );

            test_parse_data_type!(
                dialect,
                "TIME WITH TIME ZONE",
                DataType::Time(None, TimezoneInfo::WithTimeZone)
            );

            test_parse_data_type!(
                dialect,
                "TIME(6) WITH TIME ZONE",
                DataType::Time(Some(6), TimezoneInfo::WithTimeZone)
            );

            test_parse_data_type!(
                dialect,
                "TIME WITHOUT TIME ZONE",
                DataType::Time(None, TimezoneInfo::WithoutTimeZone)
            );

            test_parse_data_type!(
                dialect,
                "TIME(6) WITHOUT TIME ZONE",
                DataType::Time(Some(6), TimezoneInfo::WithoutTimeZone)
            );

            test_parse_data_type!(
                dialect,
                "TIMESTAMP",
                DataType::Timestamp(None, TimezoneInfo::None)
            );

            test_parse_data_type!(
                dialect,
                "TIMESTAMP(22)",
                DataType::Timestamp(Some(22), TimezoneInfo::None)
            );

            test_parse_data_type!(
                dialect,
                "TIMESTAMP(22) WITH TIME ZONE",
                DataType::Timestamp(Some(22), TimezoneInfo::WithTimeZone)
            );

            test_parse_data_type!(
                dialect,
                "TIMESTAMP(33) WITHOUT TIME ZONE",
                DataType::Timestamp(Some(33), TimezoneInfo::WithoutTimeZone)
            );
        }
    }

    #[test]
    fn test_parse_schema_name() {
        // The expected name should be identical as the input name, that's why I don't receive both
        macro_rules! test_parse_schema_name {
            ($input:expr, $expected_name:expr $(,)?) => {{
                all_dialects().run_parser_method(&*$input, |parser| {
                    let schema_name = parser.parse_schema_name().unwrap();
                    // Validate that the structure is the same as expected
                    assert_eq!(schema_name, $expected_name);
                    // Validate that the input and the expected structure serialization are the same
                    assert_eq!(schema_name.to_string(), $input.to_string());
                });
            }};
        }

        let dummy_name = ObjectName(vec![Ident::new("dummy_name")]);
        let dummy_authorization = Ident::new("dummy_authorization");

        test_parse_schema_name!(
            format!("{dummy_name}"),
            SchemaName::Simple(dummy_name.clone())
        );

        test_parse_schema_name!(
            format!("AUTHORIZATION {dummy_authorization}"),
            SchemaName::UnnamedAuthorization(dummy_authorization.clone()),
        );
        test_parse_schema_name!(
            format!("{dummy_name} AUTHORIZATION {dummy_authorization}"),
            SchemaName::NamedAuthorization(dummy_name.clone(), dummy_authorization.clone()),
        );
    }

    #[test]
    fn mysql_parse_index_table_constraint() {
        macro_rules! test_parse_table_constraint {
            ($dialect:expr, $input:expr, $expected:expr $(,)?) => {{
                $dialect.run_parser_method(&*$input, |parser| {
                    let constraint = parser.parse_optional_table_constraint().unwrap().unwrap();
                    // Validate that the structure is the same as expected
                    assert_eq!(constraint, $expected);
                    // Validate that the input and the expected structure serialization are the same
                    assert_eq!(constraint.to_string(), $input.to_string());
                });
            }};
        }

        let dialect = TestedDialects {
            dialects: vec![Box::new(GenericDialect {}), Box::new(MySqlDialect {})],
            options: None,
        };

        test_parse_table_constraint!(
            dialect,
            "INDEX (c1)",
            TableConstraint::Index {
                display_as_key: false,
                name: None,
                index_type: None,
                columns: vec![Ident::new("c1")],
            }
        );

        test_parse_table_constraint!(
            dialect,
            "KEY (c1)",
            TableConstraint::Index {
                display_as_key: true,
                name: None,
                index_type: None,
                columns: vec![Ident::new("c1")],
            }
        );

        test_parse_table_constraint!(
            dialect,
            "INDEX 'index' (c1, c2)",
            TableConstraint::Index {
                display_as_key: false,
                name: Some(Ident::with_quote('\'', "index")),
                index_type: None,
                columns: vec![Ident::new("c1"), Ident::new("c2")],
            }
        );

        test_parse_table_constraint!(
            dialect,
            "INDEX USING BTREE (c1)",
            TableConstraint::Index {
                display_as_key: false,
                name: None,
                index_type: Some(IndexType::BTree),
                columns: vec![Ident::new("c1")],
            }
        );

        test_parse_table_constraint!(
            dialect,
            "INDEX USING HASH (c1)",
            TableConstraint::Index {
                display_as_key: false,
                name: None,
                index_type: Some(IndexType::Hash),
                columns: vec![Ident::new("c1")],
            }
        );

        test_parse_table_constraint!(
            dialect,
            "INDEX idx_name USING BTREE (c1)",
            TableConstraint::Index {
                display_as_key: false,
                name: Some(Ident::new("idx_name")),
                index_type: Some(IndexType::BTree),
                columns: vec![Ident::new("c1")],
            }
        );

        test_parse_table_constraint!(
            dialect,
            "INDEX idx_name USING HASH (c1)",
            TableConstraint::Index {
                display_as_key: false,
                name: Some(Ident::new("idx_name")),
                index_type: Some(IndexType::Hash),
                columns: vec![Ident::new("c1")],
            }
        );
    }

    #[test]
    fn test_tokenizer_error_loc() {
        let sql = "foo '";
        let ast = Parser::parse_sql(&GenericDialect, sql);
        assert_eq!(
            ast,
            Err(ParserError::TokenizerError(
                "Unterminated string literal at Line: 1, Column 5".to_string()
            ))
        );
    }

    #[test]
    fn test_parser_error_loc() {
        let sql = "SELECT this is a syntax error";
        let ast = Parser::parse_sql(&GenericDialect, sql);
        assert_eq!(
            ast,
            Err(ParserError::ParserError(
                "Expected [NOT] NULL or TRUE|FALSE or [NOT] DISTINCT FROM after IS, found: a at Line: 1, Column 16"
                    .to_string()
            ))
        );
    }

    #[test]
    fn test_nested_explain_error() {
        let sql = "EXPLAIN EXPLAIN SELECT 1";
        let ast = Parser::parse_sql(&GenericDialect, sql);
        assert_eq!(
            ast,
            Err(ParserError::ParserError(
                "Explain must be root of the plan".to_string()
            ))
        );
    }

    #[test]
    fn test_parse_multipart_identifier_positive() {
        let dialect = TestedDialects {
            dialects: vec![Box::new(GenericDialect {})],
            options: None,
        };

        // parse multipart with quotes
        let expected = vec![
            Ident {
                value: "CATALOG".to_string(),
                quote_style: None,
            },
            Ident {
                value: "F(o)o. \"bar".to_string(),
                quote_style: Some('"'),
            },
            Ident {
                value: "table".to_string(),
                quote_style: None,
            },
        ];
        dialect.run_parser_method(r#"CATALOG."F(o)o. ""bar".table"#, |parser| {
            let actual = parser.parse_multipart_identifier().unwrap();
            assert_eq!(expected, actual);
        });

        // allow whitespace between ident parts
        let expected = vec![
            Ident {
                value: "CATALOG".to_string(),
                quote_style: None,
            },
            Ident {
                value: "table".to_string(),
                quote_style: None,
            },
        ];
        dialect.run_parser_method("CATALOG . table", |parser| {
            let actual = parser.parse_multipart_identifier().unwrap();
            assert_eq!(expected, actual);
        });
    }

    #[test]
    fn test_parse_multipart_identifier_negative() {
        macro_rules! test_parse_multipart_identifier_error {
            ($input:expr, $expected_err:expr $(,)?) => {{
                all_dialects().run_parser_method(&*$input, |parser| {
                    let actual_err = parser.parse_multipart_identifier().unwrap_err();
                    assert_eq!(actual_err.to_string(), $expected_err);
                });
            }};
        }

        test_parse_multipart_identifier_error!(
            "",
            "sql parser error: Empty input when parsing identifier",
        );

        test_parse_multipart_identifier_error!(
            "*schema.table",
            "sql parser error: Unexpected token in identifier: *",
        );

        test_parse_multipart_identifier_error!(
            "schema.table*",
            "sql parser error: Unexpected token in identifier: *",
        );

        test_parse_multipart_identifier_error!(
            "schema.table.",
            "sql parser error: Trailing period in identifier",
        );

        test_parse_multipart_identifier_error!(
            "schema.*",
            "sql parser error: Unexpected token following period in identifier: *",
        );
    }

    #[test]
    fn test_mysql_partition_selection() {
        let sql = "SELECT * FROM employees PARTITION (p0, p2)";
        let expected = vec!["p0", "p2"];

        let ast: Vec<Statement> = Parser::parse_sql(&MySqlDialect {}, sql).unwrap();
        assert_eq!(ast.len(), 1);
        if let Statement::Query(v) = &ast[0] {
            if let SetExpr::Select(select) = &*v.body {
                assert_eq!(select.from.len(), 1);
                let from: &TableWithJoins = &select.from[0];
                let table_factor = &from.relation;
                if let TableFactor::Table { partitions, .. } = table_factor {
                    let actual: Vec<&str> = partitions
                        .iter()
                        .map(|ident| ident.value.as_str())
                        .collect();
                    assert_eq!(expected, actual);
                }
            }
        } else {
            panic!("fail to parse mysql partition selection");
        }
    }

    #[test]
    fn test_replace_into_placeholders() {
        let sql = "REPLACE INTO t (a) VALUES (&a)";

        assert!(Parser::parse_sql(&GenericDialect {}, sql).is_err());
    }

    #[test]
    fn test_replace_into_set() {
        // NOTE: This is actually valid MySQL syntax, REPLACE and INSERT,
        // but the parser does not yet support it.
        // https://dev.mysql.com/doc/refman/8.3/en/insert.html
        let sql = "REPLACE INTO t SET a='1'";

        assert!(Parser::parse_sql(&MySqlDialect {}, sql).is_err());
    }

    #[test]
    fn test_replace_into_set_placeholder() {
        let sql = "REPLACE INTO t SET ?";

        assert!(Parser::parse_sql(&GenericDialect {}, sql).is_err());
    }

    #[test]
    fn test_replace_incomplete() {
        let sql = r#"REPLACE"#;

        assert!(Parser::parse_sql(&MySqlDialect {}, sql).is_err());
    }
}<|MERGE_RESOLUTION|>--- conflicted
+++ resolved
@@ -9473,46 +9473,18 @@
             Expr::Wildcard => Ok(SelectItem::Wildcard(
                 self.parse_wildcard_additional_options()?,
             )),
-<<<<<<< HEAD
             Expr::Identifier(v) if v.value.to_lowercase() == "from" => {
                 parser_err!(
                     format!("Expected an expression, found: {}", v),
                     self.peek_token().location
                 )
             }
-            expr => {
-                let expr: Expr = if self.dialect.supports_filter_during_aggregation()
-                    && self.parse_keyword(Keyword::FILTER)
-                {
-                    let i = self.index - 1;
-                    if self.consume_token(&Token::LParen) && self.parse_keyword(Keyword::WHERE) {
-                        let filter = self.parse_expr()?;
-                        self.expect_token(&Token::RParen)?;
-                        Expr::AggregateExpressionWithFilter {
-                            expr: Box::new(expr),
-                            filter: Box::new(filter),
-                        }
-                    } else {
-                        self.index = i;
-                        expr
-                    }
-                } else {
-                    expr
-                };
-                self.parse_optional_alias(keywords::RESERVED_FOR_COLUMN_ALIAS)
-                    .map(|alias| match alias {
-                        Some(alias) => SelectItem::ExprWithAlias { expr, alias },
-                        None => SelectItem::UnnamedExpr(expr),
-                    })
-            }
-=======
             expr => self
                 .parse_optional_alias(keywords::RESERVED_FOR_COLUMN_ALIAS)
                 .map(|alias| match alias {
                     Some(alias) => SelectItem::ExprWithAlias { expr, alias },
                     None => SelectItem::UnnamedExpr(expr),
                 }),
->>>>>>> a14faa36
         }
     }
 
