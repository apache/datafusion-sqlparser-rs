// Licensed under the Apache License, Version 2.0 (the "License");
// you may not use this file except in compliance with the License.
// You may obtain a copy of the License at
//
// http://www.apache.org/licenses/LICENSE-2.0
//
// Unless required by applicable law or agreed to in writing, software
// distributed under the License is distributed on an "AS IS" BASIS,
// WITHOUT WARRANTIES OR CONDITIONS OF ANY KIND, either express or implied.
// See the License for the specific language governing permissions and
// limitations under the License.

//! SQL Parser

#[cfg(not(feature = "std"))]
use alloc::{
    boxed::Box,
    format,
    string::{String, ToString},
    vec,
    vec::Vec,
};
use core::fmt;

use log::debug;

use IsLateral::*;
use IsOptional::*;

use crate::ast::helpers::stmt_create_table::{BigQueryTableConfiguration, CreateTableBuilder};
use crate::ast::*;
use crate::dialect::*;
use crate::keywords::{Keyword, ALL_KEYWORDS};
use crate::tokenizer::*;

mod alter;

#[derive(Debug, Clone, PartialEq, Eq)]
pub enum ParserError {
    TokenizerError(String),
    ParserError(String),
    RecursionLimitExceeded,
}

// Use `Parser::expected` instead, if possible
macro_rules! parser_err {
    ($MSG:expr, $loc:expr) => {
        Err(ParserError::ParserError(format!("{}{}", $MSG, $loc)))
    };
}

// Returns a successful result if the optional expression is some
macro_rules! return_ok_if_some {
    ($e:expr) => {{
        if let Some(v) = $e {
            return Ok(v);
        }
    }};
}

#[cfg(feature = "std")]
/// Implementation [`RecursionCounter`] if std is available
mod recursion {
    use std::cell::Cell;
    use std::rc::Rc;

    use super::ParserError;

    /// Tracks remaining recursion depth. This value is decremented on
    /// each call to `try_decrease()`, when it reaches 0 an error will
    /// be returned.
    ///
    /// Note: Uses an Rc and Cell in order to satisfy the Rust
    /// borrow checker so the automatic DepthGuard decrement a
    /// reference to the counter.
    pub(crate) struct RecursionCounter {
        remaining_depth: Rc<Cell<usize>>,
    }

    impl RecursionCounter {
        /// Creates a [`RecursionCounter`] with the specified maximum
        /// depth
        pub fn new(remaining_depth: usize) -> Self {
            Self {
                remaining_depth: Rc::new(remaining_depth.into()),
            }
        }

        /// Decreases the remaining depth by 1.
        ///
        /// Returns `Err` if the remaining depth falls to 0.
        ///
        /// Returns a [`DepthGuard`] which will adds 1 to the
        /// remaining depth upon drop;
        pub fn try_decrease(&self) -> Result<DepthGuard, ParserError> {
            let old_value = self.remaining_depth.get();
            // ran out of space
            if old_value == 0 {
                Err(ParserError::RecursionLimitExceeded)
            } else {
                self.remaining_depth.set(old_value - 1);
                Ok(DepthGuard::new(Rc::clone(&self.remaining_depth)))
            }
        }
    }

    /// Guard that increass the remaining depth by 1 on drop
    pub struct DepthGuard {
        remaining_depth: Rc<Cell<usize>>,
    }

    impl DepthGuard {
        fn new(remaining_depth: Rc<Cell<usize>>) -> Self {
            Self { remaining_depth }
        }
    }
    impl Drop for DepthGuard {
        fn drop(&mut self) {
            let old_value = self.remaining_depth.get();
            self.remaining_depth.set(old_value + 1);
        }
    }
}

#[cfg(not(feature = "std"))]
mod recursion {
    /// Implementation [`RecursionCounter`] if std is NOT available (and does not
    /// guard against stack overflow).
    ///
    /// Has the same API as the std RecursionCounter implementation
    /// but does not actually limit stack depth.
    pub(crate) struct RecursionCounter {}

    impl RecursionCounter {
        pub fn new(_remaining_depth: usize) -> Self {
            Self {}
        }
        pub fn try_decrease(&self) -> Result<DepthGuard, super::ParserError> {
            Ok(DepthGuard {})
        }
    }

    pub struct DepthGuard {}
}

use recursion::RecursionCounter;

#[derive(PartialEq, Eq)]
pub enum IsOptional {
    Optional,
    Mandatory,
}

pub enum IsLateral {
    Lateral,
    NotLateral,
}

pub enum WildcardExpr {
    Expr(Expr),
    QualifiedWildcard(ObjectName),
    Wildcard,
}

impl From<TokenizerError> for ParserError {
    fn from(e: TokenizerError) -> Self {
        ParserError::TokenizerError(e.to_string())
    }
}

impl fmt::Display for ParserError {
    fn fmt(&self, f: &mut fmt::Formatter) -> fmt::Result {
        write!(
            f,
            "sql parser error: {}",
            match self {
                ParserError::TokenizerError(s) => s,
                ParserError::ParserError(s) => s,
                ParserError::RecursionLimitExceeded => "recursion limit exceeded",
            }
        )
    }
}

#[cfg(feature = "std")]
impl std::error::Error for ParserError {}

// By default, allow expressions up to this deep before erroring
const DEFAULT_REMAINING_DEPTH: usize = 50;

/// Composite types declarations using angle brackets syntax can be arbitrary
/// nested such that the following declaration is possible:
///      `ARRAY<ARRAY<INT>>`
/// But the tokenizer recognizes the `>>` as a ShiftRight token.
/// We work-around that limitation when parsing a data type by accepting
/// either a `>` or `>>` token in such cases, remembering which variant we
/// matched.
/// In the latter case having matched a `>>`, the parent type will not look to
/// match its closing `>` as a result since that will have taken place at the
/// child type.
///
/// See [Parser::parse_data_type] for details
struct MatchedTrailingBracket(bool);

impl From<bool> for MatchedTrailingBracket {
    fn from(value: bool) -> Self {
        Self(value)
    }
}

/// Options that control how the [`Parser`] parses SQL text
#[derive(Debug, Clone, PartialEq, Eq)]
pub struct ParserOptions {
    pub trailing_commas: bool,
    /// Controls how literal values are unescaped. See
    /// [`Tokenizer::with_unescape`] for more details.
    pub unescape: bool,
}

impl Default for ParserOptions {
    fn default() -> Self {
        Self {
            trailing_commas: false,
            unescape: true,
        }
    }
}

impl ParserOptions {
    /// Create a new [`ParserOptions`]
    pub fn new() -> Self {
        Default::default()
    }

    /// Set if trailing commas are allowed.
    ///
    /// If this option is `false` (the default), the following SQL will
    /// not parse. If the option is `true`, the SQL will parse.
    ///
    /// ```sql
    ///  SELECT
    ///   foo,
    ///   bar,
    ///  FROM baz
    /// ```
    pub fn with_trailing_commas(mut self, trailing_commas: bool) -> Self {
        self.trailing_commas = trailing_commas;
        self
    }

    /// Set if literal values are unescaped. Defaults to true. See
    /// [`Tokenizer::with_unescape`] for more details.
    pub fn with_unescape(mut self, unescape: bool) -> Self {
        self.unescape = unescape;
        self
    }
}

#[derive(Copy, Clone)]
enum ParserState {
    /// The default state of the parser.
    Normal,
    /// The state when parsing a CONNECT BY expression. This allows parsing
    /// PRIOR expressions while still allowing prior as an identifier name
    /// in other contexts.
    ConnectBy,
}

pub struct Parser<'a> {
    tokens: Vec<TokenWithLocation>,
    /// The index of the first unprocessed token in `self.tokens`
    index: usize,
    /// The current state of the parser.
    state: ParserState,
    /// The current dialect to use
    dialect: &'a dyn Dialect,
    /// Additional options that allow you to mix & match behavior
    /// otherwise constrained to certain dialects (e.g. trailing
    /// commas) and/or format of parse (e.g. unescaping)
    options: ParserOptions,
    /// ensure the stack does not overflow by limiting recursion depth
    recursion_counter: RecursionCounter,
}

impl<'a> Parser<'a> {
    /// Create a parser for a [`Dialect`]
    ///
    /// See also [`Parser::parse_sql`]
    ///
    /// Example:
    /// ```
    /// # use sqlparser::{parser::{Parser, ParserError}, dialect::GenericDialect};
    /// # fn main() -> Result<(), ParserError> {
    /// let dialect = GenericDialect{};
    /// let statements = Parser::new(&dialect)
    ///   .try_with_sql("SELECT * FROM foo")?
    ///   .parse_statements()?;
    /// # Ok(())
    /// # }
    /// ```
    pub fn new(dialect: &'a dyn Dialect) -> Self {
        Self {
            tokens: vec![],
            index: 0,
            state: ParserState::Normal,
            dialect,
            recursion_counter: RecursionCounter::new(DEFAULT_REMAINING_DEPTH),
            options: ParserOptions::new().with_trailing_commas(dialect.supports_trailing_commas()),
        }
    }

    /// Specify the maximum recursion limit while parsing.
    ///
    ///
    /// [`Parser`] prevents stack overflows by returning
    /// [`ParserError::RecursionLimitExceeded`] if the parser exceeds
    /// this depth while processing the query.
    ///
    /// Example:
    /// ```
    /// # use sqlparser::{parser::{Parser, ParserError}, dialect::GenericDialect};
    /// # fn main() -> Result<(), ParserError> {
    /// let dialect = GenericDialect{};
    /// let result = Parser::new(&dialect)
    ///   .with_recursion_limit(1)
    ///   .try_with_sql("SELECT * FROM foo WHERE (a OR (b OR (c OR d)))")?
    ///   .parse_statements();
    ///   assert_eq!(result, Err(ParserError::RecursionLimitExceeded));
    /// # Ok(())
    /// # }
    /// ```
    pub fn with_recursion_limit(mut self, recursion_limit: usize) -> Self {
        self.recursion_counter = RecursionCounter::new(recursion_limit);
        self
    }

    /// Specify additional parser options
    ///
    ///
    /// [`Parser`] supports additional options ([`ParserOptions`])
    /// that allow you to mix & match behavior otherwise constrained
    /// to certain dialects (e.g. trailing commas).
    ///
    /// Example:
    /// ```
    /// # use sqlparser::{parser::{Parser, ParserError, ParserOptions}, dialect::GenericDialect};
    /// # fn main() -> Result<(), ParserError> {
    /// let dialect = GenericDialect{};
    /// let options = ParserOptions::new()
    ///    .with_trailing_commas(true)
    ///    .with_unescape(false);
    /// let result = Parser::new(&dialect)
    ///   .with_options(options)
    ///   .try_with_sql("SELECT a, b, COUNT(*), FROM foo GROUP BY a, b,")?
    ///   .parse_statements();
    ///   assert!(matches!(result, Ok(_)));
    /// # Ok(())
    /// # }
    /// ```
    pub fn with_options(mut self, options: ParserOptions) -> Self {
        self.options = options;
        self
    }

    /// Reset this parser to parse the specified token stream
    pub fn with_tokens_with_locations(mut self, tokens: Vec<TokenWithLocation>) -> Self {
        self.tokens = tokens;
        self.index = 0;
        self
    }

    /// Reset this parser state to parse the specified tokens
    pub fn with_tokens(self, tokens: Vec<Token>) -> Self {
        // Put in dummy locations
        let tokens_with_locations: Vec<TokenWithLocation> = tokens
            .into_iter()
            .map(|token| TokenWithLocation {
                token,
                location: Location { line: 0, column: 0 },
            })
            .collect();
        self.with_tokens_with_locations(tokens_with_locations)
    }

    /// Tokenize the sql string and sets this [`Parser`]'s state to
    /// parse the resulting tokens
    ///
    /// Returns an error if there was an error tokenizing the SQL string.
    ///
    /// See example on [`Parser::new()`] for an example
    pub fn try_with_sql(self, sql: &str) -> Result<Self, ParserError> {
        debug!("Parsing sql '{}'...", sql);
        let tokens = Tokenizer::new(self.dialect, sql)
            .with_unescape(self.options.unescape)
            .tokenize_with_location()?;
        Ok(self.with_tokens_with_locations(tokens))
    }

    /// Parse potentially multiple statements
    ///
    /// Example
    /// ```
    /// # use sqlparser::{parser::{Parser, ParserError}, dialect::GenericDialect};
    /// # fn main() -> Result<(), ParserError> {
    /// let dialect = GenericDialect{};
    /// let statements = Parser::new(&dialect)
    ///   // Parse a SQL string with 2 separate statements
    ///   .try_with_sql("SELECT * FROM foo; SELECT * FROM bar;")?
    ///   .parse_statements()?;
    /// assert_eq!(statements.len(), 2);
    /// # Ok(())
    /// # }
    /// ```
    pub fn parse_statements(&mut self) -> Result<Vec<Statement>, ParserError> {
        let mut stmts = Vec::new();
        let mut expecting_statement_delimiter = false;
        loop {
            // ignore empty statements (between successive statement delimiters)
            while self.consume_token(&Token::SemiColon) {
                expecting_statement_delimiter = false;
            }

            match self.peek_token().token {
                Token::EOF => break,

                // end of statement
                Token::Word(word) => {
                    if expecting_statement_delimiter && word.keyword == Keyword::END {
                        break;
                    }
                }
                _ => {}
            }

            if expecting_statement_delimiter {
                return self.expected("end of statement", self.peek_token());
            }

            let statement = self.parse_statement()?;
            stmts.push(statement);
            expecting_statement_delimiter = true;
        }
        Ok(stmts)
    }

    /// Convenience method to parse a string with one or more SQL
    /// statements into produce an Abstract Syntax Tree (AST).
    ///
    /// Example
    /// ```
    /// # use sqlparser::{parser::{Parser, ParserError}, dialect::GenericDialect};
    /// # fn main() -> Result<(), ParserError> {
    /// let dialect = GenericDialect{};
    /// let statements = Parser::parse_sql(
    ///   &dialect, "SELECT * FROM foo"
    /// )?;
    /// assert_eq!(statements.len(), 1);
    /// # Ok(())
    /// # }
    /// ```
    pub fn parse_sql(dialect: &dyn Dialect, sql: &str) -> Result<Vec<Statement>, ParserError> {
        Parser::new(dialect).try_with_sql(sql)?.parse_statements()
    }

    /// Parse a single top-level statement (such as SELECT, INSERT, CREATE, etc.),
    /// stopping before the statement separator, if any.
    pub fn parse_statement(&mut self) -> Result<Statement, ParserError> {
        let _guard = self.recursion_counter.try_decrease()?;

        // allow the dialect to override statement parsing
        if let Some(statement) = self.dialect.parse_statement(self) {
            return statement;
        }

        let next_token = self.next_token();
        match &next_token.token {
            Token::Word(w) => match w.keyword {
                Keyword::KILL => Ok(self.parse_kill()?),
                Keyword::FLUSH => Ok(self.parse_flush()?),
                Keyword::DESC => Ok(self.parse_explain(DescribeAlias::Desc)?),
                Keyword::DESCRIBE => Ok(self.parse_explain(DescribeAlias::Describe)?),
                Keyword::EXPLAIN => Ok(self.parse_explain(DescribeAlias::Explain)?),
                Keyword::ANALYZE => Ok(self.parse_analyze()?),
                Keyword::SELECT | Keyword::WITH | Keyword::VALUES => {
                    self.prev_token();
                    Ok(Statement::Query(self.parse_boxed_query()?))
                }
                Keyword::TRUNCATE => Ok(self.parse_truncate()?),
                Keyword::ATTACH => {
                    if dialect_of!(self is DuckDbDialect) {
                        Ok(self.parse_attach_duckdb_database()?)
                    } else {
                        Ok(self.parse_attach_database()?)
                    }
                }
                Keyword::DETACH if dialect_of!(self is DuckDbDialect | GenericDialect) => {
                    Ok(self.parse_detach_duckdb_database()?)
                }
                Keyword::MSCK => Ok(self.parse_msck()?),
                Keyword::CREATE => Ok(self.parse_create()?),
                Keyword::CACHE => Ok(self.parse_cache_table()?),
                Keyword::DROP => Ok(self.parse_drop()?),
                Keyword::DISCARD => Ok(self.parse_discard()?),
                Keyword::DECLARE => Ok(self.parse_declare()?),
                Keyword::FETCH => Ok(self.parse_fetch_statement()?),
                Keyword::DELETE => Ok(self.parse_delete()?),
                Keyword::INSERT => Ok(self.parse_insert()?),
                Keyword::REPLACE => Ok(self.parse_replace()?),
                Keyword::UNCACHE => Ok(self.parse_uncache_table()?),
                Keyword::UPDATE => Ok(self.parse_update()?),
                Keyword::ALTER => Ok(self.parse_alter()?),
                Keyword::CALL => Ok(self.parse_call()?),
                Keyword::COPY => Ok(self.parse_copy()?),
                Keyword::CLOSE => Ok(self.parse_close()?),
                Keyword::SET => Ok(self.parse_set()?),
                Keyword::SHOW => Ok(self.parse_show()?),
                Keyword::USE => Ok(self.parse_use()?),
                Keyword::GRANT => Ok(self.parse_grant()?),
                Keyword::REVOKE => Ok(self.parse_revoke()?),
                Keyword::START => Ok(self.parse_start_transaction()?),
                // `BEGIN` is a nonstandard but common alias for the
                // standard `START TRANSACTION` statement. It is supported
                // by at least PostgreSQL and MySQL.
                Keyword::BEGIN => Ok(self.parse_begin()?),
                // `END` is a nonstandard but common alias for the
                // standard `COMMIT TRANSACTION` statement. It is supported
                // by PostgreSQL.
                Keyword::END => Ok(self.parse_end()?),
                Keyword::SAVEPOINT => Ok(self.parse_savepoint()?),
                Keyword::RELEASE => Ok(self.parse_release()?),
                Keyword::COMMIT => Ok(self.parse_commit()?),
                Keyword::ROLLBACK => Ok(self.parse_rollback()?),
                Keyword::ASSERT => Ok(self.parse_assert()?),
                // `PREPARE`, `EXECUTE` and `DEALLOCATE` are Postgres-specific
                // syntaxes. They are used for Postgres prepared statement.
                Keyword::DEALLOCATE => Ok(self.parse_deallocate()?),
                Keyword::EXECUTE => Ok(self.parse_execute()?),
                Keyword::PREPARE => Ok(self.parse_prepare()?),
                Keyword::MERGE => Ok(self.parse_merge()?),
                // `PRAGMA` is sqlite specific https://www.sqlite.org/pragma.html
                Keyword::PRAGMA => Ok(self.parse_pragma()?),
                Keyword::UNLOAD => Ok(self.parse_unload()?),
                // `INSTALL` is duckdb specific https://duckdb.org/docs/extensions/overview
                Keyword::INSTALL if dialect_of!(self is DuckDbDialect | GenericDialect) => {
                    Ok(self.parse_install()?)
                }
                // `LOAD` is duckdb specific https://duckdb.org/docs/extensions/overview
                Keyword::LOAD if dialect_of!(self is DuckDbDialect | GenericDialect) => {
                    Ok(self.parse_load()?)
                }
                _ => self.expected("an SQL statement", next_token),
            },
            Token::LParen => {
                self.prev_token();
                Ok(Statement::Query(self.parse_boxed_query()?))
            }
            _ => self.expected("an SQL statement", next_token),
        }
    }

    pub fn parse_flush(&mut self) -> Result<Statement, ParserError> {
        let mut channel = None;
        let mut tables: Vec<ObjectName> = vec![];
        let mut read_lock = false;
        let mut export = false;

        if !dialect_of!(self is MySqlDialect | GenericDialect) {
            return parser_err!("Unsupported statement FLUSH", self.peek_token().location);
        }

        let location = if self.parse_keyword(Keyword::NO_WRITE_TO_BINLOG) {
            Some(FlushLocation::NoWriteToBinlog)
        } else if self.parse_keyword(Keyword::LOCAL) {
            Some(FlushLocation::Local)
        } else {
            None
        };

        let object_type = if self.parse_keywords(&[Keyword::BINARY, Keyword::LOGS]) {
            FlushType::BinaryLogs
        } else if self.parse_keywords(&[Keyword::ENGINE, Keyword::LOGS]) {
            FlushType::EngineLogs
        } else if self.parse_keywords(&[Keyword::ERROR, Keyword::LOGS]) {
            FlushType::ErrorLogs
        } else if self.parse_keywords(&[Keyword::GENERAL, Keyword::LOGS]) {
            FlushType::GeneralLogs
        } else if self.parse_keywords(&[Keyword::HOSTS]) {
            FlushType::Hosts
        } else if self.parse_keyword(Keyword::PRIVILEGES) {
            FlushType::Privileges
        } else if self.parse_keyword(Keyword::OPTIMIZER_COSTS) {
            FlushType::OptimizerCosts
        } else if self.parse_keywords(&[Keyword::RELAY, Keyword::LOGS]) {
            if self.parse_keywords(&[Keyword::FOR, Keyword::CHANNEL]) {
                channel = Some(self.parse_object_name(false).unwrap().to_string());
            }
            FlushType::RelayLogs
        } else if self.parse_keywords(&[Keyword::SLOW, Keyword::LOGS]) {
            FlushType::SlowLogs
        } else if self.parse_keyword(Keyword::STATUS) {
            FlushType::Status
        } else if self.parse_keyword(Keyword::USER_RESOURCES) {
            FlushType::UserResources
        } else if self.parse_keywords(&[Keyword::LOGS]) {
            FlushType::Logs
        } else if self.parse_keywords(&[Keyword::TABLES]) {
            loop {
                let next_token = self.next_token();
                match &next_token.token {
                    Token::Word(w) => match w.keyword {
                        Keyword::WITH => {
                            read_lock = self.parse_keywords(&[Keyword::READ, Keyword::LOCK]);
                        }
                        Keyword::FOR => {
                            export = self.parse_keyword(Keyword::EXPORT);
                        }
                        Keyword::NoKeyword => {
                            self.prev_token();
                            tables = self.parse_comma_separated(|p| p.parse_object_name(false))?;
                        }
                        _ => {}
                    },
                    _ => {
                        break;
                    }
                }
            }

            FlushType::Tables
        } else {
            return self.expected(
                "BINARY LOGS, ENGINE LOGS, ERROR LOGS, GENERAL LOGS, HOSTS, LOGS, PRIVILEGES, OPTIMIZER_COSTS,\
                 RELAY LOGS [FOR CHANNEL channel], SLOW LOGS, STATUS, USER_RESOURCES",
                self.peek_token(),
            );
        };

        Ok(Statement::Flush {
            object_type,
            location,
            channel,
            read_lock,
            export,
            tables,
        })
    }

    pub fn parse_msck(&mut self) -> Result<Statement, ParserError> {
        let repair = self.parse_keyword(Keyword::REPAIR);
        self.expect_keyword(Keyword::TABLE)?;
        let table_name = self.parse_object_name(false)?;
        let partition_action = self
            .maybe_parse(|parser| {
                let pa = match parser.parse_one_of_keywords(&[
                    Keyword::ADD,
                    Keyword::DROP,
                    Keyword::SYNC,
                ]) {
                    Some(Keyword::ADD) => Some(AddDropSync::ADD),
                    Some(Keyword::DROP) => Some(AddDropSync::DROP),
                    Some(Keyword::SYNC) => Some(AddDropSync::SYNC),
                    _ => None,
                };
                parser.expect_keyword(Keyword::PARTITIONS)?;
                Ok(pa)
            })
            .unwrap_or_default();
        Ok(Statement::Msck {
            repair,
            table_name,
            partition_action,
        })
    }

    pub fn parse_truncate(&mut self) -> Result<Statement, ParserError> {
        let table = self.parse_keyword(Keyword::TABLE);
        let table_name = self.parse_object_name(false)?;
        let mut partitions = None;
        if self.parse_keyword(Keyword::PARTITION) {
            self.expect_token(&Token::LParen)?;
            partitions = Some(self.parse_comma_separated(Parser::parse_expr)?);
            self.expect_token(&Token::RParen)?;
        }
        Ok(Statement::Truncate {
            table_name,
            partitions,
            table,
        })
    }

    pub fn parse_attach_duckdb_database_options(
        &mut self,
    ) -> Result<Vec<AttachDuckDBDatabaseOption>, ParserError> {
        if !self.consume_token(&Token::LParen) {
            return Ok(vec![]);
        }

        let mut options = vec![];
        loop {
            if self.parse_keyword(Keyword::READ_ONLY) {
                let boolean = if self.parse_keyword(Keyword::TRUE) {
                    Some(true)
                } else if self.parse_keyword(Keyword::FALSE) {
                    Some(false)
                } else {
                    None
                };
                options.push(AttachDuckDBDatabaseOption::ReadOnly(boolean));
            } else if self.parse_keyword(Keyword::TYPE) {
                let ident = self.parse_identifier(false)?;
                options.push(AttachDuckDBDatabaseOption::Type(ident));
            } else {
                return self.expected("expected one of: ), READ_ONLY, TYPE", self.peek_token());
            };

            if self.consume_token(&Token::RParen) {
                return Ok(options);
            } else if self.consume_token(&Token::Comma) {
                continue;
            } else {
                return self.expected("expected one of: ')', ','", self.peek_token());
            }
        }
    }

    pub fn parse_attach_duckdb_database(&mut self) -> Result<Statement, ParserError> {
        let database = self.parse_keyword(Keyword::DATABASE);
        let if_not_exists = self.parse_keywords(&[Keyword::IF, Keyword::NOT, Keyword::EXISTS]);
        let database_path = self.parse_identifier(false)?;
        let database_alias = if self.parse_keyword(Keyword::AS) {
            Some(self.parse_identifier(false)?)
        } else {
            None
        };

        let attach_options = self.parse_attach_duckdb_database_options()?;
        Ok(Statement::AttachDuckDBDatabase {
            if_not_exists,
            database,
            database_path,
            database_alias,
            attach_options,
        })
    }

    pub fn parse_detach_duckdb_database(&mut self) -> Result<Statement, ParserError> {
        let database = self.parse_keyword(Keyword::DATABASE);
        let if_exists = self.parse_keywords(&[Keyword::IF, Keyword::EXISTS]);
        let database_alias = self.parse_identifier(false)?;
        Ok(Statement::DetachDuckDBDatabase {
            if_exists,
            database,
            database_alias,
        })
    }

    pub fn parse_attach_database(&mut self) -> Result<Statement, ParserError> {
        let database = self.parse_keyword(Keyword::DATABASE);
        let database_file_name = self.parse_expr()?;
        self.expect_keyword(Keyword::AS)?;
        let schema_name = self.parse_identifier(false)?;
        Ok(Statement::AttachDatabase {
            database,
            schema_name,
            database_file_name,
        })
    }

    pub fn parse_analyze(&mut self) -> Result<Statement, ParserError> {
        self.expect_keyword(Keyword::TABLE)?;
        let table_name = self.parse_object_name(false)?;
        let mut for_columns = false;
        let mut cache_metadata = false;
        let mut noscan = false;
        let mut partitions = None;
        let mut compute_statistics = false;
        let mut columns = vec![];
        loop {
            match self.parse_one_of_keywords(&[
                Keyword::PARTITION,
                Keyword::FOR,
                Keyword::CACHE,
                Keyword::NOSCAN,
                Keyword::COMPUTE,
            ]) {
                Some(Keyword::PARTITION) => {
                    self.expect_token(&Token::LParen)?;
                    partitions = Some(self.parse_comma_separated(Parser::parse_expr)?);
                    self.expect_token(&Token::RParen)?;
                }
                Some(Keyword::NOSCAN) => noscan = true,
                Some(Keyword::FOR) => {
                    self.expect_keyword(Keyword::COLUMNS)?;

                    columns = self
                        .maybe_parse(|parser| {
                            parser.parse_comma_separated(|p| p.parse_identifier(false))
                        })
                        .unwrap_or_default();
                    for_columns = true
                }
                Some(Keyword::CACHE) => {
                    self.expect_keyword(Keyword::METADATA)?;
                    cache_metadata = true
                }
                Some(Keyword::COMPUTE) => {
                    self.expect_keyword(Keyword::STATISTICS)?;
                    compute_statistics = true
                }
                _ => break,
            }
        }

        Ok(Statement::Analyze {
            table_name,
            for_columns,
            columns,
            partitions,
            cache_metadata,
            noscan,
            compute_statistics,
        })
    }

    /// Parse a new expression including wildcard & qualified wildcard
    pub fn parse_wildcard_expr(&mut self) -> Result<Expr, ParserError> {
        let index = self.index;

        let next_token = self.next_token();
        match next_token.token {
            t @ (Token::Word(_) | Token::SingleQuotedString(_)) => {
                if self.peek_token().token == Token::Period {
                    let mut id_parts: Vec<Ident> = vec![match t {
                        Token::Word(w) => w.to_ident(),
                        Token::SingleQuotedString(s) => Ident::with_quote('\'', s),
                        _ => unreachable!(), // We matched above
                    }];

                    while self.consume_token(&Token::Period) {
                        let next_token = self.next_token();
                        match next_token.token {
                            Token::Word(w) => id_parts.push(w.to_ident()),
                            Token::SingleQuotedString(s) => {
                                // SQLite has single-quoted identifiers
                                id_parts.push(Ident::with_quote('\'', s))
                            }
                            Token::Mul => {
                                return Ok(Expr::QualifiedWildcard(ObjectName(id_parts)));
                            }
                            _ => {
                                return self
                                    .expected("an identifier or a '*' after '.'", next_token);
                            }
                        }
                    }
                }
            }
            Token::Mul => {
                return Ok(Expr::Wildcard);
            }
            _ => (),
        };

        self.index = index;
        self.parse_expr()
    }

    /// Parse a new expression
    pub fn parse_expr(&mut self) -> Result<Expr, ParserError> {
        let _guard = self.recursion_counter.try_decrease()?;
        self.parse_subexpr(0)
    }

    /// Parse tokens until the precedence changes
    pub fn parse_subexpr(&mut self, precedence: u8) -> Result<Expr, ParserError> {
        debug!("parsing expr");
        let mut expr = self.parse_prefix()?;
        debug!("prefix: {:?}", expr);
        loop {
            let next_precedence = self.get_next_precedence()?;
            debug!("next precedence: {:?}", next_precedence);

            if precedence >= next_precedence {
                break;
            }

            expr = self.parse_infix(expr, next_precedence)?;
        }
        Ok(expr)
    }

    pub fn parse_interval_expr(&mut self) -> Result<Expr, ParserError> {
        let precedence = 0;
        let mut expr = self.parse_prefix()?;

        loop {
            let next_precedence = self.get_next_interval_precedence()?;

            if precedence >= next_precedence {
                break;
            }

            expr = self.parse_infix(expr, next_precedence)?;
        }

        Ok(expr)
    }

    /// Get the precedence of the next token
    /// With AND, OR, and XOR
    pub fn get_next_interval_precedence(&self) -> Result<u8, ParserError> {
        let token = self.peek_token();

        match token.token {
            Token::Word(w) if w.keyword == Keyword::AND => Ok(0),
            Token::Word(w) if w.keyword == Keyword::OR => Ok(0),
            Token::Word(w) if w.keyword == Keyword::XOR => Ok(0),
            _ => self.get_next_precedence(),
        }
    }

    pub fn parse_assert(&mut self) -> Result<Statement, ParserError> {
        let condition = self.parse_expr()?;
        let message = if self.parse_keyword(Keyword::AS) {
            Some(self.parse_expr()?)
        } else {
            None
        };

        Ok(Statement::Assert { condition, message })
    }

    pub fn parse_savepoint(&mut self) -> Result<Statement, ParserError> {
        let name = self.parse_identifier(false)?;
        Ok(Statement::Savepoint { name })
    }

    pub fn parse_release(&mut self) -> Result<Statement, ParserError> {
        let _ = self.parse_keyword(Keyword::SAVEPOINT);
        let name = self.parse_identifier(false)?;

        Ok(Statement::ReleaseSavepoint { name })
    }

    /// Parse an expression prefix
    pub fn parse_prefix(&mut self) -> Result<Expr, ParserError> {
        // allow the dialect to override prefix parsing
        if let Some(prefix) = self.dialect.parse_prefix(self) {
            return prefix;
        }

        // PostgreSQL allows any string literal to be preceded by a type name, indicating that the
        // string literal represents a literal of that type. Some examples:
        //
        //      DATE '2020-05-20'
        //      TIMESTAMP WITH TIME ZONE '2020-05-20 7:43:54'
        //      BOOL 'true'
        //
        // The first two are standard SQL, while the latter is a PostgreSQL extension. Complicating
        // matters is the fact that INTERVAL string literals may optionally be followed by special
        // keywords, e.g.:
        //
        //      INTERVAL '7' DAY
        //
        // Note also that naively `SELECT date` looks like a syntax error because the `date` type
        // name is not followed by a string literal, but in fact in PostgreSQL it is a valid
        // expression that should parse as the column name "date".
        let loc = self.peek_token().location;
        return_ok_if_some!(self.maybe_parse(|parser| {
            match parser.parse_data_type()? {
                DataType::Interval => parser.parse_interval(),
                // PostgreSQL allows almost any identifier to be used as custom data type name,
                // and we support that in `parse_data_type()`. But unlike Postgres we don't
                // have a list of globally reserved keywords (since they vary across dialects),
                // so given `NOT 'a' LIKE 'b'`, we'd accept `NOT` as a possible custom data type
                // name, resulting in `NOT 'a'` being recognized as a `TypedString` instead of
                // an unary negation `NOT ('a' LIKE 'b')`. To solve this, we don't accept the
                // `type 'string'` syntax for the custom data types at all.
                DataType::Custom(..) => parser_err!("dummy", loc),
                data_type => Ok(Expr::TypedString {
                    data_type,
                    value: parser.parse_literal_string()?,
                }),
            }
        }));

        let next_token = self.next_token();
        let expr = match next_token.token {
            Token::Word(w) => match w.keyword {
                Keyword::TRUE | Keyword::FALSE | Keyword::NULL => {
                    self.prev_token();
                    Ok(Expr::Value(self.parse_value()?))
                }
                Keyword::CURRENT_CATALOG
                | Keyword::CURRENT_USER
                | Keyword::SESSION_USER
                | Keyword::USER
                    if dialect_of!(self is PostgreSqlDialect | GenericDialect) =>
                {
                    Ok(Expr::Function(Function {
                        name: ObjectName(vec![w.to_ident()]),
                        args: FunctionArguments::None,
                        null_treatment: None,
                        filter: None,
                        over: None,
                        within_group: vec![],
                    }))
                }
                Keyword::CURRENT_TIMESTAMP
                | Keyword::CURRENT_TIME
                | Keyword::CURRENT_DATE
                | Keyword::LOCALTIME
                | Keyword::LOCALTIMESTAMP => {
                    self.parse_time_functions(ObjectName(vec![w.to_ident()]))
                }
                Keyword::CASE => self.parse_case_expr(),
                Keyword::CONVERT => self.parse_convert_expr(),
                Keyword::CAST => self.parse_cast_expr(CastKind::Cast),
                Keyword::TRY_CAST => self.parse_cast_expr(CastKind::TryCast),
                Keyword::SAFE_CAST => self.parse_cast_expr(CastKind::SafeCast),
                Keyword::EXISTS
                    // Support parsing Databricks has a function named `exists`.
                    if !dialect_of!(self is DatabricksDialect)
                        || matches!(
                            self.peek_nth_token(1).token,
                            Token::Word(Word {
                                keyword: Keyword::SELECT | Keyword::WITH,
                                ..
                            })
                        ) =>
                {
                    self.parse_exists_expr(false)
                }
                Keyword::EXTRACT => self.parse_extract_expr(),
                Keyword::CEIL => self.parse_ceil_floor_expr(true),
                Keyword::FLOOR => self.parse_ceil_floor_expr(false),
                Keyword::POSITION if self.peek_token().token == Token::LParen => {
                    self.parse_position_expr()
                }
                Keyword::SUBSTRING => self.parse_substring_expr(),
                Keyword::OVERLAY => self.parse_overlay_expr(),
                Keyword::TRIM => self.parse_trim_expr(),
                Keyword::INTERVAL => self.parse_interval(),
                // Treat ARRAY[1,2,3] as an array [1,2,3], otherwise try as subquery or a function call
                Keyword::ARRAY if self.peek_token() == Token::LBracket => {
                    self.expect_token(&Token::LBracket)?;
                    self.parse_array_expr(true)
                }
                Keyword::ARRAY
                    if self.peek_token() == Token::LParen
                        && !dialect_of!(self is ClickHouseDialect | DatabricksDialect) =>
                {
                    self.expect_token(&Token::LParen)?;
                    let query = self.parse_boxed_query()?;
                    self.expect_token(&Token::RParen)?;
                    Ok(Expr::Function(Function {
                        name: ObjectName(vec![w.to_ident()]),
                        args: FunctionArguments::Subquery(query),
                        filter: None,
                        null_treatment: None,
                        over: None,
                        within_group: vec![],
                    }))
                }
                Keyword::NOT => self.parse_not(),
                Keyword::MATCH if dialect_of!(self is MySqlDialect | GenericDialect) => {
                    self.parse_match_against()
                }
                Keyword::STRUCT if dialect_of!(self is BigQueryDialect | GenericDialect) => {
                    self.prev_token();
                    self.parse_bigquery_struct_literal()
                }
                Keyword::PRIOR if matches!(self.state, ParserState::ConnectBy) => {
                    let expr = self.parse_subexpr(Self::PLUS_MINUS_PREC)?;
                    Ok(Expr::Prior(Box::new(expr)))
                }
                // Here `w` is a word, check if it's a part of a multi-part
                // identifier, a function call, or a simple identifier:
                _ => match self.peek_token().token {
                    Token::LParen | Token::Period => {
                        let mut id_parts: Vec<Ident> = vec![w.to_ident()];
                        let mut ends_with_wildcard = false;
                        while self.consume_token(&Token::Period) {
                            let next_token = self.next_token();
                            match next_token.token {
                                Token::Word(w) => id_parts.push(w.to_ident()),
                                Token::Mul => {
                                    // Postgres explicitly allows funcnm(tablenm.*) and the
                                    // function array_agg traverses this control flow
                                    if dialect_of!(self is PostgreSqlDialect) {
                                        ends_with_wildcard = true;
                                        break;
                                    } else {
                                        return self
                                            .expected("an identifier after '.'", next_token);
                                    }
                                }
                                Token::SingleQuotedString(s) => {
                                    id_parts.push(Ident::with_quote('\'', s))
                                }
                                _ => {
                                    return self
                                        .expected("an identifier or a '*' after '.'", next_token);
                                }
                            }
                        }

                        if ends_with_wildcard {
                            Ok(Expr::QualifiedWildcard(ObjectName(id_parts)))
                        } else if self.consume_token(&Token::LParen) {
                            if dialect_of!(self is SnowflakeDialect | MsSqlDialect)
                                && self.consume_tokens(&[Token::Plus, Token::RParen])
                            {
                                Ok(Expr::OuterJoin(Box::new(
                                    match <[Ident; 1]>::try_from(id_parts) {
                                        Ok([ident]) => Expr::Identifier(ident),
                                        Err(parts) => Expr::CompoundIdentifier(parts),
                                    },
                                )))
                            } else {
                                self.prev_token();
                                self.parse_function(ObjectName(id_parts))
                            }
                        } else {
                            Ok(Expr::CompoundIdentifier(id_parts))
                        }
                    }
                    // string introducer https://dev.mysql.com/doc/refman/8.0/en/charset-introducer.html
                    Token::SingleQuotedString(_)
                    | Token::DoubleQuotedString(_)
                    | Token::HexStringLiteral(_)
                        if w.value.starts_with('_') =>
                    {
                        Ok(Expr::IntroducedString {
                            introducer: w.value,
                            value: self.parse_introduced_string_value()?,
                        })
                    }
                    Token::Arrow if self.dialect.supports_lambda_functions() => {
                        self.expect_token(&Token::Arrow)?;
                        return Ok(Expr::Lambda(LambdaFunction {
                            params: OneOrManyWithParens::One(w.to_ident()),
                            body: Box::new(self.parse_expr()?),
                        }));
                    }
                    _ => Ok(Expr::Identifier(w.to_ident())),
                },
            }, // End of Token::Word
            // array `[1, 2, 3]`
            Token::LBracket => self.parse_array_expr(false),
            tok @ Token::Minus | tok @ Token::Plus => {
                let op = if tok == Token::Plus {
                    UnaryOperator::Plus
                } else {
                    UnaryOperator::Minus
                };
                Ok(Expr::UnaryOp {
                    op,
                    expr: Box::new(self.parse_subexpr(Self::MUL_DIV_MOD_OP_PREC)?),
                })
            }
            tok @ Token::DoubleExclamationMark
            | tok @ Token::PGSquareRoot
            | tok @ Token::PGCubeRoot
            | tok @ Token::AtSign
            | tok @ Token::Tilde
                if dialect_of!(self is PostgreSqlDialect) =>
            {
                let op = match tok {
                    Token::DoubleExclamationMark => UnaryOperator::PGPrefixFactorial,
                    Token::PGSquareRoot => UnaryOperator::PGSquareRoot,
                    Token::PGCubeRoot => UnaryOperator::PGCubeRoot,
                    Token::AtSign => UnaryOperator::PGAbs,
                    Token::Tilde => UnaryOperator::PGBitwiseNot,
                    _ => unreachable!(),
                };
                Ok(Expr::UnaryOp {
                    op,
                    expr: Box::new(self.parse_subexpr(Self::PLUS_MINUS_PREC)?),
                })
            }
            Token::EscapedStringLiteral(_) if dialect_of!(self is PostgreSqlDialect | GenericDialect) =>
            {
                self.prev_token();
                Ok(Expr::Value(self.parse_value()?))
            }
            Token::Number(_, _)
            | Token::SingleQuotedString(_)
            | Token::DoubleQuotedString(_)
            | Token::TripleSingleQuotedString(_)
            | Token::TripleDoubleQuotedString(_)
            | Token::DollarQuotedString(_)
            | Token::SingleQuotedByteStringLiteral(_)
            | Token::DoubleQuotedByteStringLiteral(_)
            | Token::TripleSingleQuotedByteStringLiteral(_)
            | Token::TripleDoubleQuotedByteStringLiteral(_)
            | Token::SingleQuotedRawStringLiteral(_)
            | Token::DoubleQuotedRawStringLiteral(_)
            | Token::TripleSingleQuotedRawStringLiteral(_)
            | Token::TripleDoubleQuotedRawStringLiteral(_)
            | Token::NationalStringLiteral(_)
            | Token::HexStringLiteral(_) => {
                self.prev_token();
                Ok(Expr::Value(self.parse_value()?))
            }
            Token::LParen => {
                let expr =
                    if self.parse_keyword(Keyword::SELECT) || self.parse_keyword(Keyword::WITH) {
                        self.prev_token();
                        Expr::Subquery(self.parse_boxed_query()?)
                    } else if let Some(lambda) = self.try_parse_lambda() {
                        return Ok(lambda);
                    } else {
                        let exprs = self.parse_comma_separated(Parser::parse_expr)?;
                        match exprs.len() {
                            0 => unreachable!(), // parse_comma_separated ensures 1 or more
                            1 => Expr::Nested(Box::new(exprs.into_iter().next().unwrap())),
                            _ => Expr::Tuple(exprs),
                        }
                    };
                self.expect_token(&Token::RParen)?;
                if !self.consume_token(&Token::Period) {
                    Ok(expr)
                } else {
                    let tok = self.next_token();
                    let key = match tok.token {
                        Token::Word(word) => word.to_ident(),
                        _ => {
                            return parser_err!(
                                format!("Expected identifier, found: {tok}"),
                                tok.location
                            )
                        }
                    };
                    Ok(Expr::CompositeAccess {
                        expr: Box::new(expr),
                        key,
                    })
                }
            }
            Token::Placeholder(_) | Token::Colon | Token::AtSign => {
                self.prev_token();
                Ok(Expr::Value(self.parse_value()?))
            }
            Token::LBrace if self.dialect.supports_dictionary_syntax() => {
                self.prev_token();
                self.parse_duckdb_struct_literal()
            }
            _ => self.expected("an expression:", next_token),
        }?;

        if self.parse_keyword(Keyword::COLLATE) {
            Ok(Expr::Collate {
                expr: Box::new(expr),
                collation: self.parse_object_name(false)?,
            })
        } else {
            Ok(expr)
        }
    }

    fn try_parse_lambda(&mut self) -> Option<Expr> {
        if !self.dialect.supports_lambda_functions() {
            return None;
        }
        self.maybe_parse(|p| {
            let params = p.parse_comma_separated(|p| p.parse_identifier(false))?;
            p.expect_token(&Token::RParen)?;
            p.expect_token(&Token::Arrow)?;
            let expr = p.parse_expr()?;
            Ok(Expr::Lambda(LambdaFunction {
                params: OneOrManyWithParens::Many(params),
                body: Box::new(expr),
            }))
        })
    }

    pub fn parse_function(&mut self, name: ObjectName) -> Result<Expr, ParserError> {
        self.expect_token(&Token::LParen)?;

        // Snowflake permits a subquery to be passed as an argument without
        // an enclosing set of parens if it's the only argument.
        if dialect_of!(self is SnowflakeDialect)
            && self
                .parse_one_of_keywords(&[Keyword::WITH, Keyword::SELECT])
                .is_some()
        {
            self.prev_token();
            let subquery = self.parse_boxed_query()?;
            self.expect_token(&Token::RParen)?;
            return Ok(Expr::Function(Function {
                name,
                args: FunctionArguments::Subquery(subquery),
                filter: None,
                null_treatment: None,
                over: None,
                within_group: vec![],
            }));
        }

        let args = self.parse_function_argument_list()?;

        let within_group = if self.parse_keywords(&[Keyword::WITHIN, Keyword::GROUP]) {
            self.expect_token(&Token::LParen)?;
            self.expect_keywords(&[Keyword::ORDER, Keyword::BY])?;
            let order_by = self.parse_comma_separated(Parser::parse_order_by_expr)?;
            self.expect_token(&Token::RParen)?;
            order_by
        } else {
            vec![]
        };

        let filter = if self.dialect.supports_filter_during_aggregation()
            && self.parse_keyword(Keyword::FILTER)
            && self.consume_token(&Token::LParen)
            && self.parse_keyword(Keyword::WHERE)
        {
            let filter = Some(Box::new(self.parse_expr()?));
            self.expect_token(&Token::RParen)?;
            filter
        } else {
            None
        };

        // Syntax for null treatment shows up either in the args list
        // or after the function call, but not both.
        let null_treatment = if args
            .clauses
            .iter()
            .all(|clause| !matches!(clause, FunctionArgumentClause::IgnoreOrRespectNulls(_)))
        {
            self.parse_null_treatment()?
        } else {
            None
        };

        let over = if self.parse_keyword(Keyword::OVER) {
            if self.consume_token(&Token::LParen) {
                let window_spec = self.parse_window_spec()?;
                Some(WindowType::WindowSpec(window_spec))
            } else {
                Some(WindowType::NamedWindow(self.parse_identifier(false)?))
            }
        } else {
            None
        };

        Ok(Expr::Function(Function {
            name,
            args: FunctionArguments::List(args),
            null_treatment,
            filter,
            over,
            within_group,
        }))
    }

    /// Optionally parses a null treatment clause.
    fn parse_null_treatment(&mut self) -> Result<Option<NullTreatment>, ParserError> {
        match self.parse_one_of_keywords(&[Keyword::RESPECT, Keyword::IGNORE]) {
            Some(keyword) => {
                self.expect_keyword(Keyword::NULLS)?;

                Ok(match keyword {
                    Keyword::RESPECT => Some(NullTreatment::RespectNulls),
                    Keyword::IGNORE => Some(NullTreatment::IgnoreNulls),
                    _ => None,
                })
            }
            None => Ok(None),
        }
    }

    pub fn parse_time_functions(&mut self, name: ObjectName) -> Result<Expr, ParserError> {
        let args = if self.consume_token(&Token::LParen) {
            FunctionArguments::List(self.parse_function_argument_list()?)
        } else {
            FunctionArguments::None
        };
        Ok(Expr::Function(Function {
            name,
            args,
            filter: None,
            over: None,
            null_treatment: None,
            within_group: vec![],
        }))
    }

    pub fn parse_window_frame_units(&mut self) -> Result<WindowFrameUnits, ParserError> {
        let next_token = self.next_token();
        match &next_token.token {
            Token::Word(w) => match w.keyword {
                Keyword::ROWS => Ok(WindowFrameUnits::Rows),
                Keyword::RANGE => Ok(WindowFrameUnits::Range),
                Keyword::GROUPS => Ok(WindowFrameUnits::Groups),
                _ => self.expected("ROWS, RANGE, GROUPS", next_token)?,
            },
            _ => self.expected("ROWS, RANGE, GROUPS", next_token),
        }
    }

    pub fn parse_window_frame(&mut self) -> Result<WindowFrame, ParserError> {
        let units = self.parse_window_frame_units()?;
        let (start_bound, end_bound) = if self.parse_keyword(Keyword::BETWEEN) {
            let start_bound = self.parse_window_frame_bound()?;
            self.expect_keyword(Keyword::AND)?;
            let end_bound = Some(self.parse_window_frame_bound()?);
            (start_bound, end_bound)
        } else {
            (self.parse_window_frame_bound()?, None)
        };
        Ok(WindowFrame {
            units,
            start_bound,
            end_bound,
        })
    }

    /// Parse `CURRENT ROW` or `{ <positive number> | UNBOUNDED } { PRECEDING | FOLLOWING }`
    pub fn parse_window_frame_bound(&mut self) -> Result<WindowFrameBound, ParserError> {
        if self.parse_keywords(&[Keyword::CURRENT, Keyword::ROW]) {
            Ok(WindowFrameBound::CurrentRow)
        } else {
            let rows = if self.parse_keyword(Keyword::UNBOUNDED) {
                None
            } else {
                Some(Box::new(match self.peek_token().token {
                    Token::SingleQuotedString(_) => self.parse_interval()?,
                    _ => self.parse_expr()?,
                }))
            };
            if self.parse_keyword(Keyword::PRECEDING) {
                Ok(WindowFrameBound::Preceding(rows))
            } else if self.parse_keyword(Keyword::FOLLOWING) {
                Ok(WindowFrameBound::Following(rows))
            } else {
                self.expected("PRECEDING or FOLLOWING", self.peek_token())
            }
        }
    }

    /// parse a group by expr. a group by expr can be one of group sets, roll up, cube, or simple
    /// expr.
    fn parse_group_by_expr(&mut self) -> Result<Expr, ParserError> {
        if self.dialect.supports_group_by_expr() {
            if self.parse_keywords(&[Keyword::GROUPING, Keyword::SETS]) {
                self.expect_token(&Token::LParen)?;
                let result = self.parse_comma_separated(|p| p.parse_tuple(false, true))?;
                self.expect_token(&Token::RParen)?;
                Ok(Expr::GroupingSets(result))
            } else if self.parse_keyword(Keyword::CUBE) {
                self.expect_token(&Token::LParen)?;
                let result = self.parse_comma_separated(|p| p.parse_tuple(true, true))?;
                self.expect_token(&Token::RParen)?;
                Ok(Expr::Cube(result))
            } else if self.parse_keyword(Keyword::ROLLUP) {
                self.expect_token(&Token::LParen)?;
                let result = self.parse_comma_separated(|p| p.parse_tuple(true, true))?;
                self.expect_token(&Token::RParen)?;
                Ok(Expr::Rollup(result))
            } else {
                self.parse_expr()
            }
        } else {
            // TODO parse rollup for other dialects
            self.parse_expr()
        }
    }

    /// parse a tuple with `(` and `)`.
    /// If `lift_singleton` is true, then a singleton tuple is lifted to a tuple of length 1, otherwise it will fail.
    /// If `allow_empty` is true, then an empty tuple is allowed.
    fn parse_tuple(
        &mut self,
        lift_singleton: bool,
        allow_empty: bool,
    ) -> Result<Vec<Expr>, ParserError> {
        if lift_singleton {
            if self.consume_token(&Token::LParen) {
                let result = if allow_empty && self.consume_token(&Token::RParen) {
                    vec![]
                } else {
                    let result = self.parse_comma_separated(Parser::parse_expr)?;
                    self.expect_token(&Token::RParen)?;
                    result
                };
                Ok(result)
            } else {
                Ok(vec![self.parse_expr()?])
            }
        } else {
            self.expect_token(&Token::LParen)?;
            let result = if allow_empty && self.consume_token(&Token::RParen) {
                vec![]
            } else {
                let result = self.parse_comma_separated(Parser::parse_expr)?;
                self.expect_token(&Token::RParen)?;
                result
            };
            Ok(result)
        }
    }

    pub fn parse_case_expr(&mut self) -> Result<Expr, ParserError> {
        let mut operand = None;
        if !self.parse_keyword(Keyword::WHEN) {
            operand = Some(Box::new(self.parse_expr()?));
            self.expect_keyword(Keyword::WHEN)?;
        }
        let mut conditions = vec![];
        let mut results = vec![];
        loop {
            conditions.push(self.parse_expr()?);
            self.expect_keyword(Keyword::THEN)?;
            results.push(self.parse_expr()?);
            if !self.parse_keyword(Keyword::WHEN) {
                break;
            }
        }
        let else_result = if self.parse_keyword(Keyword::ELSE) {
            Some(Box::new(self.parse_expr()?))
        } else {
            None
        };
        self.expect_keyword(Keyword::END)?;
        Ok(Expr::Case {
            operand,
            conditions,
            results,
            else_result,
        })
    }

    pub fn parse_optional_cast_format(&mut self) -> Result<Option<CastFormat>, ParserError> {
        if self.parse_keyword(Keyword::FORMAT) {
            let value = self.parse_value()?;
            match self.parse_optional_time_zone()? {
                Some(tz) => Ok(Some(CastFormat::ValueAtTimeZone(value, tz))),
                None => Ok(Some(CastFormat::Value(value))),
            }
        } else {
            Ok(None)
        }
    }

    pub fn parse_optional_time_zone(&mut self) -> Result<Option<Value>, ParserError> {
        if self.parse_keywords(&[Keyword::AT, Keyword::TIME, Keyword::ZONE]) {
            self.parse_value().map(Some)
        } else {
            Ok(None)
        }
    }

    /// mssql-like convert function
    fn parse_mssql_convert(&mut self) -> Result<Expr, ParserError> {
        self.expect_token(&Token::LParen)?;
        let data_type = self.parse_data_type()?;
        self.expect_token(&Token::Comma)?;
        let expr = self.parse_expr()?;
        let styles = if self.consume_token(&Token::Comma) {
            self.parse_comma_separated(Parser::parse_expr)?
        } else {
            Default::default()
        };
        self.expect_token(&Token::RParen)?;
        Ok(Expr::Convert {
            expr: Box::new(expr),
            data_type: Some(data_type),
            charset: None,
            target_before_value: true,
            styles,
        })
    }

    /// Parse a SQL CONVERT function:
    ///  - `CONVERT('héhé' USING utf8mb4)` (MySQL)
    ///  - `CONVERT('héhé', CHAR CHARACTER SET utf8mb4)` (MySQL)
    ///  - `CONVERT(DECIMAL(10, 5), 42)` (MSSQL) - the type comes first
    pub fn parse_convert_expr(&mut self) -> Result<Expr, ParserError> {
        if self.dialect.convert_type_before_value() {
            return self.parse_mssql_convert();
        }
        self.expect_token(&Token::LParen)?;
        let expr = self.parse_expr()?;
        if self.parse_keyword(Keyword::USING) {
            let charset = self.parse_object_name(false)?;
            self.expect_token(&Token::RParen)?;
            return Ok(Expr::Convert {
                expr: Box::new(expr),
                data_type: None,
                charset: Some(charset),
                target_before_value: false,
                styles: vec![],
            });
        }
        self.expect_token(&Token::Comma)?;
        let data_type = self.parse_data_type()?;
        let charset = if self.parse_keywords(&[Keyword::CHARACTER, Keyword::SET]) {
            Some(self.parse_object_name(false)?)
        } else {
            None
        };
        self.expect_token(&Token::RParen)?;
        Ok(Expr::Convert {
            expr: Box::new(expr),
            data_type: Some(data_type),
            charset,
            target_before_value: false,
            styles: vec![],
        })
    }

    /// Parse a SQL CAST function e.g. `CAST(expr AS FLOAT)`
    pub fn parse_cast_expr(&mut self, kind: CastKind) -> Result<Expr, ParserError> {
        self.expect_token(&Token::LParen)?;
        let expr = self.parse_expr()?;
        self.expect_keyword(Keyword::AS)?;
        let data_type = self.parse_data_type()?;
        let format = self.parse_optional_cast_format()?;
        self.expect_token(&Token::RParen)?;
        Ok(Expr::Cast {
            kind,
            expr: Box::new(expr),
            data_type,
            format,
        })
    }

    /// Parse a SQL EXISTS expression e.g. `WHERE EXISTS(SELECT ...)`.
    pub fn parse_exists_expr(&mut self, negated: bool) -> Result<Expr, ParserError> {
        self.expect_token(&Token::LParen)?;
        let exists_node = Expr::Exists {
            negated,
            subquery: self.parse_boxed_query()?,
        };
        self.expect_token(&Token::RParen)?;
        Ok(exists_node)
    }

    pub fn parse_extract_expr(&mut self) -> Result<Expr, ParserError> {
        self.expect_token(&Token::LParen)?;
        let field = self.parse_date_time_field()?;
        self.expect_keyword(Keyword::FROM)?;
        let expr = self.parse_expr()?;
        self.expect_token(&Token::RParen)?;
        Ok(Expr::Extract {
            field,
            expr: Box::new(expr),
        })
    }

    pub fn parse_ceil_floor_expr(&mut self, is_ceil: bool) -> Result<Expr, ParserError> {
        self.expect_token(&Token::LParen)?;
        let expr = self.parse_expr()?;
        // Parse `CEIL/FLOOR(expr)`
        let mut field = DateTimeField::NoDateTime;
        let keyword_to = self.parse_keyword(Keyword::TO);
        if keyword_to {
            // Parse `CEIL/FLOOR(expr TO DateTimeField)`
            field = self.parse_date_time_field()?;
        }
        self.expect_token(&Token::RParen)?;
        if is_ceil {
            Ok(Expr::Ceil {
                expr: Box::new(expr),
                field,
            })
        } else {
            Ok(Expr::Floor {
                expr: Box::new(expr),
                field,
            })
        }
    }

    pub fn parse_position_expr(&mut self) -> Result<Expr, ParserError> {
        // PARSE SELECT POSITION('@' in field)
        self.expect_token(&Token::LParen)?;

        // Parse the subexpr till the IN keyword
        let expr = self.parse_subexpr(Self::BETWEEN_PREC)?;
        if self.parse_keyword(Keyword::IN) {
            let from = self.parse_expr()?;
            self.expect_token(&Token::RParen)?;
            Ok(Expr::Position {
                expr: Box::new(expr),
                r#in: Box::new(from),
            })
        } else {
            parser_err!(
                "Position function must include IN keyword".to_string(),
                self.peek_token().location
            )
        }
    }

    pub fn parse_substring_expr(&mut self) -> Result<Expr, ParserError> {
        // PARSE SUBSTRING (EXPR [FROM 1] [FOR 3])
        self.expect_token(&Token::LParen)?;
        let expr = self.parse_expr()?;
        let mut from_expr = None;
        let special = self.consume_token(&Token::Comma);
        if special || self.parse_keyword(Keyword::FROM) {
            from_expr = Some(self.parse_expr()?);
        }

        let mut to_expr = None;
        if self.parse_keyword(Keyword::FOR) || self.consume_token(&Token::Comma) {
            to_expr = Some(self.parse_expr()?);
        }
        self.expect_token(&Token::RParen)?;

        Ok(Expr::Substring {
            expr: Box::new(expr),
            substring_from: from_expr.map(Box::new),
            substring_for: to_expr.map(Box::new),
            special,
        })
    }

    pub fn parse_overlay_expr(&mut self) -> Result<Expr, ParserError> {
        // PARSE OVERLAY (EXPR PLACING EXPR FROM 1 [FOR 3])
        self.expect_token(&Token::LParen)?;
        let expr = self.parse_expr()?;
        self.expect_keyword(Keyword::PLACING)?;
        let what_expr = self.parse_expr()?;
        self.expect_keyword(Keyword::FROM)?;
        let from_expr = self.parse_expr()?;
        let mut for_expr = None;
        if self.parse_keyword(Keyword::FOR) {
            for_expr = Some(self.parse_expr()?);
        }
        self.expect_token(&Token::RParen)?;

        Ok(Expr::Overlay {
            expr: Box::new(expr),
            overlay_what: Box::new(what_expr),
            overlay_from: Box::new(from_expr),
            overlay_for: for_expr.map(Box::new),
        })
    }

    /// ```sql
    /// TRIM ([WHERE] ['text' FROM] 'text')
    /// TRIM ('text')
    /// TRIM(<expr>, [, characters]) -- only Snowflake or BigQuery
    /// ```
    pub fn parse_trim_expr(&mut self) -> Result<Expr, ParserError> {
        self.expect_token(&Token::LParen)?;
        let mut trim_where = None;
        if let Token::Word(word) = self.peek_token().token {
            if [Keyword::BOTH, Keyword::LEADING, Keyword::TRAILING]
                .iter()
                .any(|d| word.keyword == *d)
            {
                trim_where = Some(self.parse_trim_where()?);
            }
        }
        let expr = self.parse_expr()?;
        if self.parse_keyword(Keyword::FROM) {
            let trim_what = Box::new(expr);
            let expr = self.parse_expr()?;
            self.expect_token(&Token::RParen)?;
            Ok(Expr::Trim {
                expr: Box::new(expr),
                trim_where,
                trim_what: Some(trim_what),
                trim_characters: None,
            })
        } else if self.consume_token(&Token::Comma)
            && dialect_of!(self is SnowflakeDialect | BigQueryDialect | GenericDialect)
        {
            let characters = self.parse_comma_separated(Parser::parse_expr)?;
            self.expect_token(&Token::RParen)?;
            Ok(Expr::Trim {
                expr: Box::new(expr),
                trim_where: None,
                trim_what: None,
                trim_characters: Some(characters),
            })
        } else {
            self.expect_token(&Token::RParen)?;
            Ok(Expr::Trim {
                expr: Box::new(expr),
                trim_where,
                trim_what: None,
                trim_characters: None,
            })
        }
    }

    pub fn parse_trim_where(&mut self) -> Result<TrimWhereField, ParserError> {
        let next_token = self.next_token();
        match &next_token.token {
            Token::Word(w) => match w.keyword {
                Keyword::BOTH => Ok(TrimWhereField::Both),
                Keyword::LEADING => Ok(TrimWhereField::Leading),
                Keyword::TRAILING => Ok(TrimWhereField::Trailing),
                _ => self.expected("trim_where field", next_token)?,
            },
            _ => self.expected("trim_where field", next_token),
        }
    }

    /// Parses an array expression `[ex1, ex2, ..]`
    /// if `named` is `true`, came from an expression like  `ARRAY[ex1, ex2]`
    pub fn parse_array_expr(&mut self, named: bool) -> Result<Expr, ParserError> {
        if self.peek_token().token == Token::RBracket {
            let _ = self.next_token(); // consume ]
            Ok(Expr::Array(Array {
                elem: vec![],
                named,
            }))
        } else {
            let exprs = self.parse_comma_separated(Parser::parse_expr)?;
            self.expect_token(&Token::RBracket)?;
            Ok(Expr::Array(Array { elem: exprs, named }))
        }
    }

    pub fn parse_listagg_on_overflow(&mut self) -> Result<Option<ListAggOnOverflow>, ParserError> {
        if self.parse_keywords(&[Keyword::ON, Keyword::OVERFLOW]) {
            if self.parse_keyword(Keyword::ERROR) {
                Ok(Some(ListAggOnOverflow::Error))
            } else {
                self.expect_keyword(Keyword::TRUNCATE)?;
                let filler = match self.peek_token().token {
                    Token::Word(w)
                        if w.keyword == Keyword::WITH || w.keyword == Keyword::WITHOUT =>
                    {
                        None
                    }
                    Token::SingleQuotedString(_)
                    | Token::EscapedStringLiteral(_)
                    | Token::NationalStringLiteral(_)
                    | Token::HexStringLiteral(_) => Some(Box::new(self.parse_expr()?)),
                    _ => self.expected(
                        "either filler, WITH, or WITHOUT in LISTAGG",
                        self.peek_token(),
                    )?,
                };
                let with_count = self.parse_keyword(Keyword::WITH);
                if !with_count && !self.parse_keyword(Keyword::WITHOUT) {
                    self.expected("either WITH or WITHOUT in LISTAGG", self.peek_token())?;
                }
                self.expect_keyword(Keyword::COUNT)?;
                Ok(Some(ListAggOnOverflow::Truncate { filler, with_count }))
            }
        } else {
            Ok(None)
        }
    }

    // This function parses date/time fields for the EXTRACT function-like
    // operator, interval qualifiers, and the ceil/floor operations.
    // EXTRACT supports a wider set of date/time fields than interval qualifiers,
    // so this function may need to be split in two.
    pub fn parse_date_time_field(&mut self) -> Result<DateTimeField, ParserError> {
        let next_token = self.next_token();
        match &next_token.token {
            Token::Word(w) => match w.keyword {
                Keyword::YEAR => Ok(DateTimeField::Year),
                Keyword::MONTH => Ok(DateTimeField::Month),
                Keyword::WEEK => {
                    let week_day = if dialect_of!(self is BigQueryDialect | GenericDialect)
                        && self.consume_token(&Token::LParen)
                    {
                        let week_day = self.parse_identifier(false)?;
                        self.expect_token(&Token::RParen)?;
                        Some(week_day)
                    } else {
                        None
                    };
                    Ok(DateTimeField::Week(week_day))
                }
                Keyword::DAY => Ok(DateTimeField::Day),
                Keyword::DAYOFWEEK => Ok(DateTimeField::DayOfWeek),
                Keyword::DAYOFYEAR => Ok(DateTimeField::DayOfYear),
                Keyword::DATE => Ok(DateTimeField::Date),
                Keyword::DATETIME => Ok(DateTimeField::Datetime),
                Keyword::HOUR => Ok(DateTimeField::Hour),
                Keyword::MINUTE => Ok(DateTimeField::Minute),
                Keyword::SECOND => Ok(DateTimeField::Second),
                Keyword::CENTURY => Ok(DateTimeField::Century),
                Keyword::DECADE => Ok(DateTimeField::Decade),
                Keyword::DOY => Ok(DateTimeField::Doy),
                Keyword::DOW => Ok(DateTimeField::Dow),
                Keyword::EPOCH => Ok(DateTimeField::Epoch),
                Keyword::ISODOW => Ok(DateTimeField::Isodow),
                Keyword::ISOYEAR => Ok(DateTimeField::Isoyear),
                Keyword::ISOWEEK => Ok(DateTimeField::IsoWeek),
                Keyword::JULIAN => Ok(DateTimeField::Julian),
                Keyword::MICROSECOND => Ok(DateTimeField::Microsecond),
                Keyword::MICROSECONDS => Ok(DateTimeField::Microseconds),
                Keyword::MILLENIUM => Ok(DateTimeField::Millenium),
                Keyword::MILLENNIUM => Ok(DateTimeField::Millennium),
                Keyword::MILLISECOND => Ok(DateTimeField::Millisecond),
                Keyword::MILLISECONDS => Ok(DateTimeField::Milliseconds),
                Keyword::NANOSECOND => Ok(DateTimeField::Nanosecond),
                Keyword::NANOSECONDS => Ok(DateTimeField::Nanoseconds),
                Keyword::QUARTER => Ok(DateTimeField::Quarter),
                Keyword::TIME => Ok(DateTimeField::Time),
                Keyword::TIMEZONE => Ok(DateTimeField::Timezone),
                Keyword::TIMEZONE_ABBR => Ok(DateTimeField::TimezoneAbbr),
                Keyword::TIMEZONE_HOUR => Ok(DateTimeField::TimezoneHour),
                Keyword::TIMEZONE_MINUTE => Ok(DateTimeField::TimezoneMinute),
                Keyword::TIMEZONE_REGION => Ok(DateTimeField::TimezoneRegion),
                _ if dialect_of!(self is SnowflakeDialect | GenericDialect) => {
                    self.prev_token();
                    let custom = self.parse_identifier(false)?;
                    Ok(DateTimeField::Custom(custom))
                }
                _ => self.expected("date/time field", next_token),
            },
            _ => self.expected("date/time field", next_token),
        }
    }

    pub fn parse_not(&mut self) -> Result<Expr, ParserError> {
        match self.peek_token().token {
            Token::Word(w) => match w.keyword {
                Keyword::EXISTS => {
                    let negated = true;
                    let _ = self.parse_keyword(Keyword::EXISTS);
                    self.parse_exists_expr(negated)
                }
                _ => Ok(Expr::UnaryOp {
                    op: UnaryOperator::Not,
                    expr: Box::new(self.parse_subexpr(Self::UNARY_NOT_PREC)?),
                }),
            },
            _ => Ok(Expr::UnaryOp {
                op: UnaryOperator::Not,
                expr: Box::new(self.parse_subexpr(Self::UNARY_NOT_PREC)?),
            }),
        }
    }

    /// Parses fulltext expressions [(1)]
    ///
    /// # Errors
    /// This method will raise an error if the column list is empty or with invalid identifiers,
    /// the match expression is not a literal string, or if the search modifier is not valid.
    ///
    /// [(1)]: Expr::MatchAgainst
    pub fn parse_match_against(&mut self) -> Result<Expr, ParserError> {
        let columns = self.parse_parenthesized_column_list(Mandatory, false)?;

        self.expect_keyword(Keyword::AGAINST)?;

        self.expect_token(&Token::LParen)?;

        // MySQL is too permissive about the value, IMO we can't validate it perfectly on syntax level.
        let match_value = self.parse_value()?;

        let in_natural_language_mode_keywords = &[
            Keyword::IN,
            Keyword::NATURAL,
            Keyword::LANGUAGE,
            Keyword::MODE,
        ];

        let with_query_expansion_keywords = &[Keyword::WITH, Keyword::QUERY, Keyword::EXPANSION];

        let in_boolean_mode_keywords = &[Keyword::IN, Keyword::BOOLEAN, Keyword::MODE];

        let opt_search_modifier = if self.parse_keywords(in_natural_language_mode_keywords) {
            if self.parse_keywords(with_query_expansion_keywords) {
                Some(SearchModifier::InNaturalLanguageModeWithQueryExpansion)
            } else {
                Some(SearchModifier::InNaturalLanguageMode)
            }
        } else if self.parse_keywords(in_boolean_mode_keywords) {
            Some(SearchModifier::InBooleanMode)
        } else if self.parse_keywords(with_query_expansion_keywords) {
            Some(SearchModifier::WithQueryExpansion)
        } else {
            None
        };

        self.expect_token(&Token::RParen)?;

        Ok(Expr::MatchAgainst {
            columns,
            match_value,
            opt_search_modifier,
        })
    }

    /// Parse an INTERVAL expression.
    ///
    /// Some syntactically valid intervals:
    ///
    ///   1. `INTERVAL '1' DAY`
    ///   2. `INTERVAL '1-1' YEAR TO MONTH`
    ///   3. `INTERVAL '1' SECOND`
    ///   4. `INTERVAL '1:1:1.1' HOUR (5) TO SECOND (5)`
    ///   5. `INTERVAL '1.1' SECOND (2, 2)`
    ///   6. `INTERVAL '1:1' HOUR (5) TO MINUTE (5)`
    ///   7. (MySql and BigQuey only):`INTERVAL 1 DAY`
    ///
    /// Note that we do not currently attempt to parse the quoted value.
    pub fn parse_interval(&mut self) -> Result<Expr, ParserError> {
        // The SQL standard allows an optional sign before the value string, but
        // it is not clear if any implementations support that syntax, so we
        // don't currently try to parse it. (The sign can instead be included
        // inside the value string.)

        // The first token in an interval is a string literal which specifies
        // the duration of the interval.
        let value = self.parse_interval_expr()?;

        // Following the string literal is a qualifier which indicates the units
        // of the duration specified in the string literal.
        //
        // Note that PostgreSQL allows omitting the qualifier, so we provide
        // this more general implementation.
        let leading_field = match self.peek_token().token {
            Token::Word(kw)
                if [
                    Keyword::YEAR,
                    Keyword::MONTH,
                    Keyword::WEEK,
                    Keyword::DAY,
                    Keyword::HOUR,
                    Keyword::MINUTE,
                    Keyword::SECOND,
                    Keyword::CENTURY,
                    Keyword::DECADE,
                    Keyword::DOW,
                    Keyword::DOY,
                    Keyword::EPOCH,
                    Keyword::ISODOW,
                    Keyword::ISOYEAR,
                    Keyword::JULIAN,
                    Keyword::MICROSECOND,
                    Keyword::MICROSECONDS,
                    Keyword::MILLENIUM,
                    Keyword::MILLENNIUM,
                    Keyword::MILLISECOND,
                    Keyword::MILLISECONDS,
                    Keyword::NANOSECOND,
                    Keyword::NANOSECONDS,
                    Keyword::QUARTER,
                    Keyword::TIMEZONE,
                    Keyword::TIMEZONE_HOUR,
                    Keyword::TIMEZONE_MINUTE,
                ]
                .iter()
                .any(|d| kw.keyword == *d) =>
            {
                Some(self.parse_date_time_field()?)
            }
            _ => None,
        };

        let (leading_precision, last_field, fsec_precision) =
            if leading_field == Some(DateTimeField::Second) {
                // SQL mandates special syntax for `SECOND TO SECOND` literals.
                // Instead of
                //     `SECOND [(<leading precision>)] TO SECOND[(<fractional seconds precision>)]`
                // one must use the special format:
                //     `SECOND [( <leading precision> [ , <fractional seconds precision>] )]`
                let last_field = None;
                let (leading_precision, fsec_precision) = self.parse_optional_precision_scale()?;
                (leading_precision, last_field, fsec_precision)
            } else {
                let leading_precision = self.parse_optional_precision()?;
                if self.parse_keyword(Keyword::TO) {
                    let last_field = Some(self.parse_date_time_field()?);
                    let fsec_precision = if last_field == Some(DateTimeField::Second) {
                        self.parse_optional_precision()?
                    } else {
                        None
                    };
                    (leading_precision, last_field, fsec_precision)
                } else {
                    (leading_precision, None, None)
                }
            };

        Ok(Expr::Interval(Interval {
            value: Box::new(value),
            leading_field,
            leading_precision,
            last_field,
            fractional_seconds_precision: fsec_precision,
        }))
    }

    /// Bigquery specific: Parse a struct literal
    /// Syntax
    /// ```sql
    /// -- typed
    /// STRUCT<[field_name] field_type, ...>( expr1 [, ... ])
    /// -- typeless
    /// STRUCT( expr1 [AS field_name] [, ... ])
    /// ```
    fn parse_bigquery_struct_literal(&mut self) -> Result<Expr, ParserError> {
        let (fields, trailing_bracket) =
            self.parse_struct_type_def(Self::parse_struct_field_def)?;
        if trailing_bracket.0 {
            return parser_err!("unmatched > in STRUCT literal", self.peek_token().location);
        }

        self.expect_token(&Token::LParen)?;
        let values = self
            .parse_comma_separated(|parser| parser.parse_struct_field_expr(!fields.is_empty()))?;
        self.expect_token(&Token::RParen)?;

        Ok(Expr::Struct { values, fields })
    }

    /// Parse an expression value for a bigquery struct [1]
    /// Syntax
    /// ```sql
    /// expr [AS name]
    /// ```
    ///
    /// Parameter typed_syntax is set to true if the expression
    /// is to be parsed as a field expression declared using typed
    /// struct syntax [2], and false if using typeless struct syntax [3].
    ///
    /// [1]: https://cloud.google.com/bigquery/docs/reference/standard-sql/data-types#constructing_a_struct
    /// [2]: https://cloud.google.com/bigquery/docs/reference/standard-sql/data-types#typed_struct_syntax
    /// [3]: https://cloud.google.com/bigquery/docs/reference/standard-sql/data-types#typeless_struct_syntax
    fn parse_struct_field_expr(&mut self, typed_syntax: bool) -> Result<Expr, ParserError> {
        let expr = self.parse_expr()?;
        if self.parse_keyword(Keyword::AS) {
            if typed_syntax {
                return parser_err!("Typed syntax does not allow AS", {
                    self.prev_token();
                    self.peek_token().location
                });
            }
            let field_name = self.parse_identifier(false)?;
            Ok(Expr::Named {
                expr: expr.into(),
                name: field_name,
            })
        } else {
            Ok(expr)
        }
    }

    /// Parse a Struct type definition as a sequence of field-value pairs.
    /// The syntax of the Struct elem differs by dialect so it is customised
    /// by the `elem_parser` argument.
    ///
    /// Syntax
    /// ```sql
    /// Hive:
    /// STRUCT<field_name: field_type>
    ///
    /// BigQuery:
    /// STRUCT<[field_name] field_type>
    /// ```
    fn parse_struct_type_def<F>(
        &mut self,
        mut elem_parser: F,
    ) -> Result<(Vec<StructField>, MatchedTrailingBracket), ParserError>
    where
        F: FnMut(&mut Parser<'a>) -> Result<(StructField, MatchedTrailingBracket), ParserError>,
    {
        let start_token = self.peek_token();
        self.expect_keyword(Keyword::STRUCT)?;

        // Nothing to do if we have no type information.
        if Token::Lt != self.peek_token() {
            return Ok((Default::default(), false.into()));
        }
        self.next_token();

        let mut field_defs = vec![];
        let trailing_bracket = loop {
            let (def, trailing_bracket) = elem_parser(self)?;
            field_defs.push(def);
            if !self.consume_token(&Token::Comma) {
                break trailing_bracket;
            }

            // Angle brackets are balanced so we only expect the trailing `>>` after
            // we've matched all field types for the current struct.
            // e.g. this is invalid syntax `STRUCT<STRUCT<INT>>>, INT>(NULL)`
            if trailing_bracket.0 {
                return parser_err!("unmatched > in STRUCT definition", start_token.location);
            }
        };

        Ok((
            field_defs,
            self.expect_closing_angle_bracket(trailing_bracket)?,
        ))
    }

    /// Parse a field definition in a struct [1] or tuple [2].
    /// Syntax:
    ///
    /// ```sql
    /// [field_name] field_type
    /// ```
    ///
    /// [1]: https://cloud.google.com/bigquery/docs/reference/standard-sql/data-types#declaring_a_struct_type
    /// [2]: https://clickhouse.com/docs/en/sql-reference/data-types/tuple
    fn parse_struct_field_def(
        &mut self,
    ) -> Result<(StructField, MatchedTrailingBracket), ParserError> {
        // Look beyond the next item to infer whether both field name
        // and type are specified.
        let is_anonymous_field = !matches!(
            (self.peek_nth_token(0).token, self.peek_nth_token(1).token),
            (Token::Word(_), Token::Word(_))
        );

        let field_name = if is_anonymous_field {
            None
        } else {
            Some(self.parse_identifier(false)?)
        };

        let (field_type, trailing_bracket) = self.parse_data_type_helper()?;

        Ok((
            StructField {
                field_name,
                field_type,
            },
            trailing_bracket,
        ))
    }

    /// DuckDB specific: Parse a duckdb dictionary [1]
    ///
    /// Syntax:
    ///
    /// ```sql
    /// {'field_name': expr1[, ... ]}
    /// ```
    ///
    /// [1]: https://duckdb.org/docs/sql/data_types/struct#creating-structs
    fn parse_duckdb_struct_literal(&mut self) -> Result<Expr, ParserError> {
        self.expect_token(&Token::LBrace)?;

        let fields = self.parse_comma_separated(Self::parse_duckdb_dictionary_field)?;

        self.expect_token(&Token::RBrace)?;

        Ok(Expr::Dictionary(fields))
    }

    /// Parse a field for a duckdb dictionary [1]
    /// Syntax
    /// ```sql
    /// 'name': expr
    /// ```
    ///
    /// [1]: https://duckdb.org/docs/sql/data_types/struct#creating-structs
    fn parse_duckdb_dictionary_field(&mut self) -> Result<DictionaryField, ParserError> {
        let key = self.parse_identifier(false)?;

        self.expect_token(&Token::Colon)?;

        let expr = self.parse_expr()?;

        Ok(DictionaryField {
            key,
            value: Box::new(expr),
        })
    }

    /// Parse clickhouse map [1]
    /// Syntax
    /// ```sql
    /// Map(key_data_type, value_data_type)
    /// ```
    ///
    /// [1]: https://clickhouse.com/docs/en/sql-reference/data-types/map
    fn parse_click_house_map_def(&mut self) -> Result<(DataType, DataType), ParserError> {
        self.expect_keyword(Keyword::MAP)?;
        self.expect_token(&Token::LParen)?;
        let key_data_type = self.parse_data_type()?;
        self.expect_token(&Token::Comma)?;
        let value_data_type = self.parse_data_type()?;
        self.expect_token(&Token::RParen)?;

        Ok((key_data_type, value_data_type))
    }

    /// Parse clickhouse tuple [1]
    /// Syntax
    /// ```sql
    /// Tuple([field_name] field_type, ...)
    /// ```
    ///
    /// [1]: https://clickhouse.com/docs/en/sql-reference/data-types/tuple
    fn parse_click_house_tuple_def(&mut self) -> Result<Vec<StructField>, ParserError> {
        self.expect_keyword(Keyword::TUPLE)?;
        self.expect_token(&Token::LParen)?;
        let mut field_defs = vec![];
        loop {
            let (def, _) = self.parse_struct_field_def()?;
            field_defs.push(def);
            if !self.consume_token(&Token::Comma) {
                break;
            }
        }
        self.expect_token(&Token::RParen)?;

        Ok(field_defs)
    }

    /// For nested types that use the angle bracket syntax, this matches either
    /// `>`, `>>` or nothing depending on which variant is expected (specified by the previously
    /// matched `trailing_bracket` argument). It returns whether there is a trailing
    /// left to be matched - (i.e. if '>>' was matched).
    fn expect_closing_angle_bracket(
        &mut self,
        trailing_bracket: MatchedTrailingBracket,
    ) -> Result<MatchedTrailingBracket, ParserError> {
        let trailing_bracket = if !trailing_bracket.0 {
            match self.peek_token().token {
                Token::Gt => {
                    self.next_token();
                    false.into()
                }
                Token::ShiftRight => {
                    self.next_token();
                    true.into()
                }
                _ => return self.expected(">", self.peek_token()),
            }
        } else {
            false.into()
        };

        Ok(trailing_bracket)
    }

    /// Parse an operator following an expression
    pub fn parse_infix(&mut self, expr: Expr, precedence: u8) -> Result<Expr, ParserError> {
        // allow the dialect to override infix parsing
        if let Some(infix) = self.dialect.parse_infix(self, &expr, precedence) {
            return infix;
        }

        let mut tok = self.next_token();
        let regular_binary_operator = match &mut tok.token {
            Token::Spaceship => Some(BinaryOperator::Spaceship),
            Token::DoubleEq => Some(BinaryOperator::Eq),
            Token::Eq => Some(BinaryOperator::Eq),
            Token::Neq => Some(BinaryOperator::NotEq),
            Token::Gt => Some(BinaryOperator::Gt),
            Token::GtEq => Some(BinaryOperator::GtEq),
            Token::Lt => Some(BinaryOperator::Lt),
            Token::LtEq => Some(BinaryOperator::LtEq),
            Token::Plus => Some(BinaryOperator::Plus),
            Token::Minus => Some(BinaryOperator::Minus),
            Token::Mul => Some(BinaryOperator::Multiply),
            Token::Mod => Some(BinaryOperator::Modulo),
            Token::StringConcat => Some(BinaryOperator::StringConcat),
            Token::Pipe => Some(BinaryOperator::BitwiseOr),
            Token::Caret => {
                // In PostgreSQL, ^ stands for the exponentiation operation,
                // and # stands for XOR. See https://www.postgresql.org/docs/current/functions-math.html
                if dialect_of!(self is PostgreSqlDialect) {
                    Some(BinaryOperator::PGExp)
                } else {
                    Some(BinaryOperator::BitwiseXor)
                }
            }
            Token::Ampersand => Some(BinaryOperator::BitwiseAnd),
            Token::Div => Some(BinaryOperator::Divide),
            Token::DuckIntDiv if dialect_of!(self is DuckDbDialect | GenericDialect) => {
                Some(BinaryOperator::DuckIntegerDivide)
            }
            Token::ShiftLeft if dialect_of!(self is PostgreSqlDialect | DuckDbDialect | GenericDialect) => {
                Some(BinaryOperator::PGBitwiseShiftLeft)
            }
            Token::ShiftRight if dialect_of!(self is PostgreSqlDialect | DuckDbDialect | GenericDialect) => {
                Some(BinaryOperator::PGBitwiseShiftRight)
            }
            Token::Sharp if dialect_of!(self is PostgreSqlDialect) => {
                Some(BinaryOperator::PGBitwiseXor)
            }
            Token::Overlap if dialect_of!(self is PostgreSqlDialect | GenericDialect) => {
                Some(BinaryOperator::PGOverlap)
            }
            Token::CaretAt if dialect_of!(self is PostgreSqlDialect | GenericDialect) => {
                Some(BinaryOperator::PGStartsWith)
            }
            Token::Tilde => Some(BinaryOperator::PGRegexMatch),
            Token::TildeAsterisk => Some(BinaryOperator::PGRegexIMatch),
            Token::ExclamationMarkTilde => Some(BinaryOperator::PGRegexNotMatch),
            Token::ExclamationMarkTildeAsterisk => Some(BinaryOperator::PGRegexNotIMatch),
            Token::DoubleTilde => Some(BinaryOperator::PGLikeMatch),
            Token::DoubleTildeAsterisk => Some(BinaryOperator::PGILikeMatch),
            Token::ExclamationMarkDoubleTilde => Some(BinaryOperator::PGNotLikeMatch),
            Token::ExclamationMarkDoubleTildeAsterisk => Some(BinaryOperator::PGNotILikeMatch),
            Token::Arrow => Some(BinaryOperator::Arrow),
            Token::LongArrow => Some(BinaryOperator::LongArrow),
            Token::HashArrow => Some(BinaryOperator::HashArrow),
            Token::HashLongArrow => Some(BinaryOperator::HashLongArrow),
            Token::AtArrow => Some(BinaryOperator::AtArrow),
            Token::ArrowAt => Some(BinaryOperator::ArrowAt),
            Token::HashMinus => Some(BinaryOperator::HashMinus),
            Token::AtQuestion => Some(BinaryOperator::AtQuestion),
            Token::AtAt => Some(BinaryOperator::AtAt),
            Token::Question => Some(BinaryOperator::Question),
            Token::QuestionAnd => Some(BinaryOperator::QuestionAnd),
            Token::QuestionPipe => Some(BinaryOperator::QuestionPipe),
            Token::CustomBinaryOperator(s) => Some(BinaryOperator::Custom(core::mem::take(s))),

            Token::Word(w) => match w.keyword {
                Keyword::AND => Some(BinaryOperator::And),
                Keyword::OR => Some(BinaryOperator::Or),
                Keyword::XOR => Some(BinaryOperator::Xor),
                Keyword::OPERATOR if dialect_of!(self is PostgreSqlDialect | GenericDialect) => {
                    self.expect_token(&Token::LParen)?;
                    // there are special rules for operator names in
                    // postgres so we can not use 'parse_object'
                    // or similar.
                    // See https://www.postgresql.org/docs/current/sql-createoperator.html
                    let mut idents = vec![];
                    loop {
                        idents.push(self.next_token().to_string());
                        if !self.consume_token(&Token::Period) {
                            break;
                        }
                    }
                    self.expect_token(&Token::RParen)?;
                    Some(BinaryOperator::PGCustomBinaryOperator(idents))
                }
                _ => None,
            },
            _ => None,
        };

        if let Some(op) = regular_binary_operator {
            if let Some(keyword) = self.parse_one_of_keywords(&[Keyword::ANY, Keyword::ALL]) {
                self.expect_token(&Token::LParen)?;
                let right = self.parse_subexpr(precedence)?;
                self.expect_token(&Token::RParen)?;

                if !matches!(
                    op,
                    BinaryOperator::Gt
                        | BinaryOperator::Lt
                        | BinaryOperator::GtEq
                        | BinaryOperator::LtEq
                        | BinaryOperator::Eq
                        | BinaryOperator::NotEq
                ) {
                    return parser_err!(
                        format!(
                        "Expected one of [=, >, <, =>, =<, !=] as comparison operator, found: {op}"
                    ),
                        tok.location
                    );
                };

                Ok(match keyword {
                    Keyword::ALL => Expr::AllOp {
                        left: Box::new(expr),
                        compare_op: op,
                        right: Box::new(right),
                    },
                    Keyword::ANY => Expr::AnyOp {
                        left: Box::new(expr),
                        compare_op: op,
                        right: Box::new(right),
                    },
                    _ => unreachable!(),
                })
            } else {
                Ok(Expr::BinaryOp {
                    left: Box::new(expr),
                    op,
                    right: Box::new(self.parse_subexpr(precedence)?),
                })
            }
        } else if let Token::Word(w) = &tok.token {
            match w.keyword {
                Keyword::IS => {
                    if self.parse_keyword(Keyword::NULL) {
                        Ok(Expr::IsNull(Box::new(expr)))
                    } else if self.parse_keywords(&[Keyword::NOT, Keyword::NULL]) {
                        Ok(Expr::IsNotNull(Box::new(expr)))
                    } else if self.parse_keywords(&[Keyword::TRUE]) {
                        Ok(Expr::IsTrue(Box::new(expr)))
                    } else if self.parse_keywords(&[Keyword::NOT, Keyword::TRUE]) {
                        Ok(Expr::IsNotTrue(Box::new(expr)))
                    } else if self.parse_keywords(&[Keyword::FALSE]) {
                        Ok(Expr::IsFalse(Box::new(expr)))
                    } else if self.parse_keywords(&[Keyword::NOT, Keyword::FALSE]) {
                        Ok(Expr::IsNotFalse(Box::new(expr)))
                    } else if self.parse_keywords(&[Keyword::UNKNOWN]) {
                        Ok(Expr::IsUnknown(Box::new(expr)))
                    } else if self.parse_keywords(&[Keyword::NOT, Keyword::UNKNOWN]) {
                        Ok(Expr::IsNotUnknown(Box::new(expr)))
                    } else if self.parse_keywords(&[Keyword::DISTINCT, Keyword::FROM]) {
                        let expr2 = self.parse_expr()?;
                        Ok(Expr::IsDistinctFrom(Box::new(expr), Box::new(expr2)))
                    } else if self.parse_keywords(&[Keyword::NOT, Keyword::DISTINCT, Keyword::FROM])
                    {
                        let expr2 = self.parse_expr()?;
                        Ok(Expr::IsNotDistinctFrom(Box::new(expr), Box::new(expr2)))
                    } else {
                        self.expected(
                            "[NOT] NULL or TRUE|FALSE or [NOT] DISTINCT FROM after IS",
                            self.peek_token(),
                        )
                    }
                }
                Keyword::AT => {
                    self.expect_keywords(&[Keyword::TIME, Keyword::ZONE])?;
                    Ok(Expr::AtTimeZone {
                        timestamp: Box::new(expr),
                        time_zone: Box::new(self.parse_subexpr(precedence)?),
                    })
                }
                Keyword::NOT
                | Keyword::IN
                | Keyword::BETWEEN
                | Keyword::LIKE
                | Keyword::ILIKE
                | Keyword::SIMILAR
                | Keyword::REGEXP
                | Keyword::RLIKE => {
                    self.prev_token();
                    let negated = self.parse_keyword(Keyword::NOT);
                    let regexp = self.parse_keyword(Keyword::REGEXP);
                    let rlike = self.parse_keyword(Keyword::RLIKE);
                    if regexp || rlike {
                        Ok(Expr::RLike {
                            negated,
                            expr: Box::new(expr),
                            pattern: Box::new(self.parse_subexpr(Self::LIKE_PREC)?),
                            regexp,
                        })
                    } else if self.parse_keyword(Keyword::IN) {
                        self.parse_in(expr, negated)
                    } else if self.parse_keyword(Keyword::BETWEEN) {
                        self.parse_between(expr, negated)
                    } else if self.parse_keyword(Keyword::LIKE) {
                        Ok(Expr::Like {
                            negated,
                            expr: Box::new(expr),
                            pattern: Box::new(self.parse_subexpr(Self::LIKE_PREC)?),
                            escape_char: self.parse_escape_char()?,
                        })
                    } else if self.parse_keyword(Keyword::ILIKE) {
                        Ok(Expr::ILike {
                            negated,
                            expr: Box::new(expr),
                            pattern: Box::new(self.parse_subexpr(Self::LIKE_PREC)?),
                            escape_char: self.parse_escape_char()?,
                        })
                    } else if self.parse_keywords(&[Keyword::SIMILAR, Keyword::TO]) {
                        Ok(Expr::SimilarTo {
                            negated,
                            expr: Box::new(expr),
                            pattern: Box::new(self.parse_subexpr(Self::LIKE_PREC)?),
                            escape_char: self.parse_escape_char()?,
                        })
                    } else {
                        self.expected("IN or BETWEEN after NOT", self.peek_token())
                    }
                }
                // Can only happen if `get_next_precedence` got out of sync with this function
                _ => parser_err!(
                    format!("No infix parser for token {:?}", tok.token),
                    tok.location
                ),
            }
        } else if Token::DoubleColon == tok {
            Ok(Expr::Cast {
                kind: CastKind::DoubleColon,
                expr: Box::new(expr),
                data_type: self.parse_data_type()?,
                format: None,
            })
        } else if Token::ExclamationMark == tok {
            // PostgreSQL factorial operation
            Ok(Expr::UnaryOp {
                op: UnaryOperator::PGPostfixFactorial,
                expr: Box::new(expr),
            })
        } else if Token::LBracket == tok {
            if dialect_of!(self is PostgreSqlDialect | DuckDbDialect | GenericDialect) {
                self.parse_subscript(expr)
            } else if dialect_of!(self is SnowflakeDialect) {
                self.prev_token();
                self.parse_json_access(expr)
            } else {
                self.parse_map_access(expr)
            }
        } else if dialect_of!(self is SnowflakeDialect | GenericDialect) && Token::Colon == tok {
            self.prev_token();
            self.parse_json_access(expr)
        } else {
            // Can only happen if `get_next_precedence` got out of sync with this function
            parser_err!(
                format!("No infix parser for token {:?}", tok.token),
                tok.location
            )
        }
    }

    /// parse the ESCAPE CHAR portion of LIKE, ILIKE, and SIMILAR TO
    pub fn parse_escape_char(&mut self) -> Result<Option<String>, ParserError> {
        if self.parse_keyword(Keyword::ESCAPE) {
            Ok(Some(self.parse_literal_string()?))
        } else {
            Ok(None)
        }
    }

    /// Parses an array subscript like
    /// * `[:]`
    /// * `[l]`
    /// * `[l:]`
    /// * `[:u]`
    /// * `[l:u]`
    /// * `[l:u:s]`
    ///
    /// Parser is right after `[`
    fn parse_subscript_inner(&mut self) -> Result<Subscript, ParserError> {
        // at either `<lower>:(rest)` or `:(rest)]`
        let lower_bound = if self.consume_token(&Token::Colon) {
            None
        } else {
            Some(self.parse_expr()?)
        };

        // check for end
        if self.consume_token(&Token::RBracket) {
            if let Some(lower_bound) = lower_bound {
                return Ok(Subscript::Index { index: lower_bound });
            };
            return Ok(Subscript::Slice {
                lower_bound,
                upper_bound: None,
                stride: None,
            });
        }

        // consume the `:`
        if lower_bound.is_some() {
            self.expect_token(&Token::Colon)?;
        }

        // we are now at either `]`, `<upper>(rest)]`
        let upper_bound = if self.consume_token(&Token::RBracket) {
            return Ok(Subscript::Slice {
                lower_bound,
                upper_bound: None,
                stride: None,
            });
        } else {
            Some(self.parse_expr()?)
        };

        // check for end
        if self.consume_token(&Token::RBracket) {
            return Ok(Subscript::Slice {
                lower_bound,
                upper_bound,
                stride: None,
            });
        }

        // we are now at `:]` or `:stride]`
        self.expect_token(&Token::Colon)?;
        let stride = if self.consume_token(&Token::RBracket) {
            None
        } else {
            Some(self.parse_expr()?)
        };

        if stride.is_some() {
            self.expect_token(&Token::RBracket)?;
        }

        Ok(Subscript::Slice {
            lower_bound,
            upper_bound,
            stride,
        })
    }

    /// Parses an array subscript like `[1:3]`
    ///
    /// Parser is right after `[`
    pub fn parse_subscript(&mut self, expr: Expr) -> Result<Expr, ParserError> {
        let subscript = self.parse_subscript_inner()?;
        Ok(Expr::Subscript {
            expr: Box::new(expr),
            subscript: Box::new(subscript),
        })
    }

    fn parse_json_path_object_key(&mut self) -> Result<JsonPathElem, ParserError> {
        let token = self.next_token();
        match token.token {
            Token::Word(Word {
                value,
                // path segments in SF dot notation can be unquoted or double quoted
                quote_style: quote_style @ (Some('"') | None),
                // some experimentation suggests that snowflake permits
                // any keyword here unquoted.
                keyword: _,
            }) => Ok(JsonPathElem::Dot {
                key: value,
                quoted: quote_style.is_some(),
            }),

            // This token should never be generated on snowflake or generic
            // dialects, but we handle it just in case this is used on future
            // dialects.
            Token::DoubleQuotedString(key) => Ok(JsonPathElem::Dot { key, quoted: true }),

            _ => self.expected("variant object key name", token),
        }
    }

    fn parse_json_access(&mut self, expr: Expr) -> Result<Expr, ParserError> {
        let mut path = Vec::new();
        loop {
            match self.next_token().token {
                Token::Colon if path.is_empty() => {
                    path.push(self.parse_json_path_object_key()?);
                }
                Token::Period if !path.is_empty() => {
                    path.push(self.parse_json_path_object_key()?);
                }
                Token::LBracket => {
                    let key = self.parse_expr()?;
                    self.expect_token(&Token::RBracket)?;

                    path.push(JsonPathElem::Bracket { key });
                }
                _ => {
                    self.prev_token();
                    break;
                }
            };
        }

        debug_assert!(!path.is_empty());
        Ok(Expr::JsonAccess {
            value: Box::new(expr),
            path: JsonPath { path },
        })
    }

    pub fn parse_map_access(&mut self, expr: Expr) -> Result<Expr, ParserError> {
        let key = self.parse_expr()?;
        self.expect_token(&Token::RBracket)?;

        let mut keys = vec![MapAccessKey {
            key,
            syntax: MapAccessSyntax::Bracket,
        }];
        loop {
            let key = match self.peek_token().token {
                Token::LBracket => {
                    self.next_token(); // consume `[`
                    let key = self.parse_expr()?;
                    self.expect_token(&Token::RBracket)?;
                    MapAccessKey {
                        key,
                        syntax: MapAccessSyntax::Bracket,
                    }
                }
                // Access on BigQuery nested and repeated expressions can
                // mix notations in the same expression.
                // https://cloud.google.com/bigquery/docs/nested-repeated#query_nested_and_repeated_columns
                Token::Period if dialect_of!(self is BigQueryDialect) => {
                    self.next_token(); // consume `.`
                    MapAccessKey {
                        key: self.parse_expr()?,
                        syntax: MapAccessSyntax::Period,
                    }
                }
                _ => break,
            };
            keys.push(key);
        }

        Ok(Expr::MapAccess {
            column: Box::new(expr),
            keys,
        })
    }

    /// Parses the parens following the `[ NOT ] IN` operator
    pub fn parse_in(&mut self, expr: Expr, negated: bool) -> Result<Expr, ParserError> {
        // BigQuery allows `IN UNNEST(array_expression)`
        // https://cloud.google.com/bigquery/docs/reference/standard-sql/operators#in_operators
        if self.parse_keyword(Keyword::UNNEST) {
            self.expect_token(&Token::LParen)?;
            let array_expr = self.parse_expr()?;
            self.expect_token(&Token::RParen)?;
            return Ok(Expr::InUnnest {
                expr: Box::new(expr),
                array_expr: Box::new(array_expr),
                negated,
            });
        }
        self.expect_token(&Token::LParen)?;
        let in_op = if self.parse_keyword(Keyword::SELECT) || self.parse_keyword(Keyword::WITH) {
            self.prev_token();
            Expr::InSubquery {
                expr: Box::new(expr),
                subquery: self.parse_boxed_query()?,
                negated,
            }
        } else {
            Expr::InList {
                expr: Box::new(expr),
                list: if self.dialect.supports_in_empty_list() {
                    self.parse_comma_separated0(Parser::parse_expr)?
                } else {
                    self.parse_comma_separated(Parser::parse_expr)?
                },
                negated,
            }
        };
        self.expect_token(&Token::RParen)?;
        Ok(in_op)
    }

    /// Parses `BETWEEN <low> AND <high>`, assuming the `BETWEEN` keyword was already consumed
    pub fn parse_between(&mut self, expr: Expr, negated: bool) -> Result<Expr, ParserError> {
        // Stop parsing subexpressions for <low> and <high> on tokens with
        // precedence lower than that of `BETWEEN`, such as `AND`, `IS`, etc.
        let low = self.parse_subexpr(Self::BETWEEN_PREC)?;
        self.expect_keyword(Keyword::AND)?;
        let high = self.parse_subexpr(Self::BETWEEN_PREC)?;
        Ok(Expr::Between {
            expr: Box::new(expr),
            negated,
            low: Box::new(low),
            high: Box::new(high),
        })
    }

    /// Parse a postgresql casting style which is in the form of `expr::datatype`
    pub fn parse_pg_cast(&mut self, expr: Expr) -> Result<Expr, ParserError> {
        Ok(Expr::Cast {
            kind: CastKind::DoubleColon,
            expr: Box::new(expr),
            data_type: self.parse_data_type()?,
            format: None,
        })
    }

    // use https://www.postgresql.org/docs/7.0/operators.htm#AEN2026 as a reference
    // higher number = higher precedence
    //
    // NOTE: The pg documentation is incomplete, e.g. the AT TIME ZONE operator
    //       actually has higher precedence than addition.
    //       See https://postgrespro.com/list/thread-id/2673331.
    const AT_TZ_PREC: u8 = 41;
    const MUL_DIV_MOD_OP_PREC: u8 = 40;
    const PLUS_MINUS_PREC: u8 = 30;
    const XOR_PREC: u8 = 24;
    const BETWEEN_PREC: u8 = 20;
    const LIKE_PREC: u8 = 19;
    const IS_PREC: u8 = 17;
    const PG_OTHER_PREC: u8 = 16;
    const UNARY_NOT_PREC: u8 = 15;
    const AND_PREC: u8 = 10;
    const OR_PREC: u8 = 5;

    /// Get the precedence of the next token
    pub fn get_next_precedence(&self) -> Result<u8, ParserError> {
        // allow the dialect to override precedence logic
        if let Some(precedence) = self.dialect.get_next_precedence(self) {
            return precedence;
        }

        let token = self.peek_token();
        debug!("get_next_precedence() {:?}", token);
        let [token_0, token_1, token_2] = self.peek_tokens_with_location();
        debug!("0: {token_0} 1: {token_1} 2: {token_2}");
        match token.token {
            Token::Word(w) if w.keyword == Keyword::OR => Ok(Self::OR_PREC),
            Token::Word(w) if w.keyword == Keyword::AND => Ok(Self::AND_PREC),
            Token::Word(w) if w.keyword == Keyword::XOR => Ok(Self::XOR_PREC),

            Token::Word(w) if w.keyword == Keyword::AT => {
                match (self.peek_nth_token(1).token, self.peek_nth_token(2).token) {
                    (Token::Word(w), Token::Word(w2))
                        if w.keyword == Keyword::TIME && w2.keyword == Keyword::ZONE =>
                    {
                        Ok(Self::AT_TZ_PREC)
                    }
                    _ => Ok(0),
                }
            }

            Token::Word(w) if w.keyword == Keyword::NOT => match self.peek_nth_token(1).token {
                // The precedence of NOT varies depending on keyword that
                // follows it. If it is followed by IN, BETWEEN, or LIKE,
                // it takes on the precedence of those tokens. Otherwise it
                // is not an infix operator, and therefore has zero
                // precedence.
                Token::Word(w) if w.keyword == Keyword::IN => Ok(Self::BETWEEN_PREC),
                Token::Word(w) if w.keyword == Keyword::BETWEEN => Ok(Self::BETWEEN_PREC),
                Token::Word(w) if w.keyword == Keyword::LIKE => Ok(Self::LIKE_PREC),
                Token::Word(w) if w.keyword == Keyword::ILIKE => Ok(Self::LIKE_PREC),
                Token::Word(w) if w.keyword == Keyword::RLIKE => Ok(Self::LIKE_PREC),
                Token::Word(w) if w.keyword == Keyword::REGEXP => Ok(Self::LIKE_PREC),
                Token::Word(w) if w.keyword == Keyword::SIMILAR => Ok(Self::LIKE_PREC),
                _ => Ok(0),
            },
            Token::Word(w) if w.keyword == Keyword::IS => Ok(Self::IS_PREC),
            Token::Word(w) if w.keyword == Keyword::IN => Ok(Self::BETWEEN_PREC),
            Token::Word(w) if w.keyword == Keyword::BETWEEN => Ok(Self::BETWEEN_PREC),
            Token::Word(w) if w.keyword == Keyword::LIKE => Ok(Self::LIKE_PREC),
            Token::Word(w) if w.keyword == Keyword::ILIKE => Ok(Self::LIKE_PREC),
            Token::Word(w) if w.keyword == Keyword::RLIKE => Ok(Self::LIKE_PREC),
            Token::Word(w) if w.keyword == Keyword::REGEXP => Ok(Self::LIKE_PREC),
            Token::Word(w) if w.keyword == Keyword::SIMILAR => Ok(Self::LIKE_PREC),
            Token::Word(w) if w.keyword == Keyword::OPERATOR => Ok(Self::BETWEEN_PREC),
            Token::Word(w) if w.keyword == Keyword::DIV => Ok(Self::MUL_DIV_MOD_OP_PREC),
            Token::Eq
            | Token::Lt
            | Token::LtEq
            | Token::Neq
            | Token::Gt
            | Token::GtEq
            | Token::DoubleEq
            | Token::Tilde
            | Token::TildeAsterisk
            | Token::ExclamationMarkTilde
            | Token::ExclamationMarkTildeAsterisk
            | Token::DoubleTilde
            | Token::DoubleTildeAsterisk
            | Token::ExclamationMarkDoubleTilde
            | Token::ExclamationMarkDoubleTildeAsterisk
            | Token::Spaceship => Ok(20),
            Token::Pipe => Ok(21),
            Token::Caret | Token::Sharp | Token::ShiftRight | Token::ShiftLeft => Ok(22),
            Token::Ampersand => Ok(23),
            Token::Plus | Token::Minus => Ok(Self::PLUS_MINUS_PREC),
            Token::Mul | Token::Div | Token::DuckIntDiv | Token::Mod | Token::StringConcat => {
                Ok(Self::MUL_DIV_MOD_OP_PREC)
            }
            Token::DoubleColon => Ok(50),
            Token::Colon if dialect_of!(self is SnowflakeDialect) => Ok(50),
            Token::ExclamationMark => Ok(50),
            Token::LBracket | Token::Overlap | Token::CaretAt => Ok(50),
            Token::Arrow
            | Token::LongArrow
            | Token::HashArrow
            | Token::HashLongArrow
            | Token::AtArrow
            | Token::ArrowAt
            | Token::HashMinus
            | Token::AtQuestion
            | Token::AtAt
            | Token::Question
            | Token::QuestionAnd
            | Token::QuestionPipe
            | Token::CustomBinaryOperator(_) => Ok(Self::PG_OTHER_PREC),
            _ => Ok(0),
        }
    }

    /// Return the first non-whitespace token that has not yet been processed
    /// (or None if reached end-of-file)
    pub fn peek_token(&self) -> TokenWithLocation {
        self.peek_nth_token(0)
    }

    /// Returns the `N` next non-whitespace tokens that have not yet been
    /// processed.
    ///
    /// Example:
    /// ```rust
    /// # use sqlparser::dialect::GenericDialect;
    /// # use sqlparser::parser::Parser;
    /// # use sqlparser::keywords::Keyword;
    /// # use sqlparser::tokenizer::{Token, Word};
    /// let dialect = GenericDialect {};
    /// let mut parser = Parser::new(&dialect).try_with_sql("ORDER BY foo, bar").unwrap();
    ///
    /// // Note that Rust infers the number of tokens to peek based on the
    /// // length of the slice pattern!
    /// assert!(matches!(
    ///     parser.peek_tokens(),
    ///     [
    ///         Token::Word(Word { keyword: Keyword::ORDER, .. }),
    ///         Token::Word(Word { keyword: Keyword::BY, .. }),
    ///     ]
    /// ));
    /// ```
    pub fn peek_tokens<const N: usize>(&self) -> [Token; N] {
        self.peek_tokens_with_location()
            .map(|with_loc| with_loc.token)
    }

    /// Returns the `N` next non-whitespace tokens with locations that have not
    /// yet been processed.
    ///
    /// See [`Self::peek_token`] for an example.
    pub fn peek_tokens_with_location<const N: usize>(&self) -> [TokenWithLocation; N] {
        let mut index = self.index;
        core::array::from_fn(|_| loop {
            let token = self.tokens.get(index);
            index += 1;
            if let Some(TokenWithLocation {
                token: Token::Whitespace(_),
                location: _,
            }) = token
            {
                continue;
            }
            break token.cloned().unwrap_or(TokenWithLocation {
                token: Token::EOF,
                location: Location { line: 0, column: 0 },
            });
        })
    }

    /// Return nth non-whitespace token that has not yet been processed
    pub fn peek_nth_token(&self, mut n: usize) -> TokenWithLocation {
        let mut index = self.index;
        loop {
            index += 1;
            match self.tokens.get(index - 1) {
                Some(TokenWithLocation {
                    token: Token::Whitespace(_),
                    location: _,
                }) => continue,
                non_whitespace => {
                    if n == 0 {
                        return non_whitespace.cloned().unwrap_or(TokenWithLocation {
                            token: Token::EOF,
                            location: Location { line: 0, column: 0 },
                        });
                    }
                    n -= 1;
                }
            }
        }
    }

    /// Return the first token, possibly whitespace, that has not yet been processed
    /// (or None if reached end-of-file).
    pub fn peek_token_no_skip(&self) -> TokenWithLocation {
        self.peek_nth_token_no_skip(0)
    }

    /// Return nth token, possibly whitespace, that has not yet been processed.
    pub fn peek_nth_token_no_skip(&self, n: usize) -> TokenWithLocation {
        self.tokens
            .get(self.index + n)
            .cloned()
            .unwrap_or(TokenWithLocation {
                token: Token::EOF,
                location: Location { line: 0, column: 0 },
            })
    }

    /// Return the first non-whitespace token that has not yet been processed
    /// (or None if reached end-of-file) and mark it as processed. OK to call
    /// repeatedly after reaching EOF.
    pub fn next_token(&mut self) -> TokenWithLocation {
        loop {
            self.index += 1;
            match self.tokens.get(self.index - 1) {
                Some(TokenWithLocation {
                    token: Token::Whitespace(_),
                    location: _,
                }) => continue,
                token => {
                    return token
                        .cloned()
                        .unwrap_or_else(|| TokenWithLocation::wrap(Token::EOF))
                }
            }
        }
    }

    /// Return the first unprocessed token, possibly whitespace.
    pub fn next_token_no_skip(&mut self) -> Option<&TokenWithLocation> {
        self.index += 1;
        self.tokens.get(self.index - 1)
    }

    /// Push back the last one non-whitespace token. Must be called after
    /// `next_token()`, otherwise might panic. OK to call after
    /// `next_token()` indicates an EOF.
    pub fn prev_token(&mut self) {
        loop {
            assert!(self.index > 0);
            self.index -= 1;
            if let Some(TokenWithLocation {
                token: Token::Whitespace(_),
                location: _,
            }) = self.tokens.get(self.index)
            {
                continue;
            }
            return;
        }
    }

    /// Report `found` was encountered instead of `expected`
    pub fn expected<T>(&self, expected: &str, found: TokenWithLocation) -> Result<T, ParserError> {
        parser_err!(
            format!("Expected {expected}, found: {found}"),
            found.location
        )
    }

    /// If the current token is the `expected` keyword, consume it and returns
    /// true. Otherwise, no tokens are consumed and returns false.
    #[must_use]
    pub fn parse_keyword(&mut self, expected: Keyword) -> bool {
        match self.peek_token().token {
            Token::Word(w) if expected == w.keyword => {
                self.next_token();
                true
            }
            _ => false,
        }
    }

    /// If the current token is the `expected` keyword followed by
    /// specified tokens, consume them and returns true.
    /// Otherwise, no tokens are consumed and returns false.
    ///
    /// Note that if the length of `tokens` is too long, this function will
    /// not be efficient as it does a loop on the tokens with `peek_nth_token`
    /// each time.
    pub fn parse_keyword_with_tokens(&mut self, expected: Keyword, tokens: &[Token]) -> bool {
        match self.peek_token().token {
            Token::Word(w) if expected == w.keyword => {
                for (idx, token) in tokens.iter().enumerate() {
                    if self.peek_nth_token(idx + 1).token != *token {
                        return false;
                    }
                }
                // consume all tokens
                for _ in 0..(tokens.len() + 1) {
                    self.next_token();
                }
                true
            }
            _ => false,
        }
    }

    /// If the current and subsequent tokens exactly match the `keywords`
    /// sequence, consume them and returns true. Otherwise, no tokens are
    /// consumed and returns false
    #[must_use]
    pub fn parse_keywords(&mut self, keywords: &[Keyword]) -> bool {
        let index = self.index;
        for &keyword in keywords {
            if !self.parse_keyword(keyword) {
                // println!("parse_keywords aborting .. did not find {:?}", keyword);
                // reset index and return immediately
                self.index = index;
                return false;
            }
        }
        true
    }

    /// If the current token is one of the given `keywords`, consume the token
    /// and return the keyword that matches. Otherwise, no tokens are consumed
    /// and returns `None`.
    #[must_use]
    pub fn parse_one_of_keywords(&mut self, keywords: &[Keyword]) -> Option<Keyword> {
        match self.peek_token().token {
            Token::Word(w) => {
                keywords
                    .iter()
                    .find(|keyword| **keyword == w.keyword)
                    .map(|keyword| {
                        self.next_token();
                        *keyword
                    })
            }
            _ => None,
        }
    }

    /// If the current token is one of the expected keywords, consume the token
    /// and return the keyword that matches. Otherwise, return an error.
    pub fn expect_one_of_keywords(&mut self, keywords: &[Keyword]) -> Result<Keyword, ParserError> {
        if let Some(keyword) = self.parse_one_of_keywords(keywords) {
            Ok(keyword)
        } else {
            let keywords: Vec<String> = keywords.iter().map(|x| format!("{x:?}")).collect();
            self.expected(
                &format!("one of {}", keywords.join(" or ")),
                self.peek_token(),
            )
        }
    }

    /// If the current token is the `expected` keyword, consume the token.
    /// Otherwise return an error.
    pub fn expect_keyword(&mut self, expected: Keyword) -> Result<(), ParserError> {
        if self.parse_keyword(expected) {
            Ok(())
        } else {
            self.expected(format!("{:?}", &expected).as_str(), self.peek_token())
        }
    }

    /// If the current and subsequent tokens exactly match the `keywords`
    /// sequence, consume them and returns Ok. Otherwise, return an Error.
    pub fn expect_keywords(&mut self, expected: &[Keyword]) -> Result<(), ParserError> {
        for &kw in expected {
            self.expect_keyword(kw)?;
        }
        Ok(())
    }

    /// Consume the next token if it matches the expected token, otherwise return false
    #[must_use]
    pub fn consume_token(&mut self, expected: &Token) -> bool {
        if self.peek_token() == *expected {
            self.next_token();
            true
        } else {
            false
        }
    }

    /// If the current and subsequent tokens exactly match the `tokens`
    /// sequence, consume them and returns true. Otherwise, no tokens are
    /// consumed and returns false
    #[must_use]
    pub fn consume_tokens(&mut self, tokens: &[Token]) -> bool {
        let index = self.index;
        for token in tokens {
            if !self.consume_token(token) {
                self.index = index;
                return false;
            }
        }
        true
    }

    /// Bail out if the current token is not an expected keyword, or consume it if it is
    pub fn expect_token(&mut self, expected: &Token) -> Result<(), ParserError> {
        if self.consume_token(expected) {
            Ok(())
        } else {
            self.expected(&expected.to_string(), self.peek_token())
        }
    }

    /// Parse a comma-separated list of 1+ SelectItem
    pub fn parse_projection(&mut self) -> Result<Vec<SelectItem>, ParserError> {
        // BigQuery and Snowflake allow trailing commas, but only in project lists
        // e.g. `SELECT 1, 2, FROM t`
        // https://cloud.google.com/bigquery/docs/reference/standard-sql/lexical#trailing_commas
        // https://docs.snowflake.com/en/release-notes/2024/8_11#select-supports-trailing-commas
        //
        // This pattern could be captured better with RAII type semantics, but it's quite a bit of
        // code to add for just one case, so we'll just do it manually here.
        let old_value = self.options.trailing_commas;
        self.options.trailing_commas |= self.dialect.supports_projection_trailing_commas();

        let ret = self.parse_comma_separated(|p| p.parse_select_item());
        self.options.trailing_commas = old_value;

        ret
    }

    /// Parse a comma-separated list of 1+ items accepted by `F`
    pub fn parse_comma_separated<T, F>(&mut self, mut f: F) -> Result<Vec<T>, ParserError>
    where
        F: FnMut(&mut Parser<'a>) -> Result<T, ParserError>,
    {
        let mut values = vec![];
        loop {
            values.push(f(self)?);
            if !self.consume_token(&Token::Comma) {
                break;
            } else if self.options.trailing_commas {
                match self.peek_token().token {
                    Token::Word(kw)
                        if keywords::RESERVED_FOR_COLUMN_ALIAS
                            .iter()
                            .any(|d| kw.keyword == *d) =>
                    {
                        break;
                    }
                    Token::RParen
                    | Token::SemiColon
                    | Token::EOF
                    | Token::RBracket
                    | Token::RBrace => break,
                    _ => continue,
                }
            }
        }
        Ok(values)
    }

    pub fn parse_parenthesized<T, F>(&mut self, mut f: F) -> Result<T, ParserError>
    where
        F: FnMut(&mut Parser<'a>) -> Result<T, ParserError>,
    {
        self.expect_token(&Token::LParen)?;
        let res = f(self)?;
        self.expect_token(&Token::RParen)?;
        Ok(res)
    }

    /// Parse a comma-separated list of 0+ items accepted by `F`
    pub fn parse_comma_separated0<T, F>(&mut self, f: F) -> Result<Vec<T>, ParserError>
    where
        F: FnMut(&mut Parser<'a>) -> Result<T, ParserError>,
    {
        // ()
        if matches!(self.peek_token().token, Token::RParen) {
            return Ok(vec![]);
        }
        // (,)
        if self.options.trailing_commas
            && matches!(self.peek_tokens(), [Token::Comma, Token::RParen])
        {
            let _ = self.consume_token(&Token::Comma);
            return Ok(vec![]);
        }

        self.parse_comma_separated(f)
    }

    /// Run a parser method `f`, reverting back to the current position
    /// if unsuccessful.
    #[must_use]
    fn maybe_parse<T, F>(&mut self, mut f: F) -> Option<T>
    where
        F: FnMut(&mut Parser) -> Result<T, ParserError>,
    {
        let index = self.index;
        if let Ok(t) = f(self) {
            Some(t)
        } else {
            self.index = index;
            None
        }
    }

    /// Parse either `ALL`, `DISTINCT` or `DISTINCT ON (...)`. Returns `None` if `ALL` is parsed
    /// and results in a `ParserError` if both `ALL` and `DISTINCT` are found.
    pub fn parse_all_or_distinct(&mut self) -> Result<Option<Distinct>, ParserError> {
        let loc = self.peek_token().location;
        let all = self.parse_keyword(Keyword::ALL);
        let distinct = self.parse_keyword(Keyword::DISTINCT);
        if !distinct {
            return Ok(None);
        }
        if all {
            return parser_err!("Cannot specify both ALL and DISTINCT".to_string(), loc);
        }
        let on = self.parse_keyword(Keyword::ON);
        if !on {
            return Ok(Some(Distinct::Distinct));
        }

        self.expect_token(&Token::LParen)?;
        let col_names = if self.consume_token(&Token::RParen) {
            self.prev_token();
            Vec::new()
        } else {
            self.parse_comma_separated(Parser::parse_expr)?
        };
        self.expect_token(&Token::RParen)?;
        Ok(Some(Distinct::On(col_names)))
    }

    /// Parse a SQL CREATE statement
    pub fn parse_create(&mut self) -> Result<Statement, ParserError> {
        let or_replace = self.parse_keywords(&[Keyword::OR, Keyword::REPLACE]);
        let or_alter = self.parse_keywords(&[Keyword::OR, Keyword::ALTER]);
        let local = self.parse_one_of_keywords(&[Keyword::LOCAL]).is_some();
        let global = self.parse_one_of_keywords(&[Keyword::GLOBAL]).is_some();
        let transient = self.parse_one_of_keywords(&[Keyword::TRANSIENT]).is_some();
        let global: Option<bool> = if global {
            Some(true)
        } else if local {
            Some(false)
        } else {
            None
        };
        let temporary = self
            .parse_one_of_keywords(&[Keyword::TEMP, Keyword::TEMPORARY])
            .is_some();
        let persistent = dialect_of!(self is DuckDbDialect)
            && self.parse_one_of_keywords(&[Keyword::PERSISTENT]).is_some();
        if self.parse_keyword(Keyword::TABLE) {
            self.parse_create_table(or_replace, temporary, global, transient)
        } else if self.parse_keyword(Keyword::MATERIALIZED) || self.parse_keyword(Keyword::VIEW) {
            self.prev_token();
            self.parse_create_view(or_replace, temporary)
        } else if self.parse_keyword(Keyword::EXTERNAL) {
            self.parse_create_external_table(or_replace)
        } else if self.parse_keyword(Keyword::FUNCTION) {
            self.parse_create_function(or_replace, temporary)
        } else if self.parse_keyword(Keyword::MACRO) {
            self.parse_create_macro(or_replace, temporary)
        } else if self.parse_keyword(Keyword::SECRET) {
            self.parse_create_secret(or_replace, temporary, persistent)
        } else if or_replace {
            self.expected(
                "[EXTERNAL] TABLE or [MATERIALIZED] VIEW or FUNCTION after CREATE OR REPLACE",
                self.peek_token(),
            )
        } else if self.parse_keyword(Keyword::EXTENSION) {
            self.parse_create_extension()
        } else if self.parse_keyword(Keyword::INDEX) {
            self.parse_create_index(false)
        } else if self.parse_keywords(&[Keyword::UNIQUE, Keyword::INDEX]) {
            self.parse_create_index(true)
        } else if self.parse_keyword(Keyword::VIRTUAL) {
            self.parse_create_virtual_table()
        } else if self.parse_keyword(Keyword::SCHEMA) {
            self.parse_create_schema()
        } else if self.parse_keyword(Keyword::DATABASE) {
            self.parse_create_database()
        } else if self.parse_keyword(Keyword::ROLE) {
            self.parse_create_role()
        } else if self.parse_keyword(Keyword::SEQUENCE) {
            self.parse_create_sequence(temporary)
        } else if self.parse_keyword(Keyword::TYPE) {
            self.parse_create_type()
        } else if self.parse_keyword(Keyword::PROCEDURE) {
            self.parse_create_procedure(or_alter)
        } else {
            self.expected("an object type after CREATE", self.peek_token())
        }
    }

    /// See [DuckDB Docs](https://duckdb.org/docs/sql/statements/create_secret.html) for more details.
    pub fn parse_create_secret(
        &mut self,
        or_replace: bool,
        temporary: bool,
        persistent: bool,
    ) -> Result<Statement, ParserError> {
        let if_not_exists = self.parse_keywords(&[Keyword::IF, Keyword::NOT, Keyword::EXISTS]);

        let mut storage_specifier = None;
        let mut name = None;
        if self.peek_token() != Token::LParen {
            if self.parse_keyword(Keyword::IN) {
                storage_specifier = self.parse_identifier(false).ok()
            } else {
                name = self.parse_identifier(false).ok();
            }

            // Storage specifier may follow the name
            if storage_specifier.is_none()
                && self.peek_token() != Token::LParen
                && self.parse_keyword(Keyword::IN)
            {
                storage_specifier = self.parse_identifier(false).ok();
            }
        }

        self.expect_token(&Token::LParen)?;
        self.expect_keyword(Keyword::TYPE)?;
        let secret_type = self.parse_identifier(false)?;

        let mut options = Vec::new();
        if self.consume_token(&Token::Comma) {
            options.append(&mut self.parse_comma_separated(|p| {
                let key = p.parse_identifier(false)?;
                let value = p.parse_identifier(false)?;
                Ok(SecretOption { key, value })
            })?);
        }
        self.expect_token(&Token::RParen)?;

        let temp = match (temporary, persistent) {
            (true, false) => Some(true),
            (false, true) => Some(false),
            (false, false) => None,
            _ => self.expected("TEMPORARY or PERSISTENT", self.peek_token())?,
        };

        Ok(Statement::CreateSecret {
            or_replace,
            temporary: temp,
            if_not_exists,
            name,
            storage_specifier,
            secret_type,
            options,
        })
    }

    /// Parse a CACHE TABLE statement
    pub fn parse_cache_table(&mut self) -> Result<Statement, ParserError> {
        let (mut table_flag, mut options, mut has_as, mut query) = (None, vec![], false, None);
        if self.parse_keyword(Keyword::TABLE) {
            let table_name = self.parse_object_name(false)?;
            if self.peek_token().token != Token::EOF {
                if let Token::Word(word) = self.peek_token().token {
                    if word.keyword == Keyword::OPTIONS {
                        options = self.parse_options(Keyword::OPTIONS)?
                    }
                };

                if self.peek_token().token != Token::EOF {
                    let (a, q) = self.parse_as_query()?;
                    has_as = a;
                    query = Some(q);
                }

                Ok(Statement::Cache {
                    table_flag,
                    table_name,
                    has_as,
                    options,
                    query,
                })
            } else {
                Ok(Statement::Cache {
                    table_flag,
                    table_name,
                    has_as,
                    options,
                    query,
                })
            }
        } else {
            table_flag = Some(self.parse_object_name(false)?);
            if self.parse_keyword(Keyword::TABLE) {
                let table_name = self.parse_object_name(false)?;
                if self.peek_token() != Token::EOF {
                    if let Token::Word(word) = self.peek_token().token {
                        if word.keyword == Keyword::OPTIONS {
                            options = self.parse_options(Keyword::OPTIONS)?
                        }
                    };

                    if self.peek_token() != Token::EOF {
                        let (a, q) = self.parse_as_query()?;
                        has_as = a;
                        query = Some(q);
                    }

                    Ok(Statement::Cache {
                        table_flag,
                        table_name,
                        has_as,
                        options,
                        query,
                    })
                } else {
                    Ok(Statement::Cache {
                        table_flag,
                        table_name,
                        has_as,
                        options,
                        query,
                    })
                }
            } else {
                if self.peek_token() == Token::EOF {
                    self.prev_token();
                }
                self.expected("a `TABLE` keyword", self.peek_token())
            }
        }
    }

    /// Parse 'AS' before as query,such as `WITH XXX AS SELECT XXX` oer `CACHE TABLE AS SELECT XXX`
    pub fn parse_as_query(&mut self) -> Result<(bool, Query), ParserError> {
        match self.peek_token().token {
            Token::Word(word) => match word.keyword {
                Keyword::AS => {
                    self.next_token();
                    Ok((true, self.parse_query()?))
                }
                _ => Ok((false, self.parse_query()?)),
            },
            _ => self.expected("a QUERY statement", self.peek_token()),
        }
    }

    /// Parse a UNCACHE TABLE statement
    pub fn parse_uncache_table(&mut self) -> Result<Statement, ParserError> {
        let has_table = self.parse_keyword(Keyword::TABLE);
        if has_table {
            let if_exists = self.parse_keywords(&[Keyword::IF, Keyword::EXISTS]);
            let table_name = self.parse_object_name(false)?;
            if self.peek_token().token == Token::EOF {
                Ok(Statement::UNCache {
                    table_name,
                    if_exists,
                })
            } else {
                self.expected("an `EOF`", self.peek_token())
            }
        } else {
            self.expected("a `TABLE` keyword", self.peek_token())
        }
    }

    /// SQLite-specific `CREATE VIRTUAL TABLE`
    pub fn parse_create_virtual_table(&mut self) -> Result<Statement, ParserError> {
        self.expect_keyword(Keyword::TABLE)?;
        let if_not_exists = self.parse_keywords(&[Keyword::IF, Keyword::NOT, Keyword::EXISTS]);
        let table_name = self.parse_object_name(false)?;
        self.expect_keyword(Keyword::USING)?;
        let module_name = self.parse_identifier(false)?;
        // SQLite docs note that module "arguments syntax is sufficiently
        // general that the arguments can be made to appear as column
        // definitions in a traditional CREATE TABLE statement", but
        // we don't implement that.
        let module_args = self.parse_parenthesized_column_list(Optional, false)?;
        Ok(Statement::CreateVirtualTable {
            name: table_name,
            if_not_exists,
            module_name,
            module_args,
        })
    }

    pub fn parse_create_schema(&mut self) -> Result<Statement, ParserError> {
        let if_not_exists = self.parse_keywords(&[Keyword::IF, Keyword::NOT, Keyword::EXISTS]);

        let schema_name = self.parse_schema_name()?;

        Ok(Statement::CreateSchema {
            schema_name,
            if_not_exists,
        })
    }

    fn parse_schema_name(&mut self) -> Result<SchemaName, ParserError> {
        if self.parse_keyword(Keyword::AUTHORIZATION) {
            Ok(SchemaName::UnnamedAuthorization(
                self.parse_identifier(false)?,
            ))
        } else {
            let name = self.parse_object_name(false)?;

            if self.parse_keyword(Keyword::AUTHORIZATION) {
                Ok(SchemaName::NamedAuthorization(
                    name,
                    self.parse_identifier(false)?,
                ))
            } else {
                Ok(SchemaName::Simple(name))
            }
        }
    }

    pub fn parse_create_database(&mut self) -> Result<Statement, ParserError> {
        let ine = self.parse_keywords(&[Keyword::IF, Keyword::NOT, Keyword::EXISTS]);
        let db_name = self.parse_object_name(false)?;
        let mut location = None;
        let mut managed_location = None;
        loop {
            match self.parse_one_of_keywords(&[Keyword::LOCATION, Keyword::MANAGEDLOCATION]) {
                Some(Keyword::LOCATION) => location = Some(self.parse_literal_string()?),
                Some(Keyword::MANAGEDLOCATION) => {
                    managed_location = Some(self.parse_literal_string()?)
                }
                _ => break,
            }
        }
        Ok(Statement::CreateDatabase {
            db_name,
            if_not_exists: ine,
            location,
            managed_location,
        })
    }

    pub fn parse_optional_create_function_using(
        &mut self,
    ) -> Result<Option<CreateFunctionUsing>, ParserError> {
        if !self.parse_keyword(Keyword::USING) {
            return Ok(None);
        };
        let keyword =
            self.expect_one_of_keywords(&[Keyword::JAR, Keyword::FILE, Keyword::ARCHIVE])?;

        let uri = self.parse_literal_string()?;

        match keyword {
            Keyword::JAR => Ok(Some(CreateFunctionUsing::Jar(uri))),
            Keyword::FILE => Ok(Some(CreateFunctionUsing::File(uri))),
            Keyword::ARCHIVE => Ok(Some(CreateFunctionUsing::Archive(uri))),
            _ => self.expected(
                "JAR, FILE or ARCHIVE, got {:?}",
                TokenWithLocation::wrap(Token::make_keyword(format!("{keyword:?}").as_str())),
            ),
        }
    }

    pub fn parse_create_function(
        &mut self,
        or_replace: bool,
        temporary: bool,
    ) -> Result<Statement, ParserError> {
        if dialect_of!(self is HiveDialect) {
            self.parse_hive_create_function(or_replace, temporary)
        } else if dialect_of!(self is PostgreSqlDialect | GenericDialect) {
            self.parse_postgres_create_function(or_replace, temporary)
        } else if dialect_of!(self is DuckDbDialect) {
            self.parse_create_macro(or_replace, temporary)
        } else if dialect_of!(self is BigQueryDialect) {
            self.parse_bigquery_create_function(or_replace, temporary)
        } else {
            self.prev_token();
            self.expected("an object type after CREATE", self.peek_token())
        }
    }

    /// Parse `CREATE FUNCTION` for [Postgres]
    ///
    /// [Postgres]: https://www.postgresql.org/docs/15/sql-createfunction.html
    fn parse_postgres_create_function(
        &mut self,
        or_replace: bool,
        temporary: bool,
    ) -> Result<Statement, ParserError> {
        let name = self.parse_object_name(false)?;
        self.expect_token(&Token::LParen)?;
        let args = if self.consume_token(&Token::RParen) {
            self.prev_token();
            None
        } else {
            Some(self.parse_comma_separated(Parser::parse_function_arg)?)
        };

        self.expect_token(&Token::RParen)?;

        let return_type = if self.parse_keyword(Keyword::RETURNS) {
            Some(self.parse_data_type()?)
        } else {
            None
        };

        #[derive(Default)]
        struct Body {
            language: Option<Ident>,
            behavior: Option<FunctionBehavior>,
            function_body: Option<CreateFunctionBody>,
            called_on_null: Option<FunctionCalledOnNull>,
            parallel: Option<FunctionParallel>,
        }
        let mut body = Body::default();
        loop {
            fn ensure_not_set<T>(field: &Option<T>, name: &str) -> Result<(), ParserError> {
                if field.is_some() {
                    return Err(ParserError::ParserError(format!(
                        "{name} specified more than once",
                    )));
                }
                Ok(())
            }
            if self.parse_keyword(Keyword::AS) {
                ensure_not_set(&body.function_body, "AS")?;
                body.function_body = Some(CreateFunctionBody::AsBeforeOptions(
                    self.parse_create_function_body_string()?,
                ));
            } else if self.parse_keyword(Keyword::LANGUAGE) {
                ensure_not_set(&body.language, "LANGUAGE")?;
                body.language = Some(self.parse_identifier(false)?);
            } else if self.parse_keyword(Keyword::IMMUTABLE) {
                ensure_not_set(&body.behavior, "IMMUTABLE | STABLE | VOLATILE")?;
                body.behavior = Some(FunctionBehavior::Immutable);
            } else if self.parse_keyword(Keyword::STABLE) {
                ensure_not_set(&body.behavior, "IMMUTABLE | STABLE | VOLATILE")?;
                body.behavior = Some(FunctionBehavior::Stable);
            } else if self.parse_keyword(Keyword::VOLATILE) {
                ensure_not_set(&body.behavior, "IMMUTABLE | STABLE | VOLATILE")?;
                body.behavior = Some(FunctionBehavior::Volatile);
            } else if self.parse_keywords(&[
                Keyword::CALLED,
                Keyword::ON,
                Keyword::NULL,
                Keyword::INPUT,
            ]) {
                ensure_not_set(
                    &body.called_on_null,
                    "CALLED ON NULL INPUT | RETURNS NULL ON NULL INPUT | STRICT",
                )?;
                body.called_on_null = Some(FunctionCalledOnNull::CalledOnNullInput);
            } else if self.parse_keywords(&[
                Keyword::RETURNS,
                Keyword::NULL,
                Keyword::ON,
                Keyword::NULL,
                Keyword::INPUT,
            ]) {
                ensure_not_set(
                    &body.called_on_null,
                    "CALLED ON NULL INPUT | RETURNS NULL ON NULL INPUT | STRICT",
                )?;
                body.called_on_null = Some(FunctionCalledOnNull::ReturnsNullOnNullInput);
            } else if self.parse_keyword(Keyword::STRICT) {
                ensure_not_set(
                    &body.called_on_null,
                    "CALLED ON NULL INPUT | RETURNS NULL ON NULL INPUT | STRICT",
                )?;
                body.called_on_null = Some(FunctionCalledOnNull::Strict);
            } else if self.parse_keyword(Keyword::PARALLEL) {
                ensure_not_set(&body.parallel, "PARALLEL { UNSAFE | RESTRICTED | SAFE }")?;
                if self.parse_keyword(Keyword::UNSAFE) {
                    body.parallel = Some(FunctionParallel::Unsafe);
                } else if self.parse_keyword(Keyword::RESTRICTED) {
                    body.parallel = Some(FunctionParallel::Restricted);
                } else if self.parse_keyword(Keyword::SAFE) {
                    body.parallel = Some(FunctionParallel::Safe);
                } else {
                    return self.expected("one of UNSAFE | RESTRICTED | SAFE", self.peek_token());
                }
            } else if self.parse_keyword(Keyword::RETURN) {
                ensure_not_set(&body.function_body, "RETURN")?;
                body.function_body = Some(CreateFunctionBody::Return(self.parse_expr()?));
            } else {
                break;
            }
        }

        Ok(Statement::CreateFunction {
            or_replace,
            temporary,
            name,
            args,
            return_type,
            behavior: body.behavior,
            called_on_null: body.called_on_null,
            parallel: body.parallel,
            language: body.language,
            function_body: body.function_body,
            if_not_exists: false,
            using: None,
            determinism_specifier: None,
            options: None,
            remote_connection: None,
        })
    }

    /// Parse `CREATE FUNCTION` for [Hive]
    ///
    /// [Hive]: https://cwiki.apache.org/confluence/display/hive/languagemanual+ddl#LanguageManualDDL-Create/Drop/ReloadFunction
    fn parse_hive_create_function(
        &mut self,
        or_replace: bool,
        temporary: bool,
    ) -> Result<Statement, ParserError> {
        let name = self.parse_object_name(false)?;
        self.expect_keyword(Keyword::AS)?;

        let as_ = self.parse_create_function_body_string()?;
        let using = self.parse_optional_create_function_using()?;

        Ok(Statement::CreateFunction {
            or_replace,
            temporary,
            name,
            function_body: Some(CreateFunctionBody::AsBeforeOptions(as_)),
            using,
            if_not_exists: false,
            args: None,
            return_type: None,
            behavior: None,
            called_on_null: None,
            parallel: None,
            language: None,
            determinism_specifier: None,
            options: None,
            remote_connection: None,
        })
    }

    /// Parse `CREATE FUNCTION` for [BigQuery]
    ///
    /// [BigQuery]: https://cloud.google.com/bigquery/docs/reference/standard-sql/data-definition-language#create_function_statement
    fn parse_bigquery_create_function(
        &mut self,
        or_replace: bool,
        temporary: bool,
    ) -> Result<Statement, ParserError> {
        let if_not_exists = self.parse_keywords(&[Keyword::IF, Keyword::NOT, Keyword::EXISTS]);
        let name = self.parse_object_name(false)?;

        let parse_function_param =
            |parser: &mut Parser| -> Result<OperateFunctionArg, ParserError> {
                let name = parser.parse_identifier(false)?;
                let data_type = parser.parse_data_type()?;
                Ok(OperateFunctionArg {
                    mode: None,
                    name: Some(name),
                    data_type,
                    default_expr: None,
                })
            };
        self.expect_token(&Token::LParen)?;
        let args = self.parse_comma_separated0(parse_function_param)?;
        self.expect_token(&Token::RParen)?;

        let return_type = if self.parse_keyword(Keyword::RETURNS) {
            Some(self.parse_data_type()?)
        } else {
            None
        };

        let determinism_specifier = if self.parse_keyword(Keyword::DETERMINISTIC) {
            Some(FunctionDeterminismSpecifier::Deterministic)
        } else if self.parse_keywords(&[Keyword::NOT, Keyword::DETERMINISTIC]) {
            Some(FunctionDeterminismSpecifier::NotDeterministic)
        } else {
            None
        };

        let language = if self.parse_keyword(Keyword::LANGUAGE) {
            Some(self.parse_identifier(false)?)
        } else {
            None
        };

        let remote_connection =
            if self.parse_keywords(&[Keyword::REMOTE, Keyword::WITH, Keyword::CONNECTION]) {
                Some(self.parse_object_name(false)?)
            } else {
                None
            };

        // `OPTIONS` may come before of after the function body but
        // may be specified at most once.
        let mut options = self.maybe_parse_options(Keyword::OPTIONS)?;

        let function_body = if remote_connection.is_none() {
            self.expect_keyword(Keyword::AS)?;
            let expr = self.parse_expr()?;
            if options.is_none() {
                options = self.maybe_parse_options(Keyword::OPTIONS)?;
                Some(CreateFunctionBody::AsBeforeOptions(expr))
            } else {
                Some(CreateFunctionBody::AsAfterOptions(expr))
            }
        } else {
            None
        };

        Ok(Statement::CreateFunction {
            or_replace,
            temporary,
            if_not_exists,
            name,
            args: Some(args),
            return_type,
            function_body,
            language,
            determinism_specifier,
            options,
            remote_connection,
            using: None,
            behavior: None,
            called_on_null: None,
            parallel: None,
        })
    }

    fn parse_function_arg(&mut self) -> Result<OperateFunctionArg, ParserError> {
        let mode = if self.parse_keyword(Keyword::IN) {
            Some(ArgMode::In)
        } else if self.parse_keyword(Keyword::OUT) {
            Some(ArgMode::Out)
        } else if self.parse_keyword(Keyword::INOUT) {
            Some(ArgMode::InOut)
        } else {
            None
        };

        // parse: [ argname ] argtype
        let mut name = None;
        let mut data_type = self.parse_data_type()?;
        if let DataType::Custom(n, _) = &data_type {
            // the first token is actually a name
            name = Some(n.0[0].clone());
            data_type = self.parse_data_type()?;
        }

        let default_expr = if self.parse_keyword(Keyword::DEFAULT) || self.consume_token(&Token::Eq)
        {
            Some(self.parse_expr()?)
        } else {
            None
        };
        Ok(OperateFunctionArg {
            mode,
            name,
            data_type,
            default_expr,
        })
    }

    pub fn parse_create_macro(
        &mut self,
        or_replace: bool,
        temporary: bool,
    ) -> Result<Statement, ParserError> {
        if dialect_of!(self is DuckDbDialect |  GenericDialect) {
            let name = self.parse_object_name(false)?;
            self.expect_token(&Token::LParen)?;
            let args = if self.consume_token(&Token::RParen) {
                self.prev_token();
                None
            } else {
                Some(self.parse_comma_separated(Parser::parse_macro_arg)?)
            };

            self.expect_token(&Token::RParen)?;
            self.expect_keyword(Keyword::AS)?;

            Ok(Statement::CreateMacro {
                or_replace,
                temporary,
                name,
                args,
                definition: if self.parse_keyword(Keyword::TABLE) {
                    MacroDefinition::Table(self.parse_query()?)
                } else {
                    MacroDefinition::Expr(self.parse_expr()?)
                },
            })
        } else {
            self.prev_token();
            self.expected("an object type after CREATE", self.peek_token())
        }
    }

    fn parse_macro_arg(&mut self) -> Result<MacroArg, ParserError> {
        let name = self.parse_identifier(false)?;

        let default_expr =
            if self.consume_token(&Token::Assignment) || self.consume_token(&Token::RArrow) {
                Some(self.parse_expr()?)
            } else {
                None
            };
        Ok(MacroArg { name, default_expr })
    }

    pub fn parse_create_external_table(
        &mut self,
        or_replace: bool,
    ) -> Result<Statement, ParserError> {
        self.expect_keyword(Keyword::TABLE)?;
        let if_not_exists = self.parse_keywords(&[Keyword::IF, Keyword::NOT, Keyword::EXISTS]);
        let table_name = self.parse_object_name(false)?;
        let (columns, constraints) = self.parse_columns()?;

        let hive_distribution = self.parse_hive_distribution()?;
        let hive_formats = self.parse_hive_formats()?;

        let file_format = if let Some(ff) = &hive_formats.storage {
            match ff {
                HiveIOFormat::FileFormat { format } => Some(*format),
                _ => None,
            }
        } else {
            None
        };
        let location = hive_formats.location.clone();
        let table_properties = self.parse_options(Keyword::TBLPROPERTIES)?;
        Ok(CreateTableBuilder::new(table_name)
            .columns(columns)
            .constraints(constraints)
            .hive_distribution(hive_distribution)
            .hive_formats(Some(hive_formats))
            .table_properties(table_properties)
            .or_replace(or_replace)
            .if_not_exists(if_not_exists)
            .external(true)
            .file_format(file_format)
            .location(location)
            .build())
    }

    pub fn parse_file_format(&mut self) -> Result<FileFormat, ParserError> {
        let next_token = self.next_token();
        match &next_token.token {
            Token::Word(w) => match w.keyword {
                Keyword::AVRO => Ok(FileFormat::AVRO),
                Keyword::JSONFILE => Ok(FileFormat::JSONFILE),
                Keyword::ORC => Ok(FileFormat::ORC),
                Keyword::PARQUET => Ok(FileFormat::PARQUET),
                Keyword::RCFILE => Ok(FileFormat::RCFILE),
                Keyword::SEQUENCEFILE => Ok(FileFormat::SEQUENCEFILE),
                Keyword::TEXTFILE => Ok(FileFormat::TEXTFILE),
                _ => self.expected("fileformat", next_token),
            },
            _ => self.expected("fileformat", next_token),
        }
    }

    pub fn parse_analyze_format(&mut self) -> Result<AnalyzeFormat, ParserError> {
        let next_token = self.next_token();
        match &next_token.token {
            Token::Word(w) => match w.keyword {
                Keyword::TEXT => Ok(AnalyzeFormat::TEXT),
                Keyword::GRAPHVIZ => Ok(AnalyzeFormat::GRAPHVIZ),
                Keyword::JSON => Ok(AnalyzeFormat::JSON),
                _ => self.expected("fileformat", next_token),
            },
            _ => self.expected("fileformat", next_token),
        }
    }

    pub fn parse_create_view(
        &mut self,
        or_replace: bool,
        temporary: bool,
    ) -> Result<Statement, ParserError> {
        let materialized = self.parse_keyword(Keyword::MATERIALIZED);
        self.expect_keyword(Keyword::VIEW)?;
        let if_not_exists = dialect_of!(self is BigQueryDialect|SQLiteDialect|GenericDialect)
            && self.parse_keywords(&[Keyword::IF, Keyword::NOT, Keyword::EXISTS]);
        // Many dialects support `OR ALTER` right after `CREATE`, but we don't (yet).
        // ANSI SQL and Postgres support RECURSIVE here, but we don't support it either.
        let allow_unquoted_hyphen = dialect_of!(self is BigQueryDialect);
        let name = self.parse_object_name(allow_unquoted_hyphen)?;
        let columns = self.parse_view_columns()?;
        let mut options = CreateTableOptions::None;
        let with_options = self.parse_options(Keyword::WITH)?;
        if !with_options.is_empty() {
            options = CreateTableOptions::With(with_options);
        }

        let cluster_by = if self.parse_keyword(Keyword::CLUSTER) {
            self.expect_keyword(Keyword::BY)?;
            self.parse_parenthesized_column_list(Optional, false)?
        } else {
            vec![]
        };

        if dialect_of!(self is BigQueryDialect | GenericDialect) {
            if let Some(opts) = self.maybe_parse_options(Keyword::OPTIONS)? {
                if !opts.is_empty() {
                    options = CreateTableOptions::Options(opts);
                }
            };
        }
<<<<<<< HEAD
        let mut to = Option::None;
        if dialect_of!(self is ClickHouseDialect) {
            if let Token::Word(word) = self.peek_token().token {
                if word.keyword == Keyword::TO {
                    let _ = self.parse_keyword(Keyword::TO);
                    let indet  = self.parse_object_name(false);
                    if indet.is_ok(){
                       to = Some(indet.unwrap());
                    }
                }
            };
        }
=======

        let comment = if dialect_of!(self is SnowflakeDialect | GenericDialect)
            && self.parse_keyword(Keyword::COMMENT)
        {
            self.expect_token(&Token::Eq)?;
            let next_token = self.next_token();
            match next_token.token {
                Token::SingleQuotedString(str) => Some(str),
                _ => self.expected("string literal", next_token)?,
            }
        } else {
            None
        };

>>>>>>> be77ce50
        self.expect_keyword(Keyword::AS)?;
        let query = self.parse_boxed_query()?;
        // Optional `WITH [ CASCADED | LOCAL ] CHECK OPTION` is widely supported here.

        let with_no_schema_binding = dialect_of!(self is RedshiftSqlDialect | GenericDialect)
            && self.parse_keywords(&[
                Keyword::WITH,
                Keyword::NO,
                Keyword::SCHEMA,
                Keyword::BINDING,
            ]);

        Ok(Statement::CreateView {
            name,
            columns,
            query,
            materialized,
            or_replace,
            options,
            cluster_by,
            comment,
            with_no_schema_binding,
            if_not_exists,
            temporary,
            to,
        })
    }

    pub fn parse_create_role(&mut self) -> Result<Statement, ParserError> {
        let if_not_exists = self.parse_keywords(&[Keyword::IF, Keyword::NOT, Keyword::EXISTS]);
        let names = self.parse_comma_separated(|p| p.parse_object_name(false))?;

        let _ = self.parse_keyword(Keyword::WITH); // [ WITH ]

        let optional_keywords = if dialect_of!(self is MsSqlDialect) {
            vec![Keyword::AUTHORIZATION]
        } else if dialect_of!(self is PostgreSqlDialect) {
            vec![
                Keyword::LOGIN,
                Keyword::NOLOGIN,
                Keyword::INHERIT,
                Keyword::NOINHERIT,
                Keyword::BYPASSRLS,
                Keyword::NOBYPASSRLS,
                Keyword::PASSWORD,
                Keyword::CREATEDB,
                Keyword::NOCREATEDB,
                Keyword::CREATEROLE,
                Keyword::NOCREATEROLE,
                Keyword::SUPERUSER,
                Keyword::NOSUPERUSER,
                Keyword::REPLICATION,
                Keyword::NOREPLICATION,
                Keyword::CONNECTION,
                Keyword::VALID,
                Keyword::IN,
                Keyword::ROLE,
                Keyword::ADMIN,
                Keyword::USER,
            ]
        } else {
            vec![]
        };

        // MSSQL
        let mut authorization_owner = None;
        // Postgres
        let mut login = None;
        let mut inherit = None;
        let mut bypassrls = None;
        let mut password = None;
        let mut create_db = None;
        let mut create_role = None;
        let mut superuser = None;
        let mut replication = None;
        let mut connection_limit = None;
        let mut valid_until = None;
        let mut in_role = vec![];
        let mut in_group = vec![];
        let mut role = vec![];
        let mut user = vec![];
        let mut admin = vec![];

        while let Some(keyword) = self.parse_one_of_keywords(&optional_keywords) {
            let loc = self
                .tokens
                .get(self.index - 1)
                .map_or(Location { line: 0, column: 0 }, |t| t.location);
            match keyword {
                Keyword::AUTHORIZATION => {
                    if authorization_owner.is_some() {
                        parser_err!("Found multiple AUTHORIZATION", loc)
                    } else {
                        authorization_owner = Some(self.parse_object_name(false)?);
                        Ok(())
                    }
                }
                Keyword::LOGIN | Keyword::NOLOGIN => {
                    if login.is_some() {
                        parser_err!("Found multiple LOGIN or NOLOGIN", loc)
                    } else {
                        login = Some(keyword == Keyword::LOGIN);
                        Ok(())
                    }
                }
                Keyword::INHERIT | Keyword::NOINHERIT => {
                    if inherit.is_some() {
                        parser_err!("Found multiple INHERIT or NOINHERIT", loc)
                    } else {
                        inherit = Some(keyword == Keyword::INHERIT);
                        Ok(())
                    }
                }
                Keyword::BYPASSRLS | Keyword::NOBYPASSRLS => {
                    if bypassrls.is_some() {
                        parser_err!("Found multiple BYPASSRLS or NOBYPASSRLS", loc)
                    } else {
                        bypassrls = Some(keyword == Keyword::BYPASSRLS);
                        Ok(())
                    }
                }
                Keyword::CREATEDB | Keyword::NOCREATEDB => {
                    if create_db.is_some() {
                        parser_err!("Found multiple CREATEDB or NOCREATEDB", loc)
                    } else {
                        create_db = Some(keyword == Keyword::CREATEDB);
                        Ok(())
                    }
                }
                Keyword::CREATEROLE | Keyword::NOCREATEROLE => {
                    if create_role.is_some() {
                        parser_err!("Found multiple CREATEROLE or NOCREATEROLE", loc)
                    } else {
                        create_role = Some(keyword == Keyword::CREATEROLE);
                        Ok(())
                    }
                }
                Keyword::SUPERUSER | Keyword::NOSUPERUSER => {
                    if superuser.is_some() {
                        parser_err!("Found multiple SUPERUSER or NOSUPERUSER", loc)
                    } else {
                        superuser = Some(keyword == Keyword::SUPERUSER);
                        Ok(())
                    }
                }
                Keyword::REPLICATION | Keyword::NOREPLICATION => {
                    if replication.is_some() {
                        parser_err!("Found multiple REPLICATION or NOREPLICATION", loc)
                    } else {
                        replication = Some(keyword == Keyword::REPLICATION);
                        Ok(())
                    }
                }
                Keyword::PASSWORD => {
                    if password.is_some() {
                        parser_err!("Found multiple PASSWORD", loc)
                    } else {
                        password = if self.parse_keyword(Keyword::NULL) {
                            Some(Password::NullPassword)
                        } else {
                            Some(Password::Password(Expr::Value(self.parse_value()?)))
                        };
                        Ok(())
                    }
                }
                Keyword::CONNECTION => {
                    self.expect_keyword(Keyword::LIMIT)?;
                    if connection_limit.is_some() {
                        parser_err!("Found multiple CONNECTION LIMIT", loc)
                    } else {
                        connection_limit = Some(Expr::Value(self.parse_number_value()?));
                        Ok(())
                    }
                }
                Keyword::VALID => {
                    self.expect_keyword(Keyword::UNTIL)?;
                    if valid_until.is_some() {
                        parser_err!("Found multiple VALID UNTIL", loc)
                    } else {
                        valid_until = Some(Expr::Value(self.parse_value()?));
                        Ok(())
                    }
                }
                Keyword::IN => {
                    if self.parse_keyword(Keyword::ROLE) {
                        if !in_role.is_empty() {
                            parser_err!("Found multiple IN ROLE", loc)
                        } else {
                            in_role = self.parse_comma_separated(|p| p.parse_identifier(false))?;
                            Ok(())
                        }
                    } else if self.parse_keyword(Keyword::GROUP) {
                        if !in_group.is_empty() {
                            parser_err!("Found multiple IN GROUP", loc)
                        } else {
                            in_group = self.parse_comma_separated(|p| p.parse_identifier(false))?;
                            Ok(())
                        }
                    } else {
                        self.expected("ROLE or GROUP after IN", self.peek_token())
                    }
                }
                Keyword::ROLE => {
                    if !role.is_empty() {
                        parser_err!("Found multiple ROLE", loc)
                    } else {
                        role = self.parse_comma_separated(|p| p.parse_identifier(false))?;
                        Ok(())
                    }
                }
                Keyword::USER => {
                    if !user.is_empty() {
                        parser_err!("Found multiple USER", loc)
                    } else {
                        user = self.parse_comma_separated(|p| p.parse_identifier(false))?;
                        Ok(())
                    }
                }
                Keyword::ADMIN => {
                    if !admin.is_empty() {
                        parser_err!("Found multiple ADMIN", loc)
                    } else {
                        admin = self.parse_comma_separated(|p| p.parse_identifier(false))?;
                        Ok(())
                    }
                }
                _ => break,
            }?
        }

        Ok(Statement::CreateRole {
            names,
            if_not_exists,
            login,
            inherit,
            bypassrls,
            password,
            create_db,
            create_role,
            replication,
            superuser,
            connection_limit,
            valid_until,
            in_role,
            in_group,
            role,
            user,
            admin,
            authorization_owner,
        })
    }

    pub fn parse_drop(&mut self) -> Result<Statement, ParserError> {
        // MySQL dialect supports `TEMPORARY`
        let temporary = dialect_of!(self is MySqlDialect | GenericDialect | DuckDbDialect)
            && self.parse_keyword(Keyword::TEMPORARY);
        let persistent = dialect_of!(self is DuckDbDialect)
            && self.parse_one_of_keywords(&[Keyword::PERSISTENT]).is_some();

        let object_type = if self.parse_keyword(Keyword::TABLE) {
            ObjectType::Table
        } else if self.parse_keyword(Keyword::VIEW) {
            ObjectType::View
        } else if self.parse_keyword(Keyword::INDEX) {
            ObjectType::Index
        } else if self.parse_keyword(Keyword::ROLE) {
            ObjectType::Role
        } else if self.parse_keyword(Keyword::SCHEMA) {
            ObjectType::Schema
        } else if self.parse_keyword(Keyword::SEQUENCE) {
            ObjectType::Sequence
        } else if self.parse_keyword(Keyword::STAGE) {
            ObjectType::Stage
        } else if self.parse_keyword(Keyword::FUNCTION) {
            return self.parse_drop_function();
        } else if self.parse_keyword(Keyword::SECRET) {
            return self.parse_drop_secret(temporary, persistent);
        } else {
            return self.expected(
                "TABLE, VIEW, INDEX, ROLE, SCHEMA, FUNCTION, STAGE or SEQUENCE after DROP",
                self.peek_token(),
            );
        };
        // Many dialects support the non standard `IF EXISTS` clause and allow
        // specifying multiple objects to delete in a single statement
        let if_exists = self.parse_keywords(&[Keyword::IF, Keyword::EXISTS]);
        let names = self.parse_comma_separated(|p| p.parse_object_name(false))?;

        let loc = self.peek_token().location;
        let cascade = self.parse_keyword(Keyword::CASCADE);
        let restrict = self.parse_keyword(Keyword::RESTRICT);
        let purge = self.parse_keyword(Keyword::PURGE);
        if cascade && restrict {
            return parser_err!("Cannot specify both CASCADE and RESTRICT in DROP", loc);
        }
        if object_type == ObjectType::Role && (cascade || restrict || purge) {
            return parser_err!(
                "Cannot specify CASCADE, RESTRICT, or PURGE in DROP ROLE",
                loc
            );
        }
        Ok(Statement::Drop {
            object_type,
            if_exists,
            names,
            cascade,
            restrict,
            purge,
            temporary,
        })
    }

    /// ```sql
    /// DROP FUNCTION [ IF EXISTS ] name [ ( [ [ argmode ] [ argname ] argtype [, ...] ] ) ] [, ...]
    /// [ CASCADE | RESTRICT ]
    /// ```
    fn parse_drop_function(&mut self) -> Result<Statement, ParserError> {
        let if_exists = self.parse_keywords(&[Keyword::IF, Keyword::EXISTS]);
        let func_desc = self.parse_comma_separated(Parser::parse_drop_function_desc)?;
        let option = match self.parse_one_of_keywords(&[Keyword::CASCADE, Keyword::RESTRICT]) {
            Some(Keyword::CASCADE) => Some(ReferentialAction::Cascade),
            Some(Keyword::RESTRICT) => Some(ReferentialAction::Restrict),
            _ => None,
        };
        Ok(Statement::DropFunction {
            if_exists,
            func_desc,
            option,
        })
    }

    fn parse_drop_function_desc(&mut self) -> Result<DropFunctionDesc, ParserError> {
        let name = self.parse_object_name(false)?;

        let args = if self.consume_token(&Token::LParen) {
            if self.consume_token(&Token::RParen) {
                None
            } else {
                let args = self.parse_comma_separated(Parser::parse_function_arg)?;
                self.expect_token(&Token::RParen)?;
                Some(args)
            }
        } else {
            None
        };

        Ok(DropFunctionDesc { name, args })
    }

    /// See [DuckDB Docs](https://duckdb.org/docs/sql/statements/create_secret.html) for more details.
    fn parse_drop_secret(
        &mut self,
        temporary: bool,
        persistent: bool,
    ) -> Result<Statement, ParserError> {
        let if_exists = self.parse_keywords(&[Keyword::IF, Keyword::EXISTS]);
        let name = self.parse_identifier(false)?;
        let storage_specifier = if self.parse_keyword(Keyword::FROM) {
            self.parse_identifier(false).ok()
        } else {
            None
        };
        let temp = match (temporary, persistent) {
            (true, false) => Some(true),
            (false, true) => Some(false),
            (false, false) => None,
            _ => self.expected("TEMPORARY or PERSISTENT", self.peek_token())?,
        };

        Ok(Statement::DropSecret {
            if_exists,
            temporary: temp,
            name,
            storage_specifier,
        })
    }

    /// Parse a `DECLARE` statement.
    ///
    /// ```sql
    /// DECLARE name [ BINARY ] [ ASENSITIVE | INSENSITIVE ] [ [ NO ] SCROLL ]
    ///     CURSOR [ { WITH | WITHOUT } HOLD ] FOR query
    /// ```
    ///
    /// The syntax can vary significantly between warehouses. See the grammar
    /// on the warehouse specific function in such cases.
    pub fn parse_declare(&mut self) -> Result<Statement, ParserError> {
        if dialect_of!(self is BigQueryDialect) {
            return self.parse_big_query_declare();
        }
        if dialect_of!(self is SnowflakeDialect) {
            return self.parse_snowflake_declare();
        }
        if dialect_of!(self is MsSqlDialect) {
            return self.parse_mssql_declare();
        }

        let name = self.parse_identifier(false)?;

        let binary = Some(self.parse_keyword(Keyword::BINARY));
        let sensitive = if self.parse_keyword(Keyword::INSENSITIVE) {
            Some(true)
        } else if self.parse_keyword(Keyword::ASENSITIVE) {
            Some(false)
        } else {
            None
        };
        let scroll = if self.parse_keyword(Keyword::SCROLL) {
            Some(true)
        } else if self.parse_keywords(&[Keyword::NO, Keyword::SCROLL]) {
            Some(false)
        } else {
            None
        };

        self.expect_keyword(Keyword::CURSOR)?;
        let declare_type = Some(DeclareType::Cursor);

        let hold = match self.parse_one_of_keywords(&[Keyword::WITH, Keyword::WITHOUT]) {
            Some(keyword) => {
                self.expect_keyword(Keyword::HOLD)?;

                match keyword {
                    Keyword::WITH => Some(true),
                    Keyword::WITHOUT => Some(false),
                    _ => unreachable!(),
                }
            }
            None => None,
        };

        self.expect_keyword(Keyword::FOR)?;

        let query = Some(self.parse_boxed_query()?);

        Ok(Statement::Declare {
            stmts: vec![Declare {
                names: vec![name],
                data_type: None,
                assignment: None,
                declare_type,
                binary,
                sensitive,
                scroll,
                hold,
                for_query: query,
            }],
        })
    }

    /// Parse a [BigQuery] `DECLARE` statement.
    ///
    /// Syntax:
    /// ```text
    /// DECLARE variable_name[, ...] [{ <variable_type> | <DEFAULT expression> }];
    /// ```
    /// [BigQuery]: https://cloud.google.com/bigquery/docs/reference/standard-sql/procedural-language#declare
    pub fn parse_big_query_declare(&mut self) -> Result<Statement, ParserError> {
        let names = self.parse_comma_separated(|parser| Parser::parse_identifier(parser, false))?;

        let data_type = match self.peek_token().token {
            Token::Word(w) if w.keyword == Keyword::DEFAULT => None,
            _ => Some(self.parse_data_type()?),
        };

        let expr = if data_type.is_some() {
            if self.parse_keyword(Keyword::DEFAULT) {
                Some(self.parse_expr()?)
            } else {
                None
            }
        } else {
            // If no variable type - default expression must be specified, per BQ docs.
            // i.e `DECLARE foo;` is invalid.
            self.expect_keyword(Keyword::DEFAULT)?;
            Some(self.parse_expr()?)
        };

        Ok(Statement::Declare {
            stmts: vec![Declare {
                names,
                data_type,
                assignment: expr.map(|expr| DeclareAssignment::Default(Box::new(expr))),
                declare_type: None,
                binary: None,
                sensitive: None,
                scroll: None,
                hold: None,
                for_query: None,
            }],
        })
    }

    /// Parse a [Snowflake] `DECLARE` statement.
    ///
    /// Syntax:
    /// ```text
    /// DECLARE
    ///   [{ <variable_declaration>
    ///      | <cursor_declaration>
    ///      | <resultset_declaration>
    ///      | <exception_declaration> }; ... ]
    ///
    /// <variable_declaration>
    /// <variable_name> [<type>] [ { DEFAULT | := } <expression>]
    ///
    /// <cursor_declaration>
    /// <cursor_name> CURSOR FOR <query>
    ///
    /// <resultset_declaration>
    /// <resultset_name> RESULTSET [ { DEFAULT | := } ( <query> ) ] ;
    ///
    /// <exception_declaration>
    /// <exception_name> EXCEPTION [ ( <exception_number> , '<exception_message>' ) ] ;
    /// ```
    ///
    /// [Snowflake]: https://docs.snowflake.com/en/sql-reference/snowflake-scripting/declare
    pub fn parse_snowflake_declare(&mut self) -> Result<Statement, ParserError> {
        let mut stmts = vec![];
        loop {
            let name = self.parse_identifier(false)?;
            let (declare_type, for_query, assigned_expr, data_type) =
                if self.parse_keyword(Keyword::CURSOR) {
                    self.expect_keyword(Keyword::FOR)?;
                    match self.peek_token().token {
                        Token::Word(w) if w.keyword == Keyword::SELECT => (
                            Some(DeclareType::Cursor),
                            Some(self.parse_boxed_query()?),
                            None,
                            None,
                        ),
                        _ => (
                            Some(DeclareType::Cursor),
                            None,
                            Some(DeclareAssignment::For(Box::new(self.parse_expr()?))),
                            None,
                        ),
                    }
                } else if self.parse_keyword(Keyword::RESULTSET) {
                    let assigned_expr = if self.peek_token().token != Token::SemiColon {
                        self.parse_snowflake_variable_declaration_expression()?
                    } else {
                        // Nothing more to do. The statement has no further parameters.
                        None
                    };

                    (Some(DeclareType::ResultSet), None, assigned_expr, None)
                } else if self.parse_keyword(Keyword::EXCEPTION) {
                    let assigned_expr = if self.peek_token().token == Token::LParen {
                        Some(DeclareAssignment::Expr(Box::new(self.parse_expr()?)))
                    } else {
                        // Nothing more to do. The statement has no further parameters.
                        None
                    };

                    (Some(DeclareType::Exception), None, assigned_expr, None)
                } else {
                    // Without an explicit keyword, the only valid option is variable declaration.
                    let (assigned_expr, data_type) = if let Some(assigned_expr) =
                        self.parse_snowflake_variable_declaration_expression()?
                    {
                        (Some(assigned_expr), None)
                    } else if let Token::Word(_) = self.peek_token().token {
                        let data_type = self.parse_data_type()?;
                        (
                            self.parse_snowflake_variable_declaration_expression()?,
                            Some(data_type),
                        )
                    } else {
                        (None, None)
                    };
                    (None, None, assigned_expr, data_type)
                };
            let stmt = Declare {
                names: vec![name],
                data_type,
                assignment: assigned_expr,
                declare_type,
                binary: None,
                sensitive: None,
                scroll: None,
                hold: None,
                for_query,
            };

            stmts.push(stmt);
            if self.consume_token(&Token::SemiColon) {
                match self.peek_token().token {
                    Token::Word(w)
                        if ALL_KEYWORDS
                            .binary_search(&w.value.to_uppercase().as_str())
                            .is_err() =>
                    {
                        // Not a keyword - start of a new declaration.
                        continue;
                    }
                    _ => {
                        // Put back the semi-colon, this is the end of the DECLARE statement.
                        self.prev_token();
                    }
                }
            }

            break;
        }

        Ok(Statement::Declare { stmts })
    }

    /// Parse a [MsSql] `DECLARE` statement.
    ///
    /// Syntax:
    /// ```text
    /// DECLARE
    // {
    //   { @local_variable [AS] data_type [ = value ] }
    //   | { @cursor_variable_name CURSOR }
    // } [ ,...n ]
    /// ```
    /// [MsSql]: https://learn.microsoft.com/en-us/sql/t-sql/language-elements/declare-local-variable-transact-sql?view=sql-server-ver16
    pub fn parse_mssql_declare(&mut self) -> Result<Statement, ParserError> {
        let mut stmts = vec![];

        loop {
            let name = {
                let ident = self.parse_identifier(false)?;
                if !ident.value.starts_with('@') {
                    Err(ParserError::TokenizerError(
                        "Invalid MsSql variable declaration.".to_string(),
                    ))
                } else {
                    Ok(ident)
                }
            }?;

            let (declare_type, data_type) = match self.peek_token().token {
                Token::Word(w) => match w.keyword {
                    Keyword::CURSOR => {
                        self.next_token();
                        (Some(DeclareType::Cursor), None)
                    }
                    Keyword::AS => {
                        self.next_token();
                        (None, Some(self.parse_data_type()?))
                    }
                    _ => (None, Some(self.parse_data_type()?)),
                },
                _ => (None, Some(self.parse_data_type()?)),
            };

            let assignment = self.parse_mssql_variable_declaration_expression()?;

            stmts.push(Declare {
                names: vec![name],
                data_type,
                assignment,
                declare_type,
                binary: None,
                sensitive: None,
                scroll: None,
                hold: None,
                for_query: None,
            });

            if self.next_token() != Token::Comma {
                break;
            }
        }

        Ok(Statement::Declare { stmts })
    }

    /// Parses the assigned expression in a variable declaration.
    ///
    /// Syntax:
    /// ```text
    /// [ { DEFAULT | := } <expression>]
    /// ```
    /// <https://docs.snowflake.com/en/sql-reference/snowflake-scripting/declare#variable-declaration-syntax>
    pub fn parse_snowflake_variable_declaration_expression(
        &mut self,
    ) -> Result<Option<DeclareAssignment>, ParserError> {
        Ok(match self.peek_token().token {
            Token::Word(w) if w.keyword == Keyword::DEFAULT => {
                self.next_token(); // Skip `DEFAULT`
                Some(DeclareAssignment::Default(Box::new(self.parse_expr()?)))
            }
            Token::Assignment => {
                self.next_token(); // Skip `:=`
                Some(DeclareAssignment::DuckAssignment(Box::new(
                    self.parse_expr()?,
                )))
            }
            _ => None,
        })
    }

    /// Parses the assigned expression in a variable declaration.
    ///
    /// Syntax:
    /// ```text
    /// [ = <expression>]
    /// ```
    pub fn parse_mssql_variable_declaration_expression(
        &mut self,
    ) -> Result<Option<DeclareAssignment>, ParserError> {
        Ok(match self.peek_token().token {
            Token::Eq => {
                self.next_token(); // Skip `=`
                Some(DeclareAssignment::MsSqlAssignment(Box::new(
                    self.parse_expr()?,
                )))
            }
            _ => None,
        })
    }

    // FETCH [ direction { FROM | IN } ] cursor INTO target;
    pub fn parse_fetch_statement(&mut self) -> Result<Statement, ParserError> {
        let direction = if self.parse_keyword(Keyword::NEXT) {
            FetchDirection::Next
        } else if self.parse_keyword(Keyword::PRIOR) {
            FetchDirection::Prior
        } else if self.parse_keyword(Keyword::FIRST) {
            FetchDirection::First
        } else if self.parse_keyword(Keyword::LAST) {
            FetchDirection::Last
        } else if self.parse_keyword(Keyword::ABSOLUTE) {
            FetchDirection::Absolute {
                limit: self.parse_number_value()?,
            }
        } else if self.parse_keyword(Keyword::RELATIVE) {
            FetchDirection::Relative {
                limit: self.parse_number_value()?,
            }
        } else if self.parse_keyword(Keyword::FORWARD) {
            if self.parse_keyword(Keyword::ALL) {
                FetchDirection::ForwardAll
            } else {
                FetchDirection::Forward {
                    // TODO: Support optional
                    limit: Some(self.parse_number_value()?),
                }
            }
        } else if self.parse_keyword(Keyword::BACKWARD) {
            if self.parse_keyword(Keyword::ALL) {
                FetchDirection::BackwardAll
            } else {
                FetchDirection::Backward {
                    // TODO: Support optional
                    limit: Some(self.parse_number_value()?),
                }
            }
        } else if self.parse_keyword(Keyword::ALL) {
            FetchDirection::All
        } else {
            FetchDirection::Count {
                limit: self.parse_number_value()?,
            }
        };

        self.expect_one_of_keywords(&[Keyword::FROM, Keyword::IN])?;

        let name = self.parse_identifier(false)?;

        let into = if self.parse_keyword(Keyword::INTO) {
            Some(self.parse_object_name(false)?)
        } else {
            None
        };

        Ok(Statement::Fetch {
            name,
            direction,
            into,
        })
    }

    pub fn parse_discard(&mut self) -> Result<Statement, ParserError> {
        let object_type = if self.parse_keyword(Keyword::ALL) {
            DiscardObject::ALL
        } else if self.parse_keyword(Keyword::PLANS) {
            DiscardObject::PLANS
        } else if self.parse_keyword(Keyword::SEQUENCES) {
            DiscardObject::SEQUENCES
        } else if self.parse_keyword(Keyword::TEMP) || self.parse_keyword(Keyword::TEMPORARY) {
            DiscardObject::TEMP
        } else {
            return self.expected(
                "ALL, PLANS, SEQUENCES, TEMP or TEMPORARY after DISCARD",
                self.peek_token(),
            );
        };
        Ok(Statement::Discard { object_type })
    }

    pub fn parse_create_index(&mut self, unique: bool) -> Result<Statement, ParserError> {
        let concurrently = self.parse_keyword(Keyword::CONCURRENTLY);
        let if_not_exists = self.parse_keywords(&[Keyword::IF, Keyword::NOT, Keyword::EXISTS]);
        let index_name = if if_not_exists || !self.parse_keyword(Keyword::ON) {
            let index_name = self.parse_object_name(false)?;
            self.expect_keyword(Keyword::ON)?;
            Some(index_name)
        } else {
            None
        };
        let table_name = self.parse_object_name(false)?;
        let using = if self.parse_keyword(Keyword::USING) {
            Some(self.parse_identifier(false)?)
        } else {
            None
        };
        self.expect_token(&Token::LParen)?;
        let columns = self.parse_comma_separated(Parser::parse_order_by_expr)?;
        self.expect_token(&Token::RParen)?;

        let include = if self.parse_keyword(Keyword::INCLUDE) {
            self.expect_token(&Token::LParen)?;
            let columns = self.parse_comma_separated(|p| p.parse_identifier(false))?;
            self.expect_token(&Token::RParen)?;
            columns
        } else {
            vec![]
        };

        let nulls_distinct = if self.parse_keyword(Keyword::NULLS) {
            let not = self.parse_keyword(Keyword::NOT);
            self.expect_keyword(Keyword::DISTINCT)?;
            Some(!not)
        } else {
            None
        };

        let predicate = if self.parse_keyword(Keyword::WHERE) {
            Some(self.parse_expr()?)
        } else {
            None
        };

        Ok(Statement::CreateIndex(CreateIndex {
            name: index_name,
            table_name,
            using,
            columns,
            unique,
            concurrently,
            if_not_exists,
            include,
            nulls_distinct,
            predicate,
        }))
    }

    pub fn parse_create_extension(&mut self) -> Result<Statement, ParserError> {
        let if_not_exists = self.parse_keywords(&[Keyword::IF, Keyword::NOT, Keyword::EXISTS]);
        let name = self.parse_identifier(false)?;

        let (schema, version, cascade) = if self.parse_keyword(Keyword::WITH) {
            let schema = if self.parse_keyword(Keyword::SCHEMA) {
                Some(self.parse_identifier(false)?)
            } else {
                None
            };

            let version = if self.parse_keyword(Keyword::VERSION) {
                Some(self.parse_identifier(false)?)
            } else {
                None
            };

            let cascade = self.parse_keyword(Keyword::CASCADE);

            (schema, version, cascade)
        } else {
            (None, None, false)
        };

        Ok(Statement::CreateExtension {
            name,
            if_not_exists,
            schema,
            version,
            cascade,
        })
    }

    //TODO: Implement parsing for Skewed and Clustered
    pub fn parse_hive_distribution(&mut self) -> Result<HiveDistributionStyle, ParserError> {
        if self.parse_keywords(&[Keyword::PARTITIONED, Keyword::BY]) {
            self.expect_token(&Token::LParen)?;
            let columns = self.parse_comma_separated(Parser::parse_column_def)?;
            self.expect_token(&Token::RParen)?;
            Ok(HiveDistributionStyle::PARTITIONED { columns })
        } else {
            Ok(HiveDistributionStyle::NONE)
        }
    }

    pub fn parse_hive_formats(&mut self) -> Result<HiveFormat, ParserError> {
        let mut hive_format = HiveFormat::default();
        loop {
            match self.parse_one_of_keywords(&[
                Keyword::ROW,
                Keyword::STORED,
                Keyword::LOCATION,
                Keyword::WITH,
            ]) {
                Some(Keyword::ROW) => {
                    hive_format.row_format = Some(self.parse_row_format()?);
                }
                Some(Keyword::STORED) => {
                    self.expect_keyword(Keyword::AS)?;
                    if self.parse_keyword(Keyword::INPUTFORMAT) {
                        let input_format = self.parse_expr()?;
                        self.expect_keyword(Keyword::OUTPUTFORMAT)?;
                        let output_format = self.parse_expr()?;
                        hive_format.storage = Some(HiveIOFormat::IOF {
                            input_format,
                            output_format,
                        });
                    } else {
                        let format = self.parse_file_format()?;
                        hive_format.storage = Some(HiveIOFormat::FileFormat { format });
                    }
                }
                Some(Keyword::LOCATION) => {
                    hive_format.location = Some(self.parse_literal_string()?);
                }
                Some(Keyword::WITH) => {
                    self.prev_token();
                    let properties = self
                        .parse_options_with_keywords(&[Keyword::WITH, Keyword::SERDEPROPERTIES])?;
                    if !properties.is_empty() {
                        hive_format.serde_properties = Some(properties);
                    } else {
                        break;
                    }
                }
                None => break,
                _ => break,
            }
        }

        Ok(hive_format)
    }

    pub fn parse_row_format(&mut self) -> Result<HiveRowFormat, ParserError> {
        self.expect_keyword(Keyword::FORMAT)?;
        match self.parse_one_of_keywords(&[Keyword::SERDE, Keyword::DELIMITED]) {
            Some(Keyword::SERDE) => {
                let class = self.parse_literal_string()?;
                Ok(HiveRowFormat::SERDE { class })
            }
            _ => {
                let mut row_delimiters = vec![];

                loop {
                    match self.parse_one_of_keywords(&[
                        Keyword::FIELDS,
                        Keyword::COLLECTION,
                        Keyword::MAP,
                        Keyword::LINES,
                        Keyword::NULL,
                    ]) {
                        Some(Keyword::FIELDS) => {
                            if self.parse_keywords(&[Keyword::TERMINATED, Keyword::BY]) {
                                row_delimiters.push(HiveRowDelimiter {
                                    delimiter: HiveDelimiter::FieldsTerminatedBy,
                                    char: self.parse_identifier(false)?,
                                });

                                if self.parse_keywords(&[Keyword::ESCAPED, Keyword::BY]) {
                                    row_delimiters.push(HiveRowDelimiter {
                                        delimiter: HiveDelimiter::FieldsEscapedBy,
                                        char: self.parse_identifier(false)?,
                                    });
                                }
                            } else {
                                break;
                            }
                        }
                        Some(Keyword::COLLECTION) => {
                            if self.parse_keywords(&[
                                Keyword::ITEMS,
                                Keyword::TERMINATED,
                                Keyword::BY,
                            ]) {
                                row_delimiters.push(HiveRowDelimiter {
                                    delimiter: HiveDelimiter::CollectionItemsTerminatedBy,
                                    char: self.parse_identifier(false)?,
                                });
                            } else {
                                break;
                            }
                        }
                        Some(Keyword::MAP) => {
                            if self.parse_keywords(&[
                                Keyword::KEYS,
                                Keyword::TERMINATED,
                                Keyword::BY,
                            ]) {
                                row_delimiters.push(HiveRowDelimiter {
                                    delimiter: HiveDelimiter::MapKeysTerminatedBy,
                                    char: self.parse_identifier(false)?,
                                });
                            } else {
                                break;
                            }
                        }
                        Some(Keyword::LINES) => {
                            if self.parse_keywords(&[Keyword::TERMINATED, Keyword::BY]) {
                                row_delimiters.push(HiveRowDelimiter {
                                    delimiter: HiveDelimiter::LinesTerminatedBy,
                                    char: self.parse_identifier(false)?,
                                });
                            } else {
                                break;
                            }
                        }
                        Some(Keyword::NULL) => {
                            if self.parse_keywords(&[Keyword::DEFINED, Keyword::AS]) {
                                row_delimiters.push(HiveRowDelimiter {
                                    delimiter: HiveDelimiter::NullDefinedAs,
                                    char: self.parse_identifier(false)?,
                                });
                            } else {
                                break;
                            }
                        }
                        _ => {
                            break;
                        }
                    }
                }

                Ok(HiveRowFormat::DELIMITED {
                    delimiters: row_delimiters,
                })
            }
        }
    }

    pub fn parse_create_table(
        &mut self,
        or_replace: bool,
        temporary: bool,
        global: Option<bool>,
        transient: bool,
    ) -> Result<Statement, ParserError> {
        let allow_unquoted_hyphen = dialect_of!(self is BigQueryDialect);
        let if_not_exists = self.parse_keywords(&[Keyword::IF, Keyword::NOT, Keyword::EXISTS]);
        let table_name = self.parse_object_name(allow_unquoted_hyphen)?;

        // Clickhouse has `ON CLUSTER 'cluster'` syntax for DDLs
        let on_cluster = if self.parse_keywords(&[Keyword::ON, Keyword::CLUSTER]) {
            let next_token = self.next_token();
            match next_token.token {
                Token::SingleQuotedString(s) => Some(s),
                Token::Word(s) => Some(s.to_string()),
                _ => self.expected("identifier or cluster literal", next_token)?,
            }
        } else {
            None
        };

        let like = if self.parse_keyword(Keyword::LIKE) || self.parse_keyword(Keyword::ILIKE) {
            self.parse_object_name(allow_unquoted_hyphen).ok()
        } else {
            None
        };

        let clone = if self.parse_keyword(Keyword::CLONE) {
            self.parse_object_name(allow_unquoted_hyphen).ok()
        } else {
            None
        };

        // parse optional column list (schema)
        let (columns, constraints) = self.parse_columns()?;

        // SQLite supports `WITHOUT ROWID` at the end of `CREATE TABLE`
        let without_rowid = self.parse_keywords(&[Keyword::WITHOUT, Keyword::ROWID]);

        let hive_distribution = self.parse_hive_distribution()?;
        let hive_formats = self.parse_hive_formats()?;
        // PostgreSQL supports `WITH ( options )`, before `AS`
        let with_options = self.parse_options(Keyword::WITH)?;
        let table_properties = self.parse_options(Keyword::TBLPROPERTIES)?;

        let engine = if self.parse_keyword(Keyword::ENGINE) {
            self.expect_token(&Token::Eq)?;
            let next_token = self.next_token();
            match next_token.token {
                Token::Word(w) => {
                    let name = w.value;
                    let parameters = if self.peek_token() == Token::LParen {
                        Some(self.parse_parenthesized_identifiers()?)
                    } else {
                        None
                    };
                    Some(TableEngine { name, parameters })
                }
                _ => self.expected("identifier", next_token)?,
            }
        } else {
            None
        };

        let auto_increment_offset = if self.parse_keyword(Keyword::AUTO_INCREMENT) {
            let _ = self.consume_token(&Token::Eq);
            let next_token = self.next_token();
            match next_token.token {
                Token::Number(s, _) => Some(s.parse::<u32>().expect("literal int")),
                _ => self.expected("literal int", next_token)?,
            }
        } else {
            None
        };

        // ClickHouse supports `PRIMARY KEY`, before `ORDER BY`
        // https://clickhouse.com/docs/en/sql-reference/statements/create/table#primary-key
        let primary_key = if dialect_of!(self is ClickHouseDialect | GenericDialect)
            && self.parse_keywords(&[Keyword::PRIMARY, Keyword::KEY])
        {
            Some(Box::new(self.parse_expr()?))
        } else {
            None
        };

        let order_by = if self.parse_keywords(&[Keyword::ORDER, Keyword::BY]) {
            if self.consume_token(&Token::LParen) {
                let columns = if self.peek_token() != Token::RParen {
                    self.parse_comma_separated(|p| p.parse_expr())?
                } else {
                    vec![]
                };
                self.expect_token(&Token::RParen)?;
                Some(OneOrManyWithParens::Many(columns))
            } else {
                Some(OneOrManyWithParens::One(self.parse_expr()?))
            }
        } else {
            None
        };

        let big_query_config = if dialect_of!(self is BigQueryDialect | GenericDialect) {
            self.parse_optional_big_query_create_table_config()?
        } else {
            Default::default()
        };

        // Parse optional `AS ( query )`
        let query = if self.parse_keyword(Keyword::AS) {
            Some(self.parse_boxed_query()?)
        } else {
            None
        };

        let default_charset = if self.parse_keywords(&[Keyword::DEFAULT, Keyword::CHARSET]) {
            self.expect_token(&Token::Eq)?;
            let next_token = self.next_token();
            match next_token.token {
                Token::Word(w) => Some(w.value),
                _ => self.expected("identifier", next_token)?,
            }
        } else {
            None
        };

        let collation = if self.parse_keywords(&[Keyword::COLLATE]) {
            self.expect_token(&Token::Eq)?;
            let next_token = self.next_token();
            match next_token.token {
                Token::Word(w) => Some(w.value),
                _ => self.expected("identifier", next_token)?,
            }
        } else {
            None
        };

        let on_commit: Option<OnCommit> =
            if self.parse_keywords(&[Keyword::ON, Keyword::COMMIT, Keyword::DELETE, Keyword::ROWS])
            {
                Some(OnCommit::DeleteRows)
            } else if self.parse_keywords(&[
                Keyword::ON,
                Keyword::COMMIT,
                Keyword::PRESERVE,
                Keyword::ROWS,
            ]) {
                Some(OnCommit::PreserveRows)
            } else if self.parse_keywords(&[Keyword::ON, Keyword::COMMIT, Keyword::DROP]) {
                Some(OnCommit::Drop)
            } else {
                None
            };

        let strict = self.parse_keyword(Keyword::STRICT);

        let comment = if self.parse_keyword(Keyword::COMMENT) {
            let _ = self.consume_token(&Token::Eq);
            let next_token = self.next_token();
            match next_token.token {
                Token::SingleQuotedString(str) => Some(CommentDef::WithoutEq(str)),
                _ => self.expected("comment", next_token)?,
            }
        } else {
            None
        };

        Ok(CreateTableBuilder::new(table_name)
            .temporary(temporary)
            .columns(columns)
            .constraints(constraints)
            .with_options(with_options)
            .table_properties(table_properties)
            .or_replace(or_replace)
            .if_not_exists(if_not_exists)
            .transient(transient)
            .hive_distribution(hive_distribution)
            .hive_formats(Some(hive_formats))
            .global(global)
            .query(query)
            .without_rowid(without_rowid)
            .like(like)
            .clone_clause(clone)
            .engine(engine)
            .comment(comment)
            .auto_increment_offset(auto_increment_offset)
            .order_by(order_by)
            .default_charset(default_charset)
            .collation(collation)
            .on_commit(on_commit)
            .on_cluster(on_cluster)
            .partition_by(big_query_config.partition_by)
            .cluster_by(big_query_config.cluster_by)
            .options(big_query_config.options)
            .primary_key(primary_key)
            .strict(strict)
            .build())
    }

    /// Parse configuration like partitioning, clustering information during big-query table creation.
    /// <https://cloud.google.com/bigquery/docs/reference/standard-sql/data-definition-language#syntax_2>
    fn parse_optional_big_query_create_table_config(
        &mut self,
    ) -> Result<BigQueryTableConfiguration, ParserError> {
        let mut partition_by = None;
        if self.parse_keywords(&[Keyword::PARTITION, Keyword::BY]) {
            partition_by = Some(Box::new(self.parse_expr()?));
        };

        let mut cluster_by = None;
        if self.parse_keywords(&[Keyword::CLUSTER, Keyword::BY]) {
            cluster_by = Some(WrappedCollection::NoWrapping(
                self.parse_comma_separated(|p| p.parse_identifier(false))?,
            ));
        };

        let mut options = None;
        if let Token::Word(word) = self.peek_token().token {
            if word.keyword == Keyword::OPTIONS {
                options = Some(self.parse_options(Keyword::OPTIONS)?);
            }
        };

        Ok(BigQueryTableConfiguration {
            partition_by,
            cluster_by,
            options,
        })
    }

    pub fn parse_optional_procedure_parameters(
        &mut self,
    ) -> Result<Option<Vec<ProcedureParam>>, ParserError> {
        let mut params = vec![];
        if !self.consume_token(&Token::LParen) || self.consume_token(&Token::RParen) {
            return Ok(Some(params));
        }
        loop {
            if let Token::Word(_) = self.peek_token().token {
                params.push(self.parse_procedure_param()?)
            }
            let comma = self.consume_token(&Token::Comma);
            if self.consume_token(&Token::RParen) {
                // allow a trailing comma, even though it's not in standard
                break;
            } else if !comma {
                return self.expected("',' or ')' after parameter definition", self.peek_token());
            }
        }
        Ok(Some(params))
    }

    pub fn parse_columns(&mut self) -> Result<(Vec<ColumnDef>, Vec<TableConstraint>), ParserError> {
        let mut columns = vec![];
        let mut constraints = vec![];
        if !self.consume_token(&Token::LParen) || self.consume_token(&Token::RParen) {
            return Ok((columns, constraints));
        }

        loop {
            if let Some(constraint) = self.parse_optional_table_constraint()? {
                constraints.push(constraint);
            } else if let Token::Word(_) = self.peek_token().token {
                columns.push(self.parse_column_def()?);
            } else {
                return self.expected("column name or constraint definition", self.peek_token());
            }

            let comma = self.consume_token(&Token::Comma);
            let rparen = self.peek_token().token == Token::RParen;

            if !comma && !rparen {
                return self.expected("',' or ')' after column definition", self.peek_token());
            };

            if rparen && (!comma || self.options.trailing_commas) {
                let _ = self.consume_token(&Token::RParen);
                break;
            }
        }

        Ok((columns, constraints))
    }

    pub fn parse_procedure_param(&mut self) -> Result<ProcedureParam, ParserError> {
        let name = self.parse_identifier(false)?;
        let data_type = self.parse_data_type()?;
        Ok(ProcedureParam { name, data_type })
    }

    pub fn parse_column_def(&mut self) -> Result<ColumnDef, ParserError> {
        let name = self.parse_identifier(false)?;
        let data_type = if self.is_column_type_sqlite_unspecified() {
            DataType::Unspecified
        } else {
            self.parse_data_type()?
        };
        let mut collation = if self.parse_keyword(Keyword::COLLATE) {
            Some(self.parse_object_name(false)?)
        } else {
            None
        };
        let mut options = vec![];
        loop {
            if self.parse_keyword(Keyword::CONSTRAINT) {
                let name = Some(self.parse_identifier(false)?);
                if let Some(option) = self.parse_optional_column_option()? {
                    options.push(ColumnOptionDef { name, option });
                } else {
                    return self.expected(
                        "constraint details after CONSTRAINT <name>",
                        self.peek_token(),
                    );
                }
            } else if let Some(option) = self.parse_optional_column_option()? {
                options.push(ColumnOptionDef { name: None, option });
            } else if dialect_of!(self is MySqlDialect | GenericDialect)
                && self.parse_keyword(Keyword::COLLATE)
            {
                collation = Some(self.parse_object_name(false)?);
            } else {
                break;
            };
        }
        Ok(ColumnDef {
            name,
            data_type,
            collation,
            options,
        })
    }

    fn is_column_type_sqlite_unspecified(&mut self) -> bool {
        if dialect_of!(self is SQLiteDialect) {
            match self.peek_token().token {
                Token::Word(word) => matches!(
                    word.keyword,
                    Keyword::CONSTRAINT
                        | Keyword::PRIMARY
                        | Keyword::NOT
                        | Keyword::UNIQUE
                        | Keyword::CHECK
                        | Keyword::DEFAULT
                        | Keyword::COLLATE
                        | Keyword::REFERENCES
                        | Keyword::GENERATED
                        | Keyword::AS
                ),
                _ => true, // e.g. comma immediately after column name
            }
        } else {
            false
        }
    }

    pub fn parse_optional_column_option(&mut self) -> Result<Option<ColumnOption>, ParserError> {
        if self.parse_keywords(&[Keyword::CHARACTER, Keyword::SET]) {
            Ok(Some(ColumnOption::CharacterSet(
                self.parse_object_name(false)?,
            )))
        } else if self.parse_keywords(&[Keyword::NOT, Keyword::NULL]) {
            Ok(Some(ColumnOption::NotNull))
        } else if self.parse_keywords(&[Keyword::COMMENT]) {
            let next_token = self.next_token();
            match next_token.token {
                Token::SingleQuotedString(value, ..) => Ok(Some(ColumnOption::Comment(value))),
                _ => self.expected("string", next_token),
            }
        } else if self.parse_keyword(Keyword::NULL) {
            Ok(Some(ColumnOption::Null))
        } else if self.parse_keyword(Keyword::DEFAULT) {
            Ok(Some(ColumnOption::Default(self.parse_expr()?)))
        } else if self.parse_keywords(&[Keyword::PRIMARY, Keyword::KEY]) {
            let characteristics = self.parse_constraint_characteristics()?;
            Ok(Some(ColumnOption::Unique {
                is_primary: true,
                characteristics,
            }))
        } else if self.parse_keyword(Keyword::UNIQUE) {
            let characteristics = self.parse_constraint_characteristics()?;
            Ok(Some(ColumnOption::Unique {
                is_primary: false,
                characteristics,
            }))
        } else if self.parse_keyword(Keyword::REFERENCES) {
            let foreign_table = self.parse_object_name(false)?;
            // PostgreSQL allows omitting the column list and
            // uses the primary key column of the foreign table by default
            let referred_columns = self.parse_parenthesized_column_list(Optional, false)?;
            let mut on_delete = None;
            let mut on_update = None;
            loop {
                if on_delete.is_none() && self.parse_keywords(&[Keyword::ON, Keyword::DELETE]) {
                    on_delete = Some(self.parse_referential_action()?);
                } else if on_update.is_none()
                    && self.parse_keywords(&[Keyword::ON, Keyword::UPDATE])
                {
                    on_update = Some(self.parse_referential_action()?);
                } else {
                    break;
                }
            }
            let characteristics = self.parse_constraint_characteristics()?;

            Ok(Some(ColumnOption::ForeignKey {
                foreign_table,
                referred_columns,
                on_delete,
                on_update,
                characteristics,
            }))
        } else if self.parse_keyword(Keyword::CHECK) {
            self.expect_token(&Token::LParen)?;
            let expr = self.parse_expr()?;
            self.expect_token(&Token::RParen)?;
            Ok(Some(ColumnOption::Check(expr)))
        } else if self.parse_keyword(Keyword::AUTO_INCREMENT)
            && dialect_of!(self is MySqlDialect | GenericDialect)
        {
            // Support AUTO_INCREMENT for MySQL
            Ok(Some(ColumnOption::DialectSpecific(vec![
                Token::make_keyword("AUTO_INCREMENT"),
            ])))
        } else if self.parse_keyword(Keyword::AUTOINCREMENT)
            && dialect_of!(self is SQLiteDialect |  GenericDialect)
        {
            // Support AUTOINCREMENT for SQLite
            Ok(Some(ColumnOption::DialectSpecific(vec![
                Token::make_keyword("AUTOINCREMENT"),
            ])))
        } else if self.parse_keywords(&[Keyword::ON, Keyword::UPDATE])
            && dialect_of!(self is MySqlDialect | GenericDialect)
        {
            let expr = self.parse_expr()?;
            Ok(Some(ColumnOption::OnUpdate(expr)))
        } else if self.parse_keyword(Keyword::GENERATED) {
            self.parse_optional_column_option_generated()
        } else if dialect_of!(self is BigQueryDialect | GenericDialect)
            && self.parse_keyword(Keyword::OPTIONS)
        {
            self.prev_token();
            Ok(Some(ColumnOption::Options(
                self.parse_options(Keyword::OPTIONS)?,
            )))
        } else if self.parse_keyword(Keyword::AS)
            && dialect_of!(self is MySqlDialect | SQLiteDialect | DuckDbDialect | GenericDialect)
        {
            self.parse_optional_column_option_as()
        } else {
            Ok(None)
        }
    }
    fn parse_optional_column_option_generated(
        &mut self,
    ) -> Result<Option<ColumnOption>, ParserError> {
        if self.parse_keywords(&[Keyword::ALWAYS, Keyword::AS, Keyword::IDENTITY]) {
            let mut sequence_options = vec![];
            if self.expect_token(&Token::LParen).is_ok() {
                sequence_options = self.parse_create_sequence_options()?;
                self.expect_token(&Token::RParen)?;
            }
            Ok(Some(ColumnOption::Generated {
                generated_as: GeneratedAs::Always,
                sequence_options: Some(sequence_options),
                generation_expr: None,
                generation_expr_mode: None,
                generated_keyword: true,
            }))
        } else if self.parse_keywords(&[
            Keyword::BY,
            Keyword::DEFAULT,
            Keyword::AS,
            Keyword::IDENTITY,
        ]) {
            let mut sequence_options = vec![];
            if self.expect_token(&Token::LParen).is_ok() {
                sequence_options = self.parse_create_sequence_options()?;
                self.expect_token(&Token::RParen)?;
            }
            Ok(Some(ColumnOption::Generated {
                generated_as: GeneratedAs::ByDefault,
                sequence_options: Some(sequence_options),
                generation_expr: None,
                generation_expr_mode: None,
                generated_keyword: true,
            }))
        } else if self.parse_keywords(&[Keyword::ALWAYS, Keyword::AS]) {
            if self.expect_token(&Token::LParen).is_ok() {
                let expr = self.parse_expr()?;
                self.expect_token(&Token::RParen)?;
                let (gen_as, expr_mode) = if self.parse_keywords(&[Keyword::STORED]) {
                    Ok((
                        GeneratedAs::ExpStored,
                        Some(GeneratedExpressionMode::Stored),
                    ))
                } else if dialect_of!(self is PostgreSqlDialect) {
                    // Postgres' AS IDENTITY branches are above, this one needs STORED
                    self.expected("STORED", self.peek_token())
                } else if self.parse_keywords(&[Keyword::VIRTUAL]) {
                    Ok((GeneratedAs::Always, Some(GeneratedExpressionMode::Virtual)))
                } else {
                    Ok((GeneratedAs::Always, None))
                }?;

                Ok(Some(ColumnOption::Generated {
                    generated_as: gen_as,
                    sequence_options: None,
                    generation_expr: Some(expr),
                    generation_expr_mode: expr_mode,
                    generated_keyword: true,
                }))
            } else {
                Ok(None)
            }
        } else {
            Ok(None)
        }
    }

    fn parse_optional_column_option_as(&mut self) -> Result<Option<ColumnOption>, ParserError> {
        // Some DBs allow 'AS (expr)', shorthand for GENERATED ALWAYS AS
        self.expect_token(&Token::LParen)?;
        let expr = self.parse_expr()?;
        self.expect_token(&Token::RParen)?;

        let (gen_as, expr_mode) = if self.parse_keywords(&[Keyword::STORED]) {
            (
                GeneratedAs::ExpStored,
                Some(GeneratedExpressionMode::Stored),
            )
        } else if self.parse_keywords(&[Keyword::VIRTUAL]) {
            (GeneratedAs::Always, Some(GeneratedExpressionMode::Virtual))
        } else {
            (GeneratedAs::Always, None)
        };

        Ok(Some(ColumnOption::Generated {
            generated_as: gen_as,
            sequence_options: None,
            generation_expr: Some(expr),
            generation_expr_mode: expr_mode,
            generated_keyword: false,
        }))
    }

    pub fn parse_referential_action(&mut self) -> Result<ReferentialAction, ParserError> {
        if self.parse_keyword(Keyword::RESTRICT) {
            Ok(ReferentialAction::Restrict)
        } else if self.parse_keyword(Keyword::CASCADE) {
            Ok(ReferentialAction::Cascade)
        } else if self.parse_keywords(&[Keyword::SET, Keyword::NULL]) {
            Ok(ReferentialAction::SetNull)
        } else if self.parse_keywords(&[Keyword::NO, Keyword::ACTION]) {
            Ok(ReferentialAction::NoAction)
        } else if self.parse_keywords(&[Keyword::SET, Keyword::DEFAULT]) {
            Ok(ReferentialAction::SetDefault)
        } else {
            self.expected(
                "one of RESTRICT, CASCADE, SET NULL, NO ACTION or SET DEFAULT",
                self.peek_token(),
            )
        }
    }

    pub fn parse_constraint_characteristics(
        &mut self,
    ) -> Result<Option<ConstraintCharacteristics>, ParserError> {
        let mut cc = ConstraintCharacteristics {
            deferrable: None,
            initially: None,
            enforced: None,
        };

        loop {
            if cc.deferrable.is_none() && self.parse_keywords(&[Keyword::NOT, Keyword::DEFERRABLE])
            {
                cc.deferrable = Some(false);
            } else if cc.deferrable.is_none() && self.parse_keyword(Keyword::DEFERRABLE) {
                cc.deferrable = Some(true);
            } else if cc.initially.is_none() && self.parse_keyword(Keyword::INITIALLY) {
                if self.parse_keyword(Keyword::DEFERRED) {
                    cc.initially = Some(DeferrableInitial::Deferred);
                } else if self.parse_keyword(Keyword::IMMEDIATE) {
                    cc.initially = Some(DeferrableInitial::Immediate);
                } else {
                    self.expected("one of DEFERRED or IMMEDIATE", self.peek_token())?;
                }
            } else if cc.enforced.is_none() && self.parse_keyword(Keyword::ENFORCED) {
                cc.enforced = Some(true);
            } else if cc.enforced.is_none()
                && self.parse_keywords(&[Keyword::NOT, Keyword::ENFORCED])
            {
                cc.enforced = Some(false);
            } else {
                break;
            }
        }

        if cc.deferrable.is_some() || cc.initially.is_some() || cc.enforced.is_some() {
            Ok(Some(cc))
        } else {
            Ok(None)
        }
    }

    pub fn parse_optional_table_constraint(
        &mut self,
    ) -> Result<Option<TableConstraint>, ParserError> {
        let name = if self.parse_keyword(Keyword::CONSTRAINT) {
            Some(self.parse_identifier(false)?)
        } else {
            None
        };

        let next_token = self.next_token();
        match next_token.token {
            Token::Word(w) if w.keyword == Keyword::UNIQUE => {
                let index_type_display = self.parse_index_type_display();
                if !dialect_of!(self is GenericDialect | MySqlDialect)
                    && !index_type_display.is_none()
                {
                    return self
                        .expected("`index_name` or `(column_name [, ...])`", self.peek_token());
                }

                // optional index name
                let index_name = self.parse_optional_indent();
                let index_type = self.parse_optional_using_then_index_type()?;

                let columns = self.parse_parenthesized_column_list(Mandatory, false)?;
                let index_options = self.parse_index_options()?;
                let characteristics = self.parse_constraint_characteristics()?;
                Ok(Some(TableConstraint::Unique {
                    name,
                    index_name,
                    index_type_display,
                    index_type,
                    columns,
                    index_options,
                    characteristics,
                }))
            }
            Token::Word(w) if w.keyword == Keyword::PRIMARY => {
                // after `PRIMARY` always stay `KEY`
                self.expect_keyword(Keyword::KEY)?;

                // optional index name
                let index_name = self.parse_optional_indent();
                let index_type = self.parse_optional_using_then_index_type()?;

                let columns = self.parse_parenthesized_column_list(Mandatory, false)?;
                let index_options = self.parse_index_options()?;
                let characteristics = self.parse_constraint_characteristics()?;
                Ok(Some(TableConstraint::PrimaryKey {
                    name,
                    index_name,
                    index_type,
                    columns,
                    index_options,
                    characteristics,
                }))
            }
            Token::Word(w) if w.keyword == Keyword::FOREIGN => {
                self.expect_keyword(Keyword::KEY)?;
                let columns = self.parse_parenthesized_column_list(Mandatory, false)?;
                self.expect_keyword(Keyword::REFERENCES)?;
                let foreign_table = self.parse_object_name(false)?;
                let referred_columns = self.parse_parenthesized_column_list(Mandatory, false)?;
                let mut on_delete = None;
                let mut on_update = None;
                loop {
                    if on_delete.is_none() && self.parse_keywords(&[Keyword::ON, Keyword::DELETE]) {
                        on_delete = Some(self.parse_referential_action()?);
                    } else if on_update.is_none()
                        && self.parse_keywords(&[Keyword::ON, Keyword::UPDATE])
                    {
                        on_update = Some(self.parse_referential_action()?);
                    } else {
                        break;
                    }
                }

                let characteristics = self.parse_constraint_characteristics()?;

                Ok(Some(TableConstraint::ForeignKey {
                    name,
                    columns,
                    foreign_table,
                    referred_columns,
                    on_delete,
                    on_update,
                    characteristics,
                }))
            }
            Token::Word(w) if w.keyword == Keyword::CHECK => {
                self.expect_token(&Token::LParen)?;
                let expr = Box::new(self.parse_expr()?);
                self.expect_token(&Token::RParen)?;
                Ok(Some(TableConstraint::Check { name, expr }))
            }
            Token::Word(w)
                if (w.keyword == Keyword::INDEX || w.keyword == Keyword::KEY)
                    && dialect_of!(self is GenericDialect | MySqlDialect)
                    && name.is_none() =>
            {
                let display_as_key = w.keyword == Keyword::KEY;

                let name = match self.peek_token().token {
                    Token::Word(word) if word.keyword == Keyword::USING => None,
                    _ => self.parse_optional_indent(),
                };

                let index_type = self.parse_optional_using_then_index_type()?;
                let columns = self.parse_parenthesized_column_list(Mandatory, false)?;

                Ok(Some(TableConstraint::Index {
                    display_as_key,
                    name,
                    index_type,
                    columns,
                }))
            }
            Token::Word(w)
                if (w.keyword == Keyword::FULLTEXT || w.keyword == Keyword::SPATIAL)
                    && dialect_of!(self is GenericDialect | MySqlDialect) =>
            {
                if let Some(name) = name {
                    return self.expected(
                        "FULLTEXT or SPATIAL option without constraint name",
                        TokenWithLocation {
                            token: Token::make_keyword(&name.to_string()),
                            location: next_token.location,
                        },
                    );
                }

                let fulltext = w.keyword == Keyword::FULLTEXT;

                let index_type_display = self.parse_index_type_display();

                let opt_index_name = self.parse_optional_indent();

                let columns = self.parse_parenthesized_column_list(Mandatory, false)?;

                Ok(Some(TableConstraint::FulltextOrSpatial {
                    fulltext,
                    index_type_display,
                    opt_index_name,
                    columns,
                }))
            }
            _ => {
                if name.is_some() {
                    self.expected("PRIMARY, UNIQUE, FOREIGN, or CHECK", next_token)
                } else {
                    self.prev_token();
                    Ok(None)
                }
            }
        }
    }

    pub fn maybe_parse_options(
        &mut self,
        keyword: Keyword,
    ) -> Result<Option<Vec<SqlOption>>, ParserError> {
        if let Token::Word(word) = self.peek_token().token {
            if word.keyword == keyword {
                return Ok(Some(self.parse_options(keyword)?));
            }
        };
        Ok(None)
    }

    pub fn parse_options(&mut self, keyword: Keyword) -> Result<Vec<SqlOption>, ParserError> {
        if self.parse_keyword(keyword) {
            self.expect_token(&Token::LParen)?;
            let options = self.parse_comma_separated(Parser::parse_sql_option)?;
            self.expect_token(&Token::RParen)?;
            Ok(options)
        } else {
            Ok(vec![])
        }
    }

    pub fn parse_options_with_keywords(
        &mut self,
        keywords: &[Keyword],
    ) -> Result<Vec<SqlOption>, ParserError> {
        if self.parse_keywords(keywords) {
            self.expect_token(&Token::LParen)?;
            let options = self.parse_comma_separated(Parser::parse_sql_option)?;
            self.expect_token(&Token::RParen)?;
            Ok(options)
        } else {
            Ok(vec![])
        }
    }

    pub fn parse_index_type(&mut self) -> Result<IndexType, ParserError> {
        if self.parse_keyword(Keyword::BTREE) {
            Ok(IndexType::BTree)
        } else if self.parse_keyword(Keyword::HASH) {
            Ok(IndexType::Hash)
        } else {
            self.expected("index type {BTREE | HASH}", self.peek_token())
        }
    }

    /// Parse [USING {BTREE | HASH}]
    pub fn parse_optional_using_then_index_type(
        &mut self,
    ) -> Result<Option<IndexType>, ParserError> {
        if self.parse_keyword(Keyword::USING) {
            Ok(Some(self.parse_index_type()?))
        } else {
            Ok(None)
        }
    }

    /// Parse `[ident]`, mostly `ident` is name, like:
    /// `window_name`, `index_name`, ...
    pub fn parse_optional_indent(&mut self) -> Option<Ident> {
        self.maybe_parse(|parser| parser.parse_identifier(false))
    }

    #[must_use]
    pub fn parse_index_type_display(&mut self) -> KeyOrIndexDisplay {
        if self.parse_keyword(Keyword::KEY) {
            KeyOrIndexDisplay::Key
        } else if self.parse_keyword(Keyword::INDEX) {
            KeyOrIndexDisplay::Index
        } else {
            KeyOrIndexDisplay::None
        }
    }

    pub fn parse_optional_index_option(&mut self) -> Result<Option<IndexOption>, ParserError> {
        if let Some(index_type) = self.parse_optional_using_then_index_type()? {
            Ok(Some(IndexOption::Using(index_type)))
        } else if self.parse_keyword(Keyword::COMMENT) {
            let s = self.parse_literal_string()?;
            Ok(Some(IndexOption::Comment(s)))
        } else {
            Ok(None)
        }
    }

    pub fn parse_index_options(&mut self) -> Result<Vec<IndexOption>, ParserError> {
        let mut options = Vec::new();

        loop {
            match self.parse_optional_index_option()? {
                Some(index_option) => options.push(index_option),
                None => return Ok(options),
            }
        }
    }

    pub fn parse_sql_option(&mut self) -> Result<SqlOption, ParserError> {
        let name = self.parse_identifier(false)?;
        self.expect_token(&Token::Eq)?;
        let value = self.parse_expr()?;
        Ok(SqlOption { name, value })
    }

    pub fn parse_partition(&mut self) -> Result<Partition, ParserError> {
        self.expect_token(&Token::LParen)?;
        let partitions = self.parse_comma_separated(Parser::parse_expr)?;
        self.expect_token(&Token::RParen)?;
        Ok(Partition { partitions })
    }

    pub fn parse_alter_table_operation(&mut self) -> Result<AlterTableOperation, ParserError> {
        let operation = if self.parse_keyword(Keyword::ADD) {
            if let Some(constraint) = self.parse_optional_table_constraint()? {
                AlterTableOperation::AddConstraint(constraint)
            } else {
                let if_not_exists =
                    self.parse_keywords(&[Keyword::IF, Keyword::NOT, Keyword::EXISTS]);
                let mut new_partitions = vec![];
                loop {
                    if self.parse_keyword(Keyword::PARTITION) {
                        new_partitions.push(self.parse_partition()?);
                    } else {
                        break;
                    }
                }
                if !new_partitions.is_empty() {
                    AlterTableOperation::AddPartitions {
                        if_not_exists,
                        new_partitions,
                    }
                } else {
                    let column_keyword = self.parse_keyword(Keyword::COLUMN);

                    let if_not_exists = if dialect_of!(self is PostgreSqlDialect | BigQueryDialect | DuckDbDialect | GenericDialect)
                    {
                        self.parse_keywords(&[Keyword::IF, Keyword::NOT, Keyword::EXISTS])
                            || if_not_exists
                    } else {
                        false
                    };

                    let column_def = self.parse_column_def()?;

                    let column_position = self.parse_column_position()?;

                    AlterTableOperation::AddColumn {
                        column_keyword,
                        if_not_exists,
                        column_def,
                        column_position,
                    }
                }
            }
        } else if self.parse_keyword(Keyword::RENAME) {
            if dialect_of!(self is PostgreSqlDialect) && self.parse_keyword(Keyword::CONSTRAINT) {
                let old_name = self.parse_identifier(false)?;
                self.expect_keyword(Keyword::TO)?;
                let new_name = self.parse_identifier(false)?;
                AlterTableOperation::RenameConstraint { old_name, new_name }
            } else if self.parse_keyword(Keyword::TO) {
                let table_name = self.parse_object_name(false)?;
                AlterTableOperation::RenameTable { table_name }
            } else {
                let _ = self.parse_keyword(Keyword::COLUMN); // [ COLUMN ]
                let old_column_name = self.parse_identifier(false)?;
                self.expect_keyword(Keyword::TO)?;
                let new_column_name = self.parse_identifier(false)?;
                AlterTableOperation::RenameColumn {
                    old_column_name,
                    new_column_name,
                }
            }
        } else if self.parse_keyword(Keyword::DISABLE) {
            if self.parse_keywords(&[Keyword::ROW, Keyword::LEVEL, Keyword::SECURITY]) {
                AlterTableOperation::DisableRowLevelSecurity {}
            } else if self.parse_keyword(Keyword::RULE) {
                let name = self.parse_identifier(false)?;
                AlterTableOperation::DisableRule { name }
            } else if self.parse_keyword(Keyword::TRIGGER) {
                let name = self.parse_identifier(false)?;
                AlterTableOperation::DisableTrigger { name }
            } else {
                return self.expected(
                    "ROW LEVEL SECURITY, RULE, or TRIGGER after DISABLE",
                    self.peek_token(),
                );
            }
        } else if self.parse_keyword(Keyword::ENABLE) {
            if self.parse_keywords(&[Keyword::ALWAYS, Keyword::RULE]) {
                let name = self.parse_identifier(false)?;
                AlterTableOperation::EnableAlwaysRule { name }
            } else if self.parse_keywords(&[Keyword::ALWAYS, Keyword::TRIGGER]) {
                let name = self.parse_identifier(false)?;
                AlterTableOperation::EnableAlwaysTrigger { name }
            } else if self.parse_keywords(&[Keyword::ROW, Keyword::LEVEL, Keyword::SECURITY]) {
                AlterTableOperation::EnableRowLevelSecurity {}
            } else if self.parse_keywords(&[Keyword::REPLICA, Keyword::RULE]) {
                let name = self.parse_identifier(false)?;
                AlterTableOperation::EnableReplicaRule { name }
            } else if self.parse_keywords(&[Keyword::REPLICA, Keyword::TRIGGER]) {
                let name = self.parse_identifier(false)?;
                AlterTableOperation::EnableReplicaTrigger { name }
            } else if self.parse_keyword(Keyword::RULE) {
                let name = self.parse_identifier(false)?;
                AlterTableOperation::EnableRule { name }
            } else if self.parse_keyword(Keyword::TRIGGER) {
                let name = self.parse_identifier(false)?;
                AlterTableOperation::EnableTrigger { name }
            } else {
                return self.expected(
                    "ALWAYS, REPLICA, ROW LEVEL SECURITY, RULE, or TRIGGER after ENABLE",
                    self.peek_token(),
                );
            }
        } else if self.parse_keyword(Keyword::DROP) {
            if self.parse_keywords(&[Keyword::IF, Keyword::EXISTS, Keyword::PARTITION]) {
                self.expect_token(&Token::LParen)?;
                let partitions = self.parse_comma_separated(Parser::parse_expr)?;
                self.expect_token(&Token::RParen)?;
                AlterTableOperation::DropPartitions {
                    partitions,
                    if_exists: true,
                }
            } else if self.parse_keyword(Keyword::PARTITION) {
                self.expect_token(&Token::LParen)?;
                let partitions = self.parse_comma_separated(Parser::parse_expr)?;
                self.expect_token(&Token::RParen)?;
                AlterTableOperation::DropPartitions {
                    partitions,
                    if_exists: false,
                }
            } else if self.parse_keyword(Keyword::CONSTRAINT) {
                let if_exists = self.parse_keywords(&[Keyword::IF, Keyword::EXISTS]);
                let name = self.parse_identifier(false)?;
                let cascade = self.parse_keyword(Keyword::CASCADE);
                AlterTableOperation::DropConstraint {
                    if_exists,
                    name,
                    cascade,
                }
            } else if self.parse_keywords(&[Keyword::PRIMARY, Keyword::KEY])
                && dialect_of!(self is MySqlDialect | GenericDialect)
            {
                AlterTableOperation::DropPrimaryKey
            } else {
                let _ = self.parse_keyword(Keyword::COLUMN); // [ COLUMN ]
                let if_exists = self.parse_keywords(&[Keyword::IF, Keyword::EXISTS]);
                let column_name = self.parse_identifier(false)?;
                let cascade = self.parse_keyword(Keyword::CASCADE);
                AlterTableOperation::DropColumn {
                    column_name,
                    if_exists,
                    cascade,
                }
            }
        } else if self.parse_keyword(Keyword::PARTITION) {
            self.expect_token(&Token::LParen)?;
            let before = self.parse_comma_separated(Parser::parse_expr)?;
            self.expect_token(&Token::RParen)?;
            self.expect_keyword(Keyword::RENAME)?;
            self.expect_keywords(&[Keyword::TO, Keyword::PARTITION])?;
            self.expect_token(&Token::LParen)?;
            let renames = self.parse_comma_separated(Parser::parse_expr)?;
            self.expect_token(&Token::RParen)?;
            AlterTableOperation::RenamePartitions {
                old_partitions: before,
                new_partitions: renames,
            }
        } else if self.parse_keyword(Keyword::CHANGE) {
            let _ = self.parse_keyword(Keyword::COLUMN); // [ COLUMN ]
            let old_name = self.parse_identifier(false)?;
            let new_name = self.parse_identifier(false)?;
            let data_type = self.parse_data_type()?;
            let mut options = vec![];
            while let Some(option) = self.parse_optional_column_option()? {
                options.push(option);
            }

            let column_position = self.parse_column_position()?;

            AlterTableOperation::ChangeColumn {
                old_name,
                new_name,
                data_type,
                options,
                column_position,
            }
        } else if self.parse_keyword(Keyword::MODIFY) {
            let _ = self.parse_keyword(Keyword::COLUMN); // [ COLUMN ]
            let col_name = self.parse_identifier(false)?;
            let data_type = self.parse_data_type()?;
            let mut options = vec![];
            while let Some(option) = self.parse_optional_column_option()? {
                options.push(option);
            }

            let column_position = self.parse_column_position()?;

            AlterTableOperation::ModifyColumn {
                col_name,
                data_type,
                options,
                column_position,
            }
        } else if self.parse_keyword(Keyword::ALTER) {
            let _ = self.parse_keyword(Keyword::COLUMN); // [ COLUMN ]
            let column_name = self.parse_identifier(false)?;
            let is_postgresql = dialect_of!(self is PostgreSqlDialect);

            let op: AlterColumnOperation = if self.parse_keywords(&[
                Keyword::SET,
                Keyword::NOT,
                Keyword::NULL,
            ]) {
                AlterColumnOperation::SetNotNull {}
            } else if self.parse_keywords(&[Keyword::DROP, Keyword::NOT, Keyword::NULL]) {
                AlterColumnOperation::DropNotNull {}
            } else if self.parse_keywords(&[Keyword::SET, Keyword::DEFAULT]) {
                AlterColumnOperation::SetDefault {
                    value: self.parse_expr()?,
                }
            } else if self.parse_keywords(&[Keyword::DROP, Keyword::DEFAULT]) {
                AlterColumnOperation::DropDefault {}
            } else if self.parse_keywords(&[Keyword::SET, Keyword::DATA, Keyword::TYPE])
                || (is_postgresql && self.parse_keyword(Keyword::TYPE))
            {
                let data_type = self.parse_data_type()?;
                let using = if is_postgresql && self.parse_keyword(Keyword::USING) {
                    Some(self.parse_expr()?)
                } else {
                    None
                };
                AlterColumnOperation::SetDataType { data_type, using }
            } else if self.parse_keywords(&[Keyword::ADD, Keyword::GENERATED]) {
                let generated_as = if self.parse_keyword(Keyword::ALWAYS) {
                    Some(GeneratedAs::Always)
                } else if self.parse_keywords(&[Keyword::BY, Keyword::DEFAULT]) {
                    Some(GeneratedAs::ByDefault)
                } else {
                    None
                };

                self.expect_keywords(&[Keyword::AS, Keyword::IDENTITY])?;

                let mut sequence_options: Option<Vec<SequenceOptions>> = None;

                if self.peek_token().token == Token::LParen {
                    self.expect_token(&Token::LParen)?;
                    sequence_options = Some(self.parse_create_sequence_options()?);
                    self.expect_token(&Token::RParen)?;
                }

                AlterColumnOperation::AddGenerated {
                    generated_as,
                    sequence_options,
                }
            } else {
                let message = if is_postgresql {
                    "SET/DROP NOT NULL, SET DEFAULT, SET DATA TYPE, or ADD GENERATED after ALTER COLUMN"
                } else {
                    "SET/DROP NOT NULL, SET DEFAULT, or SET DATA TYPE after ALTER COLUMN"
                };

                return self.expected(message, self.peek_token());
            };
            AlterTableOperation::AlterColumn { column_name, op }
        } else if self.parse_keyword(Keyword::SWAP) {
            self.expect_keyword(Keyword::WITH)?;
            let table_name = self.parse_object_name(false)?;
            AlterTableOperation::SwapWith { table_name }
        } else {
            let options: Vec<SqlOption> =
                self.parse_options_with_keywords(&[Keyword::SET, Keyword::TBLPROPERTIES])?;
            if !options.is_empty() {
                AlterTableOperation::SetTblProperties {
                    table_properties: options,
                }
            } else {
                return self.expected(
                    "ADD, RENAME, PARTITION, SWAP, DROP, or SET TBLPROPERTIES after ALTER TABLE",
                    self.peek_token(),
                );
            }
        };
        Ok(operation)
    }

    pub fn parse_alter(&mut self) -> Result<Statement, ParserError> {
        let object_type = self.expect_one_of_keywords(&[
            Keyword::VIEW,
            Keyword::TABLE,
            Keyword::INDEX,
            Keyword::ROLE,
        ])?;
        match object_type {
            Keyword::VIEW => self.parse_alter_view(),
            Keyword::TABLE => {
                let if_exists = self.parse_keywords(&[Keyword::IF, Keyword::EXISTS]);
                let only = self.parse_keyword(Keyword::ONLY); // [ ONLY ]
                let table_name = self.parse_object_name(false)?;
                let operations = self.parse_comma_separated(Parser::parse_alter_table_operation)?;

                let mut location = None;
                if self.parse_keyword(Keyword::LOCATION) {
                    location = Some(HiveSetLocation {
                        has_set: false,
                        location: self.parse_identifier(false)?,
                    });
                } else if self.parse_keywords(&[Keyword::SET, Keyword::LOCATION]) {
                    location = Some(HiveSetLocation {
                        has_set: true,
                        location: self.parse_identifier(false)?,
                    });
                }

                Ok(Statement::AlterTable {
                    name: table_name,
                    if_exists,
                    only,
                    operations,
                    location,
                })
            }
            Keyword::INDEX => {
                let index_name = self.parse_object_name(false)?;
                let operation = if self.parse_keyword(Keyword::RENAME) {
                    if self.parse_keyword(Keyword::TO) {
                        let index_name = self.parse_object_name(false)?;
                        AlterIndexOperation::RenameIndex { index_name }
                    } else {
                        return self.expected("TO after RENAME", self.peek_token());
                    }
                } else {
                    return self.expected("RENAME after ALTER INDEX", self.peek_token());
                };

                Ok(Statement::AlterIndex {
                    name: index_name,
                    operation,
                })
            }
            Keyword::ROLE => self.parse_alter_role(),
            // unreachable because expect_one_of_keywords used above
            _ => unreachable!(),
        }
    }

    pub fn parse_alter_view(&mut self) -> Result<Statement, ParserError> {
        let name = self.parse_object_name(false)?;
        let columns = self.parse_parenthesized_column_list(Optional, false)?;

        let with_options = self.parse_options(Keyword::WITH)?;

        self.expect_keyword(Keyword::AS)?;
        let query = self.parse_boxed_query()?;

        Ok(Statement::AlterView {
            name,
            columns,
            query,
            with_options,
        })
    }

    /// Parse a `CALL procedure_name(arg1, arg2, ...)`
    /// or `CALL procedure_name` statement
    pub fn parse_call(&mut self) -> Result<Statement, ParserError> {
        let object_name = self.parse_object_name(false)?;
        if self.peek_token().token == Token::LParen {
            match self.parse_function(object_name)? {
                Expr::Function(f) => Ok(Statement::Call(f)),
                other => parser_err!(
                    format!("Expected a simple procedure call but found: {other}"),
                    self.peek_token().location
                ),
            }
        } else {
            Ok(Statement::Call(Function {
                name: object_name,
                args: FunctionArguments::None,
                over: None,
                filter: None,
                null_treatment: None,
                within_group: vec![],
            }))
        }
    }

    /// Parse a copy statement
    pub fn parse_copy(&mut self) -> Result<Statement, ParserError> {
        let source;
        if self.consume_token(&Token::LParen) {
            source = CopySource::Query(self.parse_boxed_query()?);
            self.expect_token(&Token::RParen)?;
        } else {
            let table_name = self.parse_object_name(false)?;
            let columns = self.parse_parenthesized_column_list(Optional, false)?;
            source = CopySource::Table {
                table_name,
                columns,
            };
        }
        let to = match self.parse_one_of_keywords(&[Keyword::FROM, Keyword::TO]) {
            Some(Keyword::FROM) => false,
            Some(Keyword::TO) => true,
            _ => self.expected("FROM or TO", self.peek_token())?,
        };
        if !to {
            // Use a separate if statement to prevent Rust compiler from complaining about
            // "if statement in this position is unstable: https://github.com/rust-lang/rust/issues/53667"
            if let CopySource::Query(_) = source {
                return Err(ParserError::ParserError(
                    "COPY ... FROM does not support query as a source".to_string(),
                ));
            }
        }
        let target = if self.parse_keyword(Keyword::STDIN) {
            CopyTarget::Stdin
        } else if self.parse_keyword(Keyword::STDOUT) {
            CopyTarget::Stdout
        } else if self.parse_keyword(Keyword::PROGRAM) {
            CopyTarget::Program {
                command: self.parse_literal_string()?,
            }
        } else {
            CopyTarget::File {
                filename: self.parse_literal_string()?,
            }
        };
        let _ = self.parse_keyword(Keyword::WITH); // [ WITH ]
        let mut options = vec![];
        if self.consume_token(&Token::LParen) {
            options = self.parse_comma_separated(Parser::parse_copy_option)?;
            self.expect_token(&Token::RParen)?;
        }
        let mut legacy_options = vec![];
        while let Some(opt) = self.maybe_parse(|parser| parser.parse_copy_legacy_option()) {
            legacy_options.push(opt);
        }
        let values = if let CopyTarget::Stdin = target {
            self.expect_token(&Token::SemiColon)?;
            self.parse_tsv()
        } else {
            vec![]
        };
        Ok(Statement::Copy {
            source,
            to,
            target,
            options,
            legacy_options,
            values,
        })
    }

    pub fn parse_close(&mut self) -> Result<Statement, ParserError> {
        let cursor = if self.parse_keyword(Keyword::ALL) {
            CloseCursor::All
        } else {
            let name = self.parse_identifier(false)?;

            CloseCursor::Specific { name }
        };

        Ok(Statement::Close { cursor })
    }

    fn parse_copy_option(&mut self) -> Result<CopyOption, ParserError> {
        let ret = match self.parse_one_of_keywords(&[
            Keyword::FORMAT,
            Keyword::FREEZE,
            Keyword::DELIMITER,
            Keyword::NULL,
            Keyword::HEADER,
            Keyword::QUOTE,
            Keyword::ESCAPE,
            Keyword::FORCE_QUOTE,
            Keyword::FORCE_NOT_NULL,
            Keyword::FORCE_NULL,
            Keyword::ENCODING,
        ]) {
            Some(Keyword::FORMAT) => CopyOption::Format(self.parse_identifier(false)?),
            Some(Keyword::FREEZE) => CopyOption::Freeze(!matches!(
                self.parse_one_of_keywords(&[Keyword::TRUE, Keyword::FALSE]),
                Some(Keyword::FALSE)
            )),
            Some(Keyword::DELIMITER) => CopyOption::Delimiter(self.parse_literal_char()?),
            Some(Keyword::NULL) => CopyOption::Null(self.parse_literal_string()?),
            Some(Keyword::HEADER) => CopyOption::Header(!matches!(
                self.parse_one_of_keywords(&[Keyword::TRUE, Keyword::FALSE]),
                Some(Keyword::FALSE)
            )),
            Some(Keyword::QUOTE) => CopyOption::Quote(self.parse_literal_char()?),
            Some(Keyword::ESCAPE) => CopyOption::Escape(self.parse_literal_char()?),
            Some(Keyword::FORCE_QUOTE) => {
                CopyOption::ForceQuote(self.parse_parenthesized_column_list(Mandatory, false)?)
            }
            Some(Keyword::FORCE_NOT_NULL) => {
                CopyOption::ForceNotNull(self.parse_parenthesized_column_list(Mandatory, false)?)
            }
            Some(Keyword::FORCE_NULL) => {
                CopyOption::ForceNull(self.parse_parenthesized_column_list(Mandatory, false)?)
            }
            Some(Keyword::ENCODING) => CopyOption::Encoding(self.parse_literal_string()?),
            _ => self.expected("option", self.peek_token())?,
        };
        Ok(ret)
    }

    fn parse_copy_legacy_option(&mut self) -> Result<CopyLegacyOption, ParserError> {
        let ret = match self.parse_one_of_keywords(&[
            Keyword::BINARY,
            Keyword::DELIMITER,
            Keyword::NULL,
            Keyword::CSV,
        ]) {
            Some(Keyword::BINARY) => CopyLegacyOption::Binary,
            Some(Keyword::DELIMITER) => {
                let _ = self.parse_keyword(Keyword::AS); // [ AS ]
                CopyLegacyOption::Delimiter(self.parse_literal_char()?)
            }
            Some(Keyword::NULL) => {
                let _ = self.parse_keyword(Keyword::AS); // [ AS ]
                CopyLegacyOption::Null(self.parse_literal_string()?)
            }
            Some(Keyword::CSV) => CopyLegacyOption::Csv({
                let mut opts = vec![];
                while let Some(opt) =
                    self.maybe_parse(|parser| parser.parse_copy_legacy_csv_option())
                {
                    opts.push(opt);
                }
                opts
            }),
            _ => self.expected("option", self.peek_token())?,
        };
        Ok(ret)
    }

    fn parse_copy_legacy_csv_option(&mut self) -> Result<CopyLegacyCsvOption, ParserError> {
        let ret = match self.parse_one_of_keywords(&[
            Keyword::HEADER,
            Keyword::QUOTE,
            Keyword::ESCAPE,
            Keyword::FORCE,
        ]) {
            Some(Keyword::HEADER) => CopyLegacyCsvOption::Header,
            Some(Keyword::QUOTE) => {
                let _ = self.parse_keyword(Keyword::AS); // [ AS ]
                CopyLegacyCsvOption::Quote(self.parse_literal_char()?)
            }
            Some(Keyword::ESCAPE) => {
                let _ = self.parse_keyword(Keyword::AS); // [ AS ]
                CopyLegacyCsvOption::Escape(self.parse_literal_char()?)
            }
            Some(Keyword::FORCE) if self.parse_keywords(&[Keyword::NOT, Keyword::NULL]) => {
                CopyLegacyCsvOption::ForceNotNull(
                    self.parse_comma_separated(|p| p.parse_identifier(false))?,
                )
            }
            Some(Keyword::FORCE) if self.parse_keywords(&[Keyword::QUOTE]) => {
                CopyLegacyCsvOption::ForceQuote(
                    self.parse_comma_separated(|p| p.parse_identifier(false))?,
                )
            }
            _ => self.expected("csv option", self.peek_token())?,
        };
        Ok(ret)
    }

    fn parse_literal_char(&mut self) -> Result<char, ParserError> {
        let s = self.parse_literal_string()?;
        if s.len() != 1 {
            let loc = self
                .tokens
                .get(self.index - 1)
                .map_or(Location { line: 0, column: 0 }, |t| t.location);
            return parser_err!(format!("Expect a char, found {s:?}"), loc);
        }
        Ok(s.chars().next().unwrap())
    }

    /// Parse a tab separated values in
    /// COPY payload
    pub fn parse_tsv(&mut self) -> Vec<Option<String>> {
        self.parse_tab_value()
    }

    pub fn parse_tab_value(&mut self) -> Vec<Option<String>> {
        let mut values = vec![];
        let mut content = String::from("");
        while let Some(t) = self.next_token_no_skip().map(|t| &t.token) {
            match t {
                Token::Whitespace(Whitespace::Tab) => {
                    values.push(Some(content.to_string()));
                    content.clear();
                }
                Token::Whitespace(Whitespace::Newline) => {
                    values.push(Some(content.to_string()));
                    content.clear();
                }
                Token::Backslash => {
                    if self.consume_token(&Token::Period) {
                        return values;
                    }
                    if let Token::Word(w) = self.next_token().token {
                        if w.value == "N" {
                            values.push(None);
                        }
                    }
                }
                _ => {
                    content.push_str(&t.to_string());
                }
            }
        }
        values
    }

    /// Parse a literal value (numbers, strings, date/time, booleans)
    pub fn parse_value(&mut self) -> Result<Value, ParserError> {
        let next_token = self.next_token();
        let location = next_token.location;
        match next_token.token {
            Token::Word(w) => match w.keyword {
                Keyword::TRUE => Ok(Value::Boolean(true)),
                Keyword::FALSE => Ok(Value::Boolean(false)),
                Keyword::NULL => Ok(Value::Null),
                Keyword::NoKeyword if w.quote_style.is_some() => match w.quote_style {
                    Some('"') => Ok(Value::DoubleQuotedString(w.value)),
                    Some('\'') => Ok(Value::SingleQuotedString(w.value)),
                    _ => self.expected(
                        "A value?",
                        TokenWithLocation {
                            token: Token::Word(w),
                            location,
                        },
                    )?,
                },
                _ => self.expected(
                    "a concrete value",
                    TokenWithLocation {
                        token: Token::Word(w),
                        location,
                    },
                ),
            },
            // The call to n.parse() returns a bigdecimal when the
            // bigdecimal feature is enabled, and is otherwise a no-op
            // (i.e., it returns the input string).
            Token::Number(ref n, l) => match n.parse() {
                Ok(n) => Ok(Value::Number(n, l)),
                Err(e) => parser_err!(format!("Could not parse '{n}' as number: {e}"), location),
            },
            Token::SingleQuotedString(ref s) => Ok(Value::SingleQuotedString(s.to_string())),
            Token::DoubleQuotedString(ref s) => Ok(Value::DoubleQuotedString(s.to_string())),
            Token::TripleSingleQuotedString(ref s) => {
                Ok(Value::TripleSingleQuotedString(s.to_string()))
            }
            Token::TripleDoubleQuotedString(ref s) => {
                Ok(Value::TripleDoubleQuotedString(s.to_string()))
            }
            Token::DollarQuotedString(ref s) => Ok(Value::DollarQuotedString(s.clone())),
            Token::SingleQuotedByteStringLiteral(ref s) => {
                Ok(Value::SingleQuotedByteStringLiteral(s.clone()))
            }
            Token::DoubleQuotedByteStringLiteral(ref s) => {
                Ok(Value::DoubleQuotedByteStringLiteral(s.clone()))
            }
            Token::TripleSingleQuotedByteStringLiteral(ref s) => {
                Ok(Value::TripleSingleQuotedByteStringLiteral(s.clone()))
            }
            Token::TripleDoubleQuotedByteStringLiteral(ref s) => {
                Ok(Value::TripleDoubleQuotedByteStringLiteral(s.clone()))
            }
            Token::SingleQuotedRawStringLiteral(ref s) => {
                Ok(Value::SingleQuotedRawStringLiteral(s.clone()))
            }
            Token::DoubleQuotedRawStringLiteral(ref s) => {
                Ok(Value::DoubleQuotedRawStringLiteral(s.clone()))
            }
            Token::TripleSingleQuotedRawStringLiteral(ref s) => {
                Ok(Value::TripleSingleQuotedRawStringLiteral(s.clone()))
            }
            Token::TripleDoubleQuotedRawStringLiteral(ref s) => {
                Ok(Value::TripleDoubleQuotedRawStringLiteral(s.clone()))
            }
            Token::NationalStringLiteral(ref s) => Ok(Value::NationalStringLiteral(s.to_string())),
            Token::EscapedStringLiteral(ref s) => Ok(Value::EscapedStringLiteral(s.to_string())),
            Token::HexStringLiteral(ref s) => Ok(Value::HexStringLiteral(s.to_string())),
            Token::Placeholder(ref s) => Ok(Value::Placeholder(s.to_string())),
            tok @ Token::Colon | tok @ Token::AtSign => {
                // Not calling self.parse_identifier(false)? because only in placeholder we want to check numbers as idfentifies
                // This because snowflake allows numbers as placeholders
                let next_token = self.next_token();
                let ident = match next_token.token {
                    Token::Word(w) => Ok(w.to_ident()),
                    Token::Number(w, false) => Ok(Ident::new(w)),
                    _ => self.expected("placeholder", next_token),
                }?;
                let placeholder = tok.to_string() + &ident.value;
                Ok(Value::Placeholder(placeholder))
            }
            unexpected => self.expected(
                "a value",
                TokenWithLocation {
                    token: unexpected,
                    location,
                },
            ),
        }
    }

    pub fn parse_number_value(&mut self) -> Result<Value, ParserError> {
        match self.parse_value()? {
            v @ Value::Number(_, _) => Ok(v),
            v @ Value::Placeholder(_) => Ok(v),
            _ => {
                self.prev_token();
                self.expected("literal number", self.peek_token())
            }
        }
    }

    fn parse_introduced_string_value(&mut self) -> Result<Value, ParserError> {
        let next_token = self.next_token();
        let location = next_token.location;
        match next_token.token {
            Token::SingleQuotedString(ref s) => Ok(Value::SingleQuotedString(s.to_string())),
            Token::DoubleQuotedString(ref s) => Ok(Value::DoubleQuotedString(s.to_string())),
            Token::HexStringLiteral(ref s) => Ok(Value::HexStringLiteral(s.to_string())),
            unexpected => self.expected(
                "a string value",
                TokenWithLocation {
                    token: unexpected,
                    location,
                },
            ),
        }
    }

    /// Parse an unsigned literal integer/long
    pub fn parse_literal_uint(&mut self) -> Result<u64, ParserError> {
        let next_token = self.next_token();
        match next_token.token {
            Token::Number(s, _) => s.parse::<u64>().map_err(|e| {
                ParserError::ParserError(format!("Could not parse '{s}' as u64: {e}"))
            }),
            _ => self.expected("literal int", next_token),
        }
    }

    /// Parse the body of a `CREATE FUNCTION` specified as a string.
    /// e.g. `CREATE FUNCTION ... AS $$ body $$`.
    fn parse_create_function_body_string(&mut self) -> Result<Expr, ParserError> {
        let peek_token = self.peek_token();
        match peek_token.token {
            Token::DollarQuotedString(s) if dialect_of!(self is PostgreSqlDialect | GenericDialect) =>
            {
                self.next_token();
                Ok(Expr::Value(Value::DollarQuotedString(s)))
            }
            _ => Ok(Expr::Value(Value::SingleQuotedString(
                self.parse_literal_string()?,
            ))),
        }
    }

    /// Parse a literal string
    pub fn parse_literal_string(&mut self) -> Result<String, ParserError> {
        let next_token = self.next_token();
        match next_token.token {
            Token::Word(Word {
                value,
                keyword: Keyword::NoKeyword,
                ..
            }) => Ok(value),
            Token::SingleQuotedString(s) => Ok(s),
            Token::DoubleQuotedString(s) => Ok(s),
            Token::EscapedStringLiteral(s) if dialect_of!(self is PostgreSqlDialect | GenericDialect) => {
                Ok(s)
            }
            _ => self.expected("literal string", next_token),
        }
    }

    /// Parse a SQL datatype (in the context of a CREATE TABLE statement for example)
    pub fn parse_data_type(&mut self) -> Result<DataType, ParserError> {
        let (ty, trailing_bracket) = self.parse_data_type_helper()?;
        if trailing_bracket.0 {
            return parser_err!(
                format!("unmatched > after parsing data type {ty}"),
                self.peek_token()
            );
        }

        Ok(ty)
    }

    fn parse_data_type_helper(
        &mut self,
    ) -> Result<(DataType, MatchedTrailingBracket), ParserError> {
        let next_token = self.next_token();
        let mut trailing_bracket: MatchedTrailingBracket = false.into();
        let mut data = match next_token.token {
            Token::Word(w) => match w.keyword {
                Keyword::BOOLEAN => Ok(DataType::Boolean),
                Keyword::BOOL => Ok(DataType::Bool),
                Keyword::FLOAT => Ok(DataType::Float(self.parse_optional_precision()?)),
                Keyword::REAL => Ok(DataType::Real),
                Keyword::FLOAT4 => Ok(DataType::Float4),
                Keyword::FLOAT32 => Ok(DataType::Float32),
                Keyword::FLOAT64 => Ok(DataType::Float64),
                Keyword::FLOAT8 => Ok(DataType::Float8),
                Keyword::DOUBLE => {
                    if self.parse_keyword(Keyword::PRECISION) {
                        Ok(DataType::DoublePrecision)
                    } else {
                        Ok(DataType::Double)
                    }
                }
                Keyword::TINYINT => {
                    let optional_precision = self.parse_optional_precision();
                    if self.parse_keyword(Keyword::UNSIGNED) {
                        Ok(DataType::UnsignedTinyInt(optional_precision?))
                    } else {
                        Ok(DataType::TinyInt(optional_precision?))
                    }
                }
                Keyword::INT2 => {
                    let optional_precision = self.parse_optional_precision();
                    if self.parse_keyword(Keyword::UNSIGNED) {
                        Ok(DataType::UnsignedInt2(optional_precision?))
                    } else {
                        Ok(DataType::Int2(optional_precision?))
                    }
                }
                Keyword::SMALLINT => {
                    let optional_precision = self.parse_optional_precision();
                    if self.parse_keyword(Keyword::UNSIGNED) {
                        Ok(DataType::UnsignedSmallInt(optional_precision?))
                    } else {
                        Ok(DataType::SmallInt(optional_precision?))
                    }
                }
                Keyword::MEDIUMINT => {
                    let optional_precision = self.parse_optional_precision();
                    if self.parse_keyword(Keyword::UNSIGNED) {
                        Ok(DataType::UnsignedMediumInt(optional_precision?))
                    } else {
                        Ok(DataType::MediumInt(optional_precision?))
                    }
                }
                Keyword::INT => {
                    let optional_precision = self.parse_optional_precision();
                    if self.parse_keyword(Keyword::UNSIGNED) {
                        Ok(DataType::UnsignedInt(optional_precision?))
                    } else {
                        Ok(DataType::Int(optional_precision?))
                    }
                }
                Keyword::INT4 => {
                    let optional_precision = self.parse_optional_precision();
                    if self.parse_keyword(Keyword::UNSIGNED) {
                        Ok(DataType::UnsignedInt4(optional_precision?))
                    } else {
                        Ok(DataType::Int4(optional_precision?))
                    }
                }
                Keyword::INT8 => {
                    let optional_precision = self.parse_optional_precision();
                    if self.parse_keyword(Keyword::UNSIGNED) {
                        Ok(DataType::UnsignedInt8(optional_precision?))
                    } else {
                        Ok(DataType::Int8(optional_precision?))
                    }
                }
                Keyword::INT16 => Ok(DataType::Int16),
                Keyword::INT32 => Ok(DataType::Int32),
                Keyword::INT64 => Ok(DataType::Int64),
                Keyword::INT128 => Ok(DataType::Int128),
                Keyword::INT256 => Ok(DataType::Int256),
                Keyword::INTEGER => {
                    let optional_precision = self.parse_optional_precision();
                    if self.parse_keyword(Keyword::UNSIGNED) {
                        Ok(DataType::UnsignedInteger(optional_precision?))
                    } else {
                        Ok(DataType::Integer(optional_precision?))
                    }
                }
                Keyword::BIGINT => {
                    let optional_precision = self.parse_optional_precision();
                    if self.parse_keyword(Keyword::UNSIGNED) {
                        Ok(DataType::UnsignedBigInt(optional_precision?))
                    } else {
                        Ok(DataType::BigInt(optional_precision?))
                    }
                }
                Keyword::UINT8 => Ok(DataType::UInt8),
                Keyword::UINT16 => Ok(DataType::UInt16),
                Keyword::UINT32 => Ok(DataType::UInt32),
                Keyword::UINT64 => Ok(DataType::UInt64),
                Keyword::UINT128 => Ok(DataType::UInt128),
                Keyword::UINT256 => Ok(DataType::UInt256),
                Keyword::VARCHAR => Ok(DataType::Varchar(self.parse_optional_character_length()?)),
                Keyword::NVARCHAR => {
                    Ok(DataType::Nvarchar(self.parse_optional_character_length()?))
                }
                Keyword::CHARACTER => {
                    if self.parse_keyword(Keyword::VARYING) {
                        Ok(DataType::CharacterVarying(
                            self.parse_optional_character_length()?,
                        ))
                    } else if self.parse_keywords(&[Keyword::LARGE, Keyword::OBJECT]) {
                        Ok(DataType::CharacterLargeObject(
                            self.parse_optional_precision()?,
                        ))
                    } else {
                        Ok(DataType::Character(self.parse_optional_character_length()?))
                    }
                }
                Keyword::CHAR => {
                    if self.parse_keyword(Keyword::VARYING) {
                        Ok(DataType::CharVarying(
                            self.parse_optional_character_length()?,
                        ))
                    } else if self.parse_keywords(&[Keyword::LARGE, Keyword::OBJECT]) {
                        Ok(DataType::CharLargeObject(self.parse_optional_precision()?))
                    } else {
                        Ok(DataType::Char(self.parse_optional_character_length()?))
                    }
                }
                Keyword::CLOB => Ok(DataType::Clob(self.parse_optional_precision()?)),
                Keyword::BINARY => Ok(DataType::Binary(self.parse_optional_precision()?)),
                Keyword::VARBINARY => Ok(DataType::Varbinary(self.parse_optional_precision()?)),
                Keyword::BLOB => Ok(DataType::Blob(self.parse_optional_precision()?)),
                Keyword::BYTES => Ok(DataType::Bytes(self.parse_optional_precision()?)),
                Keyword::UUID => Ok(DataType::Uuid),
                Keyword::DATE => Ok(DataType::Date),
                Keyword::DATE32 => Ok(DataType::Date32),
                Keyword::DATETIME => Ok(DataType::Datetime(self.parse_optional_precision()?)),
                Keyword::DATETIME64 => {
                    self.prev_token();
                    let (precision, time_zone) = self.parse_datetime_64()?;
                    Ok(DataType::Datetime64(precision, time_zone))
                }
                Keyword::TIMESTAMP => {
                    let precision = self.parse_optional_precision()?;
                    let tz = if self.parse_keyword(Keyword::WITH) {
                        self.expect_keywords(&[Keyword::TIME, Keyword::ZONE])?;
                        TimezoneInfo::WithTimeZone
                    } else if self.parse_keyword(Keyword::WITHOUT) {
                        self.expect_keywords(&[Keyword::TIME, Keyword::ZONE])?;
                        TimezoneInfo::WithoutTimeZone
                    } else {
                        TimezoneInfo::None
                    };
                    Ok(DataType::Timestamp(precision, tz))
                }
                Keyword::TIMESTAMPTZ => Ok(DataType::Timestamp(
                    self.parse_optional_precision()?,
                    TimezoneInfo::Tz,
                )),
                Keyword::TIME => {
                    let precision = self.parse_optional_precision()?;
                    let tz = if self.parse_keyword(Keyword::WITH) {
                        self.expect_keywords(&[Keyword::TIME, Keyword::ZONE])?;
                        TimezoneInfo::WithTimeZone
                    } else if self.parse_keyword(Keyword::WITHOUT) {
                        self.expect_keywords(&[Keyword::TIME, Keyword::ZONE])?;
                        TimezoneInfo::WithoutTimeZone
                    } else {
                        TimezoneInfo::None
                    };
                    Ok(DataType::Time(precision, tz))
                }
                Keyword::TIMETZ => Ok(DataType::Time(
                    self.parse_optional_precision()?,
                    TimezoneInfo::Tz,
                )),
                // Interval types can be followed by a complicated interval
                // qualifier that we don't currently support. See
                // parse_interval for a taste.
                Keyword::INTERVAL => Ok(DataType::Interval),
                Keyword::JSON => Ok(DataType::JSON),
                Keyword::JSONB => Ok(DataType::JSONB),
                Keyword::REGCLASS => Ok(DataType::Regclass),
                Keyword::STRING => Ok(DataType::String(self.parse_optional_precision()?)),
                Keyword::FIXEDSTRING => {
                    self.expect_token(&Token::LParen)?;
                    let character_length = self.parse_literal_uint()?;
                    self.expect_token(&Token::RParen)?;
                    Ok(DataType::FixedString(character_length))
                }
                Keyword::TEXT => Ok(DataType::Text),
                Keyword::BYTEA => Ok(DataType::Bytea),
                Keyword::NUMERIC => Ok(DataType::Numeric(
                    self.parse_exact_number_optional_precision_scale()?,
                )),
                Keyword::DECIMAL => Ok(DataType::Decimal(
                    self.parse_exact_number_optional_precision_scale()?,
                )),
                Keyword::DEC => Ok(DataType::Dec(
                    self.parse_exact_number_optional_precision_scale()?,
                )),
                Keyword::BIGNUMERIC => Ok(DataType::BigNumeric(
                    self.parse_exact_number_optional_precision_scale()?,
                )),
                Keyword::BIGDECIMAL => Ok(DataType::BigDecimal(
                    self.parse_exact_number_optional_precision_scale()?,
                )),
                Keyword::ENUM => Ok(DataType::Enum(self.parse_string_values()?)),
                Keyword::SET => Ok(DataType::Set(self.parse_string_values()?)),
                Keyword::ARRAY => {
                    if dialect_of!(self is SnowflakeDialect) {
                        Ok(DataType::Array(ArrayElemTypeDef::None))
                    } else if dialect_of!(self is ClickHouseDialect) {
                        Ok(self.parse_sub_type(|internal_type| {
                            DataType::Array(ArrayElemTypeDef::Parenthesis(internal_type))
                        })?)
                    } else {
                        self.expect_token(&Token::Lt)?;
                        let (inside_type, _trailing_bracket) = self.parse_data_type_helper()?;
                        trailing_bracket = self.expect_closing_angle_bracket(_trailing_bracket)?;
                        Ok(DataType::Array(ArrayElemTypeDef::AngleBracket(Box::new(
                            inside_type,
                        ))))
                    }
                }
                Keyword::STRUCT if dialect_of!(self is BigQueryDialect | GenericDialect) => {
                    self.prev_token();
                    let (field_defs, _trailing_bracket) =
                        self.parse_struct_type_def(Self::parse_struct_field_def)?;
                    trailing_bracket = _trailing_bracket;
                    Ok(DataType::Struct(field_defs))
                }
                Keyword::NULLABLE if dialect_of!(self is ClickHouseDialect | GenericDialect) => {
                    Ok(self.parse_sub_type(DataType::Nullable)?)
                }
                Keyword::LOWCARDINALITY if dialect_of!(self is ClickHouseDialect | GenericDialect) => {
                    Ok(self.parse_sub_type(DataType::LowCardinality)?)
                }
                Keyword::MAP if dialect_of!(self is ClickHouseDialect | GenericDialect) => {
                    self.prev_token();
                    let (key_data_type, value_data_type) = self.parse_click_house_map_def()?;
                    Ok(DataType::Map(
                        Box::new(key_data_type),
                        Box::new(value_data_type),
                    ))
                }
                Keyword::NESTED if dialect_of!(self is ClickHouseDialect | GenericDialect) => {
                    self.expect_token(&Token::LParen)?;
                    let field_defs = self.parse_comma_separated(Parser::parse_column_def)?;
                    self.expect_token(&Token::RParen)?;
                    Ok(DataType::Nested(field_defs))
                }
                Keyword::TUPLE if dialect_of!(self is ClickHouseDialect | GenericDialect) => {
                    self.prev_token();
                    let field_defs = self.parse_click_house_tuple_def()?;
                    Ok(DataType::Tuple(field_defs))
                }
                _ => {
                    self.prev_token();
                    let type_name = self.parse_object_name(false)?;
                    if let Some(modifiers) = self.parse_optional_type_modifiers()? {
                        Ok(DataType::Custom(type_name, modifiers))
                    } else {
                        Ok(DataType::Custom(type_name, vec![]))
                    }
                }
            },
            _ => self.expected("a data type name", next_token),
        }?;

        // Parse array data types. Note: this is postgresql-specific and different from
        // Keyword::ARRAY syntax from above
        while self.consume_token(&Token::LBracket) {
            let size = if dialect_of!(self is GenericDialect | DuckDbDialect | PostgreSqlDialect) {
                self.maybe_parse(|p| p.parse_literal_uint())
            } else {
                None
            };
            self.expect_token(&Token::RBracket)?;
            data = DataType::Array(ArrayElemTypeDef::SquareBracket(Box::new(data), size))
        }
        Ok((data, trailing_bracket))
    }

    pub fn parse_string_values(&mut self) -> Result<Vec<String>, ParserError> {
        self.expect_token(&Token::LParen)?;
        let mut values = Vec::new();
        loop {
            let next_token = self.next_token();
            match next_token.token {
                Token::SingleQuotedString(value) => values.push(value),
                _ => self.expected("a string", next_token)?,
            }
            let next_token = self.next_token();
            match next_token.token {
                Token::Comma => (),
                Token::RParen => break,
                _ => self.expected(", or }", next_token)?,
            }
        }
        Ok(values)
    }

    /// Strictly parse `identifier AS identifier`
    pub fn parse_identifier_with_alias(&mut self) -> Result<IdentWithAlias, ParserError> {
        let ident = self.parse_identifier(false)?;
        self.expect_keyword(Keyword::AS)?;
        let alias = self.parse_identifier(false)?;
        Ok(IdentWithAlias { ident, alias })
    }

    /// Parse `AS identifier` (or simply `identifier` if it's not a reserved keyword)
    /// Some examples with aliases: `SELECT 1 foo`, `SELECT COUNT(*) AS cnt`,
    /// `SELECT ... FROM t1 foo, t2 bar`, `SELECT ... FROM (...) AS bar`
    pub fn parse_optional_alias(
        &mut self,
        reserved_kwds: &[Keyword],
    ) -> Result<Option<Ident>, ParserError> {
        let after_as = self.parse_keyword(Keyword::AS);
        let next_token = self.next_token();
        match next_token.token {
            // Accept any identifier after `AS` (though many dialects have restrictions on
            // keywords that may appear here). If there's no `AS`: don't parse keywords,
            // which may start a construct allowed in this position, to be parsed as aliases.
            // (For example, in `FROM t1 JOIN` the `JOIN` will always be parsed as a keyword,
            // not an alias.)
            Token::Word(w) if after_as || !reserved_kwds.contains(&w.keyword) => {
                Ok(Some(w.to_ident()))
            }
            // MSSQL supports single-quoted strings as aliases for columns
            // We accept them as table aliases too, although MSSQL does not.
            //
            // Note, that this conflicts with an obscure rule from the SQL
            // standard, which we don't implement:
            // https://crate.io/docs/sql-99/en/latest/chapters/07.html#character-string-literal-s
            //    "[Obscure Rule] SQL allows you to break a long <character
            //    string literal> up into two or more smaller <character string
            //    literal>s, split by a <separator> that includes a newline
            //    character. When it sees such a <literal>, your DBMS will
            //    ignore the <separator> and treat the multiple strings as
            //    a single <literal>."
            Token::SingleQuotedString(s) => Ok(Some(Ident::with_quote('\'', s))),
            // Support for MySql dialect double quoted string, `AS "HOUR"` for example
            Token::DoubleQuotedString(s) => Ok(Some(Ident::with_quote('\"', s))),
            _ => {
                if after_as {
                    return self.expected("an identifier after AS", next_token);
                }
                self.prev_token();
                Ok(None) // no alias found
            }
        }
    }

    /// Parse `AS identifier` when the AS is describing a table-valued object,
    /// like in `... FROM generate_series(1, 10) AS t (col)`. In this case
    /// the alias is allowed to optionally name the columns in the table, in
    /// addition to the table itself.
    pub fn parse_optional_table_alias(
        &mut self,
        reserved_kwds: &[Keyword],
    ) -> Result<Option<TableAlias>, ParserError> {
        match self.parse_optional_alias(reserved_kwds)? {
            Some(name) => {
                let columns = self.parse_parenthesized_column_list(Optional, false)?;
                Ok(Some(TableAlias { name, columns }))
            }
            None => Ok(None),
        }
    }

    /// Parse a possibly qualified, possibly quoted identifier, e.g.
    /// `foo` or `myschema."table"
    ///
    /// The `in_table_clause` parameter indicates whether the object name is a table in a FROM, JOIN,
    /// or similar table clause. Currently, this is used only to support unquoted hyphenated identifiers
    /// in this context on BigQuery.
    pub fn parse_object_name(&mut self, in_table_clause: bool) -> Result<ObjectName, ParserError> {
        let mut idents = vec![];
        loop {
            idents.push(self.parse_identifier(in_table_clause)?);
            if !self.consume_token(&Token::Period) {
                break;
            }
        }

        // BigQuery accepts any number of quoted identifiers of a table name.
        // https://cloud.google.com/bigquery/docs/reference/standard-sql/lexical#quoted_identifiers
        if dialect_of!(self is BigQueryDialect)
            && idents.iter().any(|ident| ident.value.contains('.'))
        {
            idents = idents
                .into_iter()
                .flat_map(|ident| {
                    ident
                        .value
                        .split('.')
                        .map(|value| Ident {
                            value: value.into(),
                            quote_style: ident.quote_style,
                        })
                        .collect::<Vec<_>>()
                })
                .collect()
        }

        Ok(ObjectName(idents))
    }

    /// Parse identifiers
    pub fn parse_identifiers(&mut self) -> Result<Vec<Ident>, ParserError> {
        let mut idents = vec![];
        loop {
            match self.peek_token().token {
                Token::Word(w) => {
                    idents.push(w.to_ident());
                }
                Token::EOF | Token::Eq => break,
                _ => {}
            }
            self.next_token();
        }
        Ok(idents)
    }

    /// Parse identifiers of form ident1[.identN]*
    ///
    /// Similar in functionality to [parse_identifiers], with difference
    /// being this function is much more strict about parsing a valid multipart identifier, not
    /// allowing extraneous tokens to be parsed, otherwise it fails.
    ///
    /// For example:
    ///
    /// ```rust
    /// use sqlparser::ast::Ident;
    /// use sqlparser::dialect::GenericDialect;
    /// use sqlparser::parser::Parser;
    ///
    /// let dialect = GenericDialect {};
    /// let expected = vec![Ident::new("one"), Ident::new("two")];
    ///
    /// // expected usage
    /// let sql = "one.two";
    /// let mut parser = Parser::new(&dialect).try_with_sql(sql).unwrap();
    /// let actual = parser.parse_multipart_identifier().unwrap();
    /// assert_eq!(&actual, &expected);
    ///
    /// // parse_identifiers is more loose on what it allows, parsing successfully
    /// let sql = "one + two";
    /// let mut parser = Parser::new(&dialect).try_with_sql(sql).unwrap();
    /// let actual = parser.parse_identifiers().unwrap();
    /// assert_eq!(&actual, &expected);
    ///
    /// // expected to strictly fail due to + separator
    /// let sql = "one + two";
    /// let mut parser = Parser::new(&dialect).try_with_sql(sql).unwrap();
    /// let actual = parser.parse_multipart_identifier().unwrap_err();
    /// assert_eq!(
    ///     actual.to_string(),
    ///     "sql parser error: Unexpected token in identifier: +"
    /// );
    /// ```
    ///
    /// [parse_identifiers]: Parser::parse_identifiers
    pub fn parse_multipart_identifier(&mut self) -> Result<Vec<Ident>, ParserError> {
        let mut idents = vec![];

        // expecting at least one word for identifier
        match self.next_token().token {
            Token::Word(w) => idents.push(w.to_ident()),
            Token::EOF => {
                return Err(ParserError::ParserError(
                    "Empty input when parsing identifier".to_string(),
                ))?
            }
            token => {
                return Err(ParserError::ParserError(format!(
                    "Unexpected token in identifier: {token}"
                )))?
            }
        };

        // parse optional next parts if exist
        loop {
            match self.next_token().token {
                // ensure that optional period is succeeded by another identifier
                Token::Period => match self.next_token().token {
                    Token::Word(w) => idents.push(w.to_ident()),
                    Token::EOF => {
                        return Err(ParserError::ParserError(
                            "Trailing period in identifier".to_string(),
                        ))?
                    }
                    token => {
                        return Err(ParserError::ParserError(format!(
                            "Unexpected token following period in identifier: {token}"
                        )))?
                    }
                },
                Token::EOF => break,
                token => {
                    return Err(ParserError::ParserError(format!(
                        "Unexpected token in identifier: {token}"
                    )))?
                }
            }
        }

        Ok(idents)
    }

    /// Parse a simple one-word identifier (possibly quoted, possibly a keyword)
    ///
    /// The `in_table_clause` parameter indicates whether the identifier is a table in a FROM, JOIN, or
    /// similar table clause. Currently, this is used only to support unquoted hyphenated identifiers in
    //  this context on BigQuery.
    pub fn parse_identifier(&mut self, in_table_clause: bool) -> Result<Ident, ParserError> {
        let next_token = self.next_token();
        match next_token.token {
            Token::Word(w) => {
                let mut ident = w.to_ident();

                // On BigQuery, hyphens are permitted in unquoted identifiers inside of a FROM or
                // TABLE clause [0].
                //
                // The first segment must be an ordinary unquoted identifier, e.g. it must not start
                // with a digit. Subsequent segments are either must either be valid identifiers or
                // integers, e.g. foo-123 is allowed, but foo-123a is not.
                //
                // [0] https://cloud.google.com/bigquery/docs/reference/standard-sql/lexical
                if dialect_of!(self is BigQueryDialect)
                    && w.quote_style.is_none()
                    && in_table_clause
                {
                    let mut requires_whitespace = false;
                    while matches!(self.peek_token_no_skip().token, Token::Minus) {
                        self.next_token();
                        ident.value.push('-');

                        let token = self
                            .next_token_no_skip()
                            .cloned()
                            .unwrap_or(TokenWithLocation::wrap(Token::EOF));
                        requires_whitespace = match token.token {
                            Token::Word(next_word) if next_word.quote_style.is_none() => {
                                ident.value.push_str(&next_word.value);
                                false
                            }
                            Token::Number(s, false) if s.chars().all(|c| c.is_ascii_digit()) => {
                                ident.value.push_str(&s);
                                true
                            }
                            _ => {
                                return self
                                    .expected("continuation of hyphenated identifier", token);
                            }
                        }
                    }

                    // If the last segment was a number, we must check that it's followed by whitespace,
                    // otherwise foo-123a will be parsed as `foo-123` with the alias `a`.
                    if requires_whitespace {
                        let token = self.next_token();
                        if !matches!(token.token, Token::EOF | Token::Whitespace(_)) {
                            return self
                                .expected("whitespace following hyphenated identifier", token);
                        }
                    }
                }
                Ok(ident)
            }
            Token::SingleQuotedString(s) => Ok(Ident::with_quote('\'', s)),
            Token::DoubleQuotedString(s) => Ok(Ident::with_quote('\"', s)),
            _ => self.expected("identifier", next_token),
        }
    }

    /// Parses a parenthesized, comma-separated list of column definitions within a view.
    fn parse_view_columns(&mut self) -> Result<Vec<ViewColumnDef>, ParserError> {
        if self.consume_token(&Token::LParen) {
            if self.peek_token().token == Token::RParen {
                self.next_token();
                Ok(vec![])
            } else {
                let cols = self.parse_comma_separated(Parser::parse_view_column)?;
                self.expect_token(&Token::RParen)?;
                Ok(cols)
            }
        } else {
            Ok(vec![])
        }
    }

    /// Parses a column definition within a view.
    fn parse_view_column(&mut self) -> Result<ViewColumnDef, ParserError> {
        let name = self.parse_identifier(false)?;
        let options = if dialect_of!(self is BigQueryDialect | GenericDialect)
            && self.parse_keyword(Keyword::OPTIONS)
        {
            self.prev_token();
            Some(self.parse_options(Keyword::OPTIONS)?)
        } else {
            None
        };
        let data_type = if dialect_of!(self is ClickHouseDialect) {
            Some(self.parse_data_type()?)
        } else {
            None
        };
        Ok(ViewColumnDef {
            name,
            data_type,
            options,
        })
    }

    /// Parse a parenthesized comma-separated list of unqualified, possibly quoted identifiers
    pub fn parse_parenthesized_column_list(
        &mut self,
        optional: IsOptional,
        allow_empty: bool,
    ) -> Result<Vec<Ident>, ParserError> {
        if self.consume_token(&Token::LParen) {
            if allow_empty && self.peek_token().token == Token::RParen {
                self.next_token();
                Ok(vec![])
            } else {
                let cols = self.parse_comma_separated(|p| p.parse_identifier(false))?;
                self.expect_token(&Token::RParen)?;
                Ok(cols)
            }
        } else if optional == Optional {
            Ok(vec![])
        } else {
            self.expected("a list of columns in parentheses", self.peek_token())
        }
    }

    pub fn parse_precision(&mut self) -> Result<u64, ParserError> {
        self.expect_token(&Token::LParen)?;
        let n = self.parse_literal_uint()?;
        self.expect_token(&Token::RParen)?;
        Ok(n)
    }

    pub fn parse_optional_precision(&mut self) -> Result<Option<u64>, ParserError> {
        if self.consume_token(&Token::LParen) {
            let n = self.parse_literal_uint()?;
            self.expect_token(&Token::RParen)?;
            Ok(Some(n))
        } else {
            Ok(None)
        }
    }

    /// Parse datetime64 [1]
    /// Syntax
    /// ```sql
    /// DateTime64(precision[, timezone])
    /// ```
    ///
    /// [1]: https://clickhouse.com/docs/en/sql-reference/data-types/datetime64
    pub fn parse_datetime_64(&mut self) -> Result<(u64, Option<String>), ParserError> {
        self.expect_keyword(Keyword::DATETIME64)?;
        self.expect_token(&Token::LParen)?;
        let precision = self.parse_literal_uint()?;
        let time_zone = if self.consume_token(&Token::Comma) {
            Some(self.parse_literal_string()?)
        } else {
            None
        };
        self.expect_token(&Token::RParen)?;
        Ok((precision, time_zone))
    }

    pub fn parse_optional_character_length(
        &mut self,
    ) -> Result<Option<CharacterLength>, ParserError> {
        if self.consume_token(&Token::LParen) {
            let character_length = self.parse_character_length()?;
            self.expect_token(&Token::RParen)?;
            Ok(Some(character_length))
        } else {
            Ok(None)
        }
    }

    pub fn parse_character_length(&mut self) -> Result<CharacterLength, ParserError> {
        if self.parse_keyword(Keyword::MAX) {
            return Ok(CharacterLength::Max);
        }
        let length = self.parse_literal_uint()?;
        let unit = if self.parse_keyword(Keyword::CHARACTERS) {
            Some(CharLengthUnits::Characters)
        } else if self.parse_keyword(Keyword::OCTETS) {
            Some(CharLengthUnits::Octets)
        } else {
            None
        };
        Ok(CharacterLength::IntegerLength { length, unit })
    }

    pub fn parse_optional_precision_scale(
        &mut self,
    ) -> Result<(Option<u64>, Option<u64>), ParserError> {
        if self.consume_token(&Token::LParen) {
            let n = self.parse_literal_uint()?;
            let scale = if self.consume_token(&Token::Comma) {
                Some(self.parse_literal_uint()?)
            } else {
                None
            };
            self.expect_token(&Token::RParen)?;
            Ok((Some(n), scale))
        } else {
            Ok((None, None))
        }
    }

    pub fn parse_exact_number_optional_precision_scale(
        &mut self,
    ) -> Result<ExactNumberInfo, ParserError> {
        if self.consume_token(&Token::LParen) {
            let precision = self.parse_literal_uint()?;
            let scale = if self.consume_token(&Token::Comma) {
                Some(self.parse_literal_uint()?)
            } else {
                None
            };

            self.expect_token(&Token::RParen)?;

            match scale {
                None => Ok(ExactNumberInfo::Precision(precision)),
                Some(scale) => Ok(ExactNumberInfo::PrecisionAndScale(precision, scale)),
            }
        } else {
            Ok(ExactNumberInfo::None)
        }
    }

    pub fn parse_optional_type_modifiers(&mut self) -> Result<Option<Vec<String>>, ParserError> {
        if self.consume_token(&Token::LParen) {
            let mut modifiers = Vec::new();
            loop {
                let next_token = self.next_token();
                match next_token.token {
                    Token::Word(w) => modifiers.push(w.to_string()),
                    Token::Number(n, _) => modifiers.push(n),
                    Token::SingleQuotedString(s) => modifiers.push(s),

                    Token::Comma => {
                        continue;
                    }
                    Token::RParen => {
                        break;
                    }
                    _ => self.expected("type modifiers", next_token)?,
                }
            }

            Ok(Some(modifiers))
        } else {
            Ok(None)
        }
    }

    /// Parse a parenthesized sub data type
    fn parse_sub_type<F>(&mut self, parent_type: F) -> Result<DataType, ParserError>
    where
        F: FnOnce(Box<DataType>) -> DataType,
    {
        self.expect_token(&Token::LParen)?;
        let inside_type = self.parse_data_type()?;
        self.expect_token(&Token::RParen)?;
        Ok(parent_type(inside_type.into()))
    }

    pub fn parse_delete(&mut self) -> Result<Statement, ParserError> {
        let (tables, with_from_keyword) = if !self.parse_keyword(Keyword::FROM) {
            // `FROM` keyword is optional in BigQuery SQL.
            // https://cloud.google.com/bigquery/docs/reference/standard-sql/dml-syntax#delete_statement
            if dialect_of!(self is BigQueryDialect | GenericDialect) {
                (vec![], false)
            } else {
                let tables = self.parse_comma_separated(|p| p.parse_object_name(false))?;
                self.expect_keyword(Keyword::FROM)?;
                (tables, true)
            }
        } else {
            (vec![], true)
        };

        let from = self.parse_comma_separated(Parser::parse_table_and_joins)?;
        let using = if self.parse_keyword(Keyword::USING) {
            Some(self.parse_comma_separated(Parser::parse_table_and_joins)?)
        } else {
            None
        };
        let selection = if self.parse_keyword(Keyword::WHERE) {
            Some(self.parse_expr()?)
        } else {
            None
        };
        let returning = if self.parse_keyword(Keyword::RETURNING) {
            Some(self.parse_comma_separated(Parser::parse_select_item)?)
        } else {
            None
        };
        let order_by = if self.parse_keywords(&[Keyword::ORDER, Keyword::BY]) {
            self.parse_comma_separated(Parser::parse_order_by_expr)?
        } else {
            vec![]
        };
        let limit = if self.parse_keyword(Keyword::LIMIT) {
            self.parse_limit()?
        } else {
            None
        };

        Ok(Statement::Delete(Delete {
            tables,
            from: if with_from_keyword {
                FromTable::WithFromKeyword(from)
            } else {
                FromTable::WithoutKeyword(from)
            },
            using,
            selection,
            returning,
            order_by,
            limit,
        }))
    }

    // KILL [CONNECTION | QUERY | MUTATION] processlist_id
    pub fn parse_kill(&mut self) -> Result<Statement, ParserError> {
        let modifier_keyword =
            self.parse_one_of_keywords(&[Keyword::CONNECTION, Keyword::QUERY, Keyword::MUTATION]);

        let id = self.parse_literal_uint()?;

        let modifier = match modifier_keyword {
            Some(Keyword::CONNECTION) => Some(KillType::Connection),
            Some(Keyword::QUERY) => Some(KillType::Query),
            Some(Keyword::MUTATION) => {
                if dialect_of!(self is ClickHouseDialect | GenericDialect) {
                    Some(KillType::Mutation)
                } else {
                    self.expected(
                        "Unsupported type for KILL, allowed: CONNECTION | QUERY",
                        self.peek_token(),
                    )?
                }
            }
            _ => None,
        };

        Ok(Statement::Kill { modifier, id })
    }

    pub fn parse_explain(
        &mut self,
        describe_alias: DescribeAlias,
    ) -> Result<Statement, ParserError> {
        let analyze = self.parse_keyword(Keyword::ANALYZE);
        let verbose = self.parse_keyword(Keyword::VERBOSE);
        let mut format = None;
        if self.parse_keyword(Keyword::FORMAT) {
            format = Some(self.parse_analyze_format()?);
        }

        match self.maybe_parse(|parser| parser.parse_statement()) {
            Some(Statement::Explain { .. }) | Some(Statement::ExplainTable { .. }) => Err(
                ParserError::ParserError("Explain must be root of the plan".to_string()),
            ),
            Some(statement) => Ok(Statement::Explain {
                describe_alias,
                analyze,
                verbose,
                statement: Box::new(statement),
                format,
            }),
            _ => {
                let mut hive_format = None;
                match self.parse_one_of_keywords(&[Keyword::EXTENDED, Keyword::FORMATTED]) {
                    Some(Keyword::EXTENDED) => hive_format = Some(HiveDescribeFormat::Extended),
                    Some(Keyword::FORMATTED) => hive_format = Some(HiveDescribeFormat::Formatted),
                    _ => {}
                }

                let table_name = self.parse_object_name(false)?;
                Ok(Statement::ExplainTable {
                    describe_alias,
                    hive_format,
                    table_name,
                })
            }
        }
    }

    /// Call's [`Self::parse_query`] returning a `Box`'ed  result.
    ///
    /// This function can be used to reduce the stack size required in debug
    /// builds. Instead of `sizeof(Query)` only a pointer (`Box<Query>`)
    /// is used.
    pub fn parse_boxed_query(&mut self) -> Result<Box<Query>, ParserError> {
        self.parse_query().map(Box::new)
    }

    /// Parse a query expression, i.e. a `SELECT` statement optionally
    /// preceded with some `WITH` CTE declarations and optionally followed
    /// by `ORDER BY`. Unlike some other parse_... methods, this one doesn't
    /// expect the initial keyword to be already consumed
    pub fn parse_query(&mut self) -> Result<Query, ParserError> {
        let _guard = self.recursion_counter.try_decrease()?;
        let with = if self.parse_keyword(Keyword::WITH) {
            Some(With {
                recursive: self.parse_keyword(Keyword::RECURSIVE),
                cte_tables: self.parse_comma_separated(Parser::parse_cte)?,
            })
        } else {
            None
        };
        if self.parse_keyword(Keyword::INSERT) {
            Ok(Query {
                with,
                body: self.parse_insert_setexpr_boxed()?,
                limit: None,
                limit_by: vec![],
                order_by: vec![],
                offset: None,
                fetch: None,
                locks: vec![],
                for_clause: None,
            })
        } else if self.parse_keyword(Keyword::UPDATE) {
            Ok(Query {
                with,
                body: self.parse_update_setexpr_boxed()?,
                limit: None,
                limit_by: vec![],
                order_by: vec![],
                offset: None,
                fetch: None,
                locks: vec![],
                for_clause: None,
            })
        } else {
            let body = self.parse_boxed_query_body(0)?;

            let order_by = if self.parse_keywords(&[Keyword::ORDER, Keyword::BY]) {
                self.parse_comma_separated(Parser::parse_order_by_expr)?
            } else {
                vec![]
            };

            let mut limit = None;
            let mut offset = None;

            for _x in 0..2 {
                if limit.is_none() && self.parse_keyword(Keyword::LIMIT) {
                    limit = self.parse_limit()?
                }

                if offset.is_none() && self.parse_keyword(Keyword::OFFSET) {
                    offset = Some(self.parse_offset()?)
                }

                if dialect_of!(self is GenericDialect | MySqlDialect | ClickHouseDialect)
                    && limit.is_some()
                    && offset.is_none()
                    && self.consume_token(&Token::Comma)
                {
                    // MySQL style LIMIT x,y => LIMIT y OFFSET x.
                    // Check <https://dev.mysql.com/doc/refman/8.0/en/select.html> for more details.
                    offset = Some(Offset {
                        value: limit.unwrap(),
                        rows: OffsetRows::None,
                    });
                    limit = Some(self.parse_expr()?);
                }
            }

            let limit_by = if dialect_of!(self is ClickHouseDialect | GenericDialect)
                && self.parse_keyword(Keyword::BY)
            {
                self.parse_comma_separated(Parser::parse_expr)?
            } else {
                vec![]
            };

            let fetch = if self.parse_keyword(Keyword::FETCH) {
                Some(self.parse_fetch()?)
            } else {
                None
            };

            let mut for_clause = None;
            let mut locks = Vec::new();
            while self.parse_keyword(Keyword::FOR) {
                if let Some(parsed_for_clause) = self.parse_for_clause()? {
                    for_clause = Some(parsed_for_clause);
                    break;
                } else {
                    locks.push(self.parse_lock()?);
                }
            }

            Ok(Query {
                with,
                body,
                order_by,
                limit,
                limit_by,
                offset,
                fetch,
                locks,
                for_clause,
            })
        }
    }

    /// Parse a mssql `FOR [XML | JSON | BROWSE]` clause
    pub fn parse_for_clause(&mut self) -> Result<Option<ForClause>, ParserError> {
        if self.parse_keyword(Keyword::XML) {
            Ok(Some(self.parse_for_xml()?))
        } else if self.parse_keyword(Keyword::JSON) {
            Ok(Some(self.parse_for_json()?))
        } else if self.parse_keyword(Keyword::BROWSE) {
            Ok(Some(ForClause::Browse))
        } else {
            Ok(None)
        }
    }

    /// Parse a mssql `FOR XML` clause
    pub fn parse_for_xml(&mut self) -> Result<ForClause, ParserError> {
        let for_xml = if self.parse_keyword(Keyword::RAW) {
            let mut element_name = None;
            if self.peek_token().token == Token::LParen {
                self.expect_token(&Token::LParen)?;
                element_name = Some(self.parse_literal_string()?);
                self.expect_token(&Token::RParen)?;
            }
            ForXml::Raw(element_name)
        } else if self.parse_keyword(Keyword::AUTO) {
            ForXml::Auto
        } else if self.parse_keyword(Keyword::EXPLICIT) {
            ForXml::Explicit
        } else if self.parse_keyword(Keyword::PATH) {
            let mut element_name = None;
            if self.peek_token().token == Token::LParen {
                self.expect_token(&Token::LParen)?;
                element_name = Some(self.parse_literal_string()?);
                self.expect_token(&Token::RParen)?;
            }
            ForXml::Path(element_name)
        } else {
            return Err(ParserError::ParserError(
                "Expected FOR XML [RAW | AUTO | EXPLICIT | PATH ]".to_string(),
            ));
        };
        let mut elements = false;
        let mut binary_base64 = false;
        let mut root = None;
        let mut r#type = false;
        while self.peek_token().token == Token::Comma {
            self.next_token();
            if self.parse_keyword(Keyword::ELEMENTS) {
                elements = true;
            } else if self.parse_keyword(Keyword::BINARY) {
                self.expect_keyword(Keyword::BASE64)?;
                binary_base64 = true;
            } else if self.parse_keyword(Keyword::ROOT) {
                self.expect_token(&Token::LParen)?;
                root = Some(self.parse_literal_string()?);
                self.expect_token(&Token::RParen)?;
            } else if self.parse_keyword(Keyword::TYPE) {
                r#type = true;
            }
        }
        Ok(ForClause::Xml {
            for_xml,
            elements,
            binary_base64,
            root,
            r#type,
        })
    }

    /// Parse a mssql `FOR JSON` clause
    pub fn parse_for_json(&mut self) -> Result<ForClause, ParserError> {
        let for_json = if self.parse_keyword(Keyword::AUTO) {
            ForJson::Auto
        } else if self.parse_keyword(Keyword::PATH) {
            ForJson::Path
        } else {
            return Err(ParserError::ParserError(
                "Expected FOR JSON [AUTO | PATH ]".to_string(),
            ));
        };
        let mut root = None;
        let mut include_null_values = false;
        let mut without_array_wrapper = false;
        while self.peek_token().token == Token::Comma {
            self.next_token();
            if self.parse_keyword(Keyword::ROOT) {
                self.expect_token(&Token::LParen)?;
                root = Some(self.parse_literal_string()?);
                self.expect_token(&Token::RParen)?;
            } else if self.parse_keyword(Keyword::INCLUDE_NULL_VALUES) {
                include_null_values = true;
            } else if self.parse_keyword(Keyword::WITHOUT_ARRAY_WRAPPER) {
                without_array_wrapper = true;
            }
        }
        Ok(ForClause::Json {
            for_json,
            root,
            include_null_values,
            without_array_wrapper,
        })
    }

    /// Parse a CTE (`alias [( col1, col2, ... )] AS (subquery)`)
    pub fn parse_cte(&mut self) -> Result<Cte, ParserError> {
        let name = self.parse_identifier(false)?;

        let mut cte = if self.parse_keyword(Keyword::AS) {
            let mut is_materialized = None;
            if dialect_of!(self is PostgreSqlDialect) {
                if self.parse_keyword(Keyword::MATERIALIZED) {
                    is_materialized = Some(CteAsMaterialized::Materialized);
                } else if self.parse_keywords(&[Keyword::NOT, Keyword::MATERIALIZED]) {
                    is_materialized = Some(CteAsMaterialized::NotMaterialized);
                }
            }
            self.expect_token(&Token::LParen)?;
            let query = self.parse_boxed_query()?;
            self.expect_token(&Token::RParen)?;
            let alias = TableAlias {
                name,
                columns: vec![],
            };
            Cte {
                alias,
                query,
                from: None,
                materialized: is_materialized,
            }
        } else {
            let columns = self.parse_parenthesized_column_list(Optional, false)?;
            self.expect_keyword(Keyword::AS)?;
            let mut is_materialized = None;
            if dialect_of!(self is PostgreSqlDialect) {
                if self.parse_keyword(Keyword::MATERIALIZED) {
                    is_materialized = Some(CteAsMaterialized::Materialized);
                } else if self.parse_keywords(&[Keyword::NOT, Keyword::MATERIALIZED]) {
                    is_materialized = Some(CteAsMaterialized::NotMaterialized);
                }
            }
            self.expect_token(&Token::LParen)?;
            let query = self.parse_boxed_query()?;
            self.expect_token(&Token::RParen)?;
            let alias = TableAlias { name, columns };
            Cte {
                alias,
                query,
                from: None,
                materialized: is_materialized,
            }
        };
        if self.parse_keyword(Keyword::FROM) {
            cte.from = Some(self.parse_identifier(false)?);
        }
        Ok(cte)
    }

    /// Call's [`Self::parse_query_body`] returning a `Box`'ed  result.
    ///
    /// This function can be used to reduce the stack size required in debug
    /// builds. Instead of `sizeof(QueryBody)` only a pointer (`Box<QueryBody>`)
    /// is used.
    fn parse_boxed_query_body(&mut self, precedence: u8) -> Result<Box<SetExpr>, ParserError> {
        self.parse_query_body(precedence).map(Box::new)
    }

    /// Parse a "query body", which is an expression with roughly the
    /// following grammar:
    /// ```sql
    ///   query_body ::= restricted_select | '(' subquery ')' | set_operation
    ///   restricted_select ::= 'SELECT' [expr_list] [ from ] [ where ] [ groupby_having ]
    ///   subquery ::= query_body [ order_by_limit ]
    ///   set_operation ::= query_body { 'UNION' | 'EXCEPT' | 'INTERSECT' } [ 'ALL' ] query_body
    /// ```
    ///
    /// If you need `Box<SetExpr>` then maybe there is sense to use `parse_boxed_query_body`
    /// due to prevent stack overflow in debug building(to reserve less memory on stack).
    pub fn parse_query_body(&mut self, precedence: u8) -> Result<SetExpr, ParserError> {
        // We parse the expression using a Pratt parser, as in `parse_expr()`.
        // Start by parsing a restricted SELECT or a `(subquery)`:
        let mut expr = if self.parse_keyword(Keyword::SELECT) {
            SetExpr::Select(self.parse_select().map(Box::new)?)
        } else if self.consume_token(&Token::LParen) {
            // CTEs are not allowed here, but the parser currently accepts them
            let subquery = self.parse_boxed_query()?;
            self.expect_token(&Token::RParen)?;
            SetExpr::Query(subquery)
        } else if self.parse_keyword(Keyword::VALUES) {
            let is_mysql = dialect_of!(self is MySqlDialect);
            SetExpr::Values(self.parse_values(is_mysql)?)
        } else if self.parse_keyword(Keyword::TABLE) {
            SetExpr::Table(Box::new(self.parse_as_table()?))
        } else {
            return self.expected(
                "SELECT, VALUES, or a subquery in the query body",
                self.peek_token(),
            );
        };

        loop {
            // The query can be optionally followed by a set operator:
            let op = self.parse_set_operator(&self.peek_token().token);
            let next_precedence = match op {
                // UNION and EXCEPT have the same binding power and evaluate left-to-right
                Some(SetOperator::Union) | Some(SetOperator::Except) => 10,
                // INTERSECT has higher precedence than UNION/EXCEPT
                Some(SetOperator::Intersect) => 20,
                // Unexpected token or EOF => stop parsing the query body
                None => break,
            };
            if precedence >= next_precedence {
                break;
            }
            self.next_token(); // skip past the set operator
            let set_quantifier = self.parse_set_quantifier(&op);
            expr = SetExpr::SetOperation {
                left: Box::new(expr),
                op: op.unwrap(),
                set_quantifier,
                right: self.parse_boxed_query_body(next_precedence)?,
            };
        }

        Ok(expr)
    }

    pub fn parse_set_operator(&mut self, token: &Token) -> Option<SetOperator> {
        match token {
            Token::Word(w) if w.keyword == Keyword::UNION => Some(SetOperator::Union),
            Token::Word(w) if w.keyword == Keyword::EXCEPT => Some(SetOperator::Except),
            Token::Word(w) if w.keyword == Keyword::INTERSECT => Some(SetOperator::Intersect),
            _ => None,
        }
    }

    pub fn parse_set_quantifier(&mut self, op: &Option<SetOperator>) -> SetQuantifier {
        match op {
            Some(SetOperator::Union) => {
                if self.parse_keywords(&[Keyword::DISTINCT, Keyword::BY, Keyword::NAME]) {
                    SetQuantifier::DistinctByName
                } else if self.parse_keywords(&[Keyword::BY, Keyword::NAME]) {
                    SetQuantifier::ByName
                } else if self.parse_keyword(Keyword::ALL) {
                    if self.parse_keywords(&[Keyword::BY, Keyword::NAME]) {
                        SetQuantifier::AllByName
                    } else {
                        SetQuantifier::All
                    }
                } else if self.parse_keyword(Keyword::DISTINCT) {
                    SetQuantifier::Distinct
                } else {
                    SetQuantifier::None
                }
            }
            Some(SetOperator::Except) | Some(SetOperator::Intersect) => {
                if self.parse_keyword(Keyword::ALL) {
                    SetQuantifier::All
                } else if self.parse_keyword(Keyword::DISTINCT) {
                    SetQuantifier::Distinct
                } else {
                    SetQuantifier::None
                }
            }
            _ => SetQuantifier::None,
        }
    }

    /// Parse a restricted `SELECT` statement (no CTEs / `UNION` / `ORDER BY`),
    /// assuming the initial `SELECT` was already consumed
    pub fn parse_select(&mut self) -> Result<Select, ParserError> {
        let value_table_mode =
            if dialect_of!(self is BigQueryDialect) && self.parse_keyword(Keyword::AS) {
                if self.parse_keyword(Keyword::VALUE) {
                    Some(ValueTableMode::AsValue)
                } else if self.parse_keyword(Keyword::STRUCT) {
                    Some(ValueTableMode::AsStruct)
                } else {
                    self.expected("VALUE or STRUCT", self.peek_token())?
                }
            } else {
                None
            };

        let distinct = self.parse_all_or_distinct()?;

        let top = if self.parse_keyword(Keyword::TOP) {
            Some(self.parse_top()?)
        } else {
            None
        };

        let projection = self.parse_projection()?;

        let into = if self.parse_keyword(Keyword::INTO) {
            let temporary = self
                .parse_one_of_keywords(&[Keyword::TEMP, Keyword::TEMPORARY])
                .is_some();
            let unlogged = self.parse_keyword(Keyword::UNLOGGED);
            let table = self.parse_keyword(Keyword::TABLE);
            let name = self.parse_object_name(false)?;
            Some(SelectInto {
                temporary,
                unlogged,
                table,
                name,
            })
        } else {
            None
        };

        // Note that for keywords to be properly handled here, they need to be
        // added to `RESERVED_FOR_COLUMN_ALIAS` / `RESERVED_FOR_TABLE_ALIAS`,
        // otherwise they may be parsed as an alias as part of the `projection`
        // or `from`.

        let from = if self.parse_keyword(Keyword::FROM) {
            self.parse_comma_separated(Parser::parse_table_and_joins)?
        } else {
            vec![]
        };

        let mut lateral_views = vec![];
        loop {
            if self.parse_keywords(&[Keyword::LATERAL, Keyword::VIEW]) {
                let outer = self.parse_keyword(Keyword::OUTER);
                let lateral_view = self.parse_expr()?;
                let lateral_view_name = self.parse_object_name(false)?;
                let lateral_col_alias = self
                    .parse_comma_separated(|parser| {
                        parser.parse_optional_alias(&[
                            Keyword::WHERE,
                            Keyword::GROUP,
                            Keyword::CLUSTER,
                            Keyword::HAVING,
                            Keyword::LATERAL,
                        ]) // This couldn't possibly be a bad idea
                    })?
                    .into_iter()
                    .flatten()
                    .collect();

                lateral_views.push(LateralView {
                    lateral_view,
                    lateral_view_name,
                    lateral_col_alias,
                    outer,
                });
            } else {
                break;
            }
        }

        let selection = if self.parse_keyword(Keyword::WHERE) {
            Some(self.parse_expr()?)
        } else {
            None
        };

        let group_by = if self.parse_keywords(&[Keyword::GROUP, Keyword::BY]) {
            if self.parse_keyword(Keyword::ALL) {
                GroupByExpr::All
            } else {
                GroupByExpr::Expressions(self.parse_comma_separated(Parser::parse_group_by_expr)?)
            }
        } else {
            GroupByExpr::Expressions(vec![])
        };

        let cluster_by = if self.parse_keywords(&[Keyword::CLUSTER, Keyword::BY]) {
            self.parse_comma_separated(Parser::parse_expr)?
        } else {
            vec![]
        };

        let distribute_by = if self.parse_keywords(&[Keyword::DISTRIBUTE, Keyword::BY]) {
            self.parse_comma_separated(Parser::parse_expr)?
        } else {
            vec![]
        };

        let sort_by = if self.parse_keywords(&[Keyword::SORT, Keyword::BY]) {
            self.parse_comma_separated(Parser::parse_expr)?
        } else {
            vec![]
        };

        let having = if self.parse_keyword(Keyword::HAVING) {
            Some(self.parse_expr()?)
        } else {
            None
        };

        // Accept QUALIFY and WINDOW in any order and flag accordingly.
        let (named_windows, qualify, window_before_qualify) = if self.parse_keyword(Keyword::WINDOW)
        {
            let named_windows = self.parse_comma_separated(Parser::parse_named_window)?;
            if self.parse_keyword(Keyword::QUALIFY) {
                (named_windows, Some(self.parse_expr()?), true)
            } else {
                (named_windows, None, true)
            }
        } else if self.parse_keyword(Keyword::QUALIFY) {
            let qualify = Some(self.parse_expr()?);
            if self.parse_keyword(Keyword::WINDOW) {
                (
                    self.parse_comma_separated(Parser::parse_named_window)?,
                    qualify,
                    false,
                )
            } else {
                (Default::default(), qualify, false)
            }
        } else {
            Default::default()
        };

        let connect_by = if self.dialect.supports_connect_by()
            && self
                .parse_one_of_keywords(&[Keyword::START, Keyword::CONNECT])
                .is_some()
        {
            self.prev_token();
            Some(self.parse_connect_by()?)
        } else {
            None
        };

        Ok(Select {
            distinct,
            top,
            projection,
            into,
            from,
            lateral_views,
            selection,
            group_by,
            cluster_by,
            distribute_by,
            sort_by,
            having,
            named_window: named_windows,
            window_before_qualify,
            qualify,
            value_table_mode,
            connect_by,
        })
    }

    /// Invoke `f` after first setting the parser's `ParserState` to `state`.
    ///
    /// Upon return, restores the parser's state to what it started at.
    fn with_state<T, F>(&mut self, state: ParserState, mut f: F) -> Result<T, ParserError>
    where
        F: FnMut(&mut Parser) -> Result<T, ParserError>,
    {
        let current_state = self.state;
        self.state = state;
        let res = f(self);
        self.state = current_state;
        res
    }

    pub fn parse_connect_by(&mut self) -> Result<ConnectBy, ParserError> {
        let (condition, relationships) = if self.parse_keywords(&[Keyword::CONNECT, Keyword::BY]) {
            let relationships = self.with_state(ParserState::ConnectBy, |parser| {
                parser.parse_comma_separated(Parser::parse_expr)
            })?;
            self.expect_keywords(&[Keyword::START, Keyword::WITH])?;
            let condition = self.parse_expr()?;
            (condition, relationships)
        } else {
            self.expect_keywords(&[Keyword::START, Keyword::WITH])?;
            let condition = self.parse_expr()?;
            self.expect_keywords(&[Keyword::CONNECT, Keyword::BY])?;
            let relationships = self.with_state(ParserState::ConnectBy, |parser| {
                parser.parse_comma_separated(Parser::parse_expr)
            })?;
            (condition, relationships)
        };
        Ok(ConnectBy {
            condition,
            relationships,
        })
    }

    /// Parse `CREATE TABLE x AS TABLE y`
    pub fn parse_as_table(&mut self) -> Result<Table, ParserError> {
        let token1 = self.next_token();
        let token2 = self.next_token();
        let token3 = self.next_token();

        let table_name;
        let schema_name;
        if token2 == Token::Period {
            match token1.token {
                Token::Word(w) => {
                    schema_name = w.value;
                }
                _ => {
                    return self.expected("Schema name", token1);
                }
            }
            match token3.token {
                Token::Word(w) => {
                    table_name = w.value;
                }
                _ => {
                    return self.expected("Table name", token3);
                }
            }
            Ok(Table {
                table_name: Some(table_name),
                schema_name: Some(schema_name),
            })
        } else {
            match token1.token {
                Token::Word(w) => {
                    table_name = w.value;
                }
                _ => {
                    return self.expected("Table name", token1);
                }
            }
            Ok(Table {
                table_name: Some(table_name),
                schema_name: None,
            })
        }
    }

    pub fn parse_set(&mut self) -> Result<Statement, ParserError> {
        let modifier =
            self.parse_one_of_keywords(&[Keyword::SESSION, Keyword::LOCAL, Keyword::HIVEVAR]);
        if let Some(Keyword::HIVEVAR) = modifier {
            self.expect_token(&Token::Colon)?;
        } else if self.parse_keyword(Keyword::ROLE) {
            let context_modifier = match modifier {
                Some(Keyword::LOCAL) => ContextModifier::Local,
                Some(Keyword::SESSION) => ContextModifier::Session,
                _ => ContextModifier::None,
            };

            let role_name = if self.parse_keyword(Keyword::NONE) {
                None
            } else {
                Some(self.parse_identifier(false)?)
            };
            return Ok(Statement::SetRole {
                context_modifier,
                role_name,
            });
        }

        let variables = if self.parse_keywords(&[Keyword::TIME, Keyword::ZONE]) {
            OneOrManyWithParens::One(ObjectName(vec!["TIMEZONE".into()]))
        } else if self.dialect.supports_parenthesized_set_variables()
            && self.consume_token(&Token::LParen)
        {
            let variables = OneOrManyWithParens::Many(
                self.parse_comma_separated(|parser: &mut Parser<'a>| {
                    parser.parse_identifier(false)
                })?
                .into_iter()
                .map(|ident| ObjectName(vec![ident]))
                .collect(),
            );
            self.expect_token(&Token::RParen)?;
            variables
        } else {
            OneOrManyWithParens::One(self.parse_object_name(false)?)
        };

        if matches!(&variables, OneOrManyWithParens::One(variable) if variable.to_string().eq_ignore_ascii_case("NAMES")
            && dialect_of!(self is MySqlDialect | GenericDialect))
        {
            if self.parse_keyword(Keyword::DEFAULT) {
                return Ok(Statement::SetNamesDefault {});
            }

            let charset_name = self.parse_literal_string()?;
            let collation_name = if self.parse_one_of_keywords(&[Keyword::COLLATE]).is_some() {
                Some(self.parse_literal_string()?)
            } else {
                None
            };

            return Ok(Statement::SetNames {
                charset_name,
                collation_name,
            });
        }

        let parenthesized_assignment = matches!(&variables, OneOrManyWithParens::Many(_));

        if self.consume_token(&Token::Eq) || self.parse_keyword(Keyword::TO) {
            if parenthesized_assignment {
                self.expect_token(&Token::LParen)?;
            }

            let mut values = vec![];
            loop {
                let value = if let Ok(expr) = self.parse_expr() {
                    expr
                } else {
                    self.expected("variable value", self.peek_token())?
                };

                values.push(value);
                if self.consume_token(&Token::Comma) {
                    continue;
                }

                if parenthesized_assignment {
                    self.expect_token(&Token::RParen)?;
                }
                return Ok(Statement::SetVariable {
                    local: modifier == Some(Keyword::LOCAL),
                    hivevar: Some(Keyword::HIVEVAR) == modifier,
                    variables,
                    value: values,
                });
            }
        }

        let OneOrManyWithParens::One(variable) = variables else {
            return self.expected("set variable", self.peek_token());
        };

        if variable.to_string().eq_ignore_ascii_case("TIMEZONE") {
            // for some db (e.g. postgresql), SET TIME ZONE <value> is an alias for SET TIMEZONE [TO|=] <value>
            match self.parse_expr() {
                Ok(expr) => Ok(Statement::SetTimeZone {
                    local: modifier == Some(Keyword::LOCAL),
                    value: expr,
                }),
                _ => self.expected("timezone value", self.peek_token())?,
            }
        } else if variable.to_string() == "CHARACTERISTICS" {
            self.expect_keywords(&[Keyword::AS, Keyword::TRANSACTION])?;
            Ok(Statement::SetTransaction {
                modes: self.parse_transaction_modes()?,
                snapshot: None,
                session: true,
            })
        } else if variable.to_string() == "TRANSACTION" && modifier.is_none() {
            if self.parse_keyword(Keyword::SNAPSHOT) {
                let snaphot_id = self.parse_value()?;
                return Ok(Statement::SetTransaction {
                    modes: vec![],
                    snapshot: Some(snaphot_id),
                    session: false,
                });
            }
            Ok(Statement::SetTransaction {
                modes: self.parse_transaction_modes()?,
                snapshot: None,
                session: false,
            })
        } else {
            self.expected("equals sign or TO", self.peek_token())
        }
    }

    pub fn parse_show(&mut self) -> Result<Statement, ParserError> {
        let extended = self.parse_keyword(Keyword::EXTENDED);
        let full = self.parse_keyword(Keyword::FULL);
        let session = self.parse_keyword(Keyword::SESSION);
        let global = self.parse_keyword(Keyword::GLOBAL);
        if self
            .parse_one_of_keywords(&[Keyword::COLUMNS, Keyword::FIELDS])
            .is_some()
        {
            Ok(self.parse_show_columns(extended, full)?)
        } else if self.parse_keyword(Keyword::TABLES) {
            Ok(self.parse_show_tables(extended, full)?)
        } else if self.parse_keyword(Keyword::FUNCTIONS) {
            Ok(self.parse_show_functions()?)
        } else if extended || full {
            Err(ParserError::ParserError(
                "EXTENDED/FULL are not supported with this type of SHOW query".to_string(),
            ))
        } else if self.parse_one_of_keywords(&[Keyword::CREATE]).is_some() {
            Ok(self.parse_show_create()?)
        } else if self.parse_keyword(Keyword::COLLATION) {
            Ok(self.parse_show_collation()?)
        } else if self.parse_keyword(Keyword::VARIABLES)
            && dialect_of!(self is MySqlDialect | GenericDialect)
        {
            Ok(Statement::ShowVariables {
                filter: self.parse_show_statement_filter()?,
                session,
                global,
            })
        } else if self.parse_keyword(Keyword::STATUS)
            && dialect_of!(self is MySqlDialect | GenericDialect)
        {
            Ok(Statement::ShowStatus {
                filter: self.parse_show_statement_filter()?,
                session,
                global,
            })
        } else {
            Ok(Statement::ShowVariable {
                variable: self.parse_identifiers()?,
            })
        }
    }

    pub fn parse_show_create(&mut self) -> Result<Statement, ParserError> {
        let obj_type = match self.expect_one_of_keywords(&[
            Keyword::TABLE,
            Keyword::TRIGGER,
            Keyword::FUNCTION,
            Keyword::PROCEDURE,
            Keyword::EVENT,
            Keyword::VIEW,
        ])? {
            Keyword::TABLE => Ok(ShowCreateObject::Table),
            Keyword::TRIGGER => Ok(ShowCreateObject::Trigger),
            Keyword::FUNCTION => Ok(ShowCreateObject::Function),
            Keyword::PROCEDURE => Ok(ShowCreateObject::Procedure),
            Keyword::EVENT => Ok(ShowCreateObject::Event),
            Keyword::VIEW => Ok(ShowCreateObject::View),
            keyword => Err(ParserError::ParserError(format!(
                "Unable to map keyword to ShowCreateObject: {keyword:?}"
            ))),
        }?;

        let obj_name = self.parse_object_name(false)?;

        Ok(Statement::ShowCreate { obj_type, obj_name })
    }

    pub fn parse_show_columns(
        &mut self,
        extended: bool,
        full: bool,
    ) -> Result<Statement, ParserError> {
        self.expect_one_of_keywords(&[Keyword::FROM, Keyword::IN])?;
        let object_name = self.parse_object_name(false)?;
        let table_name = match self.parse_one_of_keywords(&[Keyword::FROM, Keyword::IN]) {
            Some(_) => {
                let db_name = vec![self.parse_identifier(false)?];
                let ObjectName(table_name) = object_name;
                let object_name = db_name.into_iter().chain(table_name).collect();
                ObjectName(object_name)
            }
            None => object_name,
        };
        let filter = self.parse_show_statement_filter()?;
        Ok(Statement::ShowColumns {
            extended,
            full,
            table_name,
            filter,
        })
    }

    pub fn parse_show_tables(
        &mut self,
        extended: bool,
        full: bool,
    ) -> Result<Statement, ParserError> {
        let db_name = match self.parse_one_of_keywords(&[Keyword::FROM, Keyword::IN]) {
            Some(_) => Some(self.parse_identifier(false)?),
            None => None,
        };
        let filter = self.parse_show_statement_filter()?;
        Ok(Statement::ShowTables {
            extended,
            full,
            db_name,
            filter,
        })
    }

    pub fn parse_show_functions(&mut self) -> Result<Statement, ParserError> {
        let filter = self.parse_show_statement_filter()?;
        Ok(Statement::ShowFunctions { filter })
    }

    pub fn parse_show_collation(&mut self) -> Result<Statement, ParserError> {
        let filter = self.parse_show_statement_filter()?;
        Ok(Statement::ShowCollation { filter })
    }

    pub fn parse_show_statement_filter(
        &mut self,
    ) -> Result<Option<ShowStatementFilter>, ParserError> {
        if self.parse_keyword(Keyword::LIKE) {
            Ok(Some(ShowStatementFilter::Like(
                self.parse_literal_string()?,
            )))
        } else if self.parse_keyword(Keyword::ILIKE) {
            Ok(Some(ShowStatementFilter::ILike(
                self.parse_literal_string()?,
            )))
        } else if self.parse_keyword(Keyword::WHERE) {
            Ok(Some(ShowStatementFilter::Where(self.parse_expr()?)))
        } else {
            Ok(None)
        }
    }

    pub fn parse_use(&mut self) -> Result<Statement, ParserError> {
        let db_name = self.parse_identifier(false)?;
        Ok(Statement::Use { db_name })
    }

    pub fn parse_table_and_joins(&mut self) -> Result<TableWithJoins, ParserError> {
        let relation = self.parse_table_factor()?;
        // Note that for keywords to be properly handled here, they need to be
        // added to `RESERVED_FOR_TABLE_ALIAS`, otherwise they may be parsed as
        // a table alias.
        let mut joins = vec![];
        loop {
            let join = if self.parse_keyword(Keyword::CROSS) {
                let join_operator = if self.parse_keyword(Keyword::JOIN) {
                    JoinOperator::CrossJoin
                } else if self.parse_keyword(Keyword::APPLY) {
                    // MSSQL extension, similar to CROSS JOIN LATERAL
                    JoinOperator::CrossApply
                } else {
                    return self.expected("JOIN or APPLY after CROSS", self.peek_token());
                };
                Join {
                    relation: self.parse_table_factor()?,
                    join_operator,
                }
            } else if self.parse_keyword(Keyword::OUTER) {
                // MSSQL extension, similar to LEFT JOIN LATERAL .. ON 1=1
                self.expect_keyword(Keyword::APPLY)?;
                Join {
                    relation: self.parse_table_factor()?,
                    join_operator: JoinOperator::OuterApply,
                }
            } else if self.parse_keyword(Keyword::ASOF) {
                self.expect_keyword(Keyword::JOIN)?;
                let relation = self.parse_table_factor()?;
                self.expect_keyword(Keyword::MATCH_CONDITION)?;
                let match_condition = self.parse_parenthesized(Self::parse_expr)?;
                Join {
                    relation,
                    join_operator: JoinOperator::AsOf {
                        match_condition,
                        constraint: self.parse_join_constraint(false)?,
                    },
                }
            } else {
                let natural = self.parse_keyword(Keyword::NATURAL);
                let peek_keyword = if let Token::Word(w) = self.peek_token().token {
                    w.keyword
                } else {
                    Keyword::NoKeyword
                };

                let join_operator_type = match peek_keyword {
                    Keyword::INNER | Keyword::JOIN => {
                        let _ = self.parse_keyword(Keyword::INNER); // [ INNER ]
                        self.expect_keyword(Keyword::JOIN)?;
                        JoinOperator::Inner
                    }
                    kw @ Keyword::LEFT | kw @ Keyword::RIGHT => {
                        let _ = self.next_token(); // consume LEFT/RIGHT
                        let is_left = kw == Keyword::LEFT;
                        let join_type = self.parse_one_of_keywords(&[
                            Keyword::OUTER,
                            Keyword::SEMI,
                            Keyword::ANTI,
                            Keyword::JOIN,
                        ]);
                        match join_type {
                            Some(Keyword::OUTER) => {
                                self.expect_keyword(Keyword::JOIN)?;
                                if is_left {
                                    JoinOperator::LeftOuter
                                } else {
                                    JoinOperator::RightOuter
                                }
                            }
                            Some(Keyword::SEMI) => {
                                self.expect_keyword(Keyword::JOIN)?;
                                if is_left {
                                    JoinOperator::LeftSemi
                                } else {
                                    JoinOperator::RightSemi
                                }
                            }
                            Some(Keyword::ANTI) => {
                                self.expect_keyword(Keyword::JOIN)?;
                                if is_left {
                                    JoinOperator::LeftAnti
                                } else {
                                    JoinOperator::RightAnti
                                }
                            }
                            Some(Keyword::JOIN) => {
                                if is_left {
                                    JoinOperator::LeftOuter
                                } else {
                                    JoinOperator::RightOuter
                                }
                            }
                            _ => {
                                return Err(ParserError::ParserError(format!(
                                    "expected OUTER, SEMI, ANTI or JOIN after {kw:?}"
                                )))
                            }
                        }
                    }
                    Keyword::FULL => {
                        let _ = self.next_token(); // consume FULL
                        let _ = self.parse_keyword(Keyword::OUTER); // [ OUTER ]
                        self.expect_keyword(Keyword::JOIN)?;
                        JoinOperator::FullOuter
                    }
                    Keyword::OUTER => {
                        return self.expected("LEFT, RIGHT, or FULL", self.peek_token());
                    }
                    _ if natural => {
                        return self.expected("a join type after NATURAL", self.peek_token());
                    }
                    _ => break,
                };
                let relation = self.parse_table_factor()?;
                let join_constraint = self.parse_join_constraint(natural)?;
                Join {
                    relation,
                    join_operator: join_operator_type(join_constraint),
                }
            };
            joins.push(join);
        }
        Ok(TableWithJoins { relation, joins })
    }

    /// A table name or a parenthesized subquery, followed by optional `[AS] alias`
    pub fn parse_table_factor(&mut self) -> Result<TableFactor, ParserError> {
        if self.parse_keyword(Keyword::LATERAL) {
            // LATERAL must always be followed by a subquery or table function.
            if self.consume_token(&Token::LParen) {
                self.parse_derived_table_factor(Lateral)
            } else {
                let name = self.parse_object_name(false)?;
                self.expect_token(&Token::LParen)?;
                let args = self.parse_optional_args()?;
                let alias = self.parse_optional_table_alias(keywords::RESERVED_FOR_TABLE_ALIAS)?;
                Ok(TableFactor::Function {
                    lateral: true,
                    name,
                    args,
                    alias,
                })
            }
        } else if self.parse_keyword(Keyword::TABLE) {
            // parse table function (SELECT * FROM TABLE (<expr>) [ AS <alias> ])
            self.expect_token(&Token::LParen)?;
            let expr = self.parse_expr()?;
            self.expect_token(&Token::RParen)?;
            let alias = self.parse_optional_table_alias(keywords::RESERVED_FOR_TABLE_ALIAS)?;
            Ok(TableFactor::TableFunction { expr, alias })
        } else if self.consume_token(&Token::LParen) {
            // A left paren introduces either a derived table (i.e., a subquery)
            // or a nested join. It's nearly impossible to determine ahead of
            // time which it is... so we just try to parse both.
            //
            // Here's an example that demonstrates the complexity:
            //                     /-------------------------------------------------------\
            //                     | /-----------------------------------\                 |
            //     SELECT * FROM ( ( ( (SELECT 1) UNION (SELECT 2) ) AS t1 NATURAL JOIN t2 ) )
            //                   ^ ^ ^ ^
            //                   | | | |
            //                   | | | |
            //                   | | | (4) belongs to a SetExpr::Query inside the subquery
            //                   | | (3) starts a derived table (subquery)
            //                   | (2) starts a nested join
            //                   (1) an additional set of parens around a nested join
            //

            // If the recently consumed '(' starts a derived table, the call to
            // `parse_derived_table_factor` below will return success after parsing the
            // subquery, followed by the closing ')', and the alias of the derived table.
            // In the example above this is case (3).
            if let Some(mut table) =
                self.maybe_parse(|parser| parser.parse_derived_table_factor(NotLateral))
            {
                while let Some(kw) = self.parse_one_of_keywords(&[Keyword::PIVOT, Keyword::UNPIVOT])
                {
                    table = match kw {
                        Keyword::PIVOT => self.parse_pivot_table_factor(table)?,
                        Keyword::UNPIVOT => self.parse_unpivot_table_factor(table)?,
                        _ => unreachable!(),
                    }
                }
                return Ok(table);
            }

            // A parsing error from `parse_derived_table_factor` indicates that the '(' we've
            // recently consumed does not start a derived table (cases 1, 2, or 4).
            // `maybe_parse` will ignore such an error and rewind to be after the opening '('.

            // Inside the parentheses we expect to find an (A) table factor
            // followed by some joins or (B) another level of nesting.
            let mut table_and_joins = self.parse_table_and_joins()?;

            #[allow(clippy::if_same_then_else)]
            if !table_and_joins.joins.is_empty() {
                self.expect_token(&Token::RParen)?;
                let alias = self.parse_optional_table_alias(keywords::RESERVED_FOR_TABLE_ALIAS)?;
                Ok(TableFactor::NestedJoin {
                    table_with_joins: Box::new(table_and_joins),
                    alias,
                }) // (A)
            } else if let TableFactor::NestedJoin {
                table_with_joins: _,
                alias: _,
            } = &table_and_joins.relation
            {
                // (B): `table_and_joins` (what we found inside the parentheses)
                // is a nested join `(foo JOIN bar)`, not followed by other joins.
                self.expect_token(&Token::RParen)?;
                let alias = self.parse_optional_table_alias(keywords::RESERVED_FOR_TABLE_ALIAS)?;
                Ok(TableFactor::NestedJoin {
                    table_with_joins: Box::new(table_and_joins),
                    alias,
                })
            } else if dialect_of!(self is SnowflakeDialect | GenericDialect) {
                // Dialect-specific behavior: Snowflake diverges from the
                // standard and from most of the other implementations by
                // allowing extra parentheses not only around a join (B), but
                // around lone table names (e.g. `FROM (mytable [AS alias])`)
                // and around derived tables (e.g. `FROM ((SELECT ...)
                // [AS alias])`) as well.
                self.expect_token(&Token::RParen)?;

                if let Some(outer_alias) =
                    self.parse_optional_table_alias(keywords::RESERVED_FOR_TABLE_ALIAS)?
                {
                    // Snowflake also allows specifying an alias *after* parens
                    // e.g. `FROM (mytable) AS alias`
                    match &mut table_and_joins.relation {
                        TableFactor::Derived { alias, .. }
                        | TableFactor::Table { alias, .. }
                        | TableFactor::Function { alias, .. }
                        | TableFactor::UNNEST { alias, .. }
                        | TableFactor::JsonTable { alias, .. }
                        | TableFactor::TableFunction { alias, .. }
                        | TableFactor::Pivot { alias, .. }
                        | TableFactor::Unpivot { alias, .. }
                        | TableFactor::MatchRecognize { alias, .. }
                        | TableFactor::NestedJoin { alias, .. } => {
                            // but not `FROM (mytable AS alias1) AS alias2`.
                            if let Some(inner_alias) = alias {
                                return Err(ParserError::ParserError(format!(
                                    "duplicate alias {inner_alias}"
                                )));
                            }
                            // Act as if the alias was specified normally next
                            // to the table name: `(mytable) AS alias` ->
                            // `(mytable AS alias)`
                            alias.replace(outer_alias);
                        }
                    };
                }
                // Do not store the extra set of parens in the AST
                Ok(table_and_joins.relation)
            } else {
                // The SQL spec prohibits derived tables and bare tables from
                // appearing alone in parentheses (e.g. `FROM (mytable)`)
                self.expected("joined table", self.peek_token())
            }
        } else if dialect_of!(self is SnowflakeDialect | DatabricksDialect | GenericDialect)
            && matches!(
                self.peek_tokens(),
                [
                    Token::Word(Word {
                        keyword: Keyword::VALUES,
                        ..
                    }),
                    Token::LParen
                ]
            )
        {
            self.expect_keyword(Keyword::VALUES)?;

            // Snowflake and Databricks allow syntax like below:
            // SELECT * FROM VALUES (1, 'a'), (2, 'b') AS t (col1, col2)
            // where there are no parentheses around the VALUES clause.
            let values = SetExpr::Values(self.parse_values(false)?);
            let alias = self.parse_optional_table_alias(keywords::RESERVED_FOR_TABLE_ALIAS)?;
            Ok(TableFactor::Derived {
                lateral: false,
                subquery: Box::new(Query {
                    with: None,
                    body: Box::new(values),
                    order_by: vec![],
                    limit: None,
                    limit_by: vec![],
                    offset: None,
                    fetch: None,
                    locks: vec![],
                    for_clause: None,
                }),
                alias,
            })
        } else if dialect_of!(self is BigQueryDialect | PostgreSqlDialect | GenericDialect)
            && self.parse_keyword(Keyword::UNNEST)
        {
            self.expect_token(&Token::LParen)?;
            let array_exprs = self.parse_comma_separated(Parser::parse_expr)?;
            self.expect_token(&Token::RParen)?;

            let alias = match self.parse_optional_table_alias(keywords::RESERVED_FOR_TABLE_ALIAS) {
                Ok(Some(alias)) => Some(alias),
                Ok(None) => None,
                Err(e) => return Err(e),
            };

            let with_offset = match self.expect_keywords(&[Keyword::WITH, Keyword::OFFSET]) {
                Ok(()) => true,
                Err(_) => false,
            };

            let with_offset_alias = if with_offset {
                match self.parse_optional_alias(keywords::RESERVED_FOR_COLUMN_ALIAS) {
                    Ok(Some(alias)) => Some(alias),
                    Ok(None) => None,
                    Err(e) => return Err(e),
                }
            } else {
                None
            };

            Ok(TableFactor::UNNEST {
                alias,
                array_exprs,
                with_offset,
                with_offset_alias,
            })
        } else if self.parse_keyword_with_tokens(Keyword::JSON_TABLE, &[Token::LParen]) {
            let json_expr = self.parse_expr()?;
            self.expect_token(&Token::Comma)?;
            let json_path = self.parse_value()?;
            self.expect_keyword(Keyword::COLUMNS)?;
            self.expect_token(&Token::LParen)?;
            let columns = self.parse_comma_separated(Parser::parse_json_table_column_def)?;
            self.expect_token(&Token::RParen)?;
            self.expect_token(&Token::RParen)?;
            let alias = self.parse_optional_table_alias(keywords::RESERVED_FOR_TABLE_ALIAS)?;
            Ok(TableFactor::JsonTable {
                json_expr,
                json_path,
                columns,
                alias,
            })
        } else {
            let name = self.parse_object_name(true)?;

            let partitions: Vec<Ident> = if dialect_of!(self is MySqlDialect | GenericDialect)
                && self.parse_keyword(Keyword::PARTITION)
            {
                self.parse_parenthesized_identifiers()?
            } else {
                vec![]
            };

            // Parse potential version qualifier
            let version = self.parse_table_version()?;

            // Postgres, MSSQL: table-valued functions:
            let args = if self.consume_token(&Token::LParen) {
                Some(self.parse_optional_args()?)
            } else {
                None
            };

            let alias = self.parse_optional_table_alias(keywords::RESERVED_FOR_TABLE_ALIAS)?;

            // MSSQL-specific table hints:
            let mut with_hints = vec![];
            if self.parse_keyword(Keyword::WITH) {
                if self.consume_token(&Token::LParen) {
                    with_hints = self.parse_comma_separated(Parser::parse_expr)?;
                    self.expect_token(&Token::RParen)?;
                } else {
                    // rewind, as WITH may belong to the next statement's CTE
                    self.prev_token();
                }
            };

            let mut table = TableFactor::Table {
                name,
                alias,
                args,
                with_hints,
                version,
                partitions,
            };

            while let Some(kw) = self.parse_one_of_keywords(&[Keyword::PIVOT, Keyword::UNPIVOT]) {
                table = match kw {
                    Keyword::PIVOT => self.parse_pivot_table_factor(table)?,
                    Keyword::UNPIVOT => self.parse_unpivot_table_factor(table)?,
                    _ => unreachable!(),
                }
            }

            if self.dialect.supports_match_recognize()
                && self.parse_keyword(Keyword::MATCH_RECOGNIZE)
            {
                table = self.parse_match_recognize(table)?;
            }

            Ok(table)
        }
    }

    fn parse_match_recognize(&mut self, table: TableFactor) -> Result<TableFactor, ParserError> {
        self.expect_token(&Token::LParen)?;

        let partition_by = if self.parse_keywords(&[Keyword::PARTITION, Keyword::BY]) {
            self.parse_comma_separated(Parser::parse_expr)?
        } else {
            vec![]
        };

        let order_by = if self.parse_keywords(&[Keyword::ORDER, Keyword::BY]) {
            self.parse_comma_separated(Parser::parse_order_by_expr)?
        } else {
            vec![]
        };

        let measures = if self.parse_keyword(Keyword::MEASURES) {
            self.parse_comma_separated(|p| {
                let expr = p.parse_expr()?;
                let _ = p.parse_keyword(Keyword::AS);
                let alias = p.parse_identifier(false)?;
                Ok(Measure { expr, alias })
            })?
        } else {
            vec![]
        };

        let rows_per_match =
            if self.parse_keywords(&[Keyword::ONE, Keyword::ROW, Keyword::PER, Keyword::MATCH]) {
                Some(RowsPerMatch::OneRow)
            } else if self.parse_keywords(&[
                Keyword::ALL,
                Keyword::ROWS,
                Keyword::PER,
                Keyword::MATCH,
            ]) {
                Some(RowsPerMatch::AllRows(
                    if self.parse_keywords(&[Keyword::SHOW, Keyword::EMPTY, Keyword::MATCHES]) {
                        Some(EmptyMatchesMode::Show)
                    } else if self.parse_keywords(&[
                        Keyword::OMIT,
                        Keyword::EMPTY,
                        Keyword::MATCHES,
                    ]) {
                        Some(EmptyMatchesMode::Omit)
                    } else if self.parse_keywords(&[
                        Keyword::WITH,
                        Keyword::UNMATCHED,
                        Keyword::ROWS,
                    ]) {
                        Some(EmptyMatchesMode::WithUnmatched)
                    } else {
                        None
                    },
                ))
            } else {
                None
            };

        let after_match_skip =
            if self.parse_keywords(&[Keyword::AFTER, Keyword::MATCH, Keyword::SKIP]) {
                if self.parse_keywords(&[Keyword::PAST, Keyword::LAST, Keyword::ROW]) {
                    Some(AfterMatchSkip::PastLastRow)
                } else if self.parse_keywords(&[Keyword::TO, Keyword::NEXT, Keyword::ROW]) {
                    Some(AfterMatchSkip::ToNextRow)
                } else if self.parse_keywords(&[Keyword::TO, Keyword::FIRST]) {
                    Some(AfterMatchSkip::ToFirst(self.parse_identifier(false)?))
                } else if self.parse_keywords(&[Keyword::TO, Keyword::LAST]) {
                    Some(AfterMatchSkip::ToLast(self.parse_identifier(false)?))
                } else {
                    let found = self.next_token();
                    return self.expected("after match skip option", found);
                }
            } else {
                None
            };

        self.expect_keyword(Keyword::PATTERN)?;
        let pattern = self.parse_parenthesized(Self::parse_pattern)?;

        self.expect_keyword(Keyword::DEFINE)?;

        let symbols = self.parse_comma_separated(|p| {
            let symbol = p.parse_identifier(false)?;
            p.expect_keyword(Keyword::AS)?;
            let definition = p.parse_expr()?;
            Ok(SymbolDefinition { symbol, definition })
        })?;

        self.expect_token(&Token::RParen)?;

        let alias = self.parse_optional_table_alias(keywords::RESERVED_FOR_TABLE_ALIAS)?;

        Ok(TableFactor::MatchRecognize {
            table: Box::new(table),
            partition_by,
            order_by,
            measures,
            rows_per_match,
            after_match_skip,
            pattern,
            symbols,
            alias,
        })
    }

    fn parse_base_pattern(&mut self) -> Result<MatchRecognizePattern, ParserError> {
        match self.next_token().token {
            Token::Caret => Ok(MatchRecognizePattern::Symbol(MatchRecognizeSymbol::Start)),
            Token::Placeholder(s) if s == "$" => {
                Ok(MatchRecognizePattern::Symbol(MatchRecognizeSymbol::End))
            }
            Token::LBrace => {
                self.expect_token(&Token::Minus)?;
                let symbol = self
                    .parse_identifier(false)
                    .map(MatchRecognizeSymbol::Named)?;
                self.expect_token(&Token::Minus)?;
                self.expect_token(&Token::RBrace)?;
                Ok(MatchRecognizePattern::Exclude(symbol))
            }
            Token::Word(Word {
                value,
                quote_style: None,
                ..
            }) if value == "PERMUTE" => {
                self.expect_token(&Token::LParen)?;
                let symbols = self.parse_comma_separated(|p| {
                    p.parse_identifier(false).map(MatchRecognizeSymbol::Named)
                })?;
                self.expect_token(&Token::RParen)?;
                Ok(MatchRecognizePattern::Permute(symbols))
            }
            Token::LParen => {
                let pattern = self.parse_pattern()?;
                self.expect_token(&Token::RParen)?;
                Ok(MatchRecognizePattern::Group(Box::new(pattern)))
            }
            _ => {
                self.prev_token();
                self.parse_identifier(false)
                    .map(MatchRecognizeSymbol::Named)
                    .map(MatchRecognizePattern::Symbol)
            }
        }
    }

    fn parse_repetition_pattern(&mut self) -> Result<MatchRecognizePattern, ParserError> {
        let mut pattern = self.parse_base_pattern()?;
        loop {
            let token = self.next_token();
            let quantifier = match token.token {
                Token::Mul => RepetitionQuantifier::ZeroOrMore,
                Token::Plus => RepetitionQuantifier::OneOrMore,
                Token::Placeholder(s) if s == "?" => RepetitionQuantifier::AtMostOne,
                Token::LBrace => {
                    // quantifier is a range like {n} or {n,} or {,m} or {n,m}
                    let token = self.next_token();
                    match token.token {
                        Token::Comma => {
                            let next_token = self.next_token();
                            let Token::Number(n, _) = next_token.token else {
                                return self.expected("literal number", next_token);
                            };
                            self.expect_token(&Token::RBrace)?;
                            RepetitionQuantifier::AtMost(n.parse().expect("literal int"))
                        }
                        Token::Number(n, _) if self.consume_token(&Token::Comma) => {
                            let next_token = self.next_token();
                            match next_token.token {
                                Token::Number(m, _) => {
                                    self.expect_token(&Token::RBrace)?;
                                    RepetitionQuantifier::Range(
                                        n.parse().expect("literal int"),
                                        m.parse().expect("literal int"),
                                    )
                                }
                                Token::RBrace => {
                                    RepetitionQuantifier::AtLeast(n.parse().expect("literal int"))
                                }
                                _ => {
                                    return self.expected("} or upper bound", next_token);
                                }
                            }
                        }
                        Token::Number(n, _) => {
                            self.expect_token(&Token::RBrace)?;
                            RepetitionQuantifier::Exactly(n.parse().expect("literal int"))
                        }
                        _ => return self.expected("quantifier range", token),
                    }
                }
                _ => {
                    self.prev_token();
                    break;
                }
            };
            pattern = MatchRecognizePattern::Repetition(Box::new(pattern), quantifier);
        }
        Ok(pattern)
    }

    fn parse_concat_pattern(&mut self) -> Result<MatchRecognizePattern, ParserError> {
        let mut patterns = vec![self.parse_repetition_pattern()?];
        while !matches!(self.peek_token().token, Token::RParen | Token::Pipe) {
            patterns.push(self.parse_repetition_pattern()?);
        }
        match <[MatchRecognizePattern; 1]>::try_from(patterns) {
            Ok([pattern]) => Ok(pattern),
            Err(patterns) => Ok(MatchRecognizePattern::Concat(patterns)),
        }
    }

    fn parse_pattern(&mut self) -> Result<MatchRecognizePattern, ParserError> {
        let pattern = self.parse_concat_pattern()?;
        if self.consume_token(&Token::Pipe) {
            match self.parse_pattern()? {
                // flatten nested alternations
                MatchRecognizePattern::Alternation(mut patterns) => {
                    patterns.insert(0, pattern);
                    Ok(MatchRecognizePattern::Alternation(patterns))
                }
                next => Ok(MatchRecognizePattern::Alternation(vec![pattern, next])),
            }
        } else {
            Ok(pattern)
        }
    }

    /// Parse a given table version specifier.
    ///
    /// For now it only supports timestamp versioning for BigQuery and MSSQL dialects.
    pub fn parse_table_version(&mut self) -> Result<Option<TableVersion>, ParserError> {
        if dialect_of!(self is BigQueryDialect | MsSqlDialect)
            && self.parse_keywords(&[Keyword::FOR, Keyword::SYSTEM_TIME, Keyword::AS, Keyword::OF])
        {
            let expr = self.parse_expr()?;
            Ok(Some(TableVersion::ForSystemTimeAsOf(expr)))
        } else {
            Ok(None)
        }
    }

    /// Parses MySQL's JSON_TABLE column definition.
    /// For example: `id INT EXISTS PATH '$' DEFAULT '0' ON EMPTY ERROR ON ERROR`
    pub fn parse_json_table_column_def(&mut self) -> Result<JsonTableColumn, ParserError> {
        let name = self.parse_identifier(false)?;
        let r#type = self.parse_data_type()?;
        let exists = self.parse_keyword(Keyword::EXISTS);
        self.expect_keyword(Keyword::PATH)?;
        let path = self.parse_value()?;
        let mut on_empty = None;
        let mut on_error = None;
        while let Some(error_handling) = self.parse_json_table_column_error_handling()? {
            if self.parse_keyword(Keyword::EMPTY) {
                on_empty = Some(error_handling);
            } else {
                self.expect_keyword(Keyword::ERROR)?;
                on_error = Some(error_handling);
            }
        }
        Ok(JsonTableColumn {
            name,
            r#type,
            path,
            exists,
            on_empty,
            on_error,
        })
    }

    fn parse_json_table_column_error_handling(
        &mut self,
    ) -> Result<Option<JsonTableColumnErrorHandling>, ParserError> {
        let res = if self.parse_keyword(Keyword::NULL) {
            JsonTableColumnErrorHandling::Null
        } else if self.parse_keyword(Keyword::ERROR) {
            JsonTableColumnErrorHandling::Error
        } else if self.parse_keyword(Keyword::DEFAULT) {
            JsonTableColumnErrorHandling::Default(self.parse_value()?)
        } else {
            return Ok(None);
        };
        self.expect_keyword(Keyword::ON)?;
        Ok(Some(res))
    }

    pub fn parse_derived_table_factor(
        &mut self,
        lateral: IsLateral,
    ) -> Result<TableFactor, ParserError> {
        let subquery = self.parse_boxed_query()?;
        self.expect_token(&Token::RParen)?;
        let alias = self.parse_optional_table_alias(keywords::RESERVED_FOR_TABLE_ALIAS)?;
        Ok(TableFactor::Derived {
            lateral: match lateral {
                Lateral => true,
                NotLateral => false,
            },
            subquery,
            alias,
        })
    }

    fn parse_aliased_function_call(&mut self) -> Result<ExprWithAlias, ParserError> {
        let function_name = match self.next_token().token {
            Token::Word(w) => Ok(w.value),
            _ => self.expected("a function identifier", self.peek_token()),
        }?;
        let expr = self.parse_function(ObjectName(vec![Ident::new(function_name)]))?;
        let alias = if self.parse_keyword(Keyword::AS) {
            Some(self.parse_identifier(false)?)
        } else {
            None
        };

        Ok(ExprWithAlias { expr, alias })
    }

    fn parse_expr_with_alias(&mut self) -> Result<ExprWithAlias, ParserError> {
        let expr = self.parse_expr()?;
        let alias = if self.parse_keyword(Keyword::AS) {
            Some(self.parse_identifier(false)?)
        } else {
            None
        };

        Ok(ExprWithAlias { expr, alias })
    }

    pub fn parse_pivot_table_factor(
        &mut self,
        table: TableFactor,
    ) -> Result<TableFactor, ParserError> {
        self.expect_token(&Token::LParen)?;
        let aggregate_functions = self.parse_comma_separated(Self::parse_aliased_function_call)?;
        self.expect_keyword(Keyword::FOR)?;
        let value_column = self.parse_object_name(false)?.0;
        self.expect_keyword(Keyword::IN)?;

        self.expect_token(&Token::LParen)?;
        let value_source = if self.parse_keyword(Keyword::ANY) {
            let order_by = if self.parse_keywords(&[Keyword::ORDER, Keyword::BY]) {
                self.parse_comma_separated(Parser::parse_order_by_expr)?
            } else {
                vec![]
            };
            PivotValueSource::Any(order_by)
        } else if self
            .parse_one_of_keywords(&[Keyword::SELECT, Keyword::WITH])
            .is_some()
        {
            self.prev_token();
            PivotValueSource::Subquery(self.parse_query()?)
        } else {
            PivotValueSource::List(self.parse_comma_separated(Self::parse_expr_with_alias)?)
        };
        self.expect_token(&Token::RParen)?;

        let default_on_null =
            if self.parse_keywords(&[Keyword::DEFAULT, Keyword::ON, Keyword::NULL]) {
                self.expect_token(&Token::LParen)?;
                let expr = self.parse_expr()?;
                self.expect_token(&Token::RParen)?;
                Some(expr)
            } else {
                None
            };

        self.expect_token(&Token::RParen)?;
        let alias = self.parse_optional_table_alias(keywords::RESERVED_FOR_TABLE_ALIAS)?;
        Ok(TableFactor::Pivot {
            table: Box::new(table),
            aggregate_functions,
            value_column,
            value_source,
            default_on_null,
            alias,
        })
    }

    pub fn parse_unpivot_table_factor(
        &mut self,
        table: TableFactor,
    ) -> Result<TableFactor, ParserError> {
        self.expect_token(&Token::LParen)?;
        let value = self.parse_identifier(false)?;
        self.expect_keyword(Keyword::FOR)?;
        let name = self.parse_identifier(false)?;
        self.expect_keyword(Keyword::IN)?;
        let columns = self.parse_parenthesized_column_list(Mandatory, false)?;
        self.expect_token(&Token::RParen)?;
        let alias = self.parse_optional_table_alias(keywords::RESERVED_FOR_TABLE_ALIAS)?;
        Ok(TableFactor::Unpivot {
            table: Box::new(table),
            value,
            name,
            columns,
            alias,
        })
    }

    pub fn parse_join_constraint(&mut self, natural: bool) -> Result<JoinConstraint, ParserError> {
        if natural {
            Ok(JoinConstraint::Natural)
        } else if self.parse_keyword(Keyword::ON) {
            let constraint = self.parse_expr()?;
            Ok(JoinConstraint::On(constraint))
        } else if self.parse_keyword(Keyword::USING) {
            let columns = self.parse_parenthesized_column_list(Mandatory, false)?;
            Ok(JoinConstraint::Using(columns))
        } else {
            Ok(JoinConstraint::None)
            //self.expected("ON, or USING after JOIN", self.peek_token())
        }
    }

    /// Parse a GRANT statement.
    pub fn parse_grant(&mut self) -> Result<Statement, ParserError> {
        let (privileges, objects) = self.parse_grant_revoke_privileges_objects()?;

        self.expect_keyword(Keyword::TO)?;
        let grantees = self.parse_comma_separated(|p| p.parse_identifier(false))?;

        let with_grant_option =
            self.parse_keywords(&[Keyword::WITH, Keyword::GRANT, Keyword::OPTION]);

        let granted_by = self
            .parse_keywords(&[Keyword::GRANTED, Keyword::BY])
            .then(|| self.parse_identifier(false).unwrap());

        Ok(Statement::Grant {
            privileges,
            objects,
            grantees,
            with_grant_option,
            granted_by,
        })
    }

    pub fn parse_grant_revoke_privileges_objects(
        &mut self,
    ) -> Result<(Privileges, GrantObjects), ParserError> {
        let privileges = if self.parse_keyword(Keyword::ALL) {
            Privileges::All {
                with_privileges_keyword: self.parse_keyword(Keyword::PRIVILEGES),
            }
        } else {
            let old_value = self.options.trailing_commas;
            self.options.trailing_commas = false;

            let (actions, err): (Vec<_>, Vec<_>) = self
                .parse_comma_separated(Parser::parse_grant_permission)?
                .into_iter()
                .map(|(kw, columns)| match kw {
                    Keyword::DELETE => Ok(Action::Delete),
                    Keyword::INSERT => Ok(Action::Insert { columns }),
                    Keyword::REFERENCES => Ok(Action::References { columns }),
                    Keyword::SELECT => Ok(Action::Select { columns }),
                    Keyword::TRIGGER => Ok(Action::Trigger),
                    Keyword::TRUNCATE => Ok(Action::Truncate),
                    Keyword::UPDATE => Ok(Action::Update { columns }),
                    Keyword::USAGE => Ok(Action::Usage),
                    Keyword::CONNECT => Ok(Action::Connect),
                    Keyword::CREATE => Ok(Action::Create),
                    Keyword::EXECUTE => Ok(Action::Execute),
                    Keyword::TEMPORARY => Ok(Action::Temporary),
                    // This will cover all future added keywords to
                    // parse_grant_permission and unhandled in this
                    // match
                    _ => Err(kw),
                })
                .partition(Result::is_ok);

            self.options.trailing_commas = old_value;

            if !err.is_empty() {
                let errors: Vec<Keyword> = err.into_iter().filter_map(|x| x.err()).collect();
                return Err(ParserError::ParserError(format!(
                    "INTERNAL ERROR: GRANT/REVOKE unexpected keyword(s) - {errors:?}"
                )));
            }
            let act = actions.into_iter().filter_map(|x| x.ok()).collect();
            Privileges::Actions(act)
        };

        self.expect_keyword(Keyword::ON)?;

        let objects = if self.parse_keywords(&[
            Keyword::ALL,
            Keyword::TABLES,
            Keyword::IN,
            Keyword::SCHEMA,
        ]) {
            GrantObjects::AllTablesInSchema {
                schemas: self.parse_comma_separated(|p| p.parse_object_name(false))?,
            }
        } else if self.parse_keywords(&[
            Keyword::ALL,
            Keyword::SEQUENCES,
            Keyword::IN,
            Keyword::SCHEMA,
        ]) {
            GrantObjects::AllSequencesInSchema {
                schemas: self.parse_comma_separated(|p| p.parse_object_name(false))?,
            }
        } else {
            let object_type =
                self.parse_one_of_keywords(&[Keyword::SEQUENCE, Keyword::SCHEMA, Keyword::TABLE]);
            let objects = self.parse_comma_separated(|p| p.parse_object_name(false));
            match object_type {
                Some(Keyword::SCHEMA) => GrantObjects::Schemas(objects?),
                Some(Keyword::SEQUENCE) => GrantObjects::Sequences(objects?),
                Some(Keyword::TABLE) | None => GrantObjects::Tables(objects?),
                _ => unreachable!(),
            }
        };

        Ok((privileges, objects))
    }

    pub fn parse_grant_permission(&mut self) -> Result<(Keyword, Option<Vec<Ident>>), ParserError> {
        if let Some(kw) = self.parse_one_of_keywords(&[
            Keyword::CONNECT,
            Keyword::CREATE,
            Keyword::DELETE,
            Keyword::EXECUTE,
            Keyword::INSERT,
            Keyword::REFERENCES,
            Keyword::SELECT,
            Keyword::TEMPORARY,
            Keyword::TRIGGER,
            Keyword::TRUNCATE,
            Keyword::UPDATE,
            Keyword::USAGE,
        ]) {
            let columns = match kw {
                Keyword::INSERT | Keyword::REFERENCES | Keyword::SELECT | Keyword::UPDATE => {
                    let columns = self.parse_parenthesized_column_list(Optional, false)?;
                    if columns.is_empty() {
                        None
                    } else {
                        Some(columns)
                    }
                }
                _ => None,
            };
            Ok((kw, columns))
        } else {
            self.expected("a privilege keyword", self.peek_token())?
        }
    }

    /// Parse a REVOKE statement
    pub fn parse_revoke(&mut self) -> Result<Statement, ParserError> {
        let (privileges, objects) = self.parse_grant_revoke_privileges_objects()?;

        self.expect_keyword(Keyword::FROM)?;
        let grantees = self.parse_comma_separated(|p| p.parse_identifier(false))?;

        let granted_by = self
            .parse_keywords(&[Keyword::GRANTED, Keyword::BY])
            .then(|| self.parse_identifier(false).unwrap());

        let loc = self.peek_token().location;
        let cascade = self.parse_keyword(Keyword::CASCADE);
        let restrict = self.parse_keyword(Keyword::RESTRICT);
        if cascade && restrict {
            return parser_err!("Cannot specify both CASCADE and RESTRICT in REVOKE", loc);
        }

        Ok(Statement::Revoke {
            privileges,
            objects,
            grantees,
            granted_by,
            cascade,
        })
    }

    /// Parse an REPLACE statement
    pub fn parse_replace(&mut self) -> Result<Statement, ParserError> {
        if !dialect_of!(self is MySqlDialect | GenericDialect) {
            return parser_err!("Unsupported statement REPLACE", self.peek_token().location);
        }

        let insert = &mut self.parse_insert()?;
        if let Statement::Insert(Insert { replace_into, .. }) = insert {
            *replace_into = true;
        }

        Ok(insert.clone())
    }

    /// Parse an INSERT statement, returning a `Box`ed SetExpr
    ///
    /// This is used to reduce the size of the stack frames in debug builds
    fn parse_insert_setexpr_boxed(&mut self) -> Result<Box<SetExpr>, ParserError> {
        Ok(Box::new(SetExpr::Insert(self.parse_insert()?)))
    }

    /// Parse an INSERT statement
    pub fn parse_insert(&mut self) -> Result<Statement, ParserError> {
        let or = if !dialect_of!(self is SQLiteDialect) {
            None
        } else if self.parse_keywords(&[Keyword::OR, Keyword::REPLACE]) {
            Some(SqliteOnConflict::Replace)
        } else if self.parse_keywords(&[Keyword::OR, Keyword::ROLLBACK]) {
            Some(SqliteOnConflict::Rollback)
        } else if self.parse_keywords(&[Keyword::OR, Keyword::ABORT]) {
            Some(SqliteOnConflict::Abort)
        } else if self.parse_keywords(&[Keyword::OR, Keyword::FAIL]) {
            Some(SqliteOnConflict::Fail)
        } else if self.parse_keywords(&[Keyword::OR, Keyword::IGNORE]) {
            Some(SqliteOnConflict::Ignore)
        } else if self.parse_keyword(Keyword::REPLACE) {
            Some(SqliteOnConflict::Replace)
        } else {
            None
        };

        let priority = if !dialect_of!(self is MySqlDialect | GenericDialect) {
            None
        } else if self.parse_keyword(Keyword::LOW_PRIORITY) {
            Some(MysqlInsertPriority::LowPriority)
        } else if self.parse_keyword(Keyword::DELAYED) {
            Some(MysqlInsertPriority::Delayed)
        } else if self.parse_keyword(Keyword::HIGH_PRIORITY) {
            Some(MysqlInsertPriority::HighPriority)
        } else {
            None
        };

        let ignore = dialect_of!(self is MySqlDialect | GenericDialect)
            && self.parse_keyword(Keyword::IGNORE);

        let replace_into = false;

        let action = self.parse_one_of_keywords(&[Keyword::INTO, Keyword::OVERWRITE]);
        let into = action == Some(Keyword::INTO);
        let overwrite = action == Some(Keyword::OVERWRITE);

        let local = self.parse_keyword(Keyword::LOCAL);

        if self.parse_keyword(Keyword::DIRECTORY) {
            let path = self.parse_literal_string()?;
            let file_format = if self.parse_keywords(&[Keyword::STORED, Keyword::AS]) {
                Some(self.parse_file_format()?)
            } else {
                None
            };
            let source = self.parse_boxed_query()?;
            Ok(Statement::Directory {
                local,
                path,
                overwrite,
                file_format,
                source,
            })
        } else {
            // Hive lets you put table here regardless
            let table = self.parse_keyword(Keyword::TABLE);
            let table_name = self.parse_object_name(false)?;

            let table_alias =
                if dialect_of!(self is PostgreSqlDialect) && self.parse_keyword(Keyword::AS) {
                    Some(self.parse_identifier(false)?)
                } else {
                    None
                };

            let is_mysql = dialect_of!(self is MySqlDialect);

            let (columns, partitioned, after_columns, source) =
                if self.parse_keywords(&[Keyword::DEFAULT, Keyword::VALUES]) {
                    (vec![], None, vec![], None)
                } else {
                    let columns = self.parse_parenthesized_column_list(Optional, is_mysql)?;

                    let partitioned = self.parse_insert_partition()?;
                    // Hive allows you to specify columns after partitions as well if you want.
                    let after_columns = if dialect_of!(self is HiveDialect) {
                        self.parse_parenthesized_column_list(Optional, false)?
                    } else {
                        vec![]
                    };

                    let source = Some(self.parse_boxed_query()?);

                    (columns, partitioned, after_columns, source)
                };

            let insert_alias = if dialect_of!(self is MySqlDialect | GenericDialect)
                && self.parse_keyword(Keyword::AS)
            {
                let row_alias = self.parse_object_name(false)?;
                let col_aliases = Some(self.parse_parenthesized_column_list(Optional, false)?);
                Some(InsertAliases {
                    row_alias,
                    col_aliases,
                })
            } else {
                None
            };

            let on = if self.parse_keyword(Keyword::ON) {
                if self.parse_keyword(Keyword::CONFLICT) {
                    let conflict_target =
                        if self.parse_keywords(&[Keyword::ON, Keyword::CONSTRAINT]) {
                            Some(ConflictTarget::OnConstraint(self.parse_object_name(false)?))
                        } else if self.peek_token() == Token::LParen {
                            Some(ConflictTarget::Columns(
                                self.parse_parenthesized_column_list(IsOptional::Mandatory, false)?,
                            ))
                        } else {
                            None
                        };

                    self.expect_keyword(Keyword::DO)?;
                    let action = if self.parse_keyword(Keyword::NOTHING) {
                        OnConflictAction::DoNothing
                    } else {
                        self.expect_keyword(Keyword::UPDATE)?;
                        self.expect_keyword(Keyword::SET)?;
                        let assignments = self.parse_comma_separated(Parser::parse_assignment)?;
                        let selection = if self.parse_keyword(Keyword::WHERE) {
                            Some(self.parse_expr()?)
                        } else {
                            None
                        };
                        OnConflictAction::DoUpdate(DoUpdate {
                            assignments,
                            selection,
                        })
                    };

                    Some(OnInsert::OnConflict(OnConflict {
                        conflict_target,
                        action,
                    }))
                } else {
                    self.expect_keyword(Keyword::DUPLICATE)?;
                    self.expect_keyword(Keyword::KEY)?;
                    self.expect_keyword(Keyword::UPDATE)?;
                    let l = self.parse_comma_separated(Parser::parse_assignment)?;

                    Some(OnInsert::DuplicateKeyUpdate(l))
                }
            } else {
                None
            };

            let returning = if self.parse_keyword(Keyword::RETURNING) {
                Some(self.parse_comma_separated(Parser::parse_select_item)?)
            } else {
                None
            };

            Ok(Statement::Insert(Insert {
                or,
                table_name,
                table_alias,
                ignore,
                into,
                overwrite,
                partitioned,
                columns,
                after_columns,
                source,
                table,
                on,
                returning,
                replace_into,
                priority,
                insert_alias,
            }))
        }
    }

    pub fn parse_insert_partition(&mut self) -> Result<Option<Vec<Expr>>, ParserError> {
        if self.parse_keyword(Keyword::PARTITION) {
            self.expect_token(&Token::LParen)?;
            let partition_cols = Some(self.parse_comma_separated(Parser::parse_expr)?);
            self.expect_token(&Token::RParen)?;
            Ok(partition_cols)
        } else {
            Ok(None)
        }
    }

    /// Parse an UPDATE statement, returning a `Box`ed SetExpr
    ///
    /// This is used to reduce the size of the stack frames in debug builds
    fn parse_update_setexpr_boxed(&mut self) -> Result<Box<SetExpr>, ParserError> {
        Ok(Box::new(SetExpr::Update(self.parse_update()?)))
    }

    pub fn parse_update(&mut self) -> Result<Statement, ParserError> {
        let table = self.parse_table_and_joins()?;
        self.expect_keyword(Keyword::SET)?;
        let assignments = self.parse_comma_separated(Parser::parse_assignment)?;
        let from = if self.parse_keyword(Keyword::FROM)
            && dialect_of!(self is GenericDialect | PostgreSqlDialect | DuckDbDialect | BigQueryDialect | SnowflakeDialect | RedshiftSqlDialect | MsSqlDialect | SQLiteDialect )
        {
            Some(self.parse_table_and_joins()?)
        } else {
            None
        };
        let selection = if self.parse_keyword(Keyword::WHERE) {
            Some(self.parse_expr()?)
        } else {
            None
        };
        let returning = if self.parse_keyword(Keyword::RETURNING) {
            Some(self.parse_comma_separated(Parser::parse_select_item)?)
        } else {
            None
        };
        Ok(Statement::Update {
            table,
            assignments,
            from,
            selection,
            returning,
        })
    }

    /// Parse a `var = expr` assignment, used in an UPDATE statement
    pub fn parse_assignment(&mut self) -> Result<Assignment, ParserError> {
        let id = self.parse_identifiers()?;
        self.expect_token(&Token::Eq)?;
        let value = self.parse_expr()?;
        Ok(Assignment { id, value })
    }

    pub fn parse_function_args(&mut self) -> Result<FunctionArg, ParserError> {
        if self.peek_nth_token(1) == Token::RArrow {
            let name = self.parse_identifier(false)?;

            self.expect_token(&Token::RArrow)?;
            let arg = self.parse_wildcard_expr()?.into();

            Ok(FunctionArg::Named {
                name,
                arg,
                operator: FunctionArgOperator::RightArrow,
            })
        } else if self.dialect.supports_named_fn_args_with_eq_operator()
            && self.peek_nth_token(1) == Token::Eq
        {
            let name = self.parse_identifier(false)?;

            self.expect_token(&Token::Eq)?;
            let arg = self.parse_wildcard_expr()?.into();

            Ok(FunctionArg::Named {
                name,
                arg,
                operator: FunctionArgOperator::Equals,
            })
        } else if dialect_of!(self is DuckDbDialect | GenericDialect)
            && self.peek_nth_token(1) == Token::Assignment
        {
            let name = self.parse_identifier(false)?;

            self.expect_token(&Token::Assignment)?;
            let arg = self.parse_expr()?.into();

            Ok(FunctionArg::Named {
                name,
                arg,
                operator: FunctionArgOperator::Assignment,
            })
        } else {
            Ok(FunctionArg::Unnamed(self.parse_wildcard_expr()?.into()))
        }
    }

    pub fn parse_optional_args(&mut self) -> Result<Vec<FunctionArg>, ParserError> {
        if self.consume_token(&Token::RParen) {
            Ok(vec![])
        } else {
            let args = self.parse_comma_separated(Parser::parse_function_args)?;
            self.expect_token(&Token::RParen)?;
            Ok(args)
        }
    }

    /// Parses a potentially empty list of arguments to a window function
    /// (including the closing parenthesis).
    ///
    /// Examples:
    /// ```sql
    /// FIRST_VALUE(x ORDER BY 1,2,3);
    /// FIRST_VALUE(x IGNORE NULL);
    /// ```
    fn parse_function_argument_list(&mut self) -> Result<FunctionArgumentList, ParserError> {
        if self.consume_token(&Token::RParen) {
            return Ok(FunctionArgumentList {
                duplicate_treatment: None,
                args: vec![],
                clauses: vec![],
            });
        }

        let duplicate_treatment = self.parse_duplicate_treatment()?;
        let args = self.parse_comma_separated(Parser::parse_function_args)?;

        let mut clauses = vec![];

        if self.dialect.supports_window_function_null_treatment_arg() {
            if let Some(null_treatment) = self.parse_null_treatment()? {
                clauses.push(FunctionArgumentClause::IgnoreOrRespectNulls(null_treatment));
            }
        }

        if self.parse_keywords(&[Keyword::ORDER, Keyword::BY]) {
            clauses.push(FunctionArgumentClause::OrderBy(
                self.parse_comma_separated(Parser::parse_order_by_expr)?,
            ));
        }

        if self.parse_keyword(Keyword::LIMIT) {
            clauses.push(FunctionArgumentClause::Limit(self.parse_expr()?));
        }

        if dialect_of!(self is GenericDialect | BigQueryDialect)
            && self.parse_keyword(Keyword::HAVING)
        {
            let kind = match self.expect_one_of_keywords(&[Keyword::MIN, Keyword::MAX])? {
                Keyword::MIN => HavingBoundKind::Min,
                Keyword::MAX => HavingBoundKind::Max,
                _ => unreachable!(),
            };
            clauses.push(FunctionArgumentClause::Having(HavingBound(
                kind,
                self.parse_expr()?,
            )))
        }

        if dialect_of!(self is GenericDialect | MySqlDialect)
            && self.parse_keyword(Keyword::SEPARATOR)
        {
            clauses.push(FunctionArgumentClause::Separator(self.parse_value()?));
        }

        if let Some(on_overflow) = self.parse_listagg_on_overflow()? {
            clauses.push(FunctionArgumentClause::OnOverflow(on_overflow));
        }

        self.expect_token(&Token::RParen)?;
        Ok(FunctionArgumentList {
            duplicate_treatment,
            args,
            clauses,
        })
    }

    fn parse_duplicate_treatment(&mut self) -> Result<Option<DuplicateTreatment>, ParserError> {
        let loc = self.peek_token().location;
        match (
            self.parse_keyword(Keyword::ALL),
            self.parse_keyword(Keyword::DISTINCT),
        ) {
            (true, false) => Ok(Some(DuplicateTreatment::All)),
            (false, true) => Ok(Some(DuplicateTreatment::Distinct)),
            (false, false) => Ok(None),
            (true, true) => parser_err!("Cannot specify both ALL and DISTINCT".to_string(), loc),
        }
    }

    /// Parse a comma-delimited list of projections after SELECT
    pub fn parse_select_item(&mut self) -> Result<SelectItem, ParserError> {
        match self.parse_wildcard_expr()? {
            Expr::QualifiedWildcard(prefix) => Ok(SelectItem::QualifiedWildcard(
                prefix,
                self.parse_wildcard_additional_options()?,
            )),
            Expr::Wildcard => Ok(SelectItem::Wildcard(
                self.parse_wildcard_additional_options()?,
            )),
            Expr::Identifier(v) if v.value.to_lowercase() == "from" => {
                parser_err!(
                    format!("Expected an expression, found: {}", v),
                    self.peek_token().location
                )
            }
            expr => self
                .parse_optional_alias(keywords::RESERVED_FOR_COLUMN_ALIAS)
                .map(|alias| match alias {
                    Some(alias) => SelectItem::ExprWithAlias { expr, alias },
                    None => SelectItem::UnnamedExpr(expr),
                }),
        }
    }

    /// Parse an [`WildcardAdditionalOptions`] information for wildcard select items.
    ///
    /// If it is not possible to parse it, will return an option.
    pub fn parse_wildcard_additional_options(
        &mut self,
    ) -> Result<WildcardAdditionalOptions, ParserError> {
        let opt_ilike = if dialect_of!(self is GenericDialect | SnowflakeDialect) {
            self.parse_optional_select_item_ilike()?
        } else {
            None
        };
        let opt_exclude = if opt_ilike.is_none()
            && dialect_of!(self is GenericDialect | DuckDbDialect | SnowflakeDialect)
        {
            self.parse_optional_select_item_exclude()?
        } else {
            None
        };
        let opt_except = if self.dialect.supports_select_wildcard_except() {
            self.parse_optional_select_item_except()?
        } else {
            None
        };
        let opt_rename = if dialect_of!(self is GenericDialect | SnowflakeDialect) {
            self.parse_optional_select_item_rename()?
        } else {
            None
        };

        let opt_replace = if dialect_of!(self is GenericDialect | BigQueryDialect | ClickHouseDialect |  DuckDbDialect | SnowflakeDialect)
        {
            self.parse_optional_select_item_replace()?
        } else {
            None
        };

        Ok(WildcardAdditionalOptions {
            opt_ilike,
            opt_exclude,
            opt_except,
            opt_rename,
            opt_replace,
        })
    }

    /// Parse an [`Ilike`](IlikeSelectItem) information for wildcard select items.
    ///
    /// If it is not possible to parse it, will return an option.
    pub fn parse_optional_select_item_ilike(
        &mut self,
    ) -> Result<Option<IlikeSelectItem>, ParserError> {
        let opt_ilike = if self.parse_keyword(Keyword::ILIKE) {
            let next_token = self.next_token();
            let pattern = match next_token.token {
                Token::SingleQuotedString(s) => s,
                _ => return self.expected("ilike pattern", next_token),
            };
            Some(IlikeSelectItem { pattern })
        } else {
            None
        };
        Ok(opt_ilike)
    }

    /// Parse an [`Exclude`](ExcludeSelectItem) information for wildcard select items.
    ///
    /// If it is not possible to parse it, will return an option.
    pub fn parse_optional_select_item_exclude(
        &mut self,
    ) -> Result<Option<ExcludeSelectItem>, ParserError> {
        let opt_exclude = if self.parse_keyword(Keyword::EXCLUDE) {
            if self.consume_token(&Token::LParen) {
                let columns =
                    self.parse_comma_separated(|parser| parser.parse_identifier(false))?;
                self.expect_token(&Token::RParen)?;
                Some(ExcludeSelectItem::Multiple(columns))
            } else {
                let column = self.parse_identifier(false)?;
                Some(ExcludeSelectItem::Single(column))
            }
        } else {
            None
        };

        Ok(opt_exclude)
    }

    /// Parse an [`Except`](ExceptSelectItem) information for wildcard select items.
    ///
    /// If it is not possible to parse it, will return an option.
    pub fn parse_optional_select_item_except(
        &mut self,
    ) -> Result<Option<ExceptSelectItem>, ParserError> {
        let opt_except = if self.parse_keyword(Keyword::EXCEPT) {
            if self.peek_token().token == Token::LParen {
                let idents = self.parse_parenthesized_column_list(Mandatory, false)?;
                match &idents[..] {
                    [] => {
                        return self.expected(
                            "at least one column should be parsed by the expect clause",
                            self.peek_token(),
                        )?;
                    }
                    [first, idents @ ..] => Some(ExceptSelectItem {
                        first_element: first.clone(),
                        additional_elements: idents.to_vec(),
                    }),
                }
            } else {
                // Clickhouse allows EXCEPT column_name
                let ident = self.parse_identifier(false)?;
                Some(ExceptSelectItem {
                    first_element: ident,
                    additional_elements: vec![],
                })
            }
        } else {
            None
        };

        Ok(opt_except)
    }

    /// Parse a [`Rename`](RenameSelectItem) information for wildcard select items.
    pub fn parse_optional_select_item_rename(
        &mut self,
    ) -> Result<Option<RenameSelectItem>, ParserError> {
        let opt_rename = if self.parse_keyword(Keyword::RENAME) {
            if self.consume_token(&Token::LParen) {
                let idents =
                    self.parse_comma_separated(|parser| parser.parse_identifier_with_alias())?;
                self.expect_token(&Token::RParen)?;
                Some(RenameSelectItem::Multiple(idents))
            } else {
                let ident = self.parse_identifier_with_alias()?;
                Some(RenameSelectItem::Single(ident))
            }
        } else {
            None
        };

        Ok(opt_rename)
    }

    /// Parse a [`Replace`](ReplaceSelectItem) information for wildcard select items.
    pub fn parse_optional_select_item_replace(
        &mut self,
    ) -> Result<Option<ReplaceSelectItem>, ParserError> {
        let opt_replace = if self.parse_keyword(Keyword::REPLACE) {
            if self.consume_token(&Token::LParen) {
                let items = self.parse_comma_separated(|parser| {
                    Ok(Box::new(parser.parse_replace_elements()?))
                })?;
                self.expect_token(&Token::RParen)?;
                Some(ReplaceSelectItem { items })
            } else {
                let tok = self.next_token();
                return self.expected("( after REPLACE but", tok);
            }
        } else {
            None
        };

        Ok(opt_replace)
    }
    pub fn parse_replace_elements(&mut self) -> Result<ReplaceSelectElement, ParserError> {
        let expr = self.parse_expr()?;
        let as_keyword = self.parse_keyword(Keyword::AS);
        let ident = self.parse_identifier(false)?;
        Ok(ReplaceSelectElement {
            expr,
            column_name: ident,
            as_keyword,
        })
    }

    /// Parse an expression, optionally followed by ASC or DESC (used in ORDER BY)
    pub fn parse_order_by_expr(&mut self) -> Result<OrderByExpr, ParserError> {
        let expr = self.parse_expr()?;

        let asc = if self.parse_keyword(Keyword::ASC) {
            Some(true)
        } else if self.parse_keyword(Keyword::DESC) {
            Some(false)
        } else {
            None
        };

        let nulls_first = if self.parse_keywords(&[Keyword::NULLS, Keyword::FIRST]) {
            Some(true)
        } else if self.parse_keywords(&[Keyword::NULLS, Keyword::LAST]) {
            Some(false)
        } else {
            None
        };

        Ok(OrderByExpr {
            expr,
            asc,
            nulls_first,
        })
    }

    /// Parse a TOP clause, MSSQL equivalent of LIMIT,
    /// that follows after `SELECT [DISTINCT]`.
    pub fn parse_top(&mut self) -> Result<Top, ParserError> {
        let quantity = if self.consume_token(&Token::LParen) {
            let quantity = self.parse_expr()?;
            self.expect_token(&Token::RParen)?;
            Some(TopQuantity::Expr(quantity))
        } else {
            let next_token = self.next_token();
            let quantity = match next_token.token {
                Token::Number(s, _) => s.parse::<u64>().expect("literal int"),
                _ => self.expected("literal int", next_token)?,
            };
            Some(TopQuantity::Constant(quantity))
        };

        let percent = self.parse_keyword(Keyword::PERCENT);

        let with_ties = self.parse_keywords(&[Keyword::WITH, Keyword::TIES]);

        Ok(Top {
            with_ties,
            percent,
            quantity,
        })
    }

    /// Parse a LIMIT clause
    pub fn parse_limit(&mut self) -> Result<Option<Expr>, ParserError> {
        if self.parse_keyword(Keyword::ALL) {
            Ok(None)
        } else {
            Ok(Some(self.parse_expr()?))
        }
    }

    /// Parse an OFFSET clause
    pub fn parse_offset(&mut self) -> Result<Offset, ParserError> {
        let value = self.parse_expr()?;
        let rows = if self.parse_keyword(Keyword::ROW) {
            OffsetRows::Row
        } else if self.parse_keyword(Keyword::ROWS) {
            OffsetRows::Rows
        } else {
            OffsetRows::None
        };
        Ok(Offset { value, rows })
    }

    /// Parse a FETCH clause
    pub fn parse_fetch(&mut self) -> Result<Fetch, ParserError> {
        self.expect_one_of_keywords(&[Keyword::FIRST, Keyword::NEXT])?;
        let (quantity, percent) = if self
            .parse_one_of_keywords(&[Keyword::ROW, Keyword::ROWS])
            .is_some()
        {
            (None, false)
        } else {
            let quantity = Expr::Value(self.parse_value()?);
            let percent = self.parse_keyword(Keyword::PERCENT);
            self.expect_one_of_keywords(&[Keyword::ROW, Keyword::ROWS])?;
            (Some(quantity), percent)
        };
        let with_ties = if self.parse_keyword(Keyword::ONLY) {
            false
        } else if self.parse_keywords(&[Keyword::WITH, Keyword::TIES]) {
            true
        } else {
            return self.expected("one of ONLY or WITH TIES", self.peek_token());
        };
        Ok(Fetch {
            with_ties,
            percent,
            quantity,
        })
    }

    /// Parse a FOR UPDATE/FOR SHARE clause
    pub fn parse_lock(&mut self) -> Result<LockClause, ParserError> {
        let lock_type = match self.expect_one_of_keywords(&[Keyword::UPDATE, Keyword::SHARE])? {
            Keyword::UPDATE => LockType::Update,
            Keyword::SHARE => LockType::Share,
            _ => unreachable!(),
        };
        let of = if self.parse_keyword(Keyword::OF) {
            Some(self.parse_object_name(false)?)
        } else {
            None
        };
        let nonblock = if self.parse_keyword(Keyword::NOWAIT) {
            Some(NonBlock::Nowait)
        } else if self.parse_keywords(&[Keyword::SKIP, Keyword::LOCKED]) {
            Some(NonBlock::SkipLocked)
        } else {
            None
        };
        Ok(LockClause {
            lock_type,
            of,
            nonblock,
        })
    }

    pub fn parse_values(&mut self, allow_empty: bool) -> Result<Values, ParserError> {
        let mut explicit_row = false;

        let rows = self.parse_comma_separated(|parser| {
            if parser.parse_keyword(Keyword::ROW) {
                explicit_row = true;
            }

            parser.expect_token(&Token::LParen)?;
            if allow_empty && parser.peek_token().token == Token::RParen {
                parser.next_token();
                Ok(vec![])
            } else {
                let exprs = parser.parse_comma_separated(Parser::parse_expr)?;
                parser.expect_token(&Token::RParen)?;
                Ok(exprs)
            }
        })?;
        Ok(Values { explicit_row, rows })
    }

    pub fn parse_start_transaction(&mut self) -> Result<Statement, ParserError> {
        self.expect_keyword(Keyword::TRANSACTION)?;
        Ok(Statement::StartTransaction {
            modes: self.parse_transaction_modes()?,
            begin: false,
            modifier: None,
        })
    }

    pub fn parse_begin(&mut self) -> Result<Statement, ParserError> {
        let modifier = if !self.dialect.supports_start_transaction_modifier() {
            None
        } else if self.parse_keyword(Keyword::DEFERRED) {
            Some(TransactionModifier::Deferred)
        } else if self.parse_keyword(Keyword::IMMEDIATE) {
            Some(TransactionModifier::Immediate)
        } else if self.parse_keyword(Keyword::EXCLUSIVE) {
            Some(TransactionModifier::Exclusive)
        } else {
            None
        };
        let _ = self.parse_one_of_keywords(&[Keyword::TRANSACTION, Keyword::WORK]);
        Ok(Statement::StartTransaction {
            modes: self.parse_transaction_modes()?,
            begin: true,
            modifier,
        })
    }

    pub fn parse_end(&mut self) -> Result<Statement, ParserError> {
        Ok(Statement::Commit {
            chain: self.parse_commit_rollback_chain()?,
        })
    }

    pub fn parse_transaction_modes(&mut self) -> Result<Vec<TransactionMode>, ParserError> {
        let mut modes = vec![];
        let mut required = false;
        loop {
            let mode = if self.parse_keywords(&[Keyword::ISOLATION, Keyword::LEVEL]) {
                let iso_level = if self.parse_keywords(&[Keyword::READ, Keyword::UNCOMMITTED]) {
                    TransactionIsolationLevel::ReadUncommitted
                } else if self.parse_keywords(&[Keyword::READ, Keyword::COMMITTED]) {
                    TransactionIsolationLevel::ReadCommitted
                } else if self.parse_keywords(&[Keyword::REPEATABLE, Keyword::READ]) {
                    TransactionIsolationLevel::RepeatableRead
                } else if self.parse_keyword(Keyword::SERIALIZABLE) {
                    TransactionIsolationLevel::Serializable
                } else {
                    self.expected("isolation level", self.peek_token())?
                };
                TransactionMode::IsolationLevel(iso_level)
            } else if self.parse_keywords(&[Keyword::READ, Keyword::ONLY]) {
                TransactionMode::AccessMode(TransactionAccessMode::ReadOnly)
            } else if self.parse_keywords(&[Keyword::READ, Keyword::WRITE]) {
                TransactionMode::AccessMode(TransactionAccessMode::ReadWrite)
            } else if required {
                self.expected("transaction mode", self.peek_token())?
            } else {
                break;
            };
            modes.push(mode);
            // ANSI requires a comma after each transaction mode, but
            // PostgreSQL, for historical reasons, does not. We follow
            // PostgreSQL in making the comma optional, since that is strictly
            // more general.
            required = self.consume_token(&Token::Comma);
        }
        Ok(modes)
    }

    pub fn parse_commit(&mut self) -> Result<Statement, ParserError> {
        Ok(Statement::Commit {
            chain: self.parse_commit_rollback_chain()?,
        })
    }

    pub fn parse_rollback(&mut self) -> Result<Statement, ParserError> {
        let chain = self.parse_commit_rollback_chain()?;
        let savepoint = self.parse_rollback_savepoint()?;

        Ok(Statement::Rollback { chain, savepoint })
    }

    pub fn parse_commit_rollback_chain(&mut self) -> Result<bool, ParserError> {
        let _ = self.parse_one_of_keywords(&[Keyword::TRANSACTION, Keyword::WORK]);
        if self.parse_keyword(Keyword::AND) {
            let chain = !self.parse_keyword(Keyword::NO);
            self.expect_keyword(Keyword::CHAIN)?;
            Ok(chain)
        } else {
            Ok(false)
        }
    }

    pub fn parse_rollback_savepoint(&mut self) -> Result<Option<Ident>, ParserError> {
        if self.parse_keyword(Keyword::TO) {
            let _ = self.parse_keyword(Keyword::SAVEPOINT);
            let savepoint = self.parse_identifier(false)?;

            Ok(Some(savepoint))
        } else {
            Ok(None)
        }
    }

    pub fn parse_deallocate(&mut self) -> Result<Statement, ParserError> {
        let prepare = self.parse_keyword(Keyword::PREPARE);
        let name = self.parse_identifier(false)?;
        Ok(Statement::Deallocate { name, prepare })
    }

    pub fn parse_execute(&mut self) -> Result<Statement, ParserError> {
        let name = self.parse_identifier(false)?;

        let mut parameters = vec![];
        if self.consume_token(&Token::LParen) {
            parameters = self.parse_comma_separated(Parser::parse_expr)?;
            self.expect_token(&Token::RParen)?;
        }

        let mut using = vec![];
        if self.parse_keyword(Keyword::USING) {
            using.push(self.parse_expr()?);

            while self.consume_token(&Token::Comma) {
                using.push(self.parse_expr()?);
            }
        };

        Ok(Statement::Execute {
            name,
            parameters,
            using,
        })
    }

    pub fn parse_prepare(&mut self) -> Result<Statement, ParserError> {
        let name = self.parse_identifier(false)?;

        let mut data_types = vec![];
        if self.consume_token(&Token::LParen) {
            data_types = self.parse_comma_separated(Parser::parse_data_type)?;
            self.expect_token(&Token::RParen)?;
        }

        self.expect_keyword(Keyword::AS)?;
        let statement = Box::new(self.parse_statement()?);
        Ok(Statement::Prepare {
            name,
            data_types,
            statement,
        })
    }

    pub fn parse_unload(&mut self) -> Result<Statement, ParserError> {
        self.expect_token(&Token::LParen)?;
        let query = self.parse_boxed_query()?;
        self.expect_token(&Token::RParen)?;

        self.expect_keyword(Keyword::TO)?;
        let to = self.parse_identifier(false)?;

        let with_options = self.parse_options(Keyword::WITH)?;

        Ok(Statement::Unload {
            query,
            to,
            with: with_options,
        })
    }

    pub fn parse_merge_clauses(&mut self) -> Result<Vec<MergeClause>, ParserError> {
        let mut clauses = vec![];
        loop {
            if self.peek_token() == Token::EOF || self.peek_token() == Token::SemiColon {
                break;
            }
            self.expect_keyword(Keyword::WHEN)?;

            let mut clause_kind = MergeClauseKind::Matched;
            if self.parse_keyword(Keyword::NOT) {
                clause_kind = MergeClauseKind::NotMatched;
            }
            self.expect_keyword(Keyword::MATCHED)?;

            if matches!(clause_kind, MergeClauseKind::NotMatched)
                && self.parse_keywords(&[Keyword::BY, Keyword::SOURCE])
            {
                clause_kind = MergeClauseKind::NotMatchedBySource;
            } else if matches!(clause_kind, MergeClauseKind::NotMatched)
                && self.parse_keywords(&[Keyword::BY, Keyword::TARGET])
            {
                clause_kind = MergeClauseKind::NotMatchedByTarget;
            }

            let predicate = if self.parse_keyword(Keyword::AND) {
                Some(self.parse_expr()?)
            } else {
                None
            };

            self.expect_keyword(Keyword::THEN)?;

            let merge_clause = match self.parse_one_of_keywords(&[
                Keyword::UPDATE,
                Keyword::INSERT,
                Keyword::DELETE,
            ]) {
                Some(Keyword::UPDATE) => {
                    if matches!(
                        clause_kind,
                        MergeClauseKind::NotMatched | MergeClauseKind::NotMatchedByTarget
                    ) {
                        return Err(ParserError::ParserError(format!(
                            "UPDATE is not allowed in a {clause_kind} merge clause"
                        )));
                    }
                    self.expect_keyword(Keyword::SET)?;
                    MergeAction::Update {
                        assignments: self.parse_comma_separated(Parser::parse_assignment)?,
                    }
                }
                Some(Keyword::DELETE) => {
                    if matches!(
                        clause_kind,
                        MergeClauseKind::NotMatched | MergeClauseKind::NotMatchedByTarget
                    ) {
                        return Err(ParserError::ParserError(format!(
                            "DELETE is not allowed in a {clause_kind} merge clause"
                        )));
                    }
                    MergeAction::Delete
                }
                Some(Keyword::INSERT) => {
                    if !matches!(
                        clause_kind,
                        MergeClauseKind::NotMatched | MergeClauseKind::NotMatchedByTarget
                    ) {
                        return Err(ParserError::ParserError(format!(
                            "INSERT is not allowed in a {clause_kind} merge clause"
                        )));
                    }
                    let is_mysql = dialect_of!(self is MySqlDialect);

                    let columns = self.parse_parenthesized_column_list(Optional, is_mysql)?;
                    let kind = if dialect_of!(self is BigQueryDialect | GenericDialect)
                        && self.parse_keyword(Keyword::ROW)
                    {
                        MergeInsertKind::Row
                    } else {
                        self.expect_keyword(Keyword::VALUES)?;
                        let values = self.parse_values(is_mysql)?;
                        MergeInsertKind::Values(values)
                    };
                    MergeAction::Insert(MergeInsertExpr { columns, kind })
                }
                _ => {
                    return Err(ParserError::ParserError(
                        "expected UPDATE, DELETE or INSERT in merge clause".to_string(),
                    ));
                }
            };
            clauses.push(MergeClause {
                clause_kind,
                predicate,
                action: merge_clause,
            });
        }
        Ok(clauses)
    }

    pub fn parse_merge(&mut self) -> Result<Statement, ParserError> {
        let into = self.parse_keyword(Keyword::INTO);

        let table = self.parse_table_factor()?;

        self.expect_keyword(Keyword::USING)?;
        let source = self.parse_table_factor()?;
        self.expect_keyword(Keyword::ON)?;
        let on = self.parse_expr()?;
        let clauses = self.parse_merge_clauses()?;

        Ok(Statement::Merge {
            into,
            table,
            source,
            on: Box::new(on),
            clauses,
        })
    }

    fn parse_pragma_value(&mut self) -> Result<Value, ParserError> {
        match self.parse_value()? {
            v @ Value::SingleQuotedString(_) => Ok(v),
            v @ Value::DoubleQuotedString(_) => Ok(v),
            v @ Value::Number(_, _) => Ok(v),
            v @ Value::Placeholder(_) => Ok(v),
            _ => {
                self.prev_token();
                self.expected("number or string or ? placeholder", self.peek_token())
            }
        }
    }

    // PRAGMA [schema-name '.'] pragma-name [('=' pragma-value) | '(' pragma-value ')']
    pub fn parse_pragma(&mut self) -> Result<Statement, ParserError> {
        let name = self.parse_object_name(false)?;
        if self.consume_token(&Token::LParen) {
            let value = self.parse_pragma_value()?;
            self.expect_token(&Token::RParen)?;
            Ok(Statement::Pragma {
                name,
                value: Some(value),
                is_eq: false,
            })
        } else if self.consume_token(&Token::Eq) {
            Ok(Statement::Pragma {
                name,
                value: Some(self.parse_pragma_value()?),
                is_eq: true,
            })
        } else {
            Ok(Statement::Pragma {
                name,
                value: None,
                is_eq: false,
            })
        }
    }

    /// `INSTALL [extension_name]`
    pub fn parse_install(&mut self) -> Result<Statement, ParserError> {
        let extension_name = self.parse_identifier(false)?;

        Ok(Statement::Install { extension_name })
    }

    /// `LOAD [extension_name]`
    pub fn parse_load(&mut self) -> Result<Statement, ParserError> {
        let extension_name = self.parse_identifier(false)?;
        Ok(Statement::Load { extension_name })
    }

    /// ```sql
    /// CREATE [ { TEMPORARY | TEMP } ] SEQUENCE [ IF NOT EXISTS ] <sequence_name>
    /// ```
    ///
    /// See [Postgres docs](https://www.postgresql.org/docs/current/sql-createsequence.html) for more details.
    pub fn parse_create_sequence(&mut self, temporary: bool) -> Result<Statement, ParserError> {
        //[ IF NOT EXISTS ]
        let if_not_exists = self.parse_keywords(&[Keyword::IF, Keyword::NOT, Keyword::EXISTS]);
        //name
        let name = self.parse_object_name(false)?;
        //[ AS data_type ]
        let mut data_type: Option<DataType> = None;
        if self.parse_keywords(&[Keyword::AS]) {
            data_type = Some(self.parse_data_type()?)
        }
        let sequence_options = self.parse_create_sequence_options()?;
        // [ OWNED BY { table_name.column_name | NONE } ]
        let owned_by = if self.parse_keywords(&[Keyword::OWNED, Keyword::BY]) {
            if self.parse_keywords(&[Keyword::NONE]) {
                Some(ObjectName(vec![Ident::new("NONE")]))
            } else {
                Some(self.parse_object_name(false)?)
            }
        } else {
            None
        };
        Ok(Statement::CreateSequence {
            temporary,
            if_not_exists,
            name,
            data_type,
            sequence_options,
            owned_by,
        })
    }

    fn parse_create_sequence_options(&mut self) -> Result<Vec<SequenceOptions>, ParserError> {
        let mut sequence_options = vec![];
        //[ INCREMENT [ BY ] increment ]
        if self.parse_keywords(&[Keyword::INCREMENT]) {
            if self.parse_keywords(&[Keyword::BY]) {
                sequence_options.push(SequenceOptions::IncrementBy(
                    Expr::Value(self.parse_number_value()?),
                    true,
                ));
            } else {
                sequence_options.push(SequenceOptions::IncrementBy(
                    Expr::Value(self.parse_number_value()?),
                    false,
                ));
            }
        }
        //[ MINVALUE minvalue | NO MINVALUE ]
        if self.parse_keyword(Keyword::MINVALUE) {
            sequence_options.push(SequenceOptions::MinValue(Some(Expr::Value(
                self.parse_number_value()?,
            ))));
        } else if self.parse_keywords(&[Keyword::NO, Keyword::MINVALUE]) {
            sequence_options.push(SequenceOptions::MinValue(None));
        }
        //[ MAXVALUE maxvalue | NO MAXVALUE ]
        if self.parse_keywords(&[Keyword::MAXVALUE]) {
            sequence_options.push(SequenceOptions::MaxValue(Some(Expr::Value(
                self.parse_number_value()?,
            ))));
        } else if self.parse_keywords(&[Keyword::NO, Keyword::MAXVALUE]) {
            sequence_options.push(SequenceOptions::MaxValue(None));
        }

        //[ START [ WITH ] start ]
        if self.parse_keywords(&[Keyword::START]) {
            if self.parse_keywords(&[Keyword::WITH]) {
                sequence_options.push(SequenceOptions::StartWith(
                    Expr::Value(self.parse_number_value()?),
                    true,
                ));
            } else {
                sequence_options.push(SequenceOptions::StartWith(
                    Expr::Value(self.parse_number_value()?),
                    false,
                ));
            }
        }
        //[ CACHE cache ]
        if self.parse_keywords(&[Keyword::CACHE]) {
            sequence_options.push(SequenceOptions::Cache(Expr::Value(
                self.parse_number_value()?,
            )));
        }
        // [ [ NO ] CYCLE ]
        if self.parse_keywords(&[Keyword::NO, Keyword::CYCLE]) {
            sequence_options.push(SequenceOptions::Cycle(true));
        } else if self.parse_keywords(&[Keyword::CYCLE]) {
            sequence_options.push(SequenceOptions::Cycle(false));
        }

        Ok(sequence_options)
    }

    /// The index of the first unprocessed token.
    pub fn index(&self) -> usize {
        self.index
    }

    pub fn parse_named_window(&mut self) -> Result<NamedWindowDefinition, ParserError> {
        let ident = self.parse_identifier(false)?;
        self.expect_keyword(Keyword::AS)?;

        let window_expr = if self.consume_token(&Token::LParen) {
            NamedWindowExpr::WindowSpec(self.parse_window_spec()?)
        } else if self.dialect.supports_window_clause_named_window_reference() {
            NamedWindowExpr::NamedWindow(self.parse_identifier(false)?)
        } else {
            return self.expected("(", self.peek_token());
        };

        Ok(NamedWindowDefinition(ident, window_expr))
    }

    pub fn parse_create_procedure(&mut self, or_alter: bool) -> Result<Statement, ParserError> {
        let name = self.parse_object_name(false)?;
        let params = self.parse_optional_procedure_parameters()?;
        self.expect_keyword(Keyword::AS)?;
        self.expect_keyword(Keyword::BEGIN)?;
        let statements = self.parse_statements()?;
        self.expect_keyword(Keyword::END)?;
        Ok(Statement::CreateProcedure {
            name,
            or_alter,
            params,
            body: statements,
        })
    }

    pub fn parse_window_spec(&mut self) -> Result<WindowSpec, ParserError> {
        let window_name = match self.peek_token().token {
            Token::Word(word) if word.keyword == Keyword::NoKeyword => self.parse_optional_indent(),
            _ => None,
        };

        let partition_by = if self.parse_keywords(&[Keyword::PARTITION, Keyword::BY]) {
            self.parse_comma_separated(Parser::parse_expr)?
        } else {
            vec![]
        };
        let order_by = if self.parse_keywords(&[Keyword::ORDER, Keyword::BY]) {
            self.parse_comma_separated(Parser::parse_order_by_expr)?
        } else {
            vec![]
        };

        let window_frame = if !self.consume_token(&Token::RParen) {
            let window_frame = self.parse_window_frame()?;
            self.expect_token(&Token::RParen)?;
            Some(window_frame)
        } else {
            None
        };
        Ok(WindowSpec {
            window_name,
            partition_by,
            order_by,
            window_frame,
        })
    }

    pub fn parse_create_type(&mut self) -> Result<Statement, ParserError> {
        let name = self.parse_object_name(false)?;
        self.expect_keyword(Keyword::AS)?;

        let mut attributes = vec![];
        if !self.consume_token(&Token::LParen) || self.consume_token(&Token::RParen) {
            return Ok(Statement::CreateType {
                name,
                representation: UserDefinedTypeRepresentation::Composite { attributes },
            });
        }

        loop {
            let attr_name = self.parse_identifier(false)?;
            let attr_data_type = self.parse_data_type()?;
            let attr_collation = if self.parse_keyword(Keyword::COLLATE) {
                Some(self.parse_object_name(false)?)
            } else {
                None
            };
            attributes.push(UserDefinedTypeCompositeAttributeDef {
                name: attr_name,
                data_type: attr_data_type,
                collation: attr_collation,
            });
            let comma = self.consume_token(&Token::Comma);
            if self.consume_token(&Token::RParen) {
                // allow a trailing comma
                break;
            } else if !comma {
                return self.expected("',' or ')' after attribute definition", self.peek_token());
            }
        }

        Ok(Statement::CreateType {
            name,
            representation: UserDefinedTypeRepresentation::Composite { attributes },
        })
    }

    fn parse_parenthesized_identifiers(&mut self) -> Result<Vec<Ident>, ParserError> {
        self.expect_token(&Token::LParen)?;
        let partitions = self.parse_comma_separated(|p| p.parse_identifier(false))?;
        self.expect_token(&Token::RParen)?;
        Ok(partitions)
    }

    fn parse_column_position(&mut self) -> Result<Option<MySQLColumnPosition>, ParserError> {
        if dialect_of!(self is MySqlDialect | GenericDialect) {
            if self.parse_keyword(Keyword::FIRST) {
                Ok(Some(MySQLColumnPosition::First))
            } else if self.parse_keyword(Keyword::AFTER) {
                let ident = self.parse_identifier(false)?;
                Ok(Some(MySQLColumnPosition::After(ident)))
            } else {
                Ok(None)
            }
        } else {
            Ok(None)
        }
    }

    /// Consume the parser and return its underlying token buffer
    pub fn into_tokens(self) -> Vec<TokenWithLocation> {
        self.tokens
    }
}

impl Word {
    pub fn to_ident(&self) -> Ident {
        Ident {
            value: self.value.clone(),
            quote_style: self.quote_style,
        }
    }
}

#[cfg(test)]
mod tests {
    use crate::test_utils::{all_dialects, TestedDialects};

    use super::*;

    #[test]
    fn test_prev_index() {
        let sql = "SELECT version";
        all_dialects().run_parser_method(sql, |parser| {
            assert_eq!(parser.peek_token(), Token::make_keyword("SELECT"));
            assert_eq!(parser.next_token(), Token::make_keyword("SELECT"));
            parser.prev_token();
            assert_eq!(parser.next_token(), Token::make_keyword("SELECT"));
            assert_eq!(parser.next_token(), Token::make_word("version", None));
            parser.prev_token();
            assert_eq!(parser.peek_token(), Token::make_word("version", None));
            assert_eq!(parser.next_token(), Token::make_word("version", None));
            assert_eq!(parser.peek_token(), Token::EOF);
            parser.prev_token();
            assert_eq!(parser.next_token(), Token::make_word("version", None));
            assert_eq!(parser.next_token(), Token::EOF);
            assert_eq!(parser.next_token(), Token::EOF);
            parser.prev_token();
        });
    }

    #[test]
    fn test_peek_tokens() {
        all_dialects().run_parser_method("SELECT foo AS bar FROM baz", |parser| {
            assert!(matches!(
                parser.peek_tokens(),
                [Token::Word(Word {
                    keyword: Keyword::SELECT,
                    ..
                })]
            ));

            assert!(matches!(
                parser.peek_tokens(),
                [
                    Token::Word(Word {
                        keyword: Keyword::SELECT,
                        ..
                    }),
                    Token::Word(_),
                    Token::Word(Word {
                        keyword: Keyword::AS,
                        ..
                    }),
                ]
            ));

            for _ in 0..4 {
                parser.next_token();
            }

            assert!(matches!(
                parser.peek_tokens(),
                [
                    Token::Word(Word {
                        keyword: Keyword::FROM,
                        ..
                    }),
                    Token::Word(_),
                    Token::EOF,
                    Token::EOF,
                ]
            ))
        })
    }

    #[cfg(test)]
    mod test_parse_data_type {
        use crate::ast::{
            CharLengthUnits, CharacterLength, DataType, ExactNumberInfo, ObjectName, TimezoneInfo,
        };
        use crate::dialect::{AnsiDialect, GenericDialect};
        use crate::test_utils::TestedDialects;

        macro_rules! test_parse_data_type {
            ($dialect:expr, $input:expr, $expected_type:expr $(,)?) => {{
                $dialect.run_parser_method(&*$input, |parser| {
                    let data_type = parser.parse_data_type().unwrap();
                    assert_eq!($expected_type, data_type);
                    assert_eq!($input.to_string(), data_type.to_string());
                });
            }};
        }

        #[test]
        fn test_ansii_character_string_types() {
            // Character string types: <https://jakewheat.github.io/sql-overview/sql-2016-foundation-grammar.html#character-string-type>
            let dialect = TestedDialects {
                dialects: vec![Box::new(GenericDialect {}), Box::new(AnsiDialect {})],
                options: None,
            };

            test_parse_data_type!(dialect, "CHARACTER", DataType::Character(None));

            test_parse_data_type!(
                dialect,
                "CHARACTER(20)",
                DataType::Character(Some(CharacterLength::IntegerLength {
                    length: 20,
                    unit: None
                }))
            );

            test_parse_data_type!(
                dialect,
                "CHARACTER(20 CHARACTERS)",
                DataType::Character(Some(CharacterLength::IntegerLength {
                    length: 20,
                    unit: Some(CharLengthUnits::Characters)
                }))
            );

            test_parse_data_type!(
                dialect,
                "CHARACTER(20 OCTETS)",
                DataType::Character(Some(CharacterLength::IntegerLength {
                    length: 20,
                    unit: Some(CharLengthUnits::Octets)
                }))
            );

            test_parse_data_type!(dialect, "CHAR", DataType::Char(None));

            test_parse_data_type!(
                dialect,
                "CHAR(20)",
                DataType::Char(Some(CharacterLength::IntegerLength {
                    length: 20,
                    unit: None
                }))
            );

            test_parse_data_type!(
                dialect,
                "CHAR(20 CHARACTERS)",
                DataType::Char(Some(CharacterLength::IntegerLength {
                    length: 20,
                    unit: Some(CharLengthUnits::Characters)
                }))
            );

            test_parse_data_type!(
                dialect,
                "CHAR(20 OCTETS)",
                DataType::Char(Some(CharacterLength::IntegerLength {
                    length: 20,
                    unit: Some(CharLengthUnits::Octets)
                }))
            );

            test_parse_data_type!(
                dialect,
                "CHARACTER VARYING(20)",
                DataType::CharacterVarying(Some(CharacterLength::IntegerLength {
                    length: 20,
                    unit: None
                }))
            );

            test_parse_data_type!(
                dialect,
                "CHARACTER VARYING(20 CHARACTERS)",
                DataType::CharacterVarying(Some(CharacterLength::IntegerLength {
                    length: 20,
                    unit: Some(CharLengthUnits::Characters)
                }))
            );

            test_parse_data_type!(
                dialect,
                "CHARACTER VARYING(20 OCTETS)",
                DataType::CharacterVarying(Some(CharacterLength::IntegerLength {
                    length: 20,
                    unit: Some(CharLengthUnits::Octets)
                }))
            );

            test_parse_data_type!(
                dialect,
                "CHAR VARYING(20)",
                DataType::CharVarying(Some(CharacterLength::IntegerLength {
                    length: 20,
                    unit: None
                }))
            );

            test_parse_data_type!(
                dialect,
                "CHAR VARYING(20 CHARACTERS)",
                DataType::CharVarying(Some(CharacterLength::IntegerLength {
                    length: 20,
                    unit: Some(CharLengthUnits::Characters)
                }))
            );

            test_parse_data_type!(
                dialect,
                "CHAR VARYING(20 OCTETS)",
                DataType::CharVarying(Some(CharacterLength::IntegerLength {
                    length: 20,
                    unit: Some(CharLengthUnits::Octets)
                }))
            );

            test_parse_data_type!(
                dialect,
                "VARCHAR(20)",
                DataType::Varchar(Some(CharacterLength::IntegerLength {
                    length: 20,
                    unit: None
                }))
            );
        }

        #[test]
        fn test_ansii_character_large_object_types() {
            // Character large object types: <https://jakewheat.github.io/sql-overview/sql-2016-foundation-grammar.html#character-large-object-length>
            let dialect = TestedDialects {
                dialects: vec![Box::new(GenericDialect {}), Box::new(AnsiDialect {})],
                options: None,
            };

            test_parse_data_type!(
                dialect,
                "CHARACTER LARGE OBJECT",
                DataType::CharacterLargeObject(None)
            );
            test_parse_data_type!(
                dialect,
                "CHARACTER LARGE OBJECT(20)",
                DataType::CharacterLargeObject(Some(20))
            );

            test_parse_data_type!(
                dialect,
                "CHAR LARGE OBJECT",
                DataType::CharLargeObject(None)
            );
            test_parse_data_type!(
                dialect,
                "CHAR LARGE OBJECT(20)",
                DataType::CharLargeObject(Some(20))
            );

            test_parse_data_type!(dialect, "CLOB", DataType::Clob(None));
            test_parse_data_type!(dialect, "CLOB(20)", DataType::Clob(Some(20)));
        }

        #[test]
        fn test_parse_custom_types() {
            let dialect = TestedDialects {
                dialects: vec![Box::new(GenericDialect {}), Box::new(AnsiDialect {})],
                options: None,
            };
            test_parse_data_type!(
                dialect,
                "GEOMETRY",
                DataType::Custom(ObjectName(vec!["GEOMETRY".into()]), vec![])
            );

            test_parse_data_type!(
                dialect,
                "GEOMETRY(POINT)",
                DataType::Custom(
                    ObjectName(vec!["GEOMETRY".into()]),
                    vec!["POINT".to_string()]
                )
            );

            test_parse_data_type!(
                dialect,
                "GEOMETRY(POINT, 4326)",
                DataType::Custom(
                    ObjectName(vec!["GEOMETRY".into()]),
                    vec!["POINT".to_string(), "4326".to_string()]
                )
            );
        }

        #[test]
        fn test_ansii_exact_numeric_types() {
            // Exact numeric types: <https://jakewheat.github.io/sql-overview/sql-2016-foundation-grammar.html#exact-numeric-type>
            let dialect = TestedDialects {
                dialects: vec![Box::new(GenericDialect {}), Box::new(AnsiDialect {})],
                options: None,
            };

            test_parse_data_type!(dialect, "NUMERIC", DataType::Numeric(ExactNumberInfo::None));

            test_parse_data_type!(
                dialect,
                "NUMERIC(2)",
                DataType::Numeric(ExactNumberInfo::Precision(2))
            );

            test_parse_data_type!(
                dialect,
                "NUMERIC(2,10)",
                DataType::Numeric(ExactNumberInfo::PrecisionAndScale(2, 10))
            );

            test_parse_data_type!(dialect, "DECIMAL", DataType::Decimal(ExactNumberInfo::None));

            test_parse_data_type!(
                dialect,
                "DECIMAL(2)",
                DataType::Decimal(ExactNumberInfo::Precision(2))
            );

            test_parse_data_type!(
                dialect,
                "DECIMAL(2,10)",
                DataType::Decimal(ExactNumberInfo::PrecisionAndScale(2, 10))
            );

            test_parse_data_type!(dialect, "DEC", DataType::Dec(ExactNumberInfo::None));

            test_parse_data_type!(
                dialect,
                "DEC(2)",
                DataType::Dec(ExactNumberInfo::Precision(2))
            );

            test_parse_data_type!(
                dialect,
                "DEC(2,10)",
                DataType::Dec(ExactNumberInfo::PrecisionAndScale(2, 10))
            );
        }

        #[test]
        fn test_ansii_date_type() {
            // Datetime types: <https://jakewheat.github.io/sql-overview/sql-2016-foundation-grammar.html#datetime-type>
            let dialect = TestedDialects {
                dialects: vec![Box::new(GenericDialect {}), Box::new(AnsiDialect {})],
                options: None,
            };

            test_parse_data_type!(dialect, "DATE", DataType::Date);

            test_parse_data_type!(dialect, "TIME", DataType::Time(None, TimezoneInfo::None));

            test_parse_data_type!(
                dialect,
                "TIME(6)",
                DataType::Time(Some(6), TimezoneInfo::None)
            );

            test_parse_data_type!(
                dialect,
                "TIME WITH TIME ZONE",
                DataType::Time(None, TimezoneInfo::WithTimeZone)
            );

            test_parse_data_type!(
                dialect,
                "TIME(6) WITH TIME ZONE",
                DataType::Time(Some(6), TimezoneInfo::WithTimeZone)
            );

            test_parse_data_type!(
                dialect,
                "TIME WITHOUT TIME ZONE",
                DataType::Time(None, TimezoneInfo::WithoutTimeZone)
            );

            test_parse_data_type!(
                dialect,
                "TIME(6) WITHOUT TIME ZONE",
                DataType::Time(Some(6), TimezoneInfo::WithoutTimeZone)
            );

            test_parse_data_type!(
                dialect,
                "TIMESTAMP",
                DataType::Timestamp(None, TimezoneInfo::None)
            );

            test_parse_data_type!(
                dialect,
                "TIMESTAMP(22)",
                DataType::Timestamp(Some(22), TimezoneInfo::None)
            );

            test_parse_data_type!(
                dialect,
                "TIMESTAMP(22) WITH TIME ZONE",
                DataType::Timestamp(Some(22), TimezoneInfo::WithTimeZone)
            );

            test_parse_data_type!(
                dialect,
                "TIMESTAMP(33) WITHOUT TIME ZONE",
                DataType::Timestamp(Some(33), TimezoneInfo::WithoutTimeZone)
            );
        }
    }

    #[test]
    fn test_parse_schema_name() {
        // The expected name should be identical as the input name, that's why I don't receive both
        macro_rules! test_parse_schema_name {
            ($input:expr, $expected_name:expr $(,)?) => {{
                all_dialects().run_parser_method(&*$input, |parser| {
                    let schema_name = parser.parse_schema_name().unwrap();
                    // Validate that the structure is the same as expected
                    assert_eq!(schema_name, $expected_name);
                    // Validate that the input and the expected structure serialization are the same
                    assert_eq!(schema_name.to_string(), $input.to_string());
                });
            }};
        }

        let dummy_name = ObjectName(vec![Ident::new("dummy_name")]);
        let dummy_authorization = Ident::new("dummy_authorization");

        test_parse_schema_name!(
            format!("{dummy_name}"),
            SchemaName::Simple(dummy_name.clone())
        );

        test_parse_schema_name!(
            format!("AUTHORIZATION {dummy_authorization}"),
            SchemaName::UnnamedAuthorization(dummy_authorization.clone()),
        );
        test_parse_schema_name!(
            format!("{dummy_name} AUTHORIZATION {dummy_authorization}"),
            SchemaName::NamedAuthorization(dummy_name.clone(), dummy_authorization.clone()),
        );
    }

    #[test]
    fn mysql_parse_index_table_constraint() {
        macro_rules! test_parse_table_constraint {
            ($dialect:expr, $input:expr, $expected:expr $(,)?) => {{
                $dialect.run_parser_method(&*$input, |parser| {
                    let constraint = parser.parse_optional_table_constraint().unwrap().unwrap();
                    // Validate that the structure is the same as expected
                    assert_eq!(constraint, $expected);
                    // Validate that the input and the expected structure serialization are the same
                    assert_eq!(constraint.to_string(), $input.to_string());
                });
            }};
        }

        let dialect = TestedDialects {
            dialects: vec![Box::new(GenericDialect {}), Box::new(MySqlDialect {})],
            options: None,
        };

        test_parse_table_constraint!(
            dialect,
            "INDEX (c1)",
            TableConstraint::Index {
                display_as_key: false,
                name: None,
                index_type: None,
                columns: vec![Ident::new("c1")],
            }
        );

        test_parse_table_constraint!(
            dialect,
            "KEY (c1)",
            TableConstraint::Index {
                display_as_key: true,
                name: None,
                index_type: None,
                columns: vec![Ident::new("c1")],
            }
        );

        test_parse_table_constraint!(
            dialect,
            "INDEX 'index' (c1, c2)",
            TableConstraint::Index {
                display_as_key: false,
                name: Some(Ident::with_quote('\'', "index")),
                index_type: None,
                columns: vec![Ident::new("c1"), Ident::new("c2")],
            }
        );

        test_parse_table_constraint!(
            dialect,
            "INDEX USING BTREE (c1)",
            TableConstraint::Index {
                display_as_key: false,
                name: None,
                index_type: Some(IndexType::BTree),
                columns: vec![Ident::new("c1")],
            }
        );

        test_parse_table_constraint!(
            dialect,
            "INDEX USING HASH (c1)",
            TableConstraint::Index {
                display_as_key: false,
                name: None,
                index_type: Some(IndexType::Hash),
                columns: vec![Ident::new("c1")],
            }
        );

        test_parse_table_constraint!(
            dialect,
            "INDEX idx_name USING BTREE (c1)",
            TableConstraint::Index {
                display_as_key: false,
                name: Some(Ident::new("idx_name")),
                index_type: Some(IndexType::BTree),
                columns: vec![Ident::new("c1")],
            }
        );

        test_parse_table_constraint!(
            dialect,
            "INDEX idx_name USING HASH (c1)",
            TableConstraint::Index {
                display_as_key: false,
                name: Some(Ident::new("idx_name")),
                index_type: Some(IndexType::Hash),
                columns: vec![Ident::new("c1")],
            }
        );
    }

    #[test]
    fn test_tokenizer_error_loc() {
        let sql = "foo '";
        let ast = Parser::parse_sql(&GenericDialect, sql);
        assert_eq!(
            ast,
            Err(ParserError::TokenizerError(
                "Unterminated string literal at Line: 1, Column 5".to_string()
            ))
        );
    }

    #[test]
    fn test_parser_error_loc() {
        let sql = "SELECT this is a syntax error";
        let ast = Parser::parse_sql(&GenericDialect, sql);
        assert_eq!(
            ast,
            Err(ParserError::ParserError(
                "Expected [NOT] NULL or TRUE|FALSE or [NOT] DISTINCT FROM after IS, found: a at Line: 1, Column 16"
                    .to_string()
            ))
        );
    }

    #[test]
    fn test_nested_explain_error() {
        let sql = "EXPLAIN EXPLAIN SELECT 1";
        let ast = Parser::parse_sql(&GenericDialect, sql);
        assert_eq!(
            ast,
            Err(ParserError::ParserError(
                "Explain must be root of the plan".to_string()
            ))
        );
    }

    #[test]
    fn test_parse_multipart_identifier_positive() {
        let dialect = TestedDialects {
            dialects: vec![Box::new(GenericDialect {})],
            options: None,
        };

        // parse multipart with quotes
        let expected = vec![
            Ident {
                value: "CATALOG".to_string(),
                quote_style: None,
            },
            Ident {
                value: "F(o)o. \"bar".to_string(),
                quote_style: Some('"'),
            },
            Ident {
                value: "table".to_string(),
                quote_style: None,
            },
        ];
        dialect.run_parser_method(r#"CATALOG."F(o)o. ""bar".table"#, |parser| {
            let actual = parser.parse_multipart_identifier().unwrap();
            assert_eq!(expected, actual);
        });

        // allow whitespace between ident parts
        let expected = vec![
            Ident {
                value: "CATALOG".to_string(),
                quote_style: None,
            },
            Ident {
                value: "table".to_string(),
                quote_style: None,
            },
        ];
        dialect.run_parser_method("CATALOG . table", |parser| {
            let actual = parser.parse_multipart_identifier().unwrap();
            assert_eq!(expected, actual);
        });
    }

    #[test]
    fn test_parse_multipart_identifier_negative() {
        macro_rules! test_parse_multipart_identifier_error {
            ($input:expr, $expected_err:expr $(,)?) => {{
                all_dialects().run_parser_method(&*$input, |parser| {
                    let actual_err = parser.parse_multipart_identifier().unwrap_err();
                    assert_eq!(actual_err.to_string(), $expected_err);
                });
            }};
        }

        test_parse_multipart_identifier_error!(
            "",
            "sql parser error: Empty input when parsing identifier",
        );

        test_parse_multipart_identifier_error!(
            "*schema.table",
            "sql parser error: Unexpected token in identifier: *",
        );

        test_parse_multipart_identifier_error!(
            "schema.table*",
            "sql parser error: Unexpected token in identifier: *",
        );

        test_parse_multipart_identifier_error!(
            "schema.table.",
            "sql parser error: Trailing period in identifier",
        );

        test_parse_multipart_identifier_error!(
            "schema.*",
            "sql parser error: Unexpected token following period in identifier: *",
        );
    }

    #[test]
    fn test_mysql_partition_selection() {
        let sql = "SELECT * FROM employees PARTITION (p0, p2)";
        let expected = vec!["p0", "p2"];

        let ast: Vec<Statement> = Parser::parse_sql(&MySqlDialect {}, sql).unwrap();
        assert_eq!(ast.len(), 1);
        if let Statement::Query(v) = &ast[0] {
            if let SetExpr::Select(select) = &*v.body {
                assert_eq!(select.from.len(), 1);
                let from: &TableWithJoins = &select.from[0];
                let table_factor = &from.relation;
                if let TableFactor::Table { partitions, .. } = table_factor {
                    let actual: Vec<&str> = partitions
                        .iter()
                        .map(|ident| ident.value.as_str())
                        .collect();
                    assert_eq!(expected, actual);
                }
            }
        } else {
            panic!("fail to parse mysql partition selection");
        }
    }

    #[test]
    fn test_replace_into_placeholders() {
        let sql = "REPLACE INTO t (a) VALUES (&a)";

        assert!(Parser::parse_sql(&GenericDialect {}, sql).is_err());
    }

    #[test]
    fn test_replace_into_set() {
        // NOTE: This is actually valid MySQL syntax, REPLACE and INSERT,
        // but the parser does not yet support it.
        // https://dev.mysql.com/doc/refman/8.3/en/insert.html
        let sql = "REPLACE INTO t SET a='1'";

        assert!(Parser::parse_sql(&MySqlDialect {}, sql).is_err());
    }

    #[test]
    fn test_replace_into_set_placeholder() {
        let sql = "REPLACE INTO t SET ?";

        assert!(Parser::parse_sql(&GenericDialect {}, sql).is_err());
    }

    #[test]
    fn test_replace_incomplete() {
        let sql = r#"REPLACE"#;

        assert!(Parser::parse_sql(&MySqlDialect {}, sql).is_err());
    }
}<|MERGE_RESOLUTION|>--- conflicted
+++ resolved
@@ -4156,7 +4156,7 @@
                 }
             };
         }
-<<<<<<< HEAD
+      
         let mut to = Option::None;
         if dialect_of!(self is ClickHouseDialect) {
             if let Token::Word(word) = self.peek_token().token {
@@ -4169,7 +4169,6 @@
                 }
             };
         }
-=======
 
         let comment = if dialect_of!(self is SnowflakeDialect | GenericDialect)
             && self.parse_keyword(Keyword::COMMENT)
@@ -4184,7 +4183,6 @@
             None
         };
 
->>>>>>> be77ce50
         self.expect_keyword(Keyword::AS)?;
         let query = self.parse_boxed_query()?;
         // Optional `WITH [ CASCADED | LOCAL ] CHECK OPTION` is widely supported here.
