--- conflicted
+++ resolved
@@ -3481,14 +3481,9 @@
             && self.parse_keywords(&[Keyword::IF, Keyword::NOT, Keyword::EXISTS]);
         // Many dialects support `OR ALTER` right after `CREATE`, but we don't (yet).
         // ANSI SQL and Postgres support RECURSIVE here, but we don't support it either.
-<<<<<<< HEAD
         let name = self.parse_object_name(false)?;
-        let columns = self.parse_parenthesized_column_list(Optional, false)?;
-=======
-        let name = self.parse_object_name()?;
         let columns = self.parse_view_columns()?;
         let mut options = CreateTableOptions::None;
->>>>>>> 3a6d3ecb
         let with_options = self.parse_options(Keyword::WITH)?;
         if !with_options.is_empty() {
             options = CreateTableOptions::With(with_options);
@@ -4324,7 +4319,7 @@
 
         let mut cluster_by = None;
         if self.parse_keywords(&[Keyword::CLUSTER, Keyword::BY]) {
-            cluster_by = Some(self.parse_comma_separated(Parser::parse_identifier)?);
+            cluster_by = Some(self.parse_comma_separated(|p| p.parse_identifier(false))?);
         };
 
         let mut options = None;
@@ -6107,7 +6102,7 @@
 
     /// Parses a column definition within a view.
     fn parse_view_column(&mut self) -> Result<ViewColumnDef, ParserError> {
-        let name = self.parse_identifier()?;
+        let name = self.parse_identifier(false)?;
         let options = if dialect_of!(self is BigQueryDialect | GenericDialect)
             && self.parse_keyword(Keyword::OPTIONS)
         {
