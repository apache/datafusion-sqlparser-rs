--- conflicted
+++ resolved
@@ -2293,22 +2293,15 @@
         ))
     }
 
-<<<<<<< HEAD
-    /// Parse a field definition in a struct.
-=======
     /// Parse a field definition in a struct [1] or tuple [2].
->>>>>>> f9ab8dcc
     /// Syntax:
     ///
     /// ```sql
     /// [field_name [:]] field_type [NOT NULL] [COMMENT comment]
     /// ```
-<<<<<<< HEAD
-=======
     ///
     /// [1]: https://cloud.google.com/bigquery/docs/reference/standard-sql/data-types#declaring_a_struct_type
     /// [2]: https://clickhouse.com/docs/en/sql-reference/data-types/tuple
->>>>>>> f9ab8dcc
     fn parse_struct_field_def(
         &mut self,
     ) -> Result<(StructField, MatchedTrailingBracket), ParserError> {
@@ -3002,11 +2995,14 @@
 
     // use https://www.postgresql.org/docs/7.0/operators.htm#AEN2026 as a reference
     // higher number = higher precedence
-<<<<<<< HEAD
+    //
+    // NOTE: The pg documentation is incomplete, e.g. the AT TIME ZONE operator
+    //       actually has higher precedence than addition.
+    //       See https://postgrespro.com/list/thread-id/2673331.
+    pub const AT_TZ_PREC: u8 = 41;
     pub const MUL_DIV_MOD_OP_PREC: u8 = 40;
     pub const PLUS_MINUS_PREC: u8 = 30;
     pub const XOR_PREC: u8 = 24;
-    pub const TIME_ZONE_PREC: u8 = 20;
     pub const BETWEEN_PREC: u8 = 20;
     pub const LIKE_PREC: u8 = 19;
     pub const IS_PREC: u8 = 17;
@@ -3014,23 +3010,6 @@
     pub const UNARY_NOT_PREC: u8 = 15;
     pub const AND_PREC: u8 = 10;
     pub const OR_PREC: u8 = 5;
-=======
-    //
-    // NOTE: The pg documentation is incomplete, e.g. the AT TIME ZONE operator
-    //       actually has higher precedence than addition.
-    //       See https://postgrespro.com/list/thread-id/2673331.
-    const AT_TZ_PREC: u8 = 41;
-    const MUL_DIV_MOD_OP_PREC: u8 = 40;
-    const PLUS_MINUS_PREC: u8 = 30;
-    const XOR_PREC: u8 = 24;
-    const BETWEEN_PREC: u8 = 20;
-    const LIKE_PREC: u8 = 19;
-    const IS_PREC: u8 = 17;
-    const PG_OTHER_PREC: u8 = 16;
-    const UNARY_NOT_PREC: u8 = 15;
-    const AND_PREC: u8 = 10;
-    const OR_PREC: u8 = 5;
->>>>>>> f9ab8dcc
 
     /// Get the precedence of the next token
     pub fn get_next_precedence(&self) -> Result<u8, ParserError> {
@@ -6896,17 +6875,10 @@
                     },
                 ),
             },
-            // The call to n.parse() returns a bigdecimal when the
+            // The call to parse() returns a bigdecimal when the
             // bigdecimal feature is enabled, and is otherwise a no-op
             // (i.e., it returns the input string).
-<<<<<<< HEAD
-            Token::Number(ref n, p) => match n.parse() {
-                Ok(n) => Ok(Value::Number(n, p)),
-                Err(e) => parser_err!(format!("Could not parse '{n}' as number: {e}"), location),
-            },
-=======
-            Token::Number(n, l) => Ok(Value::Number(Self::parse(n, location)?, l)),
->>>>>>> f9ab8dcc
+            Token::Number(n, p) => Ok(Value::Number(Self::parse(n, location)?, p)),
             Token::SingleQuotedString(ref s) => Ok(Value::SingleQuotedString(s.to_string())),
             Token::DoubleQuotedString(ref s) => Ok(Value::DoubleQuotedString(s.to_string())),
             Token::TripleSingleQuotedString(ref s) => {
@@ -7313,7 +7285,6 @@
                     trailing_bracket = _trailing_bracket;
                     Ok(DataType::Struct(field_defs))
                 }
-<<<<<<< HEAD
                 Keyword::MAP if dialect_of!(self is HiveDialect | GenericDialect) => {
                     self.expect_token(&Token::Lt)?;
                     let (key_type, _trailing_bracket) = self.parse_data_type_helper()?;
@@ -7327,7 +7298,7 @@
                     let (value_type, _trailing_bracket) = self.parse_data_type_helper()?;
                     trailing_bracket = self.expect_closing_angle_bracket(_trailing_bracket)?;
                     Ok(DataType::Map(Box::new(key_type), Box::new(value_type)))
-=======
+                }
                 Keyword::UNION if dialect_of!(self is DuckDbDialect | GenericDialect) => {
                     self.prev_token();
                     let fields = self.parse_union_type_def()?;
@@ -7339,6 +7310,7 @@
                 Keyword::LOWCARDINALITY if dialect_of!(self is ClickHouseDialect | GenericDialect) => {
                     Ok(self.parse_sub_type(DataType::LowCardinality)?)
                 }
+                // FIXME: consolidate map type parsing
                 Keyword::MAP if dialect_of!(self is ClickHouseDialect | GenericDialect) => {
                     self.prev_token();
                     let (key_data_type, value_data_type) = self.parse_click_house_map_def()?;
@@ -7357,7 +7329,6 @@
                     self.prev_token();
                     let field_defs = self.parse_click_house_tuple_def()?;
                     Ok(DataType::Tuple(field_defs))
->>>>>>> f9ab8dcc
                 }
                 _ => {
                     self.prev_token();
