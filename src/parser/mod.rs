--- conflicted
+++ resolved
@@ -2670,14 +2670,13 @@
                 negated,
             });
         }
-<<<<<<< HEAD
         if self.consume_token(&Token::LParen) {
             let in_op = if self.parse_keyword(Keyword::SELECT) || self.parse_keyword(Keyword::WITH)
             {
                 self.prev_token();
                 Expr::InSubquery {
                     expr: Box::new(expr),
-                    subquery: Box::new(self.parse_query()?),
+                    subquery: self.parse_boxed_query()?,
                     negated,
                 }
             } else {
@@ -2693,16 +2692,6 @@
             };
             self.expect_token(&Token::RParen)?;
             Ok(in_op)
-=======
-        self.expect_token(&Token::LParen)?;
-        let in_op = if self.parse_keyword(Keyword::SELECT) || self.parse_keyword(Keyword::WITH) {
-            self.prev_token();
-            Expr::InSubquery {
-                expr: Box::new(expr),
-                subquery: self.parse_boxed_query()?,
-                negated,
-            }
->>>>>>> 0b5722af
         } else {
             // parse an expr
             let in_expr = self.parse_expr()?;
@@ -8483,7 +8472,6 @@
         }
     }
 
-<<<<<<< HEAD
     pub fn parse_sigma_directive(&mut self) -> bool {
         self.maybe_parse(|p| {
             p.expect_token(&Token::AtSign)?;
@@ -8491,7 +8479,8 @@
             Ok(())
         })
         .is_some()
-=======
+    }
+
     fn parse_match_recognize(&mut self, table: TableFactor) -> Result<TableFactor, ParserError> {
         self.expect_token(&Token::LParen)?;
 
@@ -8720,7 +8709,6 @@
         } else {
             Ok(pattern)
         }
->>>>>>> 0b5722af
     }
 
     /// Parse a given table version specifier.
