// Licensed under the Apache License, Version 2.0 (the "License");
// you may not use this file except in compliance with the License.
// You may obtain a copy of the License at
//
// http://www.apache.org/licenses/LICENSE-2.0
//
// Unless required by applicable law or agreed to in writing, software
// distributed under the License is distributed on an "AS IS" BASIS,
// WITHOUT WARRANTIES OR CONDITIONS OF ANY KIND, either express or implied.
// See the License for the specific language governing permissions and
// limitations under the License.

//! SQL Parser

#[cfg(not(feature = "std"))]
use alloc::{
    boxed::Box,
    format,
    string::{String, ToString},
    vec,
    vec::Vec,
};
use core::fmt;

use log::debug;

use IsLateral::*;
use IsOptional::*;

use crate::ast::helpers::stmt_create_table::{BigQueryTableConfiguration, CreateTableBuilder};
use crate::ast::*;
use crate::dialect::*;
use crate::keywords::{self, Keyword, ALL_KEYWORDS};
use crate::tokenizer::*;

mod alter;

#[derive(Debug, Clone, PartialEq, Eq)]
pub enum ParserError {
    TokenizerError(String),
    ParserError(String),
    RecursionLimitExceeded,
}

// Use `Parser::expected` instead, if possible
macro_rules! parser_err {
    ($MSG:expr, $loc:expr) => {
        Err(ParserError::ParserError(format!("{}{}", $MSG, $loc)))
    };
}

// Returns a successful result if the optional expression is some
macro_rules! return_ok_if_some {
    ($e:expr) => {{
        if let Some(v) = $e {
            return Ok(v);
        }
    }};
}

#[cfg(feature = "std")]
/// Implementation [`RecursionCounter`] if std is available
mod recursion {
    use std::cell::Cell;
    use std::rc::Rc;

    use super::ParserError;

    /// Tracks remaining recursion depth. This value is decremented on
    /// each call to `try_decrease()`, when it reaches 0 an error will
    /// be returned.
    ///
    /// Note: Uses an Rc and Cell in order to satisfy the Rust
    /// borrow checker so the automatic DepthGuard decrement a
    /// reference to the counter.
    pub(crate) struct RecursionCounter {
        remaining_depth: Rc<Cell<usize>>,
    }

    impl RecursionCounter {
        /// Creates a [`RecursionCounter`] with the specified maximum
        /// depth
        pub fn new(remaining_depth: usize) -> Self {
            Self {
                remaining_depth: Rc::new(remaining_depth.into()),
            }
        }

        /// Decreases the remaining depth by 1.
        ///
        /// Returns `Err` if the remaining depth falls to 0.
        ///
        /// Returns a [`DepthGuard`] which will adds 1 to the
        /// remaining depth upon drop;
        pub fn try_decrease(&self) -> Result<DepthGuard, ParserError> {
            let old_value = self.remaining_depth.get();
            // ran out of space
            if old_value == 0 {
                Err(ParserError::RecursionLimitExceeded)
            } else {
                self.remaining_depth.set(old_value - 1);
                Ok(DepthGuard::new(Rc::clone(&self.remaining_depth)))
            }
        }
    }

    /// Guard that increass the remaining depth by 1 on drop
    pub struct DepthGuard {
        remaining_depth: Rc<Cell<usize>>,
    }

    impl DepthGuard {
        fn new(remaining_depth: Rc<Cell<usize>>) -> Self {
            Self { remaining_depth }
        }
    }
    impl Drop for DepthGuard {
        fn drop(&mut self) {
            let old_value = self.remaining_depth.get();
            self.remaining_depth.set(old_value + 1);
        }
    }
}

#[cfg(not(feature = "std"))]
mod recursion {
    /// Implementation [`RecursionCounter`] if std is NOT available (and does not
    /// guard against stack overflow).
    ///
    /// Has the same API as the std RecursionCounter implementation
    /// but does not actually limit stack depth.
    pub(crate) struct RecursionCounter {}

    impl RecursionCounter {
        pub fn new(_remaining_depth: usize) -> Self {
            Self {}
        }
        pub fn try_decrease(&self) -> Result<DepthGuard, super::ParserError> {
            Ok(DepthGuard {})
        }
    }

    pub struct DepthGuard {}
}

use recursion::RecursionCounter;

#[derive(PartialEq, Eq)]
pub enum IsOptional {
    Optional,
    Mandatory,
}

pub enum IsLateral {
    Lateral,
    NotLateral,
}

pub enum WildcardExpr {
    Expr(Expr),
    QualifiedWildcard(ObjectName),
    Wildcard,
}

impl From<TokenizerError> for ParserError {
    fn from(e: TokenizerError) -> Self {
        ParserError::TokenizerError(e.to_string())
    }
}

impl fmt::Display for ParserError {
    fn fmt(&self, f: &mut fmt::Formatter) -> fmt::Result {
        write!(
            f,
            "sql parser error: {}",
            match self {
                ParserError::TokenizerError(s) => s,
                ParserError::ParserError(s) => s,
                ParserError::RecursionLimitExceeded => "recursion limit exceeded",
            }
        )
    }
}

#[cfg(feature = "std")]
impl std::error::Error for ParserError {}

// By default, allow expressions up to this deep before erroring
const DEFAULT_REMAINING_DEPTH: usize = 50;

/// Composite types declarations using angle brackets syntax can be arbitrary
/// nested such that the following declaration is possible:
///      `ARRAY<ARRAY<INT>>`
/// But the tokenizer recognizes the `>>` as a ShiftRight token.
/// We work-around that limitation when parsing a data type by accepting
/// either a `>` or `>>` token in such cases, remembering which variant we
/// matched.
/// In the latter case having matched a `>>`, the parent type will not look to
/// match its closing `>` as a result since that will have taken place at the
/// child type.
///
/// See [Parser::parse_data_type] for details
struct MatchedTrailingBracket(bool);

impl From<bool> for MatchedTrailingBracket {
    fn from(value: bool) -> Self {
        Self(value)
    }
}

/// Options that control how the [`Parser`] parses SQL text
#[derive(Debug, Clone, PartialEq, Eq)]
pub struct ParserOptions {
    pub trailing_commas: bool,
    /// Controls how literal values are unescaped. See
    /// [`Tokenizer::with_unescape`] for more details.
    pub unescape: bool,
}

impl Default for ParserOptions {
    fn default() -> Self {
        Self {
            trailing_commas: false,
            unescape: true,
        }
    }
}

impl ParserOptions {
    /// Create a new [`ParserOptions`]
    pub fn new() -> Self {
        Default::default()
    }

    /// Set if trailing commas are allowed.
    ///
    /// If this option is `false` (the default), the following SQL will
    /// not parse. If the option is `true`, the SQL will parse.
    ///
    /// ```sql
    ///  SELECT
    ///   foo,
    ///   bar,
    ///  FROM baz
    /// ```
    pub fn with_trailing_commas(mut self, trailing_commas: bool) -> Self {
        self.trailing_commas = trailing_commas;
        self
    }

    /// Set if literal values are unescaped. Defaults to true. See
    /// [`Tokenizer::with_unescape`] for more details.
    pub fn with_unescape(mut self, unescape: bool) -> Self {
        self.unescape = unescape;
        self
    }
}

pub struct Parser<'a> {
    tokens: Vec<TokenWithLocation>,
    /// The index of the first unprocessed token in `self.tokens`
    index: usize,
    /// The current dialect to use
    dialect: &'a dyn Dialect,
    /// Additional options that allow you to mix & match behavior
    /// otherwise constrained to certain dialects (e.g. trailing
    /// commas) and/or format of parse (e.g. unescaping)
    options: ParserOptions,
    /// ensure the stack does not overflow by limiting recursion depth
    recursion_counter: RecursionCounter,
}

impl<'a> Parser<'a> {
    /// Create a parser for a [`Dialect`]
    ///
    /// See also [`Parser::parse_sql`]
    ///
    /// Example:
    /// ```
    /// # use sqlparser::{parser::{Parser, ParserError}, dialect::GenericDialect};
    /// # fn main() -> Result<(), ParserError> {
    /// let dialect = GenericDialect{};
    /// let statements = Parser::new(&dialect)
    ///   .try_with_sql("SELECT * FROM foo")?
    ///   .parse_statements()?;
    /// # Ok(())
    /// # }
    /// ```
    pub fn new(dialect: &'a dyn Dialect) -> Self {
        Self {
            tokens: vec![],
            index: 0,
            dialect,
            recursion_counter: RecursionCounter::new(DEFAULT_REMAINING_DEPTH),
            options: ParserOptions::default(),
        }
    }

    /// Specify the maximum recursion limit while parsing.
    ///
    ///
    /// [`Parser`] prevents stack overflows by returning
    /// [`ParserError::RecursionLimitExceeded`] if the parser exceeds
    /// this depth while processing the query.
    ///
    /// Example:
    /// ```
    /// # use sqlparser::{parser::{Parser, ParserError}, dialect::GenericDialect};
    /// # fn main() -> Result<(), ParserError> {
    /// let dialect = GenericDialect{};
    /// let result = Parser::new(&dialect)
    ///   .with_recursion_limit(1)
    ///   .try_with_sql("SELECT * FROM foo WHERE (a OR (b OR (c OR d)))")?
    ///   .parse_statements();
    ///   assert_eq!(result, Err(ParserError::RecursionLimitExceeded));
    /// # Ok(())
    /// # }
    /// ```
    pub fn with_recursion_limit(mut self, recursion_limit: usize) -> Self {
        self.recursion_counter = RecursionCounter::new(recursion_limit);
        self
    }

    /// Specify additional parser options
    ///
    ///
    /// [`Parser`] supports additional options ([`ParserOptions`])
    /// that allow you to mix & match behavior otherwise constrained
    /// to certain dialects (e.g. trailing commas).
    ///
    /// Example:
    /// ```
    /// # use sqlparser::{parser::{Parser, ParserError, ParserOptions}, dialect::GenericDialect};
    /// # fn main() -> Result<(), ParserError> {
    /// let dialect = GenericDialect{};
    /// let options = ParserOptions::new()
    ///    .with_trailing_commas(true)
    ///    .with_unescape(false);
    /// let result = Parser::new(&dialect)
    ///   .with_options(options)
    ///   .try_with_sql("SELECT a, b, COUNT(*), FROM foo GROUP BY a, b,")?
    ///   .parse_statements();
    ///   assert!(matches!(result, Ok(_)));
    /// # Ok(())
    /// # }
    /// ```
    pub fn with_options(mut self, options: ParserOptions) -> Self {
        self.options = options;
        self
    }

    /// Reset this parser to parse the specified token stream
    pub fn with_tokens_with_locations(mut self, tokens: Vec<TokenWithLocation>) -> Self {
        self.tokens = tokens;
        self.index = 0;
        self
    }

    /// Reset this parser state to parse the specified tokens
    pub fn with_tokens(self, tokens: Vec<Token>) -> Self {
        // Put in dummy locations
        let tokens_with_locations: Vec<TokenWithLocation> = tokens
            .into_iter()
            .map(|token| TokenWithLocation {
                token,
                location: Location { line: 0, column: 0 },
            })
            .collect();
        self.with_tokens_with_locations(tokens_with_locations)
    }

    /// Tokenize the sql string and sets this [`Parser`]'s state to
    /// parse the resulting tokens
    ///
    /// Returns an error if there was an error tokenizing the SQL string.
    ///
    /// See example on [`Parser::new()`] for an example
    pub fn try_with_sql(self, sql: &str) -> Result<Self, ParserError> {
        debug!("Parsing sql '{}'...", sql);
        let tokens = Tokenizer::new(self.dialect, sql)
            .with_unescape(self.options.unescape)
            .tokenize_with_location()?;
        Ok(self.with_tokens_with_locations(tokens))
    }

    /// Parse potentially multiple statements
    ///
    /// Example
    /// ```
    /// # use sqlparser::{parser::{Parser, ParserError}, dialect::GenericDialect};
    /// # fn main() -> Result<(), ParserError> {
    /// let dialect = GenericDialect{};
    /// let statements = Parser::new(&dialect)
    ///   // Parse a SQL string with 2 separate statements
    ///   .try_with_sql("SELECT * FROM foo; SELECT * FROM bar;")?
    ///   .parse_statements()?;
    /// assert_eq!(statements.len(), 2);
    /// # Ok(())
    /// # }
    /// ```
    pub fn parse_statements(&mut self) -> Result<Vec<Statement>, ParserError> {
        let mut stmts = Vec::new();
        let mut expecting_statement_delimiter = false;
        loop {
            // ignore empty statements (between successive statement delimiters)
            while self.consume_token(&Token::SemiColon) {
                expecting_statement_delimiter = false;
            }

            match self.peek_token().token {
                Token::EOF => break,

                // end of statement
                Token::Word(word) => {
                    if expecting_statement_delimiter && word.keyword == Keyword::END {
                        break;
                    }
                }
                _ => {}
            }

            if expecting_statement_delimiter {
                return self.expected("end of statement", self.peek_token());
            }

            let statement = self.parse_statement()?;
            stmts.push(statement);
            expecting_statement_delimiter = true;
        }
        Ok(stmts)
    }

    /// Convenience method to parse a string with one or more SQL
    /// statements into produce an Abstract Syntax Tree (AST).
    ///
    /// Example
    /// ```
    /// # use sqlparser::{parser::{Parser, ParserError}, dialect::GenericDialect};
    /// # fn main() -> Result<(), ParserError> {
    /// let dialect = GenericDialect{};
    /// let statements = Parser::parse_sql(
    ///   &dialect, "SELECT * FROM foo"
    /// )?;
    /// assert_eq!(statements.len(), 1);
    /// # Ok(())
    /// # }
    /// ```
    pub fn parse_sql(dialect: &dyn Dialect, sql: &str) -> Result<Vec<Statement>, ParserError> {
        Parser::new(dialect).try_with_sql(sql)?.parse_statements()
    }

    /// Parse a single top-level statement (such as SELECT, INSERT, CREATE, etc.),
    /// stopping before the statement separator, if any.
    pub fn parse_statement(&mut self) -> Result<Statement, ParserError> {
        let _guard = self.recursion_counter.try_decrease()?;

        // allow the dialect to override statement parsing
        if let Some(statement) = self.dialect.parse_statement(self) {
            return statement;
        }

        let next_token = self.next_token();
        match &next_token.token {
            Token::Word(w) => match w.keyword {
                Keyword::KILL => Ok(self.parse_kill()?),
                Keyword::FLUSH => Ok(self.parse_flush()?),
                Keyword::DESCRIBE => Ok(self.parse_explain(true)?),
                Keyword::EXPLAIN => Ok(self.parse_explain(false)?),
                Keyword::ANALYZE => Ok(self.parse_analyze()?),
                Keyword::SELECT | Keyword::WITH | Keyword::VALUES => {
                    self.prev_token();
                    Ok(Statement::Query(Box::new(self.parse_query()?)))
                }
                Keyword::TRUNCATE => Ok(self.parse_truncate()?),
                Keyword::ATTACH => Ok(self.parse_attach_database()?),
                Keyword::MSCK => Ok(self.parse_msck()?),
                Keyword::CREATE => Ok(self.parse_create()?),
                Keyword::CACHE => Ok(self.parse_cache_table()?),
                Keyword::DROP => Ok(self.parse_drop()?),
                Keyword::DISCARD => Ok(self.parse_discard()?),
                Keyword::DECLARE => Ok(self.parse_declare()?),
                Keyword::FETCH => Ok(self.parse_fetch_statement()?),
                Keyword::DELETE => Ok(self.parse_delete()?),
                Keyword::INSERT => Ok(self.parse_insert()?),
                Keyword::REPLACE => Ok(self.parse_replace()?),
                Keyword::UNCACHE => Ok(self.parse_uncache_table()?),
                Keyword::UPDATE => Ok(self.parse_update()?),
                Keyword::ALTER => Ok(self.parse_alter()?),
                Keyword::CALL => Ok(self.parse_call()?),
                Keyword::COPY => Ok(self.parse_copy()?),
                Keyword::CLOSE => Ok(self.parse_close()?),
                Keyword::SET => Ok(self.parse_set()?),
                Keyword::SHOW => Ok(self.parse_show()?),
                Keyword::USE => Ok(self.parse_use()?),
                Keyword::GRANT => Ok(self.parse_grant()?),
                Keyword::REVOKE => Ok(self.parse_revoke()?),
                Keyword::START => Ok(self.parse_start_transaction()?),
                // `BEGIN` is a nonstandard but common alias for the
                // standard `START TRANSACTION` statement. It is supported
                // by at least PostgreSQL and MySQL.
                Keyword::BEGIN => Ok(self.parse_begin()?),
                // `END` is a nonstandard but common alias for the
                // standard `COMMIT TRANSACTION` statement. It is supported
                // by PostgreSQL.
                Keyword::END => Ok(self.parse_end()?),
                Keyword::SAVEPOINT => Ok(self.parse_savepoint()?),
                Keyword::RELEASE => Ok(self.parse_release()?),
                Keyword::COMMIT => Ok(self.parse_commit()?),
                Keyword::ROLLBACK => Ok(self.parse_rollback()?),
                Keyword::ASSERT => Ok(self.parse_assert()?),
                // `PREPARE`, `EXECUTE` and `DEALLOCATE` are Postgres-specific
                // syntaxes. They are used for Postgres prepared statement.
                Keyword::DEALLOCATE => Ok(self.parse_deallocate()?),
                Keyword::EXECUTE => Ok(self.parse_execute()?),
                Keyword::PREPARE => Ok(self.parse_prepare()?),
                Keyword::MERGE => Ok(self.parse_merge()?),
                // `PRAGMA` is sqlite specific https://www.sqlite.org/pragma.html
                Keyword::PRAGMA => Ok(self.parse_pragma()?),
<<<<<<< HEAD
                Keyword::UNLOAD => Ok(self.parse_unload()?),
=======
                // `INSTALL` is duckdb specific https://duckdb.org/docs/extensions/overview
                Keyword::INSTALL if dialect_of!(self is DuckDbDialect | GenericDialect) => {
                    Ok(self.parse_install()?)
                }
                // `LOAD` is duckdb specific https://duckdb.org/docs/extensions/overview
                Keyword::LOAD if dialect_of!(self is DuckDbDialect | GenericDialect) => {
                    Ok(self.parse_load()?)
                }

>>>>>>> 4d1eecd0
                _ => self.expected("an SQL statement", next_token),
            },
            Token::LParen => {
                self.prev_token();
                Ok(Statement::Query(Box::new(self.parse_query()?)))
            }
            _ => self.expected("an SQL statement", next_token),
        }
    }

    pub fn parse_flush(&mut self) -> Result<Statement, ParserError> {
        let mut channel = None;
        let mut tables: Vec<ObjectName> = vec![];
        let mut read_lock = false;
        let mut export = false;

        if !dialect_of!(self is MySqlDialect | GenericDialect) {
            return parser_err!("Unsupported statement FLUSH", self.peek_token().location);
        }

        let location = if self.parse_keyword(Keyword::NO_WRITE_TO_BINLOG) {
            Some(FlushLocation::NoWriteToBinlog)
        } else if self.parse_keyword(Keyword::LOCAL) {
            Some(FlushLocation::Local)
        } else {
            None
        };

        let object_type = if self.parse_keywords(&[Keyword::BINARY, Keyword::LOGS]) {
            FlushType::BinaryLogs
        } else if self.parse_keywords(&[Keyword::ENGINE, Keyword::LOGS]) {
            FlushType::EngineLogs
        } else if self.parse_keywords(&[Keyword::ERROR, Keyword::LOGS]) {
            FlushType::ErrorLogs
        } else if self.parse_keywords(&[Keyword::GENERAL, Keyword::LOGS]) {
            FlushType::GeneralLogs
        } else if self.parse_keywords(&[Keyword::HOSTS]) {
            FlushType::Hosts
        } else if self.parse_keyword(Keyword::PRIVILEGES) {
            FlushType::Privileges
        } else if self.parse_keyword(Keyword::OPTIMIZER_COSTS) {
            FlushType::OptimizerCosts
        } else if self.parse_keywords(&[Keyword::RELAY, Keyword::LOGS]) {
            if self.parse_keywords(&[Keyword::FOR, Keyword::CHANNEL]) {
                channel = Some(self.parse_object_name(false).unwrap().to_string());
            }
            FlushType::RelayLogs
        } else if self.parse_keywords(&[Keyword::SLOW, Keyword::LOGS]) {
            FlushType::SlowLogs
        } else if self.parse_keyword(Keyword::STATUS) {
            FlushType::Status
        } else if self.parse_keyword(Keyword::USER_RESOURCES) {
            FlushType::UserResources
        } else if self.parse_keywords(&[Keyword::LOGS]) {
            FlushType::Logs
        } else if self.parse_keywords(&[Keyword::TABLES]) {
            loop {
                let next_token = self.next_token();
                match &next_token.token {
                    Token::Word(w) => match w.keyword {
                        Keyword::WITH => {
                            read_lock = self.parse_keywords(&[Keyword::READ, Keyword::LOCK]);
                        }
                        Keyword::FOR => {
                            export = self.parse_keyword(Keyword::EXPORT);
                        }
                        Keyword::NoKeyword => {
                            self.prev_token();
                            tables = self.parse_comma_separated(|p| p.parse_object_name(false))?;
                        }
                        _ => {}
                    },
                    _ => {
                        break;
                    }
                }
            }

            FlushType::Tables
        } else {
            return self.expected(
                "BINARY LOGS, ENGINE LOGS, ERROR LOGS, GENERAL LOGS, HOSTS, LOGS, PRIVILEGES, OPTIMIZER_COSTS,\
                 RELAY LOGS [FOR CHANNEL channel], SLOW LOGS, STATUS, USER_RESOURCES",
                self.peek_token(),
            );
        };

        Ok(Statement::Flush {
            object_type,
            location,
            channel,
            read_lock,
            export,
            tables,
        })
    }

    pub fn parse_msck(&mut self) -> Result<Statement, ParserError> {
        let repair = self.parse_keyword(Keyword::REPAIR);
        self.expect_keyword(Keyword::TABLE)?;
        let table_name = self.parse_object_name(false)?;
        let partition_action = self
            .maybe_parse(|parser| {
                let pa = match parser.parse_one_of_keywords(&[
                    Keyword::ADD,
                    Keyword::DROP,
                    Keyword::SYNC,
                ]) {
                    Some(Keyword::ADD) => Some(AddDropSync::ADD),
                    Some(Keyword::DROP) => Some(AddDropSync::DROP),
                    Some(Keyword::SYNC) => Some(AddDropSync::SYNC),
                    _ => None,
                };
                parser.expect_keyword(Keyword::PARTITIONS)?;
                Ok(pa)
            })
            .unwrap_or_default();
        Ok(Statement::Msck {
            repair,
            table_name,
            partition_action,
        })
    }

    pub fn parse_truncate(&mut self) -> Result<Statement, ParserError> {
        let table = self.parse_keyword(Keyword::TABLE);
        let table_name = self.parse_object_name(false)?;
        let mut partitions = None;
        if self.parse_keyword(Keyword::PARTITION) {
            self.expect_token(&Token::LParen)?;
            partitions = Some(self.parse_comma_separated(Parser::parse_expr)?);
            self.expect_token(&Token::RParen)?;
        }
        Ok(Statement::Truncate {
            table_name,
            partitions,
            table,
        })
    }

    pub fn parse_attach_database(&mut self) -> Result<Statement, ParserError> {
        let database = self.parse_keyword(Keyword::DATABASE);
        let database_file_name = self.parse_expr()?;
        self.expect_keyword(Keyword::AS)?;
        let schema_name = self.parse_identifier(false)?;
        Ok(Statement::AttachDatabase {
            database,
            schema_name,
            database_file_name,
        })
    }

    pub fn parse_analyze(&mut self) -> Result<Statement, ParserError> {
        self.expect_keyword(Keyword::TABLE)?;
        let table_name = self.parse_object_name(false)?;
        let mut for_columns = false;
        let mut cache_metadata = false;
        let mut noscan = false;
        let mut partitions = None;
        let mut compute_statistics = false;
        let mut columns = vec![];
        loop {
            match self.parse_one_of_keywords(&[
                Keyword::PARTITION,
                Keyword::FOR,
                Keyword::CACHE,
                Keyword::NOSCAN,
                Keyword::COMPUTE,
            ]) {
                Some(Keyword::PARTITION) => {
                    self.expect_token(&Token::LParen)?;
                    partitions = Some(self.parse_comma_separated(Parser::parse_expr)?);
                    self.expect_token(&Token::RParen)?;
                }
                Some(Keyword::NOSCAN) => noscan = true,
                Some(Keyword::FOR) => {
                    self.expect_keyword(Keyword::COLUMNS)?;

                    columns = self
                        .maybe_parse(|parser| {
                            parser.parse_comma_separated(|p| p.parse_identifier(false))
                        })
                        .unwrap_or_default();
                    for_columns = true
                }
                Some(Keyword::CACHE) => {
                    self.expect_keyword(Keyword::METADATA)?;
                    cache_metadata = true
                }
                Some(Keyword::COMPUTE) => {
                    self.expect_keyword(Keyword::STATISTICS)?;
                    compute_statistics = true
                }
                _ => break,
            }
        }

        Ok(Statement::Analyze {
            table_name,
            for_columns,
            columns,
            partitions,
            cache_metadata,
            noscan,
            compute_statistics,
        })
    }

    /// Parse a new expression including wildcard & qualified wildcard
    pub fn parse_wildcard_expr(&mut self) -> Result<Expr, ParserError> {
        let index = self.index;

        let next_token = self.next_token();
        match next_token.token {
            t @ (Token::Word(_) | Token::SingleQuotedString(_)) => {
                if self.peek_token().token == Token::Period {
                    let mut id_parts: Vec<Ident> = vec![match t {
                        Token::Word(w) => w.to_ident(),
                        Token::SingleQuotedString(s) => Ident::with_quote('\'', s),
                        _ => unreachable!(), // We matched above
                    }];

                    while self.consume_token(&Token::Period) {
                        let next_token = self.next_token();
                        match next_token.token {
                            Token::Word(w) => id_parts.push(w.to_ident()),
                            Token::SingleQuotedString(s) => {
                                // SQLite has single-quoted identifiers
                                id_parts.push(Ident::with_quote('\'', s))
                            }
                            Token::Mul => {
                                return Ok(Expr::QualifiedWildcard(ObjectName(id_parts)));
                            }
                            _ => {
                                return self
                                    .expected("an identifier or a '*' after '.'", next_token);
                            }
                        }
                    }
                }
            }
            Token::Mul => {
                return Ok(Expr::Wildcard);
            }
            _ => (),
        };

        self.index = index;
        self.parse_expr()
    }

    /// Parse a new expression
    pub fn parse_expr(&mut self) -> Result<Expr, ParserError> {
        let _guard = self.recursion_counter.try_decrease()?;
        self.parse_subexpr(0)
    }

    /// Parse tokens until the precedence changes
    pub fn parse_subexpr(&mut self, precedence: u8) -> Result<Expr, ParserError> {
        debug!("parsing expr");
        let mut expr = self.parse_prefix()?;
        debug!("prefix: {:?}", expr);
        loop {
            let next_precedence = self.get_next_precedence()?;
            debug!("next precedence: {:?}", next_precedence);

            if precedence >= next_precedence {
                break;
            }

            expr = self.parse_infix(expr, next_precedence)?;
        }
        Ok(expr)
    }

    pub fn parse_interval_expr(&mut self) -> Result<Expr, ParserError> {
        let precedence = 0;
        let mut expr = self.parse_prefix()?;

        loop {
            let next_precedence = self.get_next_interval_precedence()?;

            if precedence >= next_precedence {
                break;
            }

            expr = self.parse_infix(expr, next_precedence)?;
        }

        Ok(expr)
    }

    /// Get the precedence of the next token
    /// With AND, OR, and XOR
    pub fn get_next_interval_precedence(&self) -> Result<u8, ParserError> {
        let token = self.peek_token();

        match token.token {
            Token::Word(w) if w.keyword == Keyword::AND => Ok(0),
            Token::Word(w) if w.keyword == Keyword::OR => Ok(0),
            Token::Word(w) if w.keyword == Keyword::XOR => Ok(0),
            _ => self.get_next_precedence(),
        }
    }

    pub fn parse_assert(&mut self) -> Result<Statement, ParserError> {
        let condition = self.parse_expr()?;
        let message = if self.parse_keyword(Keyword::AS) {
            Some(self.parse_expr()?)
        } else {
            None
        };

        Ok(Statement::Assert { condition, message })
    }

    pub fn parse_savepoint(&mut self) -> Result<Statement, ParserError> {
        let name = self.parse_identifier(false)?;
        Ok(Statement::Savepoint { name })
    }

    pub fn parse_release(&mut self) -> Result<Statement, ParserError> {
        let _ = self.parse_keyword(Keyword::SAVEPOINT);
        let name = self.parse_identifier(false)?;

        Ok(Statement::ReleaseSavepoint { name })
    }

    /// Parse an expression prefix
    pub fn parse_prefix(&mut self) -> Result<Expr, ParserError> {
        // allow the dialect to override prefix parsing
        if let Some(prefix) = self.dialect.parse_prefix(self) {
            return prefix;
        }

        // PostgreSQL allows any string literal to be preceded by a type name, indicating that the
        // string literal represents a literal of that type. Some examples:
        //
        //      DATE '2020-05-20'
        //      TIMESTAMP WITH TIME ZONE '2020-05-20 7:43:54'
        //      BOOL 'true'
        //
        // The first two are standard SQL, while the latter is a PostgreSQL extension. Complicating
        // matters is the fact that INTERVAL string literals may optionally be followed by special
        // keywords, e.g.:
        //
        //      INTERVAL '7' DAY
        //
        // Note also that naively `SELECT date` looks like a syntax error because the `date` type
        // name is not followed by a string literal, but in fact in PostgreSQL it is a valid
        // expression that should parse as the column name "date".
        let loc = self.peek_token().location;
        return_ok_if_some!(self.maybe_parse(|parser| {
            match parser.parse_data_type()? {
                DataType::Interval => parser.parse_interval(),
                // PostgreSQL allows almost any identifier to be used as custom data type name,
                // and we support that in `parse_data_type()`. But unlike Postgres we don't
                // have a list of globally reserved keywords (since they vary across dialects),
                // so given `NOT 'a' LIKE 'b'`, we'd accept `NOT` as a possible custom data type
                // name, resulting in `NOT 'a'` being recognized as a `TypedString` instead of
                // an unary negation `NOT ('a' LIKE 'b')`. To solve this, we don't accept the
                // `type 'string'` syntax for the custom data types at all.
                DataType::Custom(..) => parser_err!("dummy", loc),
                data_type => Ok(Expr::TypedString {
                    data_type,
                    value: parser.parse_literal_string()?,
                }),
            }
        }));

        let next_token = self.next_token();
        let expr = match next_token.token {
            Token::Word(w) => match w.keyword {
                Keyword::TRUE | Keyword::FALSE | Keyword::NULL => {
                    self.prev_token();
                    Ok(Expr::Value(self.parse_value()?))
                }
                Keyword::CURRENT_CATALOG
                | Keyword::CURRENT_USER
                | Keyword::SESSION_USER
                | Keyword::USER
                    if dialect_of!(self is PostgreSqlDialect | GenericDialect) =>
                {
                    Ok(Expr::Function(Function {
                        name: ObjectName(vec![w.to_ident()]),
                        args: vec![],
                        null_treatment: None,
                        filter: None,
                        over: None,
                        distinct: false,
                        special: true,
                        order_by: vec![],
                    }))
                }
                Keyword::CURRENT_TIMESTAMP
                | Keyword::CURRENT_TIME
                | Keyword::CURRENT_DATE
                | Keyword::LOCALTIME
                | Keyword::LOCALTIMESTAMP => {
                    self.parse_time_functions(ObjectName(vec![w.to_ident()]))
                }
                Keyword::CASE => self.parse_case_expr(),
                Keyword::CONVERT => self.parse_convert_expr(),
                Keyword::CAST => self.parse_cast_expr(),
                Keyword::TRY_CAST => self.parse_try_cast_expr(),
                Keyword::SAFE_CAST => self.parse_safe_cast_expr(),
                Keyword::EXISTS => self.parse_exists_expr(false),
                Keyword::EXTRACT => self.parse_extract_expr(),
                Keyword::CEIL => self.parse_ceil_floor_expr(true),
                Keyword::FLOOR => self.parse_ceil_floor_expr(false),
                Keyword::POSITION if self.peek_token().token == Token::LParen => {
                    self.parse_position_expr()
                }
                Keyword::SUBSTRING => self.parse_substring_expr(),
                Keyword::OVERLAY => self.parse_overlay_expr(),
                Keyword::TRIM => self.parse_trim_expr(),
                Keyword::INTERVAL => self.parse_interval(),
                Keyword::LISTAGG => self.parse_listagg_expr(),
                // Treat ARRAY[1,2,3] as an array [1,2,3], otherwise try as subquery or a function call
                Keyword::ARRAY if self.peek_token() == Token::LBracket => {
                    self.expect_token(&Token::LBracket)?;
                    self.parse_array_expr(true)
                }
                Keyword::ARRAY
                    if self.peek_token() == Token::LParen
                        && !dialect_of!(self is ClickHouseDialect) =>
                {
                    self.expect_token(&Token::LParen)?;
                    self.parse_array_subquery()
                }
                Keyword::ARRAY_AGG => self.parse_array_agg_expr(),
                Keyword::NOT => self.parse_not(),
                Keyword::MATCH if dialect_of!(self is MySqlDialect | GenericDialect) => {
                    self.parse_match_against()
                }
                Keyword::STRUCT if dialect_of!(self is BigQueryDialect | GenericDialect) => {
                    self.prev_token();
                    self.parse_bigquery_struct_literal()
                }
                // Here `w` is a word, check if it's a part of a multi-part
                // identifier, a function call, or a simple identifier:
                _ => match self.peek_token().token {
                    Token::LParen | Token::Period => {
                        let mut id_parts: Vec<Ident> = vec![w.to_ident()];
                        let mut ends_with_wildcard = false;
                        while self.consume_token(&Token::Period) {
                            let next_token = self.next_token();
                            match next_token.token {
                                Token::Word(w) => id_parts.push(w.to_ident()),
                                Token::Mul => {
                                    // Postgres explicitly allows funcnm(tablenm.*) and the
                                    // function array_agg traverses this control flow
                                    if dialect_of!(self is PostgreSqlDialect) {
                                        ends_with_wildcard = true;
                                        break;
                                    } else {
                                        return self
                                            .expected("an identifier after '.'", next_token);
                                    }
                                }
                                Token::SingleQuotedString(s) => {
                                    id_parts.push(Ident::with_quote('\'', s))
                                }
                                _ => {
                                    return self
                                        .expected("an identifier or a '*' after '.'", next_token);
                                }
                            }
                        }

                        if ends_with_wildcard {
                            Ok(Expr::QualifiedWildcard(ObjectName(id_parts)))
                        } else if self.consume_token(&Token::LParen) {
                            if dialect_of!(self is SnowflakeDialect | MsSqlDialect)
                                && self.consume_tokens(&[Token::Plus, Token::RParen])
                            {
                                Ok(Expr::OuterJoin(Box::new(
                                    match <[Ident; 1]>::try_from(id_parts) {
                                        Ok([ident]) => Expr::Identifier(ident),
                                        Err(parts) => Expr::CompoundIdentifier(parts),
                                    },
                                )))
                            } else {
                                self.prev_token();
                                self.parse_function(ObjectName(id_parts))
                            }
                        } else {
                            Ok(Expr::CompoundIdentifier(id_parts))
                        }
                    }
                    // string introducer https://dev.mysql.com/doc/refman/8.0/en/charset-introducer.html
                    Token::SingleQuotedString(_)
                    | Token::DoubleQuotedString(_)
                    | Token::HexStringLiteral(_)
                        if w.value.starts_with('_') =>
                    {
                        Ok(Expr::IntroducedString {
                            introducer: w.value,
                            value: self.parse_introduced_string_value()?,
                        })
                    }
                    _ => Ok(Expr::Identifier(w.to_ident())),
                },
            }, // End of Token::Word
            // array `[1, 2, 3]`
            Token::LBracket => self.parse_array_expr(false),
            tok @ Token::Minus | tok @ Token::Plus => {
                let op = if tok == Token::Plus {
                    UnaryOperator::Plus
                } else {
                    UnaryOperator::Minus
                };
                Ok(Expr::UnaryOp {
                    op,
                    expr: Box::new(self.parse_subexpr(Self::MUL_DIV_MOD_OP_PREC)?),
                })
            }
            tok @ Token::DoubleExclamationMark
            | tok @ Token::PGSquareRoot
            | tok @ Token::PGCubeRoot
            | tok @ Token::AtSign
            | tok @ Token::Tilde
                if dialect_of!(self is PostgreSqlDialect) =>
            {
                let op = match tok {
                    Token::DoubleExclamationMark => UnaryOperator::PGPrefixFactorial,
                    Token::PGSquareRoot => UnaryOperator::PGSquareRoot,
                    Token::PGCubeRoot => UnaryOperator::PGCubeRoot,
                    Token::AtSign => UnaryOperator::PGAbs,
                    Token::Tilde => UnaryOperator::PGBitwiseNot,
                    _ => unreachable!(),
                };
                Ok(Expr::UnaryOp {
                    op,
                    expr: Box::new(self.parse_subexpr(Self::PLUS_MINUS_PREC)?),
                })
            }
            Token::EscapedStringLiteral(_) if dialect_of!(self is PostgreSqlDialect | GenericDialect) =>
            {
                self.prev_token();
                Ok(Expr::Value(self.parse_value()?))
            }
            Token::Number(_, _)
            | Token::SingleQuotedString(_)
            | Token::DoubleQuotedString(_)
            | Token::DollarQuotedString(_)
            | Token::SingleQuotedByteStringLiteral(_)
            | Token::DoubleQuotedByteStringLiteral(_)
            | Token::RawStringLiteral(_)
            | Token::NationalStringLiteral(_)
            | Token::HexStringLiteral(_) => {
                self.prev_token();
                Ok(Expr::Value(self.parse_value()?))
            }
            Token::LParen => {
                let expr =
                    if self.parse_keyword(Keyword::SELECT) || self.parse_keyword(Keyword::WITH) {
                        self.prev_token();
                        Expr::Subquery(Box::new(self.parse_query()?))
                    } else {
                        let exprs = self.parse_comma_separated(Parser::parse_expr)?;
                        match exprs.len() {
                            0 => unreachable!(), // parse_comma_separated ensures 1 or more
                            1 => Expr::Nested(Box::new(exprs.into_iter().next().unwrap())),
                            _ => Expr::Tuple(exprs),
                        }
                    };
                self.expect_token(&Token::RParen)?;
                if !self.consume_token(&Token::Period) {
                    Ok(expr)
                } else {
                    let tok = self.next_token();
                    let key = match tok.token {
                        Token::Word(word) => word.to_ident(),
                        _ => {
                            return parser_err!(
                                format!("Expected identifier, found: {tok}"),
                                tok.location
                            )
                        }
                    };
                    Ok(Expr::CompositeAccess {
                        expr: Box::new(expr),
                        key,
                    })
                }
            }
            Token::Placeholder(_) | Token::Colon | Token::AtSign => {
                self.prev_token();
                Ok(Expr::Value(self.parse_value()?))
            }
            _ => self.expected("an expression:", next_token),
        }?;

        if self.parse_keyword(Keyword::COLLATE) {
            Ok(Expr::Collate {
                expr: Box::new(expr),
                collation: self.parse_object_name(false)?,
            })
        } else {
            Ok(expr)
        }
    }

    pub fn parse_function(&mut self, name: ObjectName) -> Result<Expr, ParserError> {
        self.expect_token(&Token::LParen)?;
        let distinct = self.parse_all_or_distinct()?.is_some();
        let (args, order_by) = self.parse_optional_args_with_orderby()?;
        let filter = if self.dialect.supports_filter_during_aggregation()
            && self.parse_keyword(Keyword::FILTER)
            && self.consume_token(&Token::LParen)
            && self.parse_keyword(Keyword::WHERE)
        {
            let filter = Some(Box::new(self.parse_expr()?));
            self.expect_token(&Token::RParen)?;
            filter
        } else {
            None
        };
        let null_treatment = match self.parse_one_of_keywords(&[Keyword::RESPECT, Keyword::IGNORE])
        {
            Some(keyword) => {
                self.expect_keyword(Keyword::NULLS)?;

                match keyword {
                    Keyword::RESPECT => Some(NullTreatment::RespectNulls),
                    Keyword::IGNORE => Some(NullTreatment::IgnoreNulls),
                    _ => None,
                }
            }
            None => None,
        };
        let over = if self.parse_keyword(Keyword::OVER) {
            if self.consume_token(&Token::LParen) {
                let window_spec = self.parse_window_spec()?;
                Some(WindowType::WindowSpec(window_spec))
            } else {
                Some(WindowType::NamedWindow(self.parse_identifier(false)?))
            }
        } else {
            None
        };
        Ok(Expr::Function(Function {
            name,
            args,
            null_treatment,
            filter,
            over,
            distinct,
            special: false,
            order_by,
        }))
    }

    pub fn parse_time_functions(&mut self, name: ObjectName) -> Result<Expr, ParserError> {
        let (args, order_by, special) = if self.consume_token(&Token::LParen) {
            let (args, order_by) = self.parse_optional_args_with_orderby()?;
            (args, order_by, false)
        } else {
            (vec![], vec![], true)
        };
        Ok(Expr::Function(Function {
            name,
            args,
            null_treatment: None,
            filter: None,
            over: None,
            distinct: false,
            special,
            order_by,
        }))
    }

    pub fn parse_window_frame_units(&mut self) -> Result<WindowFrameUnits, ParserError> {
        let next_token = self.next_token();
        match &next_token.token {
            Token::Word(w) => match w.keyword {
                Keyword::ROWS => Ok(WindowFrameUnits::Rows),
                Keyword::RANGE => Ok(WindowFrameUnits::Range),
                Keyword::GROUPS => Ok(WindowFrameUnits::Groups),
                _ => self.expected("ROWS, RANGE, GROUPS", next_token)?,
            },
            _ => self.expected("ROWS, RANGE, GROUPS", next_token),
        }
    }

    pub fn parse_window_frame(&mut self) -> Result<WindowFrame, ParserError> {
        let units = self.parse_window_frame_units()?;
        let (start_bound, end_bound) = if self.parse_keyword(Keyword::BETWEEN) {
            let start_bound = self.parse_window_frame_bound()?;
            self.expect_keyword(Keyword::AND)?;
            let end_bound = Some(self.parse_window_frame_bound()?);
            (start_bound, end_bound)
        } else {
            (self.parse_window_frame_bound()?, None)
        };
        Ok(WindowFrame {
            units,
            start_bound,
            end_bound,
        })
    }

    /// Parse `CURRENT ROW` or `{ <positive number> | UNBOUNDED } { PRECEDING | FOLLOWING }`
    pub fn parse_window_frame_bound(&mut self) -> Result<WindowFrameBound, ParserError> {
        if self.parse_keywords(&[Keyword::CURRENT, Keyword::ROW]) {
            Ok(WindowFrameBound::CurrentRow)
        } else {
            let rows = if self.parse_keyword(Keyword::UNBOUNDED) {
                None
            } else {
                Some(Box::new(match self.peek_token().token {
                    Token::SingleQuotedString(_) => self.parse_interval()?,
                    _ => self.parse_expr()?,
                }))
            };
            if self.parse_keyword(Keyword::PRECEDING) {
                Ok(WindowFrameBound::Preceding(rows))
            } else if self.parse_keyword(Keyword::FOLLOWING) {
                Ok(WindowFrameBound::Following(rows))
            } else {
                self.expected("PRECEDING or FOLLOWING", self.peek_token())
            }
        }
    }

    /// parse a group by expr. a group by expr can be one of group sets, roll up, cube, or simple
    /// expr.
    fn parse_group_by_expr(&mut self) -> Result<Expr, ParserError> {
        if self.dialect.supports_group_by_expr() {
            if self.parse_keywords(&[Keyword::GROUPING, Keyword::SETS]) {
                self.expect_token(&Token::LParen)?;
                let result = self.parse_comma_separated(|p| p.parse_tuple(false, true))?;
                self.expect_token(&Token::RParen)?;
                Ok(Expr::GroupingSets(result))
            } else if self.parse_keyword(Keyword::CUBE) {
                self.expect_token(&Token::LParen)?;
                let result = self.parse_comma_separated(|p| p.parse_tuple(true, true))?;
                self.expect_token(&Token::RParen)?;
                Ok(Expr::Cube(result))
            } else if self.parse_keyword(Keyword::ROLLUP) {
                self.expect_token(&Token::LParen)?;
                let result = self.parse_comma_separated(|p| p.parse_tuple(true, true))?;
                self.expect_token(&Token::RParen)?;
                Ok(Expr::Rollup(result))
            } else {
                self.parse_expr()
            }
        } else {
            // TODO parse rollup for other dialects
            self.parse_expr()
        }
    }

    /// parse a tuple with `(` and `)`.
    /// If `lift_singleton` is true, then a singleton tuple is lifted to a tuple of length 1, otherwise it will fail.
    /// If `allow_empty` is true, then an empty tuple is allowed.
    fn parse_tuple(
        &mut self,
        lift_singleton: bool,
        allow_empty: bool,
    ) -> Result<Vec<Expr>, ParserError> {
        if lift_singleton {
            if self.consume_token(&Token::LParen) {
                let result = if allow_empty && self.consume_token(&Token::RParen) {
                    vec![]
                } else {
                    let result = self.parse_comma_separated(Parser::parse_expr)?;
                    self.expect_token(&Token::RParen)?;
                    result
                };
                Ok(result)
            } else {
                Ok(vec![self.parse_expr()?])
            }
        } else {
            self.expect_token(&Token::LParen)?;
            let result = if allow_empty && self.consume_token(&Token::RParen) {
                vec![]
            } else {
                let result = self.parse_comma_separated(Parser::parse_expr)?;
                self.expect_token(&Token::RParen)?;
                result
            };
            Ok(result)
        }
    }

    pub fn parse_case_expr(&mut self) -> Result<Expr, ParserError> {
        let mut operand = None;
        if !self.parse_keyword(Keyword::WHEN) {
            operand = Some(Box::new(self.parse_expr()?));
            self.expect_keyword(Keyword::WHEN)?;
        }
        let mut conditions = vec![];
        let mut results = vec![];
        loop {
            conditions.push(self.parse_expr()?);
            self.expect_keyword(Keyword::THEN)?;
            results.push(self.parse_expr()?);
            if !self.parse_keyword(Keyword::WHEN) {
                break;
            }
        }
        let else_result = if self.parse_keyword(Keyword::ELSE) {
            Some(Box::new(self.parse_expr()?))
        } else {
            None
        };
        self.expect_keyword(Keyword::END)?;
        Ok(Expr::Case {
            operand,
            conditions,
            results,
            else_result,
        })
    }

    pub fn parse_optional_cast_format(&mut self) -> Result<Option<CastFormat>, ParserError> {
        if self.parse_keyword(Keyword::FORMAT) {
            let value = self.parse_value()?;
            if self.parse_keywords(&[Keyword::AT, Keyword::TIME, Keyword::ZONE]) {
                Ok(Some(CastFormat::ValueAtTimeZone(
                    value,
                    self.parse_value()?,
                )))
            } else {
                Ok(Some(CastFormat::Value(value)))
            }
        } else {
            Ok(None)
        }
    }

    /// mssql-like convert function
    fn parse_mssql_convert(&mut self) -> Result<Expr, ParserError> {
        self.expect_token(&Token::LParen)?;
        let data_type = self.parse_data_type()?;
        self.expect_token(&Token::Comma)?;
        let expr = self.parse_expr()?;
        self.expect_token(&Token::RParen)?;
        Ok(Expr::Convert {
            expr: Box::new(expr),
            data_type: Some(data_type),
            charset: None,
            target_before_value: true,
        })
    }

    /// Parse a SQL CONVERT function:
    ///  - `CONVERT('héhé' USING utf8mb4)` (MySQL)
    ///  - `CONVERT('héhé', CHAR CHARACTER SET utf8mb4)` (MySQL)
    ///  - `CONVERT(DECIMAL(10, 5), 42)` (MSSQL) - the type comes first
    pub fn parse_convert_expr(&mut self) -> Result<Expr, ParserError> {
        if self.dialect.convert_type_before_value() {
            return self.parse_mssql_convert();
        }
        self.expect_token(&Token::LParen)?;
        let expr = self.parse_expr()?;
        if self.parse_keyword(Keyword::USING) {
            let charset = self.parse_object_name(false)?;
            self.expect_token(&Token::RParen)?;
            return Ok(Expr::Convert {
                expr: Box::new(expr),
                data_type: None,
                charset: Some(charset),
                target_before_value: false,
            });
        }
        self.expect_token(&Token::Comma)?;
        let data_type = self.parse_data_type()?;
        let charset = if self.parse_keywords(&[Keyword::CHARACTER, Keyword::SET]) {
            Some(self.parse_object_name(false)?)
        } else {
            None
        };
        self.expect_token(&Token::RParen)?;
        Ok(Expr::Convert {
            expr: Box::new(expr),
            data_type: Some(data_type),
            charset,
            target_before_value: false,
        })
    }

    /// Parse a SQL CAST function e.g. `CAST(expr AS FLOAT)`
    pub fn parse_cast_expr(&mut self) -> Result<Expr, ParserError> {
        self.expect_token(&Token::LParen)?;
        let expr = self.parse_expr()?;
        self.expect_keyword(Keyword::AS)?;
        let data_type = self.parse_data_type()?;
        let format = self.parse_optional_cast_format()?;
        self.expect_token(&Token::RParen)?;
        Ok(Expr::Cast {
            expr: Box::new(expr),
            data_type,
            format,
        })
    }

    /// Parse a SQL TRY_CAST function e.g. `TRY_CAST(expr AS FLOAT)`
    pub fn parse_try_cast_expr(&mut self) -> Result<Expr, ParserError> {
        self.expect_token(&Token::LParen)?;
        let expr = self.parse_expr()?;
        self.expect_keyword(Keyword::AS)?;
        let data_type = self.parse_data_type()?;
        let format = self.parse_optional_cast_format()?;
        self.expect_token(&Token::RParen)?;
        Ok(Expr::TryCast {
            expr: Box::new(expr),
            data_type,
            format,
        })
    }

    /// Parse a BigQuery SAFE_CAST function e.g. `SAFE_CAST(expr AS FLOAT64)`
    pub fn parse_safe_cast_expr(&mut self) -> Result<Expr, ParserError> {
        self.expect_token(&Token::LParen)?;
        let expr = self.parse_expr()?;
        self.expect_keyword(Keyword::AS)?;
        let data_type = self.parse_data_type()?;
        let format = self.parse_optional_cast_format()?;
        self.expect_token(&Token::RParen)?;
        Ok(Expr::SafeCast {
            expr: Box::new(expr),
            data_type,
            format,
        })
    }

    /// Parse a SQL EXISTS expression e.g. `WHERE EXISTS(SELECT ...)`.
    pub fn parse_exists_expr(&mut self, negated: bool) -> Result<Expr, ParserError> {
        self.expect_token(&Token::LParen)?;
        let exists_node = Expr::Exists {
            negated,
            subquery: Box::new(self.parse_query()?),
        };
        self.expect_token(&Token::RParen)?;
        Ok(exists_node)
    }

    pub fn parse_extract_expr(&mut self) -> Result<Expr, ParserError> {
        self.expect_token(&Token::LParen)?;
        let field = self.parse_date_time_field()?;
        self.expect_keyword(Keyword::FROM)?;
        let expr = self.parse_expr()?;
        self.expect_token(&Token::RParen)?;
        Ok(Expr::Extract {
            field,
            expr: Box::new(expr),
        })
    }

    pub fn parse_ceil_floor_expr(&mut self, is_ceil: bool) -> Result<Expr, ParserError> {
        self.expect_token(&Token::LParen)?;
        let expr = self.parse_expr()?;
        // Parse `CEIL/FLOOR(expr)`
        let mut field = DateTimeField::NoDateTime;
        let keyword_to = self.parse_keyword(Keyword::TO);
        if keyword_to {
            // Parse `CEIL/FLOOR(expr TO DateTimeField)`
            field = self.parse_date_time_field()?;
        }
        self.expect_token(&Token::RParen)?;
        if is_ceil {
            Ok(Expr::Ceil {
                expr: Box::new(expr),
                field,
            })
        } else {
            Ok(Expr::Floor {
                expr: Box::new(expr),
                field,
            })
        }
    }

    pub fn parse_position_expr(&mut self) -> Result<Expr, ParserError> {
        // PARSE SELECT POSITION('@' in field)
        self.expect_token(&Token::LParen)?;

        // Parse the subexpr till the IN keyword
        let expr = self.parse_subexpr(Self::BETWEEN_PREC)?;
        if self.parse_keyword(Keyword::IN) {
            let from = self.parse_expr()?;
            self.expect_token(&Token::RParen)?;
            Ok(Expr::Position {
                expr: Box::new(expr),
                r#in: Box::new(from),
            })
        } else {
            parser_err!(
                "Position function must include IN keyword".to_string(),
                self.peek_token().location
            )
        }
    }

    pub fn parse_substring_expr(&mut self) -> Result<Expr, ParserError> {
        if self.dialect.supports_substring_from_for_expr() {
            // PARSE SUBSTRING (EXPR [FROM 1] [FOR 3])
            self.expect_token(&Token::LParen)?;
            let expr = self.parse_expr()?;
            let mut from_expr = None;
            if self.parse_keyword(Keyword::FROM) || self.consume_token(&Token::Comma) {
                from_expr = Some(self.parse_expr()?);
            }

            let mut to_expr = None;
            if self.parse_keyword(Keyword::FOR) || self.consume_token(&Token::Comma) {
                to_expr = Some(self.parse_expr()?);
            }
            self.expect_token(&Token::RParen)?;

            Ok(Expr::Substring {
                expr: Box::new(expr),
                substring_from: from_expr.map(Box::new),
                substring_for: to_expr.map(Box::new),
                special: false,
            })
        } else {
            // PARSE SUBSTRING(EXPR, start, length)
            self.expect_token(&Token::LParen)?;
            let expr = self.parse_expr()?;

            self.expect_token(&Token::Comma)?;
            let from_expr = Some(self.parse_expr()?);

            self.expect_token(&Token::Comma)?;
            let to_expr = Some(self.parse_expr()?);

            self.expect_token(&Token::RParen)?;

            Ok(Expr::Substring {
                expr: Box::new(expr),
                substring_from: from_expr.map(Box::new),
                substring_for: to_expr.map(Box::new),
                special: true,
            })
        }
    }

    pub fn parse_overlay_expr(&mut self) -> Result<Expr, ParserError> {
        // PARSE OVERLAY (EXPR PLACING EXPR FROM 1 [FOR 3])
        self.expect_token(&Token::LParen)?;
        let expr = self.parse_expr()?;
        self.expect_keyword(Keyword::PLACING)?;
        let what_expr = self.parse_expr()?;
        self.expect_keyword(Keyword::FROM)?;
        let from_expr = self.parse_expr()?;
        let mut for_expr = None;
        if self.parse_keyword(Keyword::FOR) {
            for_expr = Some(self.parse_expr()?);
        }
        self.expect_token(&Token::RParen)?;

        Ok(Expr::Overlay {
            expr: Box::new(expr),
            overlay_what: Box::new(what_expr),
            overlay_from: Box::new(from_expr),
            overlay_for: for_expr.map(Box::new),
        })
    }

    /// ```sql
    /// TRIM ([WHERE] ['text' FROM] 'text')
    /// TRIM ('text')
    /// TRIM(<expr>, [, characters]) -- only Snowflake or BigQuery
    /// ```
    pub fn parse_trim_expr(&mut self) -> Result<Expr, ParserError> {
        self.expect_token(&Token::LParen)?;
        let mut trim_where = None;
        if let Token::Word(word) = self.peek_token().token {
            if [Keyword::BOTH, Keyword::LEADING, Keyword::TRAILING]
                .iter()
                .any(|d| word.keyword == *d)
            {
                trim_where = Some(self.parse_trim_where()?);
            }
        }
        let expr = self.parse_expr()?;
        if self.parse_keyword(Keyword::FROM) {
            let trim_what = Box::new(expr);
            let expr = self.parse_expr()?;
            self.expect_token(&Token::RParen)?;
            Ok(Expr::Trim {
                expr: Box::new(expr),
                trim_where,
                trim_what: Some(trim_what),
                trim_characters: None,
            })
        } else if self.consume_token(&Token::Comma)
            && dialect_of!(self is SnowflakeDialect | BigQueryDialect | GenericDialect)
        {
            let characters = self.parse_comma_separated(Parser::parse_expr)?;
            self.expect_token(&Token::RParen)?;
            Ok(Expr::Trim {
                expr: Box::new(expr),
                trim_where: None,
                trim_what: None,
                trim_characters: Some(characters),
            })
        } else {
            self.expect_token(&Token::RParen)?;
            Ok(Expr::Trim {
                expr: Box::new(expr),
                trim_where,
                trim_what: None,
                trim_characters: None,
            })
        }
    }

    pub fn parse_trim_where(&mut self) -> Result<TrimWhereField, ParserError> {
        let next_token = self.next_token();
        match &next_token.token {
            Token::Word(w) => match w.keyword {
                Keyword::BOTH => Ok(TrimWhereField::Both),
                Keyword::LEADING => Ok(TrimWhereField::Leading),
                Keyword::TRAILING => Ok(TrimWhereField::Trailing),
                _ => self.expected("trim_where field", next_token)?,
            },
            _ => self.expected("trim_where field", next_token),
        }
    }

    /// Parses an array expression `[ex1, ex2, ..]`
    /// if `named` is `true`, came from an expression like  `ARRAY[ex1, ex2]`
    pub fn parse_array_expr(&mut self, named: bool) -> Result<Expr, ParserError> {
        if self.peek_token().token == Token::RBracket {
            let _ = self.next_token(); // consume ]
            Ok(Expr::Array(Array {
                elem: vec![],
                named,
            }))
        } else {
            let exprs = self.parse_comma_separated(Parser::parse_expr)?;
            self.expect_token(&Token::RBracket)?;
            Ok(Expr::Array(Array { elem: exprs, named }))
        }
    }

    // Parses an array constructed from a subquery
    pub fn parse_array_subquery(&mut self) -> Result<Expr, ParserError> {
        let query = self.parse_query()?;
        self.expect_token(&Token::RParen)?;
        Ok(Expr::ArraySubquery(Box::new(query)))
    }

    /// Parse a SQL LISTAGG expression, e.g. `LISTAGG(...) WITHIN GROUP (ORDER BY ...)`.
    pub fn parse_listagg_expr(&mut self) -> Result<Expr, ParserError> {
        self.expect_token(&Token::LParen)?;
        let distinct = self.parse_all_or_distinct()?.is_some();
        let expr = Box::new(self.parse_expr()?);
        // While ANSI SQL would would require the separator, Redshift makes this optional. Here we
        // choose to make the separator optional as this provides the more general implementation.
        let separator = if self.consume_token(&Token::Comma) {
            Some(Box::new(self.parse_expr()?))
        } else {
            None
        };
        let on_overflow = if self.parse_keywords(&[Keyword::ON, Keyword::OVERFLOW]) {
            if self.parse_keyword(Keyword::ERROR) {
                Some(ListAggOnOverflow::Error)
            } else {
                self.expect_keyword(Keyword::TRUNCATE)?;
                let filler = match self.peek_token().token {
                    Token::Word(w)
                        if w.keyword == Keyword::WITH || w.keyword == Keyword::WITHOUT =>
                    {
                        None
                    }
                    Token::SingleQuotedString(_)
                    | Token::EscapedStringLiteral(_)
                    | Token::NationalStringLiteral(_)
                    | Token::HexStringLiteral(_) => Some(Box::new(self.parse_expr()?)),
                    _ => self.expected(
                        "either filler, WITH, or WITHOUT in LISTAGG",
                        self.peek_token(),
                    )?,
                };
                let with_count = self.parse_keyword(Keyword::WITH);
                if !with_count && !self.parse_keyword(Keyword::WITHOUT) {
                    self.expected("either WITH or WITHOUT in LISTAGG", self.peek_token())?;
                }
                self.expect_keyword(Keyword::COUNT)?;
                Some(ListAggOnOverflow::Truncate { filler, with_count })
            }
        } else {
            None
        };
        self.expect_token(&Token::RParen)?;
        // Once again ANSI SQL requires WITHIN GROUP, but Redshift does not. Again we choose the
        // more general implementation.
        let within_group = if self.parse_keywords(&[Keyword::WITHIN, Keyword::GROUP]) {
            self.expect_token(&Token::LParen)?;
            self.expect_keywords(&[Keyword::ORDER, Keyword::BY])?;
            let order_by_expr = self.parse_comma_separated(Parser::parse_order_by_expr)?;
            self.expect_token(&Token::RParen)?;
            order_by_expr
        } else {
            vec![]
        };
        Ok(Expr::ListAgg(ListAgg {
            distinct,
            expr,
            separator,
            on_overflow,
            within_group,
        }))
    }

    pub fn parse_array_agg_expr(&mut self) -> Result<Expr, ParserError> {
        self.expect_token(&Token::LParen)?;
        let distinct = self.parse_keyword(Keyword::DISTINCT);
        let expr = Box::new(self.parse_expr()?);
        // ANSI SQL and BigQuery define ORDER BY inside function.
        if !self.dialect.supports_within_after_array_aggregation() {
            let order_by = if self.parse_keywords(&[Keyword::ORDER, Keyword::BY]) {
                Some(self.parse_comma_separated(Parser::parse_order_by_expr)?)
            } else {
                None
            };
            let limit = if self.parse_keyword(Keyword::LIMIT) {
                self.parse_limit()?.map(Box::new)
            } else {
                None
            };
            self.expect_token(&Token::RParen)?;
            return Ok(Expr::ArrayAgg(ArrayAgg {
                distinct,
                expr,
                order_by,
                limit,
                within_group: false,
            }));
        }
        // Snowflake defines ORDER BY in within group instead of inside the function like
        // ANSI SQL.
        self.expect_token(&Token::RParen)?;
        let within_group = if self.parse_keywords(&[Keyword::WITHIN, Keyword::GROUP]) {
            self.expect_token(&Token::LParen)?;
            let order_by = if self.parse_keywords(&[Keyword::ORDER, Keyword::BY]) {
                Some(self.parse_comma_separated(Parser::parse_order_by_expr)?)
            } else {
                None
            };
            self.expect_token(&Token::RParen)?;
            order_by
        } else {
            None
        };

        Ok(Expr::ArrayAgg(ArrayAgg {
            distinct,
            expr,
            order_by: within_group,
            limit: None,
            within_group: true,
        }))
    }

    // This function parses date/time fields for the EXTRACT function-like
    // operator, interval qualifiers, and the ceil/floor operations.
    // EXTRACT supports a wider set of date/time fields than interval qualifiers,
    // so this function may need to be split in two.
    pub fn parse_date_time_field(&mut self) -> Result<DateTimeField, ParserError> {
        let next_token = self.next_token();
        match &next_token.token {
            Token::Word(w) => match w.keyword {
                Keyword::YEAR => Ok(DateTimeField::Year),
                Keyword::MONTH => Ok(DateTimeField::Month),
                Keyword::WEEK => Ok(DateTimeField::Week),
                Keyword::DAY => Ok(DateTimeField::Day),
                Keyword::DAYOFWEEK => Ok(DateTimeField::DayOfWeek),
                Keyword::DAYOFYEAR => Ok(DateTimeField::DayOfYear),
                Keyword::DATE => Ok(DateTimeField::Date),
                Keyword::HOUR => Ok(DateTimeField::Hour),
                Keyword::MINUTE => Ok(DateTimeField::Minute),
                Keyword::SECOND => Ok(DateTimeField::Second),
                Keyword::CENTURY => Ok(DateTimeField::Century),
                Keyword::DECADE => Ok(DateTimeField::Decade),
                Keyword::DOY => Ok(DateTimeField::Doy),
                Keyword::DOW => Ok(DateTimeField::Dow),
                Keyword::EPOCH => Ok(DateTimeField::Epoch),
                Keyword::ISODOW => Ok(DateTimeField::Isodow),
                Keyword::ISOYEAR => Ok(DateTimeField::Isoyear),
                Keyword::ISOWEEK => Ok(DateTimeField::IsoWeek),
                Keyword::JULIAN => Ok(DateTimeField::Julian),
                Keyword::MICROSECOND => Ok(DateTimeField::Microsecond),
                Keyword::MICROSECONDS => Ok(DateTimeField::Microseconds),
                Keyword::MILLENIUM => Ok(DateTimeField::Millenium),
                Keyword::MILLENNIUM => Ok(DateTimeField::Millennium),
                Keyword::MILLISECOND => Ok(DateTimeField::Millisecond),
                Keyword::MILLISECONDS => Ok(DateTimeField::Milliseconds),
                Keyword::NANOSECOND => Ok(DateTimeField::Nanosecond),
                Keyword::NANOSECONDS => Ok(DateTimeField::Nanoseconds),
                Keyword::QUARTER => Ok(DateTimeField::Quarter),
                Keyword::TIME => Ok(DateTimeField::Time),
                Keyword::TIMEZONE => Ok(DateTimeField::Timezone),
                Keyword::TIMEZONE_ABBR => Ok(DateTimeField::TimezoneAbbr),
                Keyword::TIMEZONE_HOUR => Ok(DateTimeField::TimezoneHour),
                Keyword::TIMEZONE_MINUTE => Ok(DateTimeField::TimezoneMinute),
                Keyword::TIMEZONE_REGION => Ok(DateTimeField::TimezoneRegion),
                _ => self.expected("date/time field", next_token),
            },
            _ => self.expected("date/time field", next_token),
        }
    }

    pub fn parse_not(&mut self) -> Result<Expr, ParserError> {
        match self.peek_token().token {
            Token::Word(w) => match w.keyword {
                Keyword::EXISTS => {
                    let negated = true;
                    let _ = self.parse_keyword(Keyword::EXISTS);
                    self.parse_exists_expr(negated)
                }
                _ => Ok(Expr::UnaryOp {
                    op: UnaryOperator::Not,
                    expr: Box::new(self.parse_subexpr(Self::UNARY_NOT_PREC)?),
                }),
            },
            _ => Ok(Expr::UnaryOp {
                op: UnaryOperator::Not,
                expr: Box::new(self.parse_subexpr(Self::UNARY_NOT_PREC)?),
            }),
        }
    }

    /// Parses fulltext expressions [(1)]
    ///
    /// # Errors
    /// This method will raise an error if the column list is empty or with invalid identifiers,
    /// the match expression is not a literal string, or if the search modifier is not valid.
    ///
    /// [(1)]: Expr::MatchAgainst
    pub fn parse_match_against(&mut self) -> Result<Expr, ParserError> {
        let columns = self.parse_parenthesized_column_list(Mandatory, false)?;

        self.expect_keyword(Keyword::AGAINST)?;

        self.expect_token(&Token::LParen)?;

        // MySQL is too permissive about the value, IMO we can't validate it perfectly on syntax level.
        let match_value = self.parse_value()?;

        let in_natural_language_mode_keywords = &[
            Keyword::IN,
            Keyword::NATURAL,
            Keyword::LANGUAGE,
            Keyword::MODE,
        ];

        let with_query_expansion_keywords = &[Keyword::WITH, Keyword::QUERY, Keyword::EXPANSION];

        let in_boolean_mode_keywords = &[Keyword::IN, Keyword::BOOLEAN, Keyword::MODE];

        let opt_search_modifier = if self.parse_keywords(in_natural_language_mode_keywords) {
            if self.parse_keywords(with_query_expansion_keywords) {
                Some(SearchModifier::InNaturalLanguageModeWithQueryExpansion)
            } else {
                Some(SearchModifier::InNaturalLanguageMode)
            }
        } else if self.parse_keywords(in_boolean_mode_keywords) {
            Some(SearchModifier::InBooleanMode)
        } else if self.parse_keywords(with_query_expansion_keywords) {
            Some(SearchModifier::WithQueryExpansion)
        } else {
            None
        };

        self.expect_token(&Token::RParen)?;

        Ok(Expr::MatchAgainst {
            columns,
            match_value,
            opt_search_modifier,
        })
    }

    /// Parse an INTERVAL expression.
    ///
    /// Some syntactically valid intervals:
    ///
    ///   1. `INTERVAL '1' DAY`
    ///   2. `INTERVAL '1-1' YEAR TO MONTH`
    ///   3. `INTERVAL '1' SECOND`
    ///   4. `INTERVAL '1:1:1.1' HOUR (5) TO SECOND (5)`
    ///   5. `INTERVAL '1.1' SECOND (2, 2)`
    ///   6. `INTERVAL '1:1' HOUR (5) TO MINUTE (5)`
    ///   7. (MySql and BigQuey only):`INTERVAL 1 DAY`
    ///
    /// Note that we do not currently attempt to parse the quoted value.
    pub fn parse_interval(&mut self) -> Result<Expr, ParserError> {
        // The SQL standard allows an optional sign before the value string, but
        // it is not clear if any implementations support that syntax, so we
        // don't currently try to parse it. (The sign can instead be included
        // inside the value string.)

        // The first token in an interval is a string literal which specifies
        // the duration of the interval.
        let value = self.parse_interval_expr()?;

        // Following the string literal is a qualifier which indicates the units
        // of the duration specified in the string literal.
        //
        // Note that PostgreSQL allows omitting the qualifier, so we provide
        // this more general implementation.
        let leading_field = match self.peek_token().token {
            Token::Word(kw)
                if [
                    Keyword::YEAR,
                    Keyword::MONTH,
                    Keyword::WEEK,
                    Keyword::DAY,
                    Keyword::HOUR,
                    Keyword::MINUTE,
                    Keyword::SECOND,
                    Keyword::CENTURY,
                    Keyword::DECADE,
                    Keyword::DOW,
                    Keyword::DOY,
                    Keyword::EPOCH,
                    Keyword::ISODOW,
                    Keyword::ISOYEAR,
                    Keyword::JULIAN,
                    Keyword::MICROSECOND,
                    Keyword::MICROSECONDS,
                    Keyword::MILLENIUM,
                    Keyword::MILLENNIUM,
                    Keyword::MILLISECOND,
                    Keyword::MILLISECONDS,
                    Keyword::NANOSECOND,
                    Keyword::NANOSECONDS,
                    Keyword::QUARTER,
                    Keyword::TIMEZONE,
                    Keyword::TIMEZONE_HOUR,
                    Keyword::TIMEZONE_MINUTE,
                ]
                .iter()
                .any(|d| kw.keyword == *d) =>
            {
                Some(self.parse_date_time_field()?)
            }
            _ => None,
        };

        let (leading_precision, last_field, fsec_precision) =
            if leading_field == Some(DateTimeField::Second) {
                // SQL mandates special syntax for `SECOND TO SECOND` literals.
                // Instead of
                //     `SECOND [(<leading precision>)] TO SECOND[(<fractional seconds precision>)]`
                // one must use the special format:
                //     `SECOND [( <leading precision> [ , <fractional seconds precision>] )]`
                let last_field = None;
                let (leading_precision, fsec_precision) = self.parse_optional_precision_scale()?;
                (leading_precision, last_field, fsec_precision)
            } else {
                let leading_precision = self.parse_optional_precision()?;
                if self.parse_keyword(Keyword::TO) {
                    let last_field = Some(self.parse_date_time_field()?);
                    let fsec_precision = if last_field == Some(DateTimeField::Second) {
                        self.parse_optional_precision()?
                    } else {
                        None
                    };
                    (leading_precision, last_field, fsec_precision)
                } else {
                    (leading_precision, None, None)
                }
            };

        Ok(Expr::Interval(Interval {
            value: Box::new(value),
            leading_field,
            leading_precision,
            last_field,
            fractional_seconds_precision: fsec_precision,
        }))
    }

    /// Bigquery specific: Parse a struct literal
    /// Syntax
    /// ```sql
    /// -- typed
    /// STRUCT<[field_name] field_type, ...>( expr1 [, ... ])
    /// -- typeless
    /// STRUCT( expr1 [AS field_name] [, ... ])
    /// ```
    fn parse_bigquery_struct_literal(&mut self) -> Result<Expr, ParserError> {
        let (fields, trailing_bracket) =
            self.parse_struct_type_def(Self::parse_big_query_struct_field_def)?;
        if trailing_bracket.0 {
            return parser_err!("unmatched > in STRUCT literal", self.peek_token().location);
        }

        self.expect_token(&Token::LParen)?;
        let values = self
            .parse_comma_separated(|parser| parser.parse_struct_field_expr(!fields.is_empty()))?;
        self.expect_token(&Token::RParen)?;

        Ok(Expr::Struct { values, fields })
    }

    /// Parse an expression value for a bigquery struct [1]
    /// Syntax
    /// ```sql
    /// expr [AS name]
    /// ```
    ///
    /// Parameter typed_syntax is set to true if the expression
    /// is to be parsed as a field expression declared using typed
    /// struct syntax [2], and false if using typeless struct syntax [3].
    ///
    /// [1]: https://cloud.google.com/bigquery/docs/reference/standard-sql/data-types#constructing_a_struct
    /// [2]: https://cloud.google.com/bigquery/docs/reference/standard-sql/data-types#typed_struct_syntax
    /// [3]: https://cloud.google.com/bigquery/docs/reference/standard-sql/data-types#typeless_struct_syntax
    fn parse_struct_field_expr(&mut self, typed_syntax: bool) -> Result<Expr, ParserError> {
        let expr = self.parse_expr()?;
        if self.parse_keyword(Keyword::AS) {
            if typed_syntax {
                return parser_err!("Typed syntax does not allow AS", {
                    self.prev_token();
                    self.peek_token().location
                });
            }
            let field_name = self.parse_identifier(false)?;
            Ok(Expr::Named {
                expr: expr.into(),
                name: field_name,
            })
        } else {
            Ok(expr)
        }
    }

    /// Parse a Struct type definition as a sequence of field-value pairs.
    /// The syntax of the Struct elem differs by dialect so it is customised
    /// by the `elem_parser` argument.
    ///
    /// Syntax
    /// ```sql
    /// Hive:
    /// STRUCT<field_name: field_type>
    ///
    /// BigQuery:
    /// STRUCT<[field_name] field_type>
    /// ```
    fn parse_struct_type_def<F>(
        &mut self,
        mut elem_parser: F,
    ) -> Result<(Vec<StructField>, MatchedTrailingBracket), ParserError>
    where
        F: FnMut(&mut Parser<'a>) -> Result<(StructField, MatchedTrailingBracket), ParserError>,
    {
        let start_token = self.peek_token();
        self.expect_keyword(Keyword::STRUCT)?;

        // Nothing to do if we have no type information.
        if Token::Lt != self.peek_token() {
            return Ok((Default::default(), false.into()));
        }
        self.next_token();

        let mut field_defs = vec![];
        let trailing_bracket = loop {
            let (def, trailing_bracket) = elem_parser(self)?;
            field_defs.push(def);
            if !self.consume_token(&Token::Comma) {
                break trailing_bracket;
            }

            // Angle brackets are balanced so we only expect the trailing `>>` after
            // we've matched all field types for the current struct.
            // e.g. this is invalid syntax `STRUCT<STRUCT<INT>>>, INT>(NULL)`
            if trailing_bracket.0 {
                return parser_err!("unmatched > in STRUCT definition", start_token.location);
            }
        };

        Ok((
            field_defs,
            self.expect_closing_angle_bracket(trailing_bracket)?,
        ))
    }

    /// Parse a field definition in a BigQuery struct.
    /// Syntax:
    ///
    /// ```sql
    /// [field_name] field_type
    /// ```
    fn parse_big_query_struct_field_def(
        &mut self,
    ) -> Result<(StructField, MatchedTrailingBracket), ParserError> {
        let is_anonymous_field = if let Token::Word(w) = self.peek_token().token {
            ALL_KEYWORDS
                .binary_search(&w.value.to_uppercase().as_str())
                .is_ok()
        } else {
            false
        };

        let field_name = if is_anonymous_field {
            None
        } else {
            Some(self.parse_identifier(false)?)
        };

        let (field_type, trailing_bracket) = self.parse_data_type_helper()?;

        Ok((
            StructField {
                field_name,
                field_type,
            },
            trailing_bracket,
        ))
    }

    /// For nested types that use the angle bracket syntax, this matches either
    /// `>`, `>>` or nothing depending on which variant is expected (specified by the previously
    /// matched `trailing_bracket` argument). It returns whether there is a trailing
    /// left to be matched - (i.e. if '>>' was matched).
    fn expect_closing_angle_bracket(
        &mut self,
        trailing_bracket: MatchedTrailingBracket,
    ) -> Result<MatchedTrailingBracket, ParserError> {
        let trailing_bracket = if !trailing_bracket.0 {
            match self.peek_token().token {
                Token::Gt => {
                    self.next_token();
                    false.into()
                }
                Token::ShiftRight => {
                    self.next_token();
                    true.into()
                }
                _ => return self.expected(">", self.peek_token()),
            }
        } else {
            false.into()
        };

        Ok(trailing_bracket)
    }

    /// Parse an operator following an expression
    pub fn parse_infix(&mut self, expr: Expr, precedence: u8) -> Result<Expr, ParserError> {
        // allow the dialect to override infix parsing
        if let Some(infix) = self.dialect.parse_infix(self, &expr, precedence) {
            return infix;
        }

        let tok = self.next_token();

        let regular_binary_operator = match &tok.token {
            Token::Spaceship => Some(BinaryOperator::Spaceship),
            Token::DoubleEq => Some(BinaryOperator::Eq),
            Token::Eq => Some(BinaryOperator::Eq),
            Token::Neq => Some(BinaryOperator::NotEq),
            Token::Gt => Some(BinaryOperator::Gt),
            Token::GtEq => Some(BinaryOperator::GtEq),
            Token::Lt => Some(BinaryOperator::Lt),
            Token::LtEq => Some(BinaryOperator::LtEq),
            Token::Plus => Some(BinaryOperator::Plus),
            Token::Minus => Some(BinaryOperator::Minus),
            Token::Mul => Some(BinaryOperator::Multiply),
            Token::Mod => Some(BinaryOperator::Modulo),
            Token::StringConcat => Some(BinaryOperator::StringConcat),
            Token::Pipe => Some(BinaryOperator::BitwiseOr),
            Token::Caret => {
                // In PostgreSQL, ^ stands for the exponentiation operation,
                // and # stands for XOR. See https://www.postgresql.org/docs/current/functions-math.html
                if dialect_of!(self is PostgreSqlDialect) {
                    Some(BinaryOperator::PGExp)
                } else {
                    Some(BinaryOperator::BitwiseXor)
                }
            }
            Token::Ampersand => Some(BinaryOperator::BitwiseAnd),
            Token::Div => Some(BinaryOperator::Divide),
            Token::DuckIntDiv if dialect_of!(self is DuckDbDialect | GenericDialect) => {
                Some(BinaryOperator::DuckIntegerDivide)
            }
            Token::ShiftLeft if dialect_of!(self is PostgreSqlDialect | DuckDbDialect | GenericDialect) => {
                Some(BinaryOperator::PGBitwiseShiftLeft)
            }
            Token::ShiftRight if dialect_of!(self is PostgreSqlDialect | DuckDbDialect | GenericDialect) => {
                Some(BinaryOperator::PGBitwiseShiftRight)
            }
            Token::Sharp if dialect_of!(self is PostgreSqlDialect) => {
                Some(BinaryOperator::PGBitwiseXor)
            }
            Token::Overlap if dialect_of!(self is PostgreSqlDialect | GenericDialect) => {
                Some(BinaryOperator::PGOverlap)
            }
            Token::CaretAt if dialect_of!(self is PostgreSqlDialect | GenericDialect) => {
                Some(BinaryOperator::PGStartsWith)
            }
            Token::Tilde => Some(BinaryOperator::PGRegexMatch),
            Token::TildeAsterisk => Some(BinaryOperator::PGRegexIMatch),
            Token::ExclamationMarkTilde => Some(BinaryOperator::PGRegexNotMatch),
            Token::ExclamationMarkTildeAsterisk => Some(BinaryOperator::PGRegexNotIMatch),
            Token::DoubleTilde => Some(BinaryOperator::PGLikeMatch),
            Token::DoubleTildeAsterisk => Some(BinaryOperator::PGILikeMatch),
            Token::ExclamationMarkDoubleTilde => Some(BinaryOperator::PGNotLikeMatch),
            Token::ExclamationMarkDoubleTildeAsterisk => Some(BinaryOperator::PGNotILikeMatch),
            Token::Word(w) => match w.keyword {
                Keyword::AND => Some(BinaryOperator::And),
                Keyword::OR => Some(BinaryOperator::Or),
                Keyword::XOR => Some(BinaryOperator::Xor),
                Keyword::OPERATOR if dialect_of!(self is PostgreSqlDialect | GenericDialect) => {
                    self.expect_token(&Token::LParen)?;
                    // there are special rules for operator names in
                    // postgres so we can not use 'parse_object'
                    // or similar.
                    // See https://www.postgresql.org/docs/current/sql-createoperator.html
                    let mut idents = vec![];
                    loop {
                        idents.push(self.next_token().to_string());
                        if !self.consume_token(&Token::Period) {
                            break;
                        }
                    }
                    self.expect_token(&Token::RParen)?;
                    Some(BinaryOperator::PGCustomBinaryOperator(idents))
                }
                _ => None,
            },
            _ => None,
        };

        if let Some(op) = regular_binary_operator {
            if let Some(keyword) = self.parse_one_of_keywords(&[Keyword::ANY, Keyword::ALL]) {
                self.expect_token(&Token::LParen)?;
                let right = self.parse_subexpr(precedence)?;
                self.expect_token(&Token::RParen)?;

                if !matches!(
                    op,
                    BinaryOperator::Gt
                        | BinaryOperator::Lt
                        | BinaryOperator::GtEq
                        | BinaryOperator::LtEq
                        | BinaryOperator::Eq
                        | BinaryOperator::NotEq
                ) {
                    return parser_err!(
                        format!(
                        "Expected one of [=, >, <, =>, =<, !=] as comparison operator, found: {op}"
                    ),
                        tok.location
                    );
                };

                Ok(match keyword {
                    Keyword::ALL => Expr::AllOp {
                        left: Box::new(expr),
                        compare_op: op,
                        right: Box::new(right),
                    },
                    Keyword::ANY => Expr::AnyOp {
                        left: Box::new(expr),
                        compare_op: op,
                        right: Box::new(right),
                    },
                    _ => unreachable!(),
                })
            } else {
                Ok(Expr::BinaryOp {
                    left: Box::new(expr),
                    op,
                    right: Box::new(self.parse_subexpr(precedence)?),
                })
            }
        } else if let Token::Word(w) = &tok.token {
            match w.keyword {
                Keyword::IS => {
                    if self.parse_keyword(Keyword::NULL) {
                        Ok(Expr::IsNull(Box::new(expr)))
                    } else if self.parse_keywords(&[Keyword::NOT, Keyword::NULL]) {
                        Ok(Expr::IsNotNull(Box::new(expr)))
                    } else if self.parse_keywords(&[Keyword::TRUE]) {
                        Ok(Expr::IsTrue(Box::new(expr)))
                    } else if self.parse_keywords(&[Keyword::NOT, Keyword::TRUE]) {
                        Ok(Expr::IsNotTrue(Box::new(expr)))
                    } else if self.parse_keywords(&[Keyword::FALSE]) {
                        Ok(Expr::IsFalse(Box::new(expr)))
                    } else if self.parse_keywords(&[Keyword::NOT, Keyword::FALSE]) {
                        Ok(Expr::IsNotFalse(Box::new(expr)))
                    } else if self.parse_keywords(&[Keyword::UNKNOWN]) {
                        Ok(Expr::IsUnknown(Box::new(expr)))
                    } else if self.parse_keywords(&[Keyword::NOT, Keyword::UNKNOWN]) {
                        Ok(Expr::IsNotUnknown(Box::new(expr)))
                    } else if self.parse_keywords(&[Keyword::DISTINCT, Keyword::FROM]) {
                        let expr2 = self.parse_expr()?;
                        Ok(Expr::IsDistinctFrom(Box::new(expr), Box::new(expr2)))
                    } else if self.parse_keywords(&[Keyword::NOT, Keyword::DISTINCT, Keyword::FROM])
                    {
                        let expr2 = self.parse_expr()?;
                        Ok(Expr::IsNotDistinctFrom(Box::new(expr), Box::new(expr2)))
                    } else {
                        self.expected(
                            "[NOT] NULL or TRUE|FALSE or [NOT] DISTINCT FROM after IS",
                            self.peek_token(),
                        )
                    }
                }
                Keyword::AT => {
                    // if self.parse_keyword(Keyword::TIME) {
                    //     self.expect_keyword(Keyword::ZONE)?;
                    if self.parse_keywords(&[Keyword::TIME, Keyword::ZONE]) {
                        let time_zone = self.next_token();
                        match time_zone.token {
                            Token::SingleQuotedString(time_zone) => {
                                log::trace!("Peek token: {:?}", self.peek_token());
                                Ok(Expr::AtTimeZone {
                                    timestamp: Box::new(expr),
                                    time_zone,
                                })
                            }
                            _ => self.expected(
                                "Expected Token::SingleQuotedString after AT TIME ZONE",
                                time_zone,
                            ),
                        }
                    } else {
                        self.expected("Expected Token::Word after AT", tok)
                    }
                }
                Keyword::NOT
                | Keyword::IN
                | Keyword::BETWEEN
                | Keyword::LIKE
                | Keyword::ILIKE
                | Keyword::SIMILAR
                | Keyword::REGEXP
                | Keyword::RLIKE => {
                    self.prev_token();
                    let negated = self.parse_keyword(Keyword::NOT);
                    let regexp = self.parse_keyword(Keyword::REGEXP);
                    let rlike = self.parse_keyword(Keyword::RLIKE);
                    if regexp || rlike {
                        Ok(Expr::RLike {
                            negated,
                            expr: Box::new(expr),
                            pattern: Box::new(self.parse_subexpr(Self::LIKE_PREC)?),
                            regexp,
                        })
                    } else if self.parse_keyword(Keyword::IN) {
                        self.parse_in(expr, negated)
                    } else if self.parse_keyword(Keyword::BETWEEN) {
                        self.parse_between(expr, negated)
                    } else if self.parse_keyword(Keyword::LIKE) {
                        Ok(Expr::Like {
                            negated,
                            expr: Box::new(expr),
                            pattern: Box::new(self.parse_subexpr(Self::LIKE_PREC)?),
                            escape_char: self.parse_escape_char()?,
                        })
                    } else if self.parse_keyword(Keyword::ILIKE) {
                        Ok(Expr::ILike {
                            negated,
                            expr: Box::new(expr),
                            pattern: Box::new(self.parse_subexpr(Self::LIKE_PREC)?),
                            escape_char: self.parse_escape_char()?,
                        })
                    } else if self.parse_keywords(&[Keyword::SIMILAR, Keyword::TO]) {
                        Ok(Expr::SimilarTo {
                            negated,
                            expr: Box::new(expr),
                            pattern: Box::new(self.parse_subexpr(Self::LIKE_PREC)?),
                            escape_char: self.parse_escape_char()?,
                        })
                    } else {
                        self.expected("IN or BETWEEN after NOT", self.peek_token())
                    }
                }
                // Can only happen if `get_next_precedence` got out of sync with this function
                _ => parser_err!(
                    format!("No infix parser for token {:?}", tok.token),
                    tok.location
                ),
            }
        } else if Token::DoubleColon == tok {
            self.parse_pg_cast(expr)
        } else if Token::ExclamationMark == tok {
            // PostgreSQL factorial operation
            Ok(Expr::UnaryOp {
                op: UnaryOperator::PGPostfixFactorial,
                expr: Box::new(expr),
            })
        } else if Token::LBracket == tok {
            if dialect_of!(self is PostgreSqlDialect | GenericDialect) {
                // parse index
                return self.parse_array_index(expr);
            }
            self.parse_map_access(expr)
        } else if Token::Colon == tok {
            Ok(Expr::JsonAccess {
                left: Box::new(expr),
                operator: JsonOperator::Colon,
                right: Box::new(Expr::Value(self.parse_value()?)),
            })
        } else if Token::Arrow == tok
            || Token::LongArrow == tok
            || Token::HashArrow == tok
            || Token::HashLongArrow == tok
            || Token::AtArrow == tok
            || Token::ArrowAt == tok
            || Token::HashMinus == tok
            || Token::AtQuestion == tok
            || Token::AtAt == tok
        {
            let operator = match tok.token {
                Token::Arrow => JsonOperator::Arrow,
                Token::LongArrow => JsonOperator::LongArrow,
                Token::HashArrow => JsonOperator::HashArrow,
                Token::HashLongArrow => JsonOperator::HashLongArrow,
                Token::AtArrow => JsonOperator::AtArrow,
                Token::ArrowAt => JsonOperator::ArrowAt,
                Token::HashMinus => JsonOperator::HashMinus,
                Token::AtQuestion => JsonOperator::AtQuestion,
                Token::AtAt => JsonOperator::AtAt,
                _ => unreachable!(),
            };
            Ok(Expr::JsonAccess {
                left: Box::new(expr),
                operator,
                right: Box::new(self.parse_expr()?),
            })
        } else {
            // Can only happen if `get_next_precedence` got out of sync with this function
            parser_err!(
                format!("No infix parser for token {:?}", tok.token),
                tok.location
            )
        }
    }

    /// parse the ESCAPE CHAR portion of LIKE, ILIKE, and SIMILAR TO
    pub fn parse_escape_char(&mut self) -> Result<Option<char>, ParserError> {
        if self.parse_keyword(Keyword::ESCAPE) {
            Ok(Some(self.parse_literal_char()?))
        } else {
            Ok(None)
        }
    }

    pub fn parse_array_index(&mut self, expr: Expr) -> Result<Expr, ParserError> {
        let index = self.parse_expr()?;
        self.expect_token(&Token::RBracket)?;
        let mut indexes: Vec<Expr> = vec![index];
        while self.consume_token(&Token::LBracket) {
            let index = self.parse_expr()?;
            self.expect_token(&Token::RBracket)?;
            indexes.push(index);
        }
        Ok(Expr::ArrayIndex {
            obj: Box::new(expr),
            indexes,
        })
    }

    pub fn parse_map_access(&mut self, expr: Expr) -> Result<Expr, ParserError> {
        let key = self.parse_map_key()?;
        let tok = self.consume_token(&Token::RBracket);
        debug!("Tok: {}", tok);
        let mut key_parts: Vec<Expr> = vec![key];
        while self.consume_token(&Token::LBracket) {
            let key = self.parse_map_key()?;
            let tok = self.consume_token(&Token::RBracket);
            debug!("Tok: {}", tok);
            key_parts.push(key);
        }
        match expr {
            e @ Expr::Identifier(_) | e @ Expr::CompoundIdentifier(_) => Ok(Expr::MapAccess {
                column: Box::new(e),
                keys: key_parts,
            }),
            _ => Ok(expr),
        }
    }

    /// Parses the parens following the `[ NOT ] IN` operator
    pub fn parse_in(&mut self, expr: Expr, negated: bool) -> Result<Expr, ParserError> {
        // BigQuery allows `IN UNNEST(array_expression)`
        // https://cloud.google.com/bigquery/docs/reference/standard-sql/operators#in_operators
        if self.parse_keyword(Keyword::UNNEST) {
            self.expect_token(&Token::LParen)?;
            let array_expr = self.parse_expr()?;
            self.expect_token(&Token::RParen)?;
            return Ok(Expr::InUnnest {
                expr: Box::new(expr),
                array_expr: Box::new(array_expr),
                negated,
            });
        }
        self.expect_token(&Token::LParen)?;
        let in_op = if self.parse_keyword(Keyword::SELECT) || self.parse_keyword(Keyword::WITH) {
            self.prev_token();
            Expr::InSubquery {
                expr: Box::new(expr),
                subquery: Box::new(self.parse_query()?),
                negated,
            }
        } else {
            Expr::InList {
                expr: Box::new(expr),
                list: if self.dialect.supports_in_empty_list() {
                    self.parse_comma_separated0(Parser::parse_expr)?
                } else {
                    self.parse_comma_separated(Parser::parse_expr)?
                },
                negated,
            }
        };
        self.expect_token(&Token::RParen)?;
        Ok(in_op)
    }

    /// Parses `BETWEEN <low> AND <high>`, assuming the `BETWEEN` keyword was already consumed
    pub fn parse_between(&mut self, expr: Expr, negated: bool) -> Result<Expr, ParserError> {
        // Stop parsing subexpressions for <low> and <high> on tokens with
        // precedence lower than that of `BETWEEN`, such as `AND`, `IS`, etc.
        let low = self.parse_subexpr(Self::BETWEEN_PREC)?;
        self.expect_keyword(Keyword::AND)?;
        let high = self.parse_subexpr(Self::BETWEEN_PREC)?;
        Ok(Expr::Between {
            expr: Box::new(expr),
            negated,
            low: Box::new(low),
            high: Box::new(high),
        })
    }

    /// Parse a postgresql casting style which is in the form of `expr::datatype`
    pub fn parse_pg_cast(&mut self, expr: Expr) -> Result<Expr, ParserError> {
        Ok(Expr::Cast {
            expr: Box::new(expr),
            data_type: self.parse_data_type()?,
            format: None,
        })
    }

    // use https://www.postgresql.org/docs/7.0/operators.htm#AEN2026 as a reference
    const MUL_DIV_MOD_OP_PREC: u8 = 40;
    const PLUS_MINUS_PREC: u8 = 30;
    const XOR_PREC: u8 = 24;
    const TIME_ZONE_PREC: u8 = 20;
    const BETWEEN_PREC: u8 = 20;
    const LIKE_PREC: u8 = 19;
    const IS_PREC: u8 = 17;
    const UNARY_NOT_PREC: u8 = 15;
    const AND_PREC: u8 = 10;
    const OR_PREC: u8 = 5;

    /// Get the precedence of the next token
    pub fn get_next_precedence(&self) -> Result<u8, ParserError> {
        // allow the dialect to override precedence logic
        if let Some(precedence) = self.dialect.get_next_precedence(self) {
            return precedence;
        }

        let token = self.peek_token();
        debug!("get_next_precedence() {:?}", token);
        let token_0 = self.peek_nth_token(0);
        let token_1 = self.peek_nth_token(1);
        let token_2 = self.peek_nth_token(2);
        debug!("0: {token_0} 1: {token_1} 2: {token_2}");
        match token.token {
            Token::Word(w) if w.keyword == Keyword::OR => Ok(Self::OR_PREC),
            Token::Word(w) if w.keyword == Keyword::AND => Ok(Self::AND_PREC),
            Token::Word(w) if w.keyword == Keyword::XOR => Ok(Self::XOR_PREC),

            Token::Word(w) if w.keyword == Keyword::AT => {
                match (self.peek_nth_token(1).token, self.peek_nth_token(2).token) {
                    (Token::Word(w), Token::Word(w2))
                        if w.keyword == Keyword::TIME && w2.keyword == Keyword::ZONE =>
                    {
                        Ok(Self::TIME_ZONE_PREC)
                    }
                    _ => Ok(0),
                }
            }

            Token::Word(w) if w.keyword == Keyword::NOT => match self.peek_nth_token(1).token {
                // The precedence of NOT varies depending on keyword that
                // follows it. If it is followed by IN, BETWEEN, or LIKE,
                // it takes on the precedence of those tokens. Otherwise it
                // is not an infix operator, and therefore has zero
                // precedence.
                Token::Word(w) if w.keyword == Keyword::IN => Ok(Self::BETWEEN_PREC),
                Token::Word(w) if w.keyword == Keyword::BETWEEN => Ok(Self::BETWEEN_PREC),
                Token::Word(w) if w.keyword == Keyword::LIKE => Ok(Self::LIKE_PREC),
                Token::Word(w) if w.keyword == Keyword::ILIKE => Ok(Self::LIKE_PREC),
                Token::Word(w) if w.keyword == Keyword::RLIKE => Ok(Self::LIKE_PREC),
                Token::Word(w) if w.keyword == Keyword::REGEXP => Ok(Self::LIKE_PREC),
                Token::Word(w) if w.keyword == Keyword::SIMILAR => Ok(Self::LIKE_PREC),
                _ => Ok(0),
            },
            Token::Word(w) if w.keyword == Keyword::IS => Ok(Self::IS_PREC),
            Token::Word(w) if w.keyword == Keyword::IN => Ok(Self::BETWEEN_PREC),
            Token::Word(w) if w.keyword == Keyword::BETWEEN => Ok(Self::BETWEEN_PREC),
            Token::Word(w) if w.keyword == Keyword::LIKE => Ok(Self::LIKE_PREC),
            Token::Word(w) if w.keyword == Keyword::ILIKE => Ok(Self::LIKE_PREC),
            Token::Word(w) if w.keyword == Keyword::RLIKE => Ok(Self::LIKE_PREC),
            Token::Word(w) if w.keyword == Keyword::REGEXP => Ok(Self::LIKE_PREC),
            Token::Word(w) if w.keyword == Keyword::SIMILAR => Ok(Self::LIKE_PREC),
            Token::Word(w) if w.keyword == Keyword::OPERATOR => Ok(Self::BETWEEN_PREC),
            Token::Word(w) if w.keyword == Keyword::DIV => Ok(Self::MUL_DIV_MOD_OP_PREC),
            Token::Eq
            | Token::Lt
            | Token::LtEq
            | Token::Neq
            | Token::Gt
            | Token::GtEq
            | Token::DoubleEq
            | Token::Tilde
            | Token::TildeAsterisk
            | Token::ExclamationMarkTilde
            | Token::ExclamationMarkTildeAsterisk
            | Token::DoubleTilde
            | Token::DoubleTildeAsterisk
            | Token::ExclamationMarkDoubleTilde
            | Token::ExclamationMarkDoubleTildeAsterisk
            | Token::Spaceship => Ok(20),
            Token::Pipe => Ok(21),
            Token::Caret | Token::Sharp | Token::ShiftRight | Token::ShiftLeft => Ok(22),
            Token::Ampersand => Ok(23),
            Token::Plus | Token::Minus => Ok(Self::PLUS_MINUS_PREC),
            Token::Mul | Token::Div | Token::DuckIntDiv | Token::Mod | Token::StringConcat => {
                Ok(Self::MUL_DIV_MOD_OP_PREC)
            }
            Token::DoubleColon => Ok(50),
            Token::Colon => Ok(50),
            Token::ExclamationMark => Ok(50),
            Token::LBracket
            | Token::LongArrow
            | Token::Arrow
            | Token::Overlap
            | Token::CaretAt
            | Token::HashArrow
            | Token::HashLongArrow
            | Token::AtArrow
            | Token::ArrowAt
            | Token::HashMinus
            | Token::AtQuestion
            | Token::AtAt => Ok(50),
            _ => Ok(0),
        }
    }

    /// Return the first non-whitespace token that has not yet been processed
    /// (or None if reached end-of-file)
    pub fn peek_token(&self) -> TokenWithLocation {
        self.peek_nth_token(0)
    }

    /// Return nth non-whitespace token that has not yet been processed
    pub fn peek_nth_token(&self, mut n: usize) -> TokenWithLocation {
        let mut index = self.index;
        loop {
            index += 1;
            match self.tokens.get(index - 1) {
                Some(TokenWithLocation {
                    token: Token::Whitespace(_),
                    location: _,
                }) => continue,
                non_whitespace => {
                    if n == 0 {
                        return non_whitespace.cloned().unwrap_or(TokenWithLocation {
                            token: Token::EOF,
                            location: Location { line: 0, column: 0 },
                        });
                    }
                    n -= 1;
                }
            }
        }
    }

    /// Return the first token, possibly whitespace, that has not yet been processed
    /// (or None if reached end-of-file).
    pub fn peek_token_no_skip(&self) -> TokenWithLocation {
        self.peek_nth_token_no_skip(0)
    }

    /// Return nth token, possibly whitespace, that has not yet been processed.
    pub fn peek_nth_token_no_skip(&self, n: usize) -> TokenWithLocation {
        self.tokens
            .get(self.index + n)
            .cloned()
            .unwrap_or(TokenWithLocation {
                token: Token::EOF,
                location: Location { line: 0, column: 0 },
            })
    }

    /// Return the first non-whitespace token that has not yet been processed
    /// (or None if reached end-of-file) and mark it as processed. OK to call
    /// repeatedly after reaching EOF.
    pub fn next_token(&mut self) -> TokenWithLocation {
        loop {
            self.index += 1;
            match self.tokens.get(self.index - 1) {
                Some(TokenWithLocation {
                    token: Token::Whitespace(_),
                    location: _,
                }) => continue,
                token => {
                    return token
                        .cloned()
                        .unwrap_or_else(|| TokenWithLocation::wrap(Token::EOF))
                }
            }
        }
    }

    /// Return the first unprocessed token, possibly whitespace.
    pub fn next_token_no_skip(&mut self) -> Option<&TokenWithLocation> {
        self.index += 1;
        self.tokens.get(self.index - 1)
    }

    /// Push back the last one non-whitespace token. Must be called after
    /// `next_token()`, otherwise might panic. OK to call after
    /// `next_token()` indicates an EOF.
    pub fn prev_token(&mut self) {
        loop {
            assert!(self.index > 0);
            self.index -= 1;
            if let Some(TokenWithLocation {
                token: Token::Whitespace(_),
                location: _,
            }) = self.tokens.get(self.index)
            {
                continue;
            }
            return;
        }
    }

    /// Report `found` was encountered instead of `expected`
    pub fn expected<T>(&self, expected: &str, found: TokenWithLocation) -> Result<T, ParserError> {
        parser_err!(
            format!("Expected {expected}, found: {found}"),
            found.location
        )
    }

    /// If the current token is the `expected` keyword, consume it and returns
    /// true. Otherwise, no tokens are consumed and returns false.
    #[must_use]
    pub fn parse_keyword(&mut self, expected: Keyword) -> bool {
        match self.peek_token().token {
            Token::Word(w) if expected == w.keyword => {
                self.next_token();
                true
            }
            _ => false,
        }
    }

    /// If the current token is the `expected` keyword followed by
    /// specified tokens, consume them and returns true.
    /// Otherwise, no tokens are consumed and returns false.
    ///
    /// Note that if the length of `tokens` is too long, this function will
    /// not be efficient as it does a loop on the tokens with `peek_nth_token`
    /// each time.
    pub fn parse_keyword_with_tokens(&mut self, expected: Keyword, tokens: &[Token]) -> bool {
        match self.peek_token().token {
            Token::Word(w) if expected == w.keyword => {
                for (idx, token) in tokens.iter().enumerate() {
                    if self.peek_nth_token(idx + 1).token != *token {
                        return false;
                    }
                }
                // consume all tokens
                for _ in 0..(tokens.len() + 1) {
                    self.next_token();
                }
                true
            }
            _ => false,
        }
    }

    /// If the current and subsequent tokens exactly match the `keywords`
    /// sequence, consume them and returns true. Otherwise, no tokens are
    /// consumed and returns false
    #[must_use]
    pub fn parse_keywords(&mut self, keywords: &[Keyword]) -> bool {
        let index = self.index;
        for &keyword in keywords {
            if !self.parse_keyword(keyword) {
                // println!("parse_keywords aborting .. did not find {:?}", keyword);
                // reset index and return immediately
                self.index = index;
                return false;
            }
        }
        true
    }

    /// If the current token is one of the given `keywords`, consume the token
    /// and return the keyword that matches. Otherwise, no tokens are consumed
    /// and returns `None`.
    #[must_use]
    pub fn parse_one_of_keywords(&mut self, keywords: &[Keyword]) -> Option<Keyword> {
        match self.peek_token().token {
            Token::Word(w) => {
                keywords
                    .iter()
                    .find(|keyword| **keyword == w.keyword)
                    .map(|keyword| {
                        self.next_token();
                        *keyword
                    })
            }
            _ => None,
        }
    }

    /// If the current token is one of the expected keywords, consume the token
    /// and return the keyword that matches. Otherwise, return an error.
    pub fn expect_one_of_keywords(&mut self, keywords: &[Keyword]) -> Result<Keyword, ParserError> {
        if let Some(keyword) = self.parse_one_of_keywords(keywords) {
            Ok(keyword)
        } else {
            let keywords: Vec<String> = keywords.iter().map(|x| format!("{x:?}")).collect();
            self.expected(
                &format!("one of {}", keywords.join(" or ")),
                self.peek_token(),
            )
        }
    }

    /// If the current token is the `expected` keyword, consume the token.
    /// Otherwise return an error.
    pub fn expect_keyword(&mut self, expected: Keyword) -> Result<(), ParserError> {
        if self.parse_keyword(expected) {
            Ok(())
        } else {
            self.expected(format!("{:?}", &expected).as_str(), self.peek_token())
        }
    }

    /// If the current and subsequent tokens exactly match the `keywords`
    /// sequence, consume them and returns Ok. Otherwise, return an Error.
    pub fn expect_keywords(&mut self, expected: &[Keyword]) -> Result<(), ParserError> {
        for &kw in expected {
            self.expect_keyword(kw)?;
        }
        Ok(())
    }

    /// Consume the next token if it matches the expected token, otherwise return false
    #[must_use]
    pub fn consume_token(&mut self, expected: &Token) -> bool {
        if self.peek_token() == *expected {
            self.next_token();
            true
        } else {
            false
        }
    }

    /// If the current and subsequent tokens exactly match the `tokens`
    /// sequence, consume them and returns true. Otherwise, no tokens are
    /// consumed and returns false
    #[must_use]
    pub fn consume_tokens(&mut self, tokens: &[Token]) -> bool {
        let index = self.index;
        for token in tokens {
            if !self.consume_token(token) {
                self.index = index;
                return false;
            }
        }
        true
    }

    /// Bail out if the current token is not an expected keyword, or consume it if it is
    pub fn expect_token(&mut self, expected: &Token) -> Result<(), ParserError> {
        if self.consume_token(expected) {
            Ok(())
        } else {
            self.expected(&expected.to_string(), self.peek_token())
        }
    }

    /// Parse a comma-separated list of 1+ SelectItem
    pub fn parse_projection(&mut self) -> Result<Vec<SelectItem>, ParserError> {
        // BigQuery allows trailing commas, but only in project lists
        // e.g. `SELECT 1, 2, FROM t`
        // https://cloud.google.com/bigquery/docs/reference/standard-sql/lexical#trailing_commas
        //
        // This pattern could be captured better with RAII type semantics, but it's quite a bit of
        // code to add for just one case, so we'll just do it manually here.
        let old_value = self.options.trailing_commas;
        self.options.trailing_commas |= dialect_of!(self is BigQueryDialect);

        let ret = self.parse_comma_separated(|p| p.parse_select_item());
        self.options.trailing_commas = old_value;

        ret
    }

    /// Parse a comma-separated list of 1+ items accepted by `F`
    pub fn parse_comma_separated<T, F>(&mut self, mut f: F) -> Result<Vec<T>, ParserError>
    where
        F: FnMut(&mut Parser<'a>) -> Result<T, ParserError>,
    {
        let mut values = vec![];
        loop {
            values.push(f(self)?);
            if !self.consume_token(&Token::Comma) {
                break;
            } else if self.options.trailing_commas {
                match self.peek_token().token {
                    Token::Word(kw)
                        if keywords::RESERVED_FOR_COLUMN_ALIAS
                            .iter()
                            .any(|d| kw.keyword == *d) =>
                    {
                        break;
                    }
                    Token::RParen
                    | Token::SemiColon
                    | Token::EOF
                    | Token::RBracket
                    | Token::RBrace => break,
                    _ => continue,
                }
            }
        }
        Ok(values)
    }

    /// Parse a comma-separated list of 0+ items accepted by `F`
    pub fn parse_comma_separated0<T, F>(&mut self, f: F) -> Result<Vec<T>, ParserError>
    where
        F: FnMut(&mut Parser<'a>) -> Result<T, ParserError>,
    {
        // ()
        if matches!(self.peek_token().token, Token::RParen) {
            return Ok(vec![]);
        }
        // (,)
        if self.options.trailing_commas
            && matches!(self.peek_nth_token(0).token, Token::Comma)
            && matches!(self.peek_nth_token(1).token, Token::RParen)
        {
            let _ = self.consume_token(&Token::Comma);
            return Ok(vec![]);
        }

        self.parse_comma_separated(f)
    }

    /// Run a parser method `f`, reverting back to the current position
    /// if unsuccessful.
    #[must_use]
    fn maybe_parse<T, F>(&mut self, mut f: F) -> Option<T>
    where
        F: FnMut(&mut Parser) -> Result<T, ParserError>,
    {
        let index = self.index;
        if let Ok(t) = f(self) {
            Some(t)
        } else {
            self.index = index;
            None
        }
    }

    /// Parse either `ALL`, `DISTINCT` or `DISTINCT ON (...)`. Returns `None` if `ALL` is parsed
    /// and results in a `ParserError` if both `ALL` and `DISTINCT` are found.
    pub fn parse_all_or_distinct(&mut self) -> Result<Option<Distinct>, ParserError> {
        let loc = self.peek_token().location;
        let all = self.parse_keyword(Keyword::ALL);
        let distinct = self.parse_keyword(Keyword::DISTINCT);
        if !distinct {
            return Ok(None);
        }
        if all {
            return parser_err!("Cannot specify both ALL and DISTINCT".to_string(), loc);
        }
        let on = self.parse_keyword(Keyword::ON);
        if !on {
            return Ok(Some(Distinct::Distinct));
        }

        self.expect_token(&Token::LParen)?;
        let col_names = if self.consume_token(&Token::RParen) {
            self.prev_token();
            Vec::new()
        } else {
            self.parse_comma_separated(Parser::parse_expr)?
        };
        self.expect_token(&Token::RParen)?;
        Ok(Some(Distinct::On(col_names)))
    }

    /// Parse a SQL CREATE statement
    pub fn parse_create(&mut self) -> Result<Statement, ParserError> {
        let or_replace = self.parse_keywords(&[Keyword::OR, Keyword::REPLACE]);
        let or_alter = self.parse_keywords(&[Keyword::OR, Keyword::ALTER]);
        let local = self.parse_one_of_keywords(&[Keyword::LOCAL]).is_some();
        let global = self.parse_one_of_keywords(&[Keyword::GLOBAL]).is_some();
        let transient = self.parse_one_of_keywords(&[Keyword::TRANSIENT]).is_some();
        let global: Option<bool> = if global {
            Some(true)
        } else if local {
            Some(false)
        } else {
            None
        };
        let temporary = self
            .parse_one_of_keywords(&[Keyword::TEMP, Keyword::TEMPORARY])
            .is_some();
        if self.parse_keyword(Keyword::TABLE) {
            self.parse_create_table(or_replace, temporary, global, transient)
        } else if self.parse_keyword(Keyword::MATERIALIZED) || self.parse_keyword(Keyword::VIEW) {
            self.prev_token();
            self.parse_create_view(or_replace, temporary)
        } else if self.parse_keyword(Keyword::EXTERNAL) {
            self.parse_create_external_table(or_replace)
        } else if self.parse_keyword(Keyword::FUNCTION) {
            self.parse_create_function(or_replace, temporary)
        } else if self.parse_keyword(Keyword::MACRO) {
            self.parse_create_macro(or_replace, temporary)
        } else if or_replace {
            self.expected(
                "[EXTERNAL] TABLE or [MATERIALIZED] VIEW or FUNCTION after CREATE OR REPLACE",
                self.peek_token(),
            )
        } else if self.parse_keyword(Keyword::EXTENSION) {
            self.parse_create_extension()
        } else if self.parse_keyword(Keyword::INDEX) {
            self.parse_create_index(false)
        } else if self.parse_keywords(&[Keyword::UNIQUE, Keyword::INDEX]) {
            self.parse_create_index(true)
        } else if self.parse_keyword(Keyword::VIRTUAL) {
            self.parse_create_virtual_table()
        } else if self.parse_keyword(Keyword::SCHEMA) {
            self.parse_create_schema()
        } else if self.parse_keyword(Keyword::DATABASE) {
            self.parse_create_database()
        } else if self.parse_keyword(Keyword::ROLE) {
            self.parse_create_role()
        } else if self.parse_keyword(Keyword::SEQUENCE) {
            self.parse_create_sequence(temporary)
        } else if self.parse_keyword(Keyword::TYPE) {
            self.parse_create_type()
        } else if self.parse_keyword(Keyword::PROCEDURE) {
            self.parse_create_procedure(or_alter)
        } else {
            self.expected("an object type after CREATE", self.peek_token())
        }
    }

    /// Parse a CACHE TABLE statement
    pub fn parse_cache_table(&mut self) -> Result<Statement, ParserError> {
        let (mut table_flag, mut options, mut has_as, mut query) = (None, vec![], false, None);
        if self.parse_keyword(Keyword::TABLE) {
            let table_name = self.parse_object_name(false)?;
            if self.peek_token().token != Token::EOF {
                if let Token::Word(word) = self.peek_token().token {
                    if word.keyword == Keyword::OPTIONS {
                        options = self.parse_options(Keyword::OPTIONS)?
                    }
                };

                if self.peek_token().token != Token::EOF {
                    let (a, q) = self.parse_as_query()?;
                    has_as = a;
                    query = Some(q);
                }

                Ok(Statement::Cache {
                    table_flag,
                    table_name,
                    has_as,
                    options,
                    query,
                })
            } else {
                Ok(Statement::Cache {
                    table_flag,
                    table_name,
                    has_as,
                    options,
                    query,
                })
            }
        } else {
            table_flag = Some(self.parse_object_name(false)?);
            if self.parse_keyword(Keyword::TABLE) {
                let table_name = self.parse_object_name(false)?;
                if self.peek_token() != Token::EOF {
                    if let Token::Word(word) = self.peek_token().token {
                        if word.keyword == Keyword::OPTIONS {
                            options = self.parse_options(Keyword::OPTIONS)?
                        }
                    };

                    if self.peek_token() != Token::EOF {
                        let (a, q) = self.parse_as_query()?;
                        has_as = a;
                        query = Some(q);
                    }

                    Ok(Statement::Cache {
                        table_flag,
                        table_name,
                        has_as,
                        options,
                        query,
                    })
                } else {
                    Ok(Statement::Cache {
                        table_flag,
                        table_name,
                        has_as,
                        options,
                        query,
                    })
                }
            } else {
                if self.peek_token() == Token::EOF {
                    self.prev_token();
                }
                self.expected("a `TABLE` keyword", self.peek_token())
            }
        }
    }

    /// Parse 'AS' before as query,such as `WITH XXX AS SELECT XXX` oer `CACHE TABLE AS SELECT XXX`
    pub fn parse_as_query(&mut self) -> Result<(bool, Query), ParserError> {
        match self.peek_token().token {
            Token::Word(word) => match word.keyword {
                Keyword::AS => {
                    self.next_token();
                    Ok((true, self.parse_query()?))
                }
                _ => Ok((false, self.parse_query()?)),
            },
            _ => self.expected("a QUERY statement", self.peek_token()),
        }
    }

    /// Parse a UNCACHE TABLE statement
    pub fn parse_uncache_table(&mut self) -> Result<Statement, ParserError> {
        let has_table = self.parse_keyword(Keyword::TABLE);
        if has_table {
            let if_exists = self.parse_keywords(&[Keyword::IF, Keyword::EXISTS]);
            let table_name = self.parse_object_name(false)?;
            if self.peek_token().token == Token::EOF {
                Ok(Statement::UNCache {
                    table_name,
                    if_exists,
                })
            } else {
                self.expected("an `EOF`", self.peek_token())
            }
        } else {
            self.expected("a `TABLE` keyword", self.peek_token())
        }
    }

    /// SQLite-specific `CREATE VIRTUAL TABLE`
    pub fn parse_create_virtual_table(&mut self) -> Result<Statement, ParserError> {
        self.expect_keyword(Keyword::TABLE)?;
        let if_not_exists = self.parse_keywords(&[Keyword::IF, Keyword::NOT, Keyword::EXISTS]);
        let table_name = self.parse_object_name(false)?;
        self.expect_keyword(Keyword::USING)?;
        let module_name = self.parse_identifier(false)?;
        // SQLite docs note that module "arguments syntax is sufficiently
        // general that the arguments can be made to appear as column
        // definitions in a traditional CREATE TABLE statement", but
        // we don't implement that.
        let module_args = self.parse_parenthesized_column_list(Optional, false)?;
        Ok(Statement::CreateVirtualTable {
            name: table_name,
            if_not_exists,
            module_name,
            module_args,
        })
    }

    pub fn parse_create_schema(&mut self) -> Result<Statement, ParserError> {
        let if_not_exists = self.parse_keywords(&[Keyword::IF, Keyword::NOT, Keyword::EXISTS]);

        let schema_name = self.parse_schema_name()?;

        Ok(Statement::CreateSchema {
            schema_name,
            if_not_exists,
        })
    }

    fn parse_schema_name(&mut self) -> Result<SchemaName, ParserError> {
        if self.parse_keyword(Keyword::AUTHORIZATION) {
            Ok(SchemaName::UnnamedAuthorization(
                self.parse_identifier(false)?,
            ))
        } else {
            let name = self.parse_object_name(false)?;

            if self.parse_keyword(Keyword::AUTHORIZATION) {
                Ok(SchemaName::NamedAuthorization(
                    name,
                    self.parse_identifier(false)?,
                ))
            } else {
                Ok(SchemaName::Simple(name))
            }
        }
    }

    pub fn parse_create_database(&mut self) -> Result<Statement, ParserError> {
        let ine = self.parse_keywords(&[Keyword::IF, Keyword::NOT, Keyword::EXISTS]);
        let db_name = self.parse_object_name(false)?;
        let mut location = None;
        let mut managed_location = None;
        loop {
            match self.parse_one_of_keywords(&[Keyword::LOCATION, Keyword::MANAGEDLOCATION]) {
                Some(Keyword::LOCATION) => location = Some(self.parse_literal_string()?),
                Some(Keyword::MANAGEDLOCATION) => {
                    managed_location = Some(self.parse_literal_string()?)
                }
                _ => break,
            }
        }
        Ok(Statement::CreateDatabase {
            db_name,
            if_not_exists: ine,
            location,
            managed_location,
        })
    }

    pub fn parse_optional_create_function_using(
        &mut self,
    ) -> Result<Option<CreateFunctionUsing>, ParserError> {
        if !self.parse_keyword(Keyword::USING) {
            return Ok(None);
        };
        let keyword =
            self.expect_one_of_keywords(&[Keyword::JAR, Keyword::FILE, Keyword::ARCHIVE])?;

        let uri = self.parse_literal_string()?;

        match keyword {
            Keyword::JAR => Ok(Some(CreateFunctionUsing::Jar(uri))),
            Keyword::FILE => Ok(Some(CreateFunctionUsing::File(uri))),
            Keyword::ARCHIVE => Ok(Some(CreateFunctionUsing::Archive(uri))),
            _ => self.expected(
                "JAR, FILE or ARCHIVE, got {:?}",
                TokenWithLocation::wrap(Token::make_keyword(format!("{keyword:?}").as_str())),
            ),
        }
    }

    pub fn parse_create_function(
        &mut self,
        or_replace: bool,
        temporary: bool,
    ) -> Result<Statement, ParserError> {
        if dialect_of!(self is HiveDialect) {
            let name = self.parse_object_name(false)?;
            self.expect_keyword(Keyword::AS)?;
            let class_name = self.parse_function_definition()?;
            let params = CreateFunctionBody {
                as_: Some(class_name),
                using: self.parse_optional_create_function_using()?,
                ..Default::default()
            };

            Ok(Statement::CreateFunction {
                or_replace,
                temporary,
                name,
                args: None,
                return_type: None,
                params,
            })
        } else if dialect_of!(self is PostgreSqlDialect) {
            let name = self.parse_object_name(false)?;
            self.expect_token(&Token::LParen)?;
            let args = if self.consume_token(&Token::RParen) {
                self.prev_token();
                None
            } else {
                Some(self.parse_comma_separated(Parser::parse_function_arg)?)
            };

            self.expect_token(&Token::RParen)?;

            let return_type = if self.parse_keyword(Keyword::RETURNS) {
                Some(self.parse_data_type()?)
            } else {
                None
            };

            let params = self.parse_create_function_body()?;

            Ok(Statement::CreateFunction {
                or_replace,
                temporary,
                name,
                args,
                return_type,
                params,
            })
        } else if dialect_of!(self is DuckDbDialect) {
            self.parse_create_macro(or_replace, temporary)
        } else {
            self.prev_token();
            self.expected("an object type after CREATE", self.peek_token())
        }
    }

    fn parse_function_arg(&mut self) -> Result<OperateFunctionArg, ParserError> {
        let mode = if self.parse_keyword(Keyword::IN) {
            Some(ArgMode::In)
        } else if self.parse_keyword(Keyword::OUT) {
            Some(ArgMode::Out)
        } else if self.parse_keyword(Keyword::INOUT) {
            Some(ArgMode::InOut)
        } else {
            None
        };

        // parse: [ argname ] argtype
        let mut name = None;
        let mut data_type = self.parse_data_type()?;
        if let DataType::Custom(n, _) = &data_type {
            // the first token is actually a name
            name = Some(n.0[0].clone());
            data_type = self.parse_data_type()?;
        }

        let default_expr = if self.parse_keyword(Keyword::DEFAULT) || self.consume_token(&Token::Eq)
        {
            Some(self.parse_expr()?)
        } else {
            None
        };
        Ok(OperateFunctionArg {
            mode,
            name,
            data_type,
            default_expr,
        })
    }

    fn parse_create_function_body(&mut self) -> Result<CreateFunctionBody, ParserError> {
        let mut body = CreateFunctionBody::default();
        loop {
            fn ensure_not_set<T>(field: &Option<T>, name: &str) -> Result<(), ParserError> {
                if field.is_some() {
                    return Err(ParserError::ParserError(format!(
                        "{name} specified more than once",
                    )));
                }
                Ok(())
            }
            if self.parse_keyword(Keyword::AS) {
                ensure_not_set(&body.as_, "AS")?;
                body.as_ = Some(self.parse_function_definition()?);
            } else if self.parse_keyword(Keyword::LANGUAGE) {
                ensure_not_set(&body.language, "LANGUAGE")?;
                body.language = Some(self.parse_identifier(false)?);
            } else if self.parse_keyword(Keyword::IMMUTABLE) {
                ensure_not_set(&body.behavior, "IMMUTABLE | STABLE | VOLATILE")?;
                body.behavior = Some(FunctionBehavior::Immutable);
            } else if self.parse_keyword(Keyword::STABLE) {
                ensure_not_set(&body.behavior, "IMMUTABLE | STABLE | VOLATILE")?;
                body.behavior = Some(FunctionBehavior::Stable);
            } else if self.parse_keyword(Keyword::VOLATILE) {
                ensure_not_set(&body.behavior, "IMMUTABLE | STABLE | VOLATILE")?;
                body.behavior = Some(FunctionBehavior::Volatile);
            } else if self.parse_keyword(Keyword::RETURN) {
                ensure_not_set(&body.return_, "RETURN")?;
                body.return_ = Some(self.parse_expr()?);
            } else {
                return Ok(body);
            }
        }
    }

    pub fn parse_create_macro(
        &mut self,
        or_replace: bool,
        temporary: bool,
    ) -> Result<Statement, ParserError> {
        if dialect_of!(self is DuckDbDialect |  GenericDialect) {
            let name = self.parse_object_name(false)?;
            self.expect_token(&Token::LParen)?;
            let args = if self.consume_token(&Token::RParen) {
                self.prev_token();
                None
            } else {
                Some(self.parse_comma_separated(Parser::parse_macro_arg)?)
            };

            self.expect_token(&Token::RParen)?;
            self.expect_keyword(Keyword::AS)?;

            Ok(Statement::CreateMacro {
                or_replace,
                temporary,
                name,
                args,
                definition: if self.parse_keyword(Keyword::TABLE) {
                    MacroDefinition::Table(self.parse_query()?)
                } else {
                    MacroDefinition::Expr(self.parse_expr()?)
                },
            })
        } else {
            self.prev_token();
            self.expected("an object type after CREATE", self.peek_token())
        }
    }

    fn parse_macro_arg(&mut self) -> Result<MacroArg, ParserError> {
        let name = self.parse_identifier(false)?;

        let default_expr =
            if self.consume_token(&Token::DuckAssignment) || self.consume_token(&Token::RArrow) {
                Some(self.parse_expr()?)
            } else {
                None
            };
        Ok(MacroArg { name, default_expr })
    }

    pub fn parse_create_external_table(
        &mut self,
        or_replace: bool,
    ) -> Result<Statement, ParserError> {
        self.expect_keyword(Keyword::TABLE)?;
        let if_not_exists = self.parse_keywords(&[Keyword::IF, Keyword::NOT, Keyword::EXISTS]);
        let table_name = self.parse_object_name(false)?;
        let (columns, constraints) = self.parse_columns()?;

        let hive_distribution = self.parse_hive_distribution()?;
        let hive_formats = self.parse_hive_formats()?;

        let file_format = if let Some(ff) = &hive_formats.storage {
            match ff {
                HiveIOFormat::FileFormat { format } => Some(*format),
                _ => None,
            }
        } else {
            None
        };
        let location = hive_formats.location.clone();
        let table_properties = self.parse_options(Keyword::TBLPROPERTIES)?;
        Ok(CreateTableBuilder::new(table_name)
            .columns(columns)
            .constraints(constraints)
            .hive_distribution(hive_distribution)
            .hive_formats(Some(hive_formats))
            .table_properties(table_properties)
            .or_replace(or_replace)
            .if_not_exists(if_not_exists)
            .external(true)
            .file_format(file_format)
            .location(location)
            .build())
    }

    pub fn parse_file_format(&mut self) -> Result<FileFormat, ParserError> {
        let next_token = self.next_token();
        match &next_token.token {
            Token::Word(w) => match w.keyword {
                Keyword::AVRO => Ok(FileFormat::AVRO),
                Keyword::JSONFILE => Ok(FileFormat::JSONFILE),
                Keyword::ORC => Ok(FileFormat::ORC),
                Keyword::PARQUET => Ok(FileFormat::PARQUET),
                Keyword::RCFILE => Ok(FileFormat::RCFILE),
                Keyword::SEQUENCEFILE => Ok(FileFormat::SEQUENCEFILE),
                Keyword::TEXTFILE => Ok(FileFormat::TEXTFILE),
                _ => self.expected("fileformat", next_token),
            },
            _ => self.expected("fileformat", next_token),
        }
    }

    pub fn parse_analyze_format(&mut self) -> Result<AnalyzeFormat, ParserError> {
        let next_token = self.next_token();
        match &next_token.token {
            Token::Word(w) => match w.keyword {
                Keyword::TEXT => Ok(AnalyzeFormat::TEXT),
                Keyword::GRAPHVIZ => Ok(AnalyzeFormat::GRAPHVIZ),
                Keyword::JSON => Ok(AnalyzeFormat::JSON),
                _ => self.expected("fileformat", next_token),
            },
            _ => self.expected("fileformat", next_token),
        }
    }

    pub fn parse_create_view(
        &mut self,
        or_replace: bool,
        temporary: bool,
    ) -> Result<Statement, ParserError> {
        let materialized = self.parse_keyword(Keyword::MATERIALIZED);
        self.expect_keyword(Keyword::VIEW)?;
        let if_not_exists = dialect_of!(self is BigQueryDialect|SQLiteDialect|GenericDialect)
            && self.parse_keywords(&[Keyword::IF, Keyword::NOT, Keyword::EXISTS]);
        // Many dialects support `OR ALTER` right after `CREATE`, but we don't (yet).
        // ANSI SQL and Postgres support RECURSIVE here, but we don't support it either.
        let name = self.parse_object_name(false)?;
        let columns = self.parse_view_columns()?;
        let mut options = CreateTableOptions::None;
        let with_options = self.parse_options(Keyword::WITH)?;
        if !with_options.is_empty() {
            options = CreateTableOptions::With(with_options);
        }

        let cluster_by = if self.parse_keyword(Keyword::CLUSTER) {
            self.expect_keyword(Keyword::BY)?;
            self.parse_parenthesized_column_list(Optional, false)?
        } else {
            vec![]
        };

        if dialect_of!(self is BigQueryDialect | GenericDialect) {
            if let Token::Word(word) = self.peek_token().token {
                if word.keyword == Keyword::OPTIONS {
                    let opts = self.parse_options(Keyword::OPTIONS)?;
                    if !opts.is_empty() {
                        options = CreateTableOptions::Options(opts);
                    }
                }
            };
        }

        self.expect_keyword(Keyword::AS)?;
        let query = Box::new(self.parse_query()?);
        // Optional `WITH [ CASCADED | LOCAL ] CHECK OPTION` is widely supported here.

        let with_no_schema_binding = dialect_of!(self is RedshiftSqlDialect | GenericDialect)
            && self.parse_keywords(&[
                Keyword::WITH,
                Keyword::NO,
                Keyword::SCHEMA,
                Keyword::BINDING,
            ]);

        Ok(Statement::CreateView {
            name,
            columns,
            query,
            materialized,
            or_replace,
            options,
            cluster_by,
            with_no_schema_binding,
            if_not_exists,
            temporary,
        })
    }

    pub fn parse_create_role(&mut self) -> Result<Statement, ParserError> {
        let if_not_exists = self.parse_keywords(&[Keyword::IF, Keyword::NOT, Keyword::EXISTS]);
        let names = self.parse_comma_separated(|p| p.parse_object_name(false))?;

        let _ = self.parse_keyword(Keyword::WITH); // [ WITH ]

        let optional_keywords = if dialect_of!(self is MsSqlDialect) {
            vec![Keyword::AUTHORIZATION]
        } else if dialect_of!(self is PostgreSqlDialect) {
            vec![
                Keyword::LOGIN,
                Keyword::NOLOGIN,
                Keyword::INHERIT,
                Keyword::NOINHERIT,
                Keyword::BYPASSRLS,
                Keyword::NOBYPASSRLS,
                Keyword::PASSWORD,
                Keyword::CREATEDB,
                Keyword::NOCREATEDB,
                Keyword::CREATEROLE,
                Keyword::NOCREATEROLE,
                Keyword::SUPERUSER,
                Keyword::NOSUPERUSER,
                Keyword::REPLICATION,
                Keyword::NOREPLICATION,
                Keyword::CONNECTION,
                Keyword::VALID,
                Keyword::IN,
                Keyword::ROLE,
                Keyword::ADMIN,
                Keyword::USER,
            ]
        } else {
            vec![]
        };

        // MSSQL
        let mut authorization_owner = None;
        // Postgres
        let mut login = None;
        let mut inherit = None;
        let mut bypassrls = None;
        let mut password = None;
        let mut create_db = None;
        let mut create_role = None;
        let mut superuser = None;
        let mut replication = None;
        let mut connection_limit = None;
        let mut valid_until = None;
        let mut in_role = vec![];
        let mut in_group = vec![];
        let mut role = vec![];
        let mut user = vec![];
        let mut admin = vec![];

        while let Some(keyword) = self.parse_one_of_keywords(&optional_keywords) {
            let loc = self
                .tokens
                .get(self.index - 1)
                .map_or(Location { line: 0, column: 0 }, |t| t.location);
            match keyword {
                Keyword::AUTHORIZATION => {
                    if authorization_owner.is_some() {
                        parser_err!("Found multiple AUTHORIZATION", loc)
                    } else {
                        authorization_owner = Some(self.parse_object_name(false)?);
                        Ok(())
                    }
                }
                Keyword::LOGIN | Keyword::NOLOGIN => {
                    if login.is_some() {
                        parser_err!("Found multiple LOGIN or NOLOGIN", loc)
                    } else {
                        login = Some(keyword == Keyword::LOGIN);
                        Ok(())
                    }
                }
                Keyword::INHERIT | Keyword::NOINHERIT => {
                    if inherit.is_some() {
                        parser_err!("Found multiple INHERIT or NOINHERIT", loc)
                    } else {
                        inherit = Some(keyword == Keyword::INHERIT);
                        Ok(())
                    }
                }
                Keyword::BYPASSRLS | Keyword::NOBYPASSRLS => {
                    if bypassrls.is_some() {
                        parser_err!("Found multiple BYPASSRLS or NOBYPASSRLS", loc)
                    } else {
                        bypassrls = Some(keyword == Keyword::BYPASSRLS);
                        Ok(())
                    }
                }
                Keyword::CREATEDB | Keyword::NOCREATEDB => {
                    if create_db.is_some() {
                        parser_err!("Found multiple CREATEDB or NOCREATEDB", loc)
                    } else {
                        create_db = Some(keyword == Keyword::CREATEDB);
                        Ok(())
                    }
                }
                Keyword::CREATEROLE | Keyword::NOCREATEROLE => {
                    if create_role.is_some() {
                        parser_err!("Found multiple CREATEROLE or NOCREATEROLE", loc)
                    } else {
                        create_role = Some(keyword == Keyword::CREATEROLE);
                        Ok(())
                    }
                }
                Keyword::SUPERUSER | Keyword::NOSUPERUSER => {
                    if superuser.is_some() {
                        parser_err!("Found multiple SUPERUSER or NOSUPERUSER", loc)
                    } else {
                        superuser = Some(keyword == Keyword::SUPERUSER);
                        Ok(())
                    }
                }
                Keyword::REPLICATION | Keyword::NOREPLICATION => {
                    if replication.is_some() {
                        parser_err!("Found multiple REPLICATION or NOREPLICATION", loc)
                    } else {
                        replication = Some(keyword == Keyword::REPLICATION);
                        Ok(())
                    }
                }
                Keyword::PASSWORD => {
                    if password.is_some() {
                        parser_err!("Found multiple PASSWORD", loc)
                    } else {
                        password = if self.parse_keyword(Keyword::NULL) {
                            Some(Password::NullPassword)
                        } else {
                            Some(Password::Password(Expr::Value(self.parse_value()?)))
                        };
                        Ok(())
                    }
                }
                Keyword::CONNECTION => {
                    self.expect_keyword(Keyword::LIMIT)?;
                    if connection_limit.is_some() {
                        parser_err!("Found multiple CONNECTION LIMIT", loc)
                    } else {
                        connection_limit = Some(Expr::Value(self.parse_number_value()?));
                        Ok(())
                    }
                }
                Keyword::VALID => {
                    self.expect_keyword(Keyword::UNTIL)?;
                    if valid_until.is_some() {
                        parser_err!("Found multiple VALID UNTIL", loc)
                    } else {
                        valid_until = Some(Expr::Value(self.parse_value()?));
                        Ok(())
                    }
                }
                Keyword::IN => {
                    if self.parse_keyword(Keyword::ROLE) {
                        if !in_role.is_empty() {
                            parser_err!("Found multiple IN ROLE", loc)
                        } else {
                            in_role = self.parse_comma_separated(|p| p.parse_identifier(false))?;
                            Ok(())
                        }
                    } else if self.parse_keyword(Keyword::GROUP) {
                        if !in_group.is_empty() {
                            parser_err!("Found multiple IN GROUP", loc)
                        } else {
                            in_group = self.parse_comma_separated(|p| p.parse_identifier(false))?;
                            Ok(())
                        }
                    } else {
                        self.expected("ROLE or GROUP after IN", self.peek_token())
                    }
                }
                Keyword::ROLE => {
                    if !role.is_empty() {
                        parser_err!("Found multiple ROLE", loc)
                    } else {
                        role = self.parse_comma_separated(|p| p.parse_identifier(false))?;
                        Ok(())
                    }
                }
                Keyword::USER => {
                    if !user.is_empty() {
                        parser_err!("Found multiple USER", loc)
                    } else {
                        user = self.parse_comma_separated(|p| p.parse_identifier(false))?;
                        Ok(())
                    }
                }
                Keyword::ADMIN => {
                    if !admin.is_empty() {
                        parser_err!("Found multiple ADMIN", loc)
                    } else {
                        admin = self.parse_comma_separated(|p| p.parse_identifier(false))?;
                        Ok(())
                    }
                }
                _ => break,
            }?
        }

        Ok(Statement::CreateRole {
            names,
            if_not_exists,
            login,
            inherit,
            bypassrls,
            password,
            create_db,
            create_role,
            replication,
            superuser,
            connection_limit,
            valid_until,
            in_role,
            in_group,
            role,
            user,
            admin,
            authorization_owner,
        })
    }

    pub fn parse_drop(&mut self) -> Result<Statement, ParserError> {
        // MySQL dialect supports `TEMPORARY`
        let temporary = dialect_of!(self is MySqlDialect | GenericDialect)
            && self.parse_keyword(Keyword::TEMPORARY);

        let object_type = if self.parse_keyword(Keyword::TABLE) {
            ObjectType::Table
        } else if self.parse_keyword(Keyword::VIEW) {
            ObjectType::View
        } else if self.parse_keyword(Keyword::INDEX) {
            ObjectType::Index
        } else if self.parse_keyword(Keyword::ROLE) {
            ObjectType::Role
        } else if self.parse_keyword(Keyword::SCHEMA) {
            ObjectType::Schema
        } else if self.parse_keyword(Keyword::SEQUENCE) {
            ObjectType::Sequence
        } else if self.parse_keyword(Keyword::STAGE) {
            ObjectType::Stage
        } else if self.parse_keyword(Keyword::FUNCTION) {
            return self.parse_drop_function();
        } else {
            return self.expected(
                "TABLE, VIEW, INDEX, ROLE, SCHEMA, FUNCTION, STAGE or SEQUENCE after DROP",
                self.peek_token(),
            );
        };
        // Many dialects support the non standard `IF EXISTS` clause and allow
        // specifying multiple objects to delete in a single statement
        let if_exists = self.parse_keywords(&[Keyword::IF, Keyword::EXISTS]);
        let names = self.parse_comma_separated(|p| p.parse_object_name(false))?;

        let loc = self.peek_token().location;
        let cascade = self.parse_keyword(Keyword::CASCADE);
        let restrict = self.parse_keyword(Keyword::RESTRICT);
        let purge = self.parse_keyword(Keyword::PURGE);
        if cascade && restrict {
            return parser_err!("Cannot specify both CASCADE and RESTRICT in DROP", loc);
        }
        if object_type == ObjectType::Role && (cascade || restrict || purge) {
            return parser_err!(
                "Cannot specify CASCADE, RESTRICT, or PURGE in DROP ROLE",
                loc
            );
        }
        Ok(Statement::Drop {
            object_type,
            if_exists,
            names,
            cascade,
            restrict,
            purge,
            temporary,
        })
    }

    /// ```sql
    /// DROP FUNCTION [ IF EXISTS ] name [ ( [ [ argmode ] [ argname ] argtype [, ...] ] ) ] [, ...]
    /// [ CASCADE | RESTRICT ]
    /// ```
    fn parse_drop_function(&mut self) -> Result<Statement, ParserError> {
        let if_exists = self.parse_keywords(&[Keyword::IF, Keyword::EXISTS]);
        let func_desc = self.parse_comma_separated(Parser::parse_drop_function_desc)?;
        let option = match self.parse_one_of_keywords(&[Keyword::CASCADE, Keyword::RESTRICT]) {
            Some(Keyword::CASCADE) => Some(ReferentialAction::Cascade),
            Some(Keyword::RESTRICT) => Some(ReferentialAction::Restrict),
            _ => None,
        };
        Ok(Statement::DropFunction {
            if_exists,
            func_desc,
            option,
        })
    }

    fn parse_drop_function_desc(&mut self) -> Result<DropFunctionDesc, ParserError> {
        let name = self.parse_object_name(false)?;

        let args = if self.consume_token(&Token::LParen) {
            if self.consume_token(&Token::RParen) {
                None
            } else {
                let args = self.parse_comma_separated(Parser::parse_function_arg)?;
                self.expect_token(&Token::RParen)?;
                Some(args)
            }
        } else {
            None
        };

        Ok(DropFunctionDesc { name, args })
    }

    /// Parse a `DECLARE` statement.
    ///
    /// ```sql
    /// DECLARE name [ BINARY ] [ ASENSITIVE | INSENSITIVE ] [ [ NO ] SCROLL ]
    ///     CURSOR [ { WITH | WITHOUT } HOLD ] FOR query
    /// ```
    ///
    /// The syntax can vary significantly between warehouses. See the grammar
    /// on the warehouse specific function in such cases.
    pub fn parse_declare(&mut self) -> Result<Statement, ParserError> {
        if dialect_of!(self is BigQueryDialect) {
            return self.parse_big_query_declare();
        }
        if dialect_of!(self is SnowflakeDialect) {
            return self.parse_snowflake_declare();
        }

        let name = self.parse_identifier(false)?;

        let binary = Some(self.parse_keyword(Keyword::BINARY));
        let sensitive = if self.parse_keyword(Keyword::INSENSITIVE) {
            Some(true)
        } else if self.parse_keyword(Keyword::ASENSITIVE) {
            Some(false)
        } else {
            None
        };
        let scroll = if self.parse_keyword(Keyword::SCROLL) {
            Some(true)
        } else if self.parse_keywords(&[Keyword::NO, Keyword::SCROLL]) {
            Some(false)
        } else {
            None
        };

        self.expect_keyword(Keyword::CURSOR)?;
        let declare_type = Some(DeclareType::Cursor);

        let hold = match self.parse_one_of_keywords(&[Keyword::WITH, Keyword::WITHOUT]) {
            Some(keyword) => {
                self.expect_keyword(Keyword::HOLD)?;

                match keyword {
                    Keyword::WITH => Some(true),
                    Keyword::WITHOUT => Some(false),
                    _ => unreachable!(),
                }
            }
            None => None,
        };

        self.expect_keyword(Keyword::FOR)?;

        let query = Some(Box::new(self.parse_query()?));

        Ok(Statement::Declare {
            stmts: vec![Declare {
                names: vec![name],
                data_type: None,
                assignment: None,
                declare_type,
                binary,
                sensitive,
                scroll,
                hold,
                for_query: query,
            }],
        })
    }

    /// Parse a [BigQuery] `DECLARE` statement.
    ///
    /// Syntax:
    /// ```text
    /// DECLARE variable_name[, ...] [{ <variable_type> | <DEFAULT expression> }];
    /// ```
    /// [BigQuery]: https://cloud.google.com/bigquery/docs/reference/standard-sql/procedural-language#declare
    pub fn parse_big_query_declare(&mut self) -> Result<Statement, ParserError> {
        let names = self.parse_comma_separated(|parser| Parser::parse_identifier(parser, false))?;

        let data_type = match self.peek_token().token {
            Token::Word(w) if w.keyword == Keyword::DEFAULT => None,
            _ => Some(self.parse_data_type()?),
        };

        let expr = if data_type.is_some() {
            if self.parse_keyword(Keyword::DEFAULT) {
                Some(self.parse_expr()?)
            } else {
                None
            }
        } else {
            // If no variable type - default expression must be specified, per BQ docs.
            // i.e `DECLARE foo;` is invalid.
            self.expect_keyword(Keyword::DEFAULT)?;
            Some(self.parse_expr()?)
        };

        Ok(Statement::Declare {
            stmts: vec![Declare {
                names,
                data_type,
                assignment: expr.map(|expr| DeclareAssignment::Default(Box::new(expr))),
                declare_type: None,
                binary: None,
                sensitive: None,
                scroll: None,
                hold: None,
                for_query: None,
            }],
        })
    }

    /// Parse a [Snowflake] `DECLARE` statement.
    ///
    /// Syntax:
    /// ```text
    /// DECLARE
    ///   [{ <variable_declaration>
    ///      | <cursor_declaration>
    ///      | <resultset_declaration>
    ///      | <exception_declaration> }; ... ]
    ///
    /// <variable_declaration>
    /// <variable_name> [<type>] [ { DEFAULT | := } <expression>]
    ///
    /// <cursor_declaration>
    /// <cursor_name> CURSOR FOR <query>
    ///
    /// <resultset_declaration>
    /// <resultset_name> RESULTSET [ { DEFAULT | := } ( <query> ) ] ;
    ///
    /// <exception_declaration>
    /// <exception_name> EXCEPTION [ ( <exception_number> , '<exception_message>' ) ] ;
    /// ```
    ///
    /// [Snowflake]: https://docs.snowflake.com/en/sql-reference/snowflake-scripting/declare
    pub fn parse_snowflake_declare(&mut self) -> Result<Statement, ParserError> {
        let mut stmts = vec![];
        loop {
            let name = self.parse_identifier(false)?;
            let (declare_type, for_query, assigned_expr, data_type) =
                if self.parse_keyword(Keyword::CURSOR) {
                    self.expect_keyword(Keyword::FOR)?;
                    match self.peek_token().token {
                        Token::Word(w) if w.keyword == Keyword::SELECT => (
                            Some(DeclareType::Cursor),
                            Some(Box::new(self.parse_query()?)),
                            None,
                            None,
                        ),
                        _ => (
                            Some(DeclareType::Cursor),
                            None,
                            Some(DeclareAssignment::For(Box::new(self.parse_expr()?))),
                            None,
                        ),
                    }
                } else if self.parse_keyword(Keyword::RESULTSET) {
                    let assigned_expr = if self.peek_token().token != Token::SemiColon {
                        self.parse_snowflake_variable_declaration_expression()?
                    } else {
                        // Nothing more to do. The statement has no further parameters.
                        None
                    };

                    (Some(DeclareType::ResultSet), None, assigned_expr, None)
                } else if self.parse_keyword(Keyword::EXCEPTION) {
                    let assigned_expr = if self.peek_token().token == Token::LParen {
                        Some(DeclareAssignment::Expr(Box::new(self.parse_expr()?)))
                    } else {
                        // Nothing more to do. The statement has no further parameters.
                        None
                    };

                    (Some(DeclareType::Exception), None, assigned_expr, None)
                } else {
                    // Without an explicit keyword, the only valid option is variable declaration.
                    let (assigned_expr, data_type) = if let Some(assigned_expr) =
                        self.parse_snowflake_variable_declaration_expression()?
                    {
                        (Some(assigned_expr), None)
                    } else if let Token::Word(_) = self.peek_token().token {
                        let data_type = self.parse_data_type()?;
                        (
                            self.parse_snowflake_variable_declaration_expression()?,
                            Some(data_type),
                        )
                    } else {
                        (None, None)
                    };
                    (None, None, assigned_expr, data_type)
                };
            let stmt = Declare {
                names: vec![name],
                data_type,
                assignment: assigned_expr,
                declare_type,
                binary: None,
                sensitive: None,
                scroll: None,
                hold: None,
                for_query,
            };

            stmts.push(stmt);
            if self.consume_token(&Token::SemiColon) {
                match self.peek_token().token {
                    Token::Word(w)
                        if ALL_KEYWORDS
                            .binary_search(&w.value.to_uppercase().as_str())
                            .is_err() =>
                    {
                        // Not a keyword - start of a new declaration.
                        continue;
                    }
                    _ => {
                        // Put back the semi-colon, this is the end of the DECLARE statement.
                        self.prev_token();
                    }
                }
            }

            break;
        }

        Ok(Statement::Declare { stmts })
    }

    /// Parses the assigned expression in a variable declaration.
    ///
    /// Syntax:
    /// ```text
    /// [ { DEFAULT | := } <expression>]
    /// ```
    /// <https://docs.snowflake.com/en/sql-reference/snowflake-scripting/declare#variable-declaration-syntax>
    pub fn parse_snowflake_variable_declaration_expression(
        &mut self,
    ) -> Result<Option<DeclareAssignment>, ParserError> {
        Ok(match self.peek_token().token {
            Token::Word(w) if w.keyword == Keyword::DEFAULT => {
                self.next_token(); // Skip `DEFAULT`
                Some(DeclareAssignment::Default(Box::new(self.parse_expr()?)))
            }
            Token::DuckAssignment => {
                self.next_token(); // Skip `:=`
                Some(DeclareAssignment::DuckAssignment(Box::new(
                    self.parse_expr()?,
                )))
            }
            _ => None,
        })
    }

    // FETCH [ direction { FROM | IN } ] cursor INTO target;
    pub fn parse_fetch_statement(&mut self) -> Result<Statement, ParserError> {
        let direction = if self.parse_keyword(Keyword::NEXT) {
            FetchDirection::Next
        } else if self.parse_keyword(Keyword::PRIOR) {
            FetchDirection::Prior
        } else if self.parse_keyword(Keyword::FIRST) {
            FetchDirection::First
        } else if self.parse_keyword(Keyword::LAST) {
            FetchDirection::Last
        } else if self.parse_keyword(Keyword::ABSOLUTE) {
            FetchDirection::Absolute {
                limit: self.parse_number_value()?,
            }
        } else if self.parse_keyword(Keyword::RELATIVE) {
            FetchDirection::Relative {
                limit: self.parse_number_value()?,
            }
        } else if self.parse_keyword(Keyword::FORWARD) {
            if self.parse_keyword(Keyword::ALL) {
                FetchDirection::ForwardAll
            } else {
                FetchDirection::Forward {
                    // TODO: Support optional
                    limit: Some(self.parse_number_value()?),
                }
            }
        } else if self.parse_keyword(Keyword::BACKWARD) {
            if self.parse_keyword(Keyword::ALL) {
                FetchDirection::BackwardAll
            } else {
                FetchDirection::Backward {
                    // TODO: Support optional
                    limit: Some(self.parse_number_value()?),
                }
            }
        } else if self.parse_keyword(Keyword::ALL) {
            FetchDirection::All
        } else {
            FetchDirection::Count {
                limit: self.parse_number_value()?,
            }
        };

        self.expect_one_of_keywords(&[Keyword::FROM, Keyword::IN])?;

        let name = self.parse_identifier(false)?;

        let into = if self.parse_keyword(Keyword::INTO) {
            Some(self.parse_object_name(false)?)
        } else {
            None
        };

        Ok(Statement::Fetch {
            name,
            direction,
            into,
        })
    }

    pub fn parse_discard(&mut self) -> Result<Statement, ParserError> {
        let object_type = if self.parse_keyword(Keyword::ALL) {
            DiscardObject::ALL
        } else if self.parse_keyword(Keyword::PLANS) {
            DiscardObject::PLANS
        } else if self.parse_keyword(Keyword::SEQUENCES) {
            DiscardObject::SEQUENCES
        } else if self.parse_keyword(Keyword::TEMP) || self.parse_keyword(Keyword::TEMPORARY) {
            DiscardObject::TEMP
        } else {
            return self.expected(
                "ALL, PLANS, SEQUENCES, TEMP or TEMPORARY after DISCARD",
                self.peek_token(),
            );
        };
        Ok(Statement::Discard { object_type })
    }

    pub fn parse_create_index(&mut self, unique: bool) -> Result<Statement, ParserError> {
        let concurrently = self.parse_keyword(Keyword::CONCURRENTLY);
        let if_not_exists = self.parse_keywords(&[Keyword::IF, Keyword::NOT, Keyword::EXISTS]);
        let index_name = if if_not_exists || !self.parse_keyword(Keyword::ON) {
            let index_name = self.parse_object_name(false)?;
            self.expect_keyword(Keyword::ON)?;
            Some(index_name)
        } else {
            None
        };
        let table_name = self.parse_object_name(false)?;
        let using = if self.parse_keyword(Keyword::USING) {
            Some(self.parse_identifier(false)?)
        } else {
            None
        };
        self.expect_token(&Token::LParen)?;
        let columns = self.parse_comma_separated(Parser::parse_order_by_expr)?;
        self.expect_token(&Token::RParen)?;

        let include = if self.parse_keyword(Keyword::INCLUDE) {
            self.expect_token(&Token::LParen)?;
            let columns = self.parse_comma_separated(|p| p.parse_identifier(false))?;
            self.expect_token(&Token::RParen)?;
            columns
        } else {
            vec![]
        };

        let nulls_distinct = if self.parse_keyword(Keyword::NULLS) {
            let not = self.parse_keyword(Keyword::NOT);
            self.expect_keyword(Keyword::DISTINCT)?;
            Some(!not)
        } else {
            None
        };

        let predicate = if self.parse_keyword(Keyword::WHERE) {
            Some(self.parse_expr()?)
        } else {
            None
        };

        Ok(Statement::CreateIndex {
            name: index_name,
            table_name,
            using,
            columns,
            unique,
            concurrently,
            if_not_exists,
            include,
            nulls_distinct,
            predicate,
        })
    }

    pub fn parse_create_extension(&mut self) -> Result<Statement, ParserError> {
        let if_not_exists = self.parse_keywords(&[Keyword::IF, Keyword::NOT, Keyword::EXISTS]);
        let name = self.parse_identifier(false)?;

        let (schema, version, cascade) = if self.parse_keyword(Keyword::WITH) {
            let schema = if self.parse_keyword(Keyword::SCHEMA) {
                Some(self.parse_identifier(false)?)
            } else {
                None
            };

            let version = if self.parse_keyword(Keyword::VERSION) {
                Some(self.parse_identifier(false)?)
            } else {
                None
            };

            let cascade = self.parse_keyword(Keyword::CASCADE);

            (schema, version, cascade)
        } else {
            (None, None, false)
        };

        Ok(Statement::CreateExtension {
            name,
            if_not_exists,
            schema,
            version,
            cascade,
        })
    }

    //TODO: Implement parsing for Skewed and Clustered
    pub fn parse_hive_distribution(&mut self) -> Result<HiveDistributionStyle, ParserError> {
        if self.parse_keywords(&[Keyword::PARTITIONED, Keyword::BY]) {
            self.expect_token(&Token::LParen)?;
            let columns = self.parse_comma_separated(Parser::parse_column_def)?;
            self.expect_token(&Token::RParen)?;
            Ok(HiveDistributionStyle::PARTITIONED { columns })
        } else {
            Ok(HiveDistributionStyle::NONE)
        }
    }

    pub fn parse_hive_formats(&mut self) -> Result<HiveFormat, ParserError> {
        let mut hive_format = HiveFormat::default();
        loop {
            match self.parse_one_of_keywords(&[Keyword::ROW, Keyword::STORED, Keyword::LOCATION]) {
                Some(Keyword::ROW) => {
                    hive_format.row_format = Some(self.parse_row_format()?);
                }
                Some(Keyword::STORED) => {
                    self.expect_keyword(Keyword::AS)?;
                    if self.parse_keyword(Keyword::INPUTFORMAT) {
                        let input_format = self.parse_expr()?;
                        self.expect_keyword(Keyword::OUTPUTFORMAT)?;
                        let output_format = self.parse_expr()?;
                        hive_format.storage = Some(HiveIOFormat::IOF {
                            input_format,
                            output_format,
                        });
                    } else {
                        let format = self.parse_file_format()?;
                        hive_format.storage = Some(HiveIOFormat::FileFormat { format });
                    }
                }
                Some(Keyword::LOCATION) => {
                    hive_format.location = Some(self.parse_literal_string()?);
                }
                None => break,
                _ => break,
            }
        }

        Ok(hive_format)
    }

    pub fn parse_row_format(&mut self) -> Result<HiveRowFormat, ParserError> {
        self.expect_keyword(Keyword::FORMAT)?;
        match self.parse_one_of_keywords(&[Keyword::SERDE, Keyword::DELIMITED]) {
            Some(Keyword::SERDE) => {
                let class = self.parse_literal_string()?;
                Ok(HiveRowFormat::SERDE { class })
            }
            _ => Ok(HiveRowFormat::DELIMITED),
        }
    }

    pub fn parse_create_table(
        &mut self,
        or_replace: bool,
        temporary: bool,
        global: Option<bool>,
        transient: bool,
    ) -> Result<Statement, ParserError> {
        let if_not_exists = self.parse_keywords(&[Keyword::IF, Keyword::NOT, Keyword::EXISTS]);
        let table_name = self.parse_object_name(false)?;

        // Clickhouse has `ON CLUSTER 'cluster'` syntax for DDLs
        let on_cluster = if self.parse_keywords(&[Keyword::ON, Keyword::CLUSTER]) {
            let next_token = self.next_token();
            match next_token.token {
                Token::SingleQuotedString(s) => Some(s),
                Token::Word(s) => Some(s.to_string()),
                _ => self.expected("identifier or cluster literal", next_token)?,
            }
        } else {
            None
        };

        let like = if self.parse_keyword(Keyword::LIKE) || self.parse_keyword(Keyword::ILIKE) {
            self.parse_object_name(false).ok()
        } else {
            None
        };

        let clone = if self.parse_keyword(Keyword::CLONE) {
            self.parse_object_name(false).ok()
        } else {
            None
        };

        // parse optional column list (schema)
        let (columns, constraints) = self.parse_columns()?;

        // SQLite supports `WITHOUT ROWID` at the end of `CREATE TABLE`
        let without_rowid = self.parse_keywords(&[Keyword::WITHOUT, Keyword::ROWID]);

        let hive_distribution = self.parse_hive_distribution()?;
        let hive_formats = self.parse_hive_formats()?;
        // PostgreSQL supports `WITH ( options )`, before `AS`
        let with_options = self.parse_options(Keyword::WITH)?;
        let table_properties = self.parse_options(Keyword::TBLPROPERTIES)?;

        let engine = if self.parse_keyword(Keyword::ENGINE) {
            self.expect_token(&Token::Eq)?;
            let next_token = self.next_token();
            match next_token.token {
                Token::Word(w) => Some(w.value),
                _ => self.expected("identifier", next_token)?,
            }
        } else {
            None
        };

        let auto_increment_offset = if self.parse_keyword(Keyword::AUTO_INCREMENT) {
            let _ = self.consume_token(&Token::Eq);
            let next_token = self.next_token();
            match next_token.token {
                Token::Number(s, _) => Some(s.parse::<u32>().expect("literal int")),
                _ => self.expected("literal int", next_token)?,
            }
        } else {
            None
        };

        let order_by = if self.parse_keywords(&[Keyword::ORDER, Keyword::BY]) {
            if self.consume_token(&Token::LParen) {
                let columns = if self.peek_token() != Token::RParen {
                    self.parse_comma_separated(|p| p.parse_identifier(false))?
                } else {
                    vec![]
                };
                self.expect_token(&Token::RParen)?;
                Some(columns)
            } else {
                Some(vec![self.parse_identifier(false)?])
            }
        } else {
            None
        };

        let big_query_config = if dialect_of!(self is BigQueryDialect | GenericDialect) {
            self.parse_optional_big_query_create_table_config()?
        } else {
            Default::default()
        };

        // Parse optional `AS ( query )`
        let query = if self.parse_keyword(Keyword::AS) {
            Some(Box::new(self.parse_query()?))
        } else {
            None
        };

        let default_charset = if self.parse_keywords(&[Keyword::DEFAULT, Keyword::CHARSET]) {
            self.expect_token(&Token::Eq)?;
            let next_token = self.next_token();
            match next_token.token {
                Token::Word(w) => Some(w.value),
                _ => self.expected("identifier", next_token)?,
            }
        } else {
            None
        };

        let collation = if self.parse_keywords(&[Keyword::COLLATE]) {
            self.expect_token(&Token::Eq)?;
            let next_token = self.next_token();
            match next_token.token {
                Token::Word(w) => Some(w.value),
                _ => self.expected("identifier", next_token)?,
            }
        } else {
            None
        };

        let on_commit: Option<OnCommit> =
            if self.parse_keywords(&[Keyword::ON, Keyword::COMMIT, Keyword::DELETE, Keyword::ROWS])
            {
                Some(OnCommit::DeleteRows)
            } else if self.parse_keywords(&[
                Keyword::ON,
                Keyword::COMMIT,
                Keyword::PRESERVE,
                Keyword::ROWS,
            ]) {
                Some(OnCommit::PreserveRows)
            } else if self.parse_keywords(&[Keyword::ON, Keyword::COMMIT, Keyword::DROP]) {
                Some(OnCommit::Drop)
            } else {
                None
            };

        let strict = self.parse_keyword(Keyword::STRICT);

        let comment = if self.parse_keyword(Keyword::COMMENT) {
            let _ = self.consume_token(&Token::Eq);
            let next_token = self.next_token();
            match next_token.token {
                Token::SingleQuotedString(str) => Some(str),
                _ => self.expected("comment", next_token)?,
            }
        } else {
            None
        };

        Ok(CreateTableBuilder::new(table_name)
            .temporary(temporary)
            .columns(columns)
            .constraints(constraints)
            .with_options(with_options)
            .table_properties(table_properties)
            .or_replace(or_replace)
            .if_not_exists(if_not_exists)
            .transient(transient)
            .hive_distribution(hive_distribution)
            .hive_formats(Some(hive_formats))
            .global(global)
            .query(query)
            .without_rowid(without_rowid)
            .like(like)
            .clone_clause(clone)
            .engine(engine)
            .comment(comment)
            .auto_increment_offset(auto_increment_offset)
            .order_by(order_by)
            .default_charset(default_charset)
            .collation(collation)
            .on_commit(on_commit)
            .on_cluster(on_cluster)
            .partition_by(big_query_config.partition_by)
            .cluster_by(big_query_config.cluster_by)
            .options(big_query_config.options)
            .strict(strict)
            .build())
    }

    /// Parse configuration like partitioning, clustering information during big-query table creation.
    /// <https://cloud.google.com/bigquery/docs/reference/standard-sql/data-definition-language#syntax_2>
    fn parse_optional_big_query_create_table_config(
        &mut self,
    ) -> Result<BigQueryTableConfiguration, ParserError> {
        let mut partition_by = None;
        if self.parse_keywords(&[Keyword::PARTITION, Keyword::BY]) {
            partition_by = Some(Box::new(self.parse_expr()?));
        };

        let mut cluster_by = None;
        if self.parse_keywords(&[Keyword::CLUSTER, Keyword::BY]) {
            cluster_by = Some(self.parse_comma_separated(|p| p.parse_identifier(false))?);
        };

        let mut options = None;
        if let Token::Word(word) = self.peek_token().token {
            if word.keyword == Keyword::OPTIONS {
                options = Some(self.parse_options(Keyword::OPTIONS)?);
            }
        };

        Ok(BigQueryTableConfiguration {
            partition_by,
            cluster_by,
            options,
        })
    }

    pub fn parse_optional_procedure_parameters(
        &mut self,
    ) -> Result<Option<Vec<ProcedureParam>>, ParserError> {
        let mut params = vec![];
        if !self.consume_token(&Token::LParen) || self.consume_token(&Token::RParen) {
            return Ok(Some(params));
        }
        loop {
            if let Token::Word(_) = self.peek_token().token {
                params.push(self.parse_procedure_param()?)
            }
            let comma = self.consume_token(&Token::Comma);
            if self.consume_token(&Token::RParen) {
                // allow a trailing comma, even though it's not in standard
                break;
            } else if !comma {
                return self.expected("',' or ')' after parameter definition", self.peek_token());
            }
        }
        Ok(Some(params))
    }

    pub fn parse_columns(&mut self) -> Result<(Vec<ColumnDef>, Vec<TableConstraint>), ParserError> {
        let mut columns = vec![];
        let mut constraints = vec![];
        if !self.consume_token(&Token::LParen) || self.consume_token(&Token::RParen) {
            return Ok((columns, constraints));
        }

        loop {
            if let Some(constraint) = self.parse_optional_table_constraint()? {
                constraints.push(constraint);
            } else if let Token::Word(_) = self.peek_token().token {
                columns.push(self.parse_column_def()?);
            } else {
                return self.expected("column name or constraint definition", self.peek_token());
            }
            let comma = self.consume_token(&Token::Comma);
            if self.consume_token(&Token::RParen) {
                // allow a trailing comma, even though it's not in standard
                break;
            } else if !comma {
                return self.expected("',' or ')' after column definition", self.peek_token());
            }
        }

        Ok((columns, constraints))
    }

    pub fn parse_procedure_param(&mut self) -> Result<ProcedureParam, ParserError> {
        let name = self.parse_identifier(false)?;
        let data_type = self.parse_data_type()?;
        Ok(ProcedureParam { name, data_type })
    }

    pub fn parse_column_def(&mut self) -> Result<ColumnDef, ParserError> {
        let name = self.parse_identifier(false)?;
        let data_type = if self.is_column_type_sqlite_unspecified() {
            DataType::Unspecified
        } else {
            self.parse_data_type()?
        };
        let mut collation = if self.parse_keyword(Keyword::COLLATE) {
            Some(self.parse_object_name(false)?)
        } else {
            None
        };
        let mut options = vec![];
        loop {
            if self.parse_keyword(Keyword::CONSTRAINT) {
                let name = Some(self.parse_identifier(false)?);
                if let Some(option) = self.parse_optional_column_option()? {
                    options.push(ColumnOptionDef { name, option });
                } else {
                    return self.expected(
                        "constraint details after CONSTRAINT <name>",
                        self.peek_token(),
                    );
                }
            } else if let Some(option) = self.parse_optional_column_option()? {
                options.push(ColumnOptionDef { name: None, option });
            } else if dialect_of!(self is MySqlDialect | GenericDialect)
                && self.parse_keyword(Keyword::COLLATE)
            {
                collation = Some(self.parse_object_name(false)?);
            } else {
                break;
            };
        }
        Ok(ColumnDef {
            name,
            data_type,
            collation,
            options,
        })
    }

    fn is_column_type_sqlite_unspecified(&mut self) -> bool {
        if dialect_of!(self is SQLiteDialect) {
            match self.peek_token().token {
                Token::Word(word) => matches!(
                    word.keyword,
                    Keyword::CONSTRAINT
                        | Keyword::PRIMARY
                        | Keyword::NOT
                        | Keyword::UNIQUE
                        | Keyword::CHECK
                        | Keyword::DEFAULT
                        | Keyword::COLLATE
                        | Keyword::REFERENCES
                        | Keyword::GENERATED
                        | Keyword::AS
                ),
                _ => true, // e.g. comma immediately after column name
            }
        } else {
            false
        }
    }

    pub fn parse_optional_column_option(&mut self) -> Result<Option<ColumnOption>, ParserError> {
        if self.parse_keywords(&[Keyword::CHARACTER, Keyword::SET]) {
            Ok(Some(ColumnOption::CharacterSet(
                self.parse_object_name(false)?,
            )))
        } else if self.parse_keywords(&[Keyword::NOT, Keyword::NULL]) {
            Ok(Some(ColumnOption::NotNull))
        } else if self.parse_keywords(&[Keyword::COMMENT]) {
            let next_token = self.next_token();
            match next_token.token {
                Token::SingleQuotedString(value, ..) => Ok(Some(ColumnOption::Comment(value))),
                _ => self.expected("string", next_token),
            }
        } else if self.parse_keyword(Keyword::NULL) {
            Ok(Some(ColumnOption::Null))
        } else if self.parse_keyword(Keyword::DEFAULT) {
            Ok(Some(ColumnOption::Default(self.parse_expr()?)))
        } else if self.parse_keywords(&[Keyword::PRIMARY, Keyword::KEY]) {
            let characteristics = self.parse_constraint_characteristics()?;
            Ok(Some(ColumnOption::Unique {
                is_primary: true,
                characteristics,
            }))
        } else if self.parse_keyword(Keyword::UNIQUE) {
            let characteristics = self.parse_constraint_characteristics()?;
            Ok(Some(ColumnOption::Unique {
                is_primary: false,
                characteristics,
            }))
        } else if self.parse_keyword(Keyword::REFERENCES) {
            let foreign_table = self.parse_object_name(false)?;
            // PostgreSQL allows omitting the column list and
            // uses the primary key column of the foreign table by default
            let referred_columns = self.parse_parenthesized_column_list(Optional, false)?;
            let mut on_delete = None;
            let mut on_update = None;
            loop {
                if on_delete.is_none() && self.parse_keywords(&[Keyword::ON, Keyword::DELETE]) {
                    on_delete = Some(self.parse_referential_action()?);
                } else if on_update.is_none()
                    && self.parse_keywords(&[Keyword::ON, Keyword::UPDATE])
                {
                    on_update = Some(self.parse_referential_action()?);
                } else {
                    break;
                }
            }
            let characteristics = self.parse_constraint_characteristics()?;

            Ok(Some(ColumnOption::ForeignKey {
                foreign_table,
                referred_columns,
                on_delete,
                on_update,
                characteristics,
            }))
        } else if self.parse_keyword(Keyword::CHECK) {
            self.expect_token(&Token::LParen)?;
            let expr = self.parse_expr()?;
            self.expect_token(&Token::RParen)?;
            Ok(Some(ColumnOption::Check(expr)))
        } else if self.parse_keyword(Keyword::AUTO_INCREMENT)
            && dialect_of!(self is MySqlDialect | GenericDialect)
        {
            // Support AUTO_INCREMENT for MySQL
            Ok(Some(ColumnOption::DialectSpecific(vec![
                Token::make_keyword("AUTO_INCREMENT"),
            ])))
        } else if self.parse_keyword(Keyword::AUTOINCREMENT)
            && dialect_of!(self is SQLiteDialect |  GenericDialect)
        {
            // Support AUTOINCREMENT for SQLite
            Ok(Some(ColumnOption::DialectSpecific(vec![
                Token::make_keyword("AUTOINCREMENT"),
            ])))
        } else if self.parse_keywords(&[Keyword::ON, Keyword::UPDATE])
            && dialect_of!(self is MySqlDialect | GenericDialect)
        {
            let expr = self.parse_expr()?;
            Ok(Some(ColumnOption::OnUpdate(expr)))
        } else if self.parse_keyword(Keyword::GENERATED) {
            self.parse_optional_column_option_generated()
        } else if dialect_of!(self is BigQueryDialect | GenericDialect)
            && self.parse_keyword(Keyword::OPTIONS)
        {
            self.prev_token();
            Ok(Some(ColumnOption::Options(
                self.parse_options(Keyword::OPTIONS)?,
            )))
        } else if self.parse_keyword(Keyword::AS)
            && dialect_of!(self is MySqlDialect | SQLiteDialect | DuckDbDialect | GenericDialect)
        {
            self.parse_optional_column_option_as()
        } else {
            Ok(None)
        }
    }
    fn parse_optional_column_option_generated(
        &mut self,
    ) -> Result<Option<ColumnOption>, ParserError> {
        if self.parse_keywords(&[Keyword::ALWAYS, Keyword::AS, Keyword::IDENTITY]) {
            let mut sequence_options = vec![];
            if self.expect_token(&Token::LParen).is_ok() {
                sequence_options = self.parse_create_sequence_options()?;
                self.expect_token(&Token::RParen)?;
            }
            Ok(Some(ColumnOption::Generated {
                generated_as: GeneratedAs::Always,
                sequence_options: Some(sequence_options),
                generation_expr: None,
                generation_expr_mode: None,
                generated_keyword: true,
            }))
        } else if self.parse_keywords(&[
            Keyword::BY,
            Keyword::DEFAULT,
            Keyword::AS,
            Keyword::IDENTITY,
        ]) {
            let mut sequence_options = vec![];
            if self.expect_token(&Token::LParen).is_ok() {
                sequence_options = self.parse_create_sequence_options()?;
                self.expect_token(&Token::RParen)?;
            }
            Ok(Some(ColumnOption::Generated {
                generated_as: GeneratedAs::ByDefault,
                sequence_options: Some(sequence_options),
                generation_expr: None,
                generation_expr_mode: None,
                generated_keyword: true,
            }))
        } else if self.parse_keywords(&[Keyword::ALWAYS, Keyword::AS]) {
            if self.expect_token(&Token::LParen).is_ok() {
                let expr = self.parse_expr()?;
                self.expect_token(&Token::RParen)?;
                let (gen_as, expr_mode) = if self.parse_keywords(&[Keyword::STORED]) {
                    Ok((
                        GeneratedAs::ExpStored,
                        Some(GeneratedExpressionMode::Stored),
                    ))
                } else if dialect_of!(self is PostgreSqlDialect) {
                    // Postgres' AS IDENTITY branches are above, this one needs STORED
                    self.expected("STORED", self.peek_token())
                } else if self.parse_keywords(&[Keyword::VIRTUAL]) {
                    Ok((GeneratedAs::Always, Some(GeneratedExpressionMode::Virtual)))
                } else {
                    Ok((GeneratedAs::Always, None))
                }?;

                Ok(Some(ColumnOption::Generated {
                    generated_as: gen_as,
                    sequence_options: None,
                    generation_expr: Some(expr),
                    generation_expr_mode: expr_mode,
                    generated_keyword: true,
                }))
            } else {
                Ok(None)
            }
        } else {
            Ok(None)
        }
    }

    fn parse_optional_column_option_as(&mut self) -> Result<Option<ColumnOption>, ParserError> {
        // Some DBs allow 'AS (expr)', shorthand for GENERATED ALWAYS AS
        self.expect_token(&Token::LParen)?;
        let expr = self.parse_expr()?;
        self.expect_token(&Token::RParen)?;

        let (gen_as, expr_mode) = if self.parse_keywords(&[Keyword::STORED]) {
            (
                GeneratedAs::ExpStored,
                Some(GeneratedExpressionMode::Stored),
            )
        } else if self.parse_keywords(&[Keyword::VIRTUAL]) {
            (GeneratedAs::Always, Some(GeneratedExpressionMode::Virtual))
        } else {
            (GeneratedAs::Always, None)
        };

        Ok(Some(ColumnOption::Generated {
            generated_as: gen_as,
            sequence_options: None,
            generation_expr: Some(expr),
            generation_expr_mode: expr_mode,
            generated_keyword: false,
        }))
    }

    pub fn parse_referential_action(&mut self) -> Result<ReferentialAction, ParserError> {
        if self.parse_keyword(Keyword::RESTRICT) {
            Ok(ReferentialAction::Restrict)
        } else if self.parse_keyword(Keyword::CASCADE) {
            Ok(ReferentialAction::Cascade)
        } else if self.parse_keywords(&[Keyword::SET, Keyword::NULL]) {
            Ok(ReferentialAction::SetNull)
        } else if self.parse_keywords(&[Keyword::NO, Keyword::ACTION]) {
            Ok(ReferentialAction::NoAction)
        } else if self.parse_keywords(&[Keyword::SET, Keyword::DEFAULT]) {
            Ok(ReferentialAction::SetDefault)
        } else {
            self.expected(
                "one of RESTRICT, CASCADE, SET NULL, NO ACTION or SET DEFAULT",
                self.peek_token(),
            )
        }
    }

    pub fn parse_constraint_characteristics(
        &mut self,
    ) -> Result<Option<ConstraintCharacteristics>, ParserError> {
        let mut cc = ConstraintCharacteristics {
            deferrable: None,
            initially: None,
            enforced: None,
        };

        loop {
            if cc.deferrable.is_none() && self.parse_keywords(&[Keyword::NOT, Keyword::DEFERRABLE])
            {
                cc.deferrable = Some(false);
            } else if cc.deferrable.is_none() && self.parse_keyword(Keyword::DEFERRABLE) {
                cc.deferrable = Some(true);
            } else if cc.initially.is_none() && self.parse_keyword(Keyword::INITIALLY) {
                if self.parse_keyword(Keyword::DEFERRED) {
                    cc.initially = Some(DeferrableInitial::Deferred);
                } else if self.parse_keyword(Keyword::IMMEDIATE) {
                    cc.initially = Some(DeferrableInitial::Immediate);
                } else {
                    self.expected("one of DEFERRED or IMMEDIATE", self.peek_token())?;
                }
            } else if cc.enforced.is_none() && self.parse_keyword(Keyword::ENFORCED) {
                cc.enforced = Some(true);
            } else if cc.enforced.is_none()
                && self.parse_keywords(&[Keyword::NOT, Keyword::ENFORCED])
            {
                cc.enforced = Some(false);
            } else {
                break;
            }
        }

        if cc.deferrable.is_some() || cc.initially.is_some() || cc.enforced.is_some() {
            Ok(Some(cc))
        } else {
            Ok(None)
        }
    }

    pub fn parse_optional_table_constraint(
        &mut self,
    ) -> Result<Option<TableConstraint>, ParserError> {
        let name = if self.parse_keyword(Keyword::CONSTRAINT) {
            Some(self.parse_identifier(false)?)
        } else {
            None
        };

        let next_token = self.next_token();
        match next_token.token {
            Token::Word(w) if w.keyword == Keyword::PRIMARY || w.keyword == Keyword::UNIQUE => {
                let is_primary = w.keyword == Keyword::PRIMARY;

                // parse optional [KEY]
                let _ = self.parse_keyword(Keyword::KEY);

                // optional constraint name
                let name = self
                    .maybe_parse(|parser| parser.parse_identifier(false))
                    .or(name);

                let columns = self.parse_parenthesized_column_list(Mandatory, false)?;
                let characteristics = self.parse_constraint_characteristics()?;
                Ok(Some(TableConstraint::Unique {
                    name,
                    columns,
                    is_primary,
                    characteristics,
                }))
            }
            Token::Word(w) if w.keyword == Keyword::FOREIGN => {
                self.expect_keyword(Keyword::KEY)?;
                let columns = self.parse_parenthesized_column_list(Mandatory, false)?;
                self.expect_keyword(Keyword::REFERENCES)?;
                let foreign_table = self.parse_object_name(false)?;
                let referred_columns = self.parse_parenthesized_column_list(Mandatory, false)?;
                let mut on_delete = None;
                let mut on_update = None;
                loop {
                    if on_delete.is_none() && self.parse_keywords(&[Keyword::ON, Keyword::DELETE]) {
                        on_delete = Some(self.parse_referential_action()?);
                    } else if on_update.is_none()
                        && self.parse_keywords(&[Keyword::ON, Keyword::UPDATE])
                    {
                        on_update = Some(self.parse_referential_action()?);
                    } else {
                        break;
                    }
                }

                let characteristics = self.parse_constraint_characteristics()?;

                Ok(Some(TableConstraint::ForeignKey {
                    name,
                    columns,
                    foreign_table,
                    referred_columns,
                    on_delete,
                    on_update,
                    characteristics,
                }))
            }
            Token::Word(w) if w.keyword == Keyword::CHECK => {
                self.expect_token(&Token::LParen)?;
                let expr = Box::new(self.parse_expr()?);
                self.expect_token(&Token::RParen)?;
                Ok(Some(TableConstraint::Check { name, expr }))
            }
            Token::Word(w)
                if (w.keyword == Keyword::INDEX || w.keyword == Keyword::KEY)
                    && dialect_of!(self is GenericDialect | MySqlDialect) =>
            {
                let display_as_key = w.keyword == Keyword::KEY;

                let name = match self.peek_token().token {
                    Token::Word(word) if word.keyword == Keyword::USING => None,
                    _ => self.maybe_parse(|parser| parser.parse_identifier(false)),
                };

                let index_type = if self.parse_keyword(Keyword::USING) {
                    Some(self.parse_index_type()?)
                } else {
                    None
                };
                let columns = self.parse_parenthesized_column_list(Mandatory, false)?;

                Ok(Some(TableConstraint::Index {
                    display_as_key,
                    name,
                    index_type,
                    columns,
                }))
            }
            Token::Word(w)
                if (w.keyword == Keyword::FULLTEXT || w.keyword == Keyword::SPATIAL)
                    && dialect_of!(self is GenericDialect | MySqlDialect) =>
            {
                if let Some(name) = name {
                    return self.expected(
                        "FULLTEXT or SPATIAL option without constraint name",
                        TokenWithLocation {
                            token: Token::make_keyword(&name.to_string()),
                            location: next_token.location,
                        },
                    );
                }

                let fulltext = w.keyword == Keyword::FULLTEXT;

                let index_type_display = if self.parse_keyword(Keyword::KEY) {
                    KeyOrIndexDisplay::Key
                } else if self.parse_keyword(Keyword::INDEX) {
                    KeyOrIndexDisplay::Index
                } else {
                    KeyOrIndexDisplay::None
                };

                let opt_index_name = self.maybe_parse(|parser| parser.parse_identifier(false));

                let columns = self.parse_parenthesized_column_list(Mandatory, false)?;

                Ok(Some(TableConstraint::FulltextOrSpatial {
                    fulltext,
                    index_type_display,
                    opt_index_name,
                    columns,
                }))
            }
            _ => {
                if name.is_some() {
                    self.expected("PRIMARY, UNIQUE, FOREIGN, or CHECK", next_token)
                } else {
                    self.prev_token();
                    Ok(None)
                }
            }
        }
    }

    pub fn parse_options(&mut self, keyword: Keyword) -> Result<Vec<SqlOption>, ParserError> {
        if self.parse_keyword(keyword) {
            self.expect_token(&Token::LParen)?;
            let options = self.parse_comma_separated(Parser::parse_sql_option)?;
            self.expect_token(&Token::RParen)?;
            Ok(options)
        } else {
            Ok(vec![])
        }
    }

    pub fn parse_index_type(&mut self) -> Result<IndexType, ParserError> {
        if self.parse_keyword(Keyword::BTREE) {
            Ok(IndexType::BTree)
        } else if self.parse_keyword(Keyword::HASH) {
            Ok(IndexType::Hash)
        } else {
            self.expected("index type {BTREE | HASH}", self.peek_token())
        }
    }

    pub fn parse_sql_option(&mut self) -> Result<SqlOption, ParserError> {
        let name = self.parse_identifier(false)?;
        self.expect_token(&Token::Eq)?;
        let value = self.parse_expr()?;
        Ok(SqlOption { name, value })
    }

    pub fn parse_partition(&mut self) -> Result<Partition, ParserError> {
        self.expect_token(&Token::LParen)?;
        let partitions = self.parse_comma_separated(Parser::parse_expr)?;
        self.expect_token(&Token::RParen)?;
        Ok(Partition { partitions })
    }

    pub fn parse_alter_table_operation(&mut self) -> Result<AlterTableOperation, ParserError> {
        let operation = if self.parse_keyword(Keyword::ADD) {
            if let Some(constraint) = self.parse_optional_table_constraint()? {
                AlterTableOperation::AddConstraint(constraint)
            } else {
                let if_not_exists =
                    self.parse_keywords(&[Keyword::IF, Keyword::NOT, Keyword::EXISTS]);
                let mut new_partitions = vec![];
                loop {
                    if self.parse_keyword(Keyword::PARTITION) {
                        new_partitions.push(self.parse_partition()?);
                    } else {
                        break;
                    }
                }
                if !new_partitions.is_empty() {
                    AlterTableOperation::AddPartitions {
                        if_not_exists,
                        new_partitions,
                    }
                } else {
                    let column_keyword = self.parse_keyword(Keyword::COLUMN);

                    let if_not_exists = if dialect_of!(self is PostgreSqlDialect | BigQueryDialect | DuckDbDialect | GenericDialect)
                    {
                        self.parse_keywords(&[Keyword::IF, Keyword::NOT, Keyword::EXISTS])
                            || if_not_exists
                    } else {
                        false
                    };

                    let column_def = self.parse_column_def()?;
                    AlterTableOperation::AddColumn {
                        column_keyword,
                        if_not_exists,
                        column_def,
                    }
                }
            }
        } else if self.parse_keyword(Keyword::RENAME) {
            if dialect_of!(self is PostgreSqlDialect) && self.parse_keyword(Keyword::CONSTRAINT) {
                let old_name = self.parse_identifier(false)?;
                self.expect_keyword(Keyword::TO)?;
                let new_name = self.parse_identifier(false)?;
                AlterTableOperation::RenameConstraint { old_name, new_name }
            } else if self.parse_keyword(Keyword::TO) {
                let table_name = self.parse_object_name(false)?;
                AlterTableOperation::RenameTable { table_name }
            } else {
                let _ = self.parse_keyword(Keyword::COLUMN); // [ COLUMN ]
                let old_column_name = self.parse_identifier(false)?;
                self.expect_keyword(Keyword::TO)?;
                let new_column_name = self.parse_identifier(false)?;
                AlterTableOperation::RenameColumn {
                    old_column_name,
                    new_column_name,
                }
            }
        } else if self.parse_keyword(Keyword::DISABLE) {
            if self.parse_keywords(&[Keyword::ROW, Keyword::LEVEL, Keyword::SECURITY]) {
                AlterTableOperation::DisableRowLevelSecurity {}
            } else if self.parse_keyword(Keyword::RULE) {
                let name = self.parse_identifier(false)?;
                AlterTableOperation::DisableRule { name }
            } else if self.parse_keyword(Keyword::TRIGGER) {
                let name = self.parse_identifier(false)?;
                AlterTableOperation::DisableTrigger { name }
            } else {
                return self.expected(
                    "ROW LEVEL SECURITY, RULE, or TRIGGER after DISABLE",
                    self.peek_token(),
                );
            }
        } else if self.parse_keyword(Keyword::ENABLE) {
            if self.parse_keywords(&[Keyword::ALWAYS, Keyword::RULE]) {
                let name = self.parse_identifier(false)?;
                AlterTableOperation::EnableAlwaysRule { name }
            } else if self.parse_keywords(&[Keyword::ALWAYS, Keyword::TRIGGER]) {
                let name = self.parse_identifier(false)?;
                AlterTableOperation::EnableAlwaysTrigger { name }
            } else if self.parse_keywords(&[Keyword::ROW, Keyword::LEVEL, Keyword::SECURITY]) {
                AlterTableOperation::EnableRowLevelSecurity {}
            } else if self.parse_keywords(&[Keyword::REPLICA, Keyword::RULE]) {
                let name = self.parse_identifier(false)?;
                AlterTableOperation::EnableReplicaRule { name }
            } else if self.parse_keywords(&[Keyword::REPLICA, Keyword::TRIGGER]) {
                let name = self.parse_identifier(false)?;
                AlterTableOperation::EnableReplicaTrigger { name }
            } else if self.parse_keyword(Keyword::RULE) {
                let name = self.parse_identifier(false)?;
                AlterTableOperation::EnableRule { name }
            } else if self.parse_keyword(Keyword::TRIGGER) {
                let name = self.parse_identifier(false)?;
                AlterTableOperation::EnableTrigger { name }
            } else {
                return self.expected(
                    "ALWAYS, REPLICA, ROW LEVEL SECURITY, RULE, or TRIGGER after ENABLE",
                    self.peek_token(),
                );
            }
        } else if self.parse_keyword(Keyword::DROP) {
            if self.parse_keywords(&[Keyword::IF, Keyword::EXISTS, Keyword::PARTITION]) {
                self.expect_token(&Token::LParen)?;
                let partitions = self.parse_comma_separated(Parser::parse_expr)?;
                self.expect_token(&Token::RParen)?;
                AlterTableOperation::DropPartitions {
                    partitions,
                    if_exists: true,
                }
            } else if self.parse_keyword(Keyword::PARTITION) {
                self.expect_token(&Token::LParen)?;
                let partitions = self.parse_comma_separated(Parser::parse_expr)?;
                self.expect_token(&Token::RParen)?;
                AlterTableOperation::DropPartitions {
                    partitions,
                    if_exists: false,
                }
            } else if self.parse_keyword(Keyword::CONSTRAINT) {
                let if_exists = self.parse_keywords(&[Keyword::IF, Keyword::EXISTS]);
                let name = self.parse_identifier(false)?;
                let cascade = self.parse_keyword(Keyword::CASCADE);
                AlterTableOperation::DropConstraint {
                    if_exists,
                    name,
                    cascade,
                }
            } else if self.parse_keywords(&[Keyword::PRIMARY, Keyword::KEY])
                && dialect_of!(self is MySqlDialect | GenericDialect)
            {
                AlterTableOperation::DropPrimaryKey
            } else {
                let _ = self.parse_keyword(Keyword::COLUMN); // [ COLUMN ]
                let if_exists = self.parse_keywords(&[Keyword::IF, Keyword::EXISTS]);
                let column_name = self.parse_identifier(false)?;
                let cascade = self.parse_keyword(Keyword::CASCADE);
                AlterTableOperation::DropColumn {
                    column_name,
                    if_exists,
                    cascade,
                }
            }
        } else if self.parse_keyword(Keyword::PARTITION) {
            self.expect_token(&Token::LParen)?;
            let before = self.parse_comma_separated(Parser::parse_expr)?;
            self.expect_token(&Token::RParen)?;
            self.expect_keyword(Keyword::RENAME)?;
            self.expect_keywords(&[Keyword::TO, Keyword::PARTITION])?;
            self.expect_token(&Token::LParen)?;
            let renames = self.parse_comma_separated(Parser::parse_expr)?;
            self.expect_token(&Token::RParen)?;
            AlterTableOperation::RenamePartitions {
                old_partitions: before,
                new_partitions: renames,
            }
        } else if self.parse_keyword(Keyword::CHANGE) {
            let _ = self.parse_keyword(Keyword::COLUMN); // [ COLUMN ]
            let old_name = self.parse_identifier(false)?;
            let new_name = self.parse_identifier(false)?;
            let data_type = self.parse_data_type()?;
            let mut options = vec![];
            while let Some(option) = self.parse_optional_column_option()? {
                options.push(option);
            }

            AlterTableOperation::ChangeColumn {
                old_name,
                new_name,
                data_type,
                options,
            }
        } else if self.parse_keyword(Keyword::ALTER) {
            let _ = self.parse_keyword(Keyword::COLUMN); // [ COLUMN ]
            let column_name = self.parse_identifier(false)?;
            let is_postgresql = dialect_of!(self is PostgreSqlDialect);

            let op: AlterColumnOperation = if self.parse_keywords(&[
                Keyword::SET,
                Keyword::NOT,
                Keyword::NULL,
            ]) {
                AlterColumnOperation::SetNotNull {}
            } else if self.parse_keywords(&[Keyword::DROP, Keyword::NOT, Keyword::NULL]) {
                AlterColumnOperation::DropNotNull {}
            } else if self.parse_keywords(&[Keyword::SET, Keyword::DEFAULT]) {
                AlterColumnOperation::SetDefault {
                    value: self.parse_expr()?,
                }
            } else if self.parse_keywords(&[Keyword::DROP, Keyword::DEFAULT]) {
                AlterColumnOperation::DropDefault {}
            } else if self.parse_keywords(&[Keyword::SET, Keyword::DATA, Keyword::TYPE])
                || (is_postgresql && self.parse_keyword(Keyword::TYPE))
            {
                let data_type = self.parse_data_type()?;
                let using = if is_postgresql && self.parse_keyword(Keyword::USING) {
                    Some(self.parse_expr()?)
                } else {
                    None
                };
                AlterColumnOperation::SetDataType { data_type, using }
            } else if self.parse_keywords(&[Keyword::ADD, Keyword::GENERATED]) {
                let generated_as = if self.parse_keyword(Keyword::ALWAYS) {
                    Some(GeneratedAs::Always)
                } else if self.parse_keywords(&[Keyword::BY, Keyword::DEFAULT]) {
                    Some(GeneratedAs::ByDefault)
                } else {
                    None
                };

                self.expect_keywords(&[Keyword::AS, Keyword::IDENTITY])?;

                let mut sequence_options: Option<Vec<SequenceOptions>> = None;

                if self.peek_token().token == Token::LParen {
                    self.expect_token(&Token::LParen)?;
                    sequence_options = Some(self.parse_create_sequence_options()?);
                    self.expect_token(&Token::RParen)?;
                }

                AlterColumnOperation::AddGenerated {
                    generated_as,
                    sequence_options,
                }
            } else {
                let message = if is_postgresql {
                    "SET/DROP NOT NULL, SET DEFAULT, SET DATA TYPE, or ADD GENERATED after ALTER COLUMN"
                } else {
                    "SET/DROP NOT NULL, SET DEFAULT, or SET DATA TYPE after ALTER COLUMN"
                };

                return self.expected(message, self.peek_token());
            };
            AlterTableOperation::AlterColumn { column_name, op }
        } else if self.parse_keyword(Keyword::SWAP) {
            self.expect_keyword(Keyword::WITH)?;
            let table_name = self.parse_object_name(false)?;
            AlterTableOperation::SwapWith { table_name }
        } else {
            return self.expected(
                "ADD, RENAME, PARTITION, SWAP or DROP after ALTER TABLE",
                self.peek_token(),
            );
        };
        Ok(operation)
    }

    pub fn parse_alter(&mut self) -> Result<Statement, ParserError> {
        let object_type = self.expect_one_of_keywords(&[
            Keyword::VIEW,
            Keyword::TABLE,
            Keyword::INDEX,
            Keyword::ROLE,
        ])?;
        match object_type {
            Keyword::VIEW => self.parse_alter_view(),
            Keyword::TABLE => {
                let if_exists = self.parse_keywords(&[Keyword::IF, Keyword::EXISTS]);
                let only = self.parse_keyword(Keyword::ONLY); // [ ONLY ]
                let table_name = self.parse_object_name(false)?;
                let operations = self.parse_comma_separated(Parser::parse_alter_table_operation)?;
                Ok(Statement::AlterTable {
                    name: table_name,
                    if_exists,
                    only,
                    operations,
                })
            }
            Keyword::INDEX => {
                let index_name = self.parse_object_name(false)?;
                let operation = if self.parse_keyword(Keyword::RENAME) {
                    if self.parse_keyword(Keyword::TO) {
                        let index_name = self.parse_object_name(false)?;
                        AlterIndexOperation::RenameIndex { index_name }
                    } else {
                        return self.expected("TO after RENAME", self.peek_token());
                    }
                } else {
                    return self.expected("RENAME after ALTER INDEX", self.peek_token());
                };

                Ok(Statement::AlterIndex {
                    name: index_name,
                    operation,
                })
            }
            Keyword::ROLE => self.parse_alter_role(),
            // unreachable because expect_one_of_keywords used above
            _ => unreachable!(),
        }
    }

    pub fn parse_alter_view(&mut self) -> Result<Statement, ParserError> {
        let name = self.parse_object_name(false)?;
        let columns = self.parse_parenthesized_column_list(Optional, false)?;

        let with_options = self.parse_options(Keyword::WITH)?;

        self.expect_keyword(Keyword::AS)?;
        let query = Box::new(self.parse_query()?);

        Ok(Statement::AlterView {
            name,
            columns,
            query,
            with_options,
        })
    }

    /// Parse a `CALL procedure_name(arg1, arg2, ...)`
    /// or `CALL procedure_name` statement
    pub fn parse_call(&mut self) -> Result<Statement, ParserError> {
        let object_name = self.parse_object_name(false)?;
        if self.peek_token().token == Token::LParen {
            match self.parse_function(object_name)? {
                Expr::Function(f) => Ok(Statement::Call(f)),
                other => parser_err!(
                    format!("Expected a simple procedure call but found: {other}"),
                    self.peek_token().location
                ),
            }
        } else {
            Ok(Statement::Call(Function {
                name: object_name,
                args: vec![],
                over: None,
                distinct: false,
                filter: None,
                null_treatment: None,
                special: true,
                order_by: vec![],
            }))
        }
    }

    /// Parse a copy statement
    pub fn parse_copy(&mut self) -> Result<Statement, ParserError> {
        let source;
        if self.consume_token(&Token::LParen) {
            source = CopySource::Query(Box::new(self.parse_query()?));
            self.expect_token(&Token::RParen)?;
        } else {
            let table_name = self.parse_object_name(false)?;
            let columns = self.parse_parenthesized_column_list(Optional, false)?;
            source = CopySource::Table {
                table_name,
                columns,
            };
        }
        let to = match self.parse_one_of_keywords(&[Keyword::FROM, Keyword::TO]) {
            Some(Keyword::FROM) => false,
            Some(Keyword::TO) => true,
            _ => self.expected("FROM or TO", self.peek_token())?,
        };
        if !to {
            // Use a separate if statement to prevent Rust compiler from complaining about
            // "if statement in this position is unstable: https://github.com/rust-lang/rust/issues/53667"
            if let CopySource::Query(_) = source {
                return Err(ParserError::ParserError(
                    "COPY ... FROM does not support query as a source".to_string(),
                ));
            }
        }
        let target = if self.parse_keyword(Keyword::STDIN) {
            CopyTarget::Stdin
        } else if self.parse_keyword(Keyword::STDOUT) {
            CopyTarget::Stdout
        } else if self.parse_keyword(Keyword::PROGRAM) {
            CopyTarget::Program {
                command: self.parse_literal_string()?,
            }
        } else {
            CopyTarget::File {
                filename: self.parse_literal_string()?,
            }
        };
        let _ = self.parse_keyword(Keyword::WITH); // [ WITH ]
        let mut options = vec![];
        if self.consume_token(&Token::LParen) {
            options = self.parse_comma_separated(Parser::parse_copy_option)?;
            self.expect_token(&Token::RParen)?;
        }
        let mut legacy_options = vec![];
        while let Some(opt) = self.maybe_parse(|parser| parser.parse_copy_legacy_option()) {
            legacy_options.push(opt);
        }
        let values = if let CopyTarget::Stdin = target {
            self.expect_token(&Token::SemiColon)?;
            self.parse_tsv()
        } else {
            vec![]
        };
        Ok(Statement::Copy {
            source,
            to,
            target,
            options,
            legacy_options,
            values,
        })
    }

    pub fn parse_close(&mut self) -> Result<Statement, ParserError> {
        let cursor = if self.parse_keyword(Keyword::ALL) {
            CloseCursor::All
        } else {
            let name = self.parse_identifier(false)?;

            CloseCursor::Specific { name }
        };

        Ok(Statement::Close { cursor })
    }

    fn parse_copy_option(&mut self) -> Result<CopyOption, ParserError> {
        let ret = match self.parse_one_of_keywords(&[
            Keyword::FORMAT,
            Keyword::FREEZE,
            Keyword::DELIMITER,
            Keyword::NULL,
            Keyword::HEADER,
            Keyword::QUOTE,
            Keyword::ESCAPE,
            Keyword::FORCE_QUOTE,
            Keyword::FORCE_NOT_NULL,
            Keyword::FORCE_NULL,
            Keyword::ENCODING,
        ]) {
            Some(Keyword::FORMAT) => CopyOption::Format(self.parse_identifier(false)?),
            Some(Keyword::FREEZE) => CopyOption::Freeze(!matches!(
                self.parse_one_of_keywords(&[Keyword::TRUE, Keyword::FALSE]),
                Some(Keyword::FALSE)
            )),
            Some(Keyword::DELIMITER) => CopyOption::Delimiter(self.parse_literal_char()?),
            Some(Keyword::NULL) => CopyOption::Null(self.parse_literal_string()?),
            Some(Keyword::HEADER) => CopyOption::Header(!matches!(
                self.parse_one_of_keywords(&[Keyword::TRUE, Keyword::FALSE]),
                Some(Keyword::FALSE)
            )),
            Some(Keyword::QUOTE) => CopyOption::Quote(self.parse_literal_char()?),
            Some(Keyword::ESCAPE) => CopyOption::Escape(self.parse_literal_char()?),
            Some(Keyword::FORCE_QUOTE) => {
                CopyOption::ForceQuote(self.parse_parenthesized_column_list(Mandatory, false)?)
            }
            Some(Keyword::FORCE_NOT_NULL) => {
                CopyOption::ForceNotNull(self.parse_parenthesized_column_list(Mandatory, false)?)
            }
            Some(Keyword::FORCE_NULL) => {
                CopyOption::ForceNull(self.parse_parenthesized_column_list(Mandatory, false)?)
            }
            Some(Keyword::ENCODING) => CopyOption::Encoding(self.parse_literal_string()?),
            _ => self.expected("option", self.peek_token())?,
        };
        Ok(ret)
    }

    fn parse_copy_legacy_option(&mut self) -> Result<CopyLegacyOption, ParserError> {
        let ret = match self.parse_one_of_keywords(&[
            Keyword::BINARY,
            Keyword::DELIMITER,
            Keyword::NULL,
            Keyword::CSV,
        ]) {
            Some(Keyword::BINARY) => CopyLegacyOption::Binary,
            Some(Keyword::DELIMITER) => {
                let _ = self.parse_keyword(Keyword::AS); // [ AS ]
                CopyLegacyOption::Delimiter(self.parse_literal_char()?)
            }
            Some(Keyword::NULL) => {
                let _ = self.parse_keyword(Keyword::AS); // [ AS ]
                CopyLegacyOption::Null(self.parse_literal_string()?)
            }
            Some(Keyword::CSV) => CopyLegacyOption::Csv({
                let mut opts = vec![];
                while let Some(opt) =
                    self.maybe_parse(|parser| parser.parse_copy_legacy_csv_option())
                {
                    opts.push(opt);
                }
                opts
            }),
            _ => self.expected("option", self.peek_token())?,
        };
        Ok(ret)
    }

    fn parse_copy_legacy_csv_option(&mut self) -> Result<CopyLegacyCsvOption, ParserError> {
        let ret = match self.parse_one_of_keywords(&[
            Keyword::HEADER,
            Keyword::QUOTE,
            Keyword::ESCAPE,
            Keyword::FORCE,
        ]) {
            Some(Keyword::HEADER) => CopyLegacyCsvOption::Header,
            Some(Keyword::QUOTE) => {
                let _ = self.parse_keyword(Keyword::AS); // [ AS ]
                CopyLegacyCsvOption::Quote(self.parse_literal_char()?)
            }
            Some(Keyword::ESCAPE) => {
                let _ = self.parse_keyword(Keyword::AS); // [ AS ]
                CopyLegacyCsvOption::Escape(self.parse_literal_char()?)
            }
            Some(Keyword::FORCE) if self.parse_keywords(&[Keyword::NOT, Keyword::NULL]) => {
                CopyLegacyCsvOption::ForceNotNull(
                    self.parse_comma_separated(|p| p.parse_identifier(false))?,
                )
            }
            Some(Keyword::FORCE) if self.parse_keywords(&[Keyword::QUOTE]) => {
                CopyLegacyCsvOption::ForceQuote(
                    self.parse_comma_separated(|p| p.parse_identifier(false))?,
                )
            }
            _ => self.expected("csv option", self.peek_token())?,
        };
        Ok(ret)
    }

    fn parse_literal_char(&mut self) -> Result<char, ParserError> {
        let s = self.parse_literal_string()?;
        if s.len() != 1 {
            let loc = self
                .tokens
                .get(self.index - 1)
                .map_or(Location { line: 0, column: 0 }, |t| t.location);
            return parser_err!(format!("Expect a char, found {s:?}"), loc);
        }
        Ok(s.chars().next().unwrap())
    }

    /// Parse a tab separated values in
    /// COPY payload
    pub fn parse_tsv(&mut self) -> Vec<Option<String>> {
        self.parse_tab_value()
    }

    pub fn parse_tab_value(&mut self) -> Vec<Option<String>> {
        let mut values = vec![];
        let mut content = String::from("");
        while let Some(t) = self.next_token_no_skip().map(|t| &t.token) {
            match t {
                Token::Whitespace(Whitespace::Tab) => {
                    values.push(Some(content.to_string()));
                    content.clear();
                }
                Token::Whitespace(Whitespace::Newline) => {
                    values.push(Some(content.to_string()));
                    content.clear();
                }
                Token::Backslash => {
                    if self.consume_token(&Token::Period) {
                        return values;
                    }
                    if let Token::Word(w) = self.next_token().token {
                        if w.value == "N" {
                            values.push(None);
                        }
                    }
                }
                _ => {
                    content.push_str(&t.to_string());
                }
            }
        }
        values
    }

    /// Parse a literal value (numbers, strings, date/time, booleans)
    pub fn parse_value(&mut self) -> Result<Value, ParserError> {
        let next_token = self.next_token();
        let location = next_token.location;
        match next_token.token {
            Token::Word(w) => match w.keyword {
                Keyword::TRUE => Ok(Value::Boolean(true)),
                Keyword::FALSE => Ok(Value::Boolean(false)),
                Keyword::NULL => Ok(Value::Null),
                Keyword::NoKeyword if w.quote_style.is_some() => match w.quote_style {
                    Some('"') => Ok(Value::DoubleQuotedString(w.value)),
                    Some('\'') => Ok(Value::SingleQuotedString(w.value)),
                    _ => self.expected(
                        "A value?",
                        TokenWithLocation {
                            token: Token::Word(w),
                            location,
                        },
                    )?,
                },
                // Case when Snowflake Semi-structured data like key:value
                Keyword::NoKeyword
                | Keyword::LOCATION
                | Keyword::TYPE
                | Keyword::DATE
                | Keyword::START
                | Keyword::END
                    if dialect_of!(self is SnowflakeDialect | GenericDialect) =>
                {
                    Ok(Value::UnQuotedString(w.value))
                }
                _ => self.expected(
                    "a concrete value",
                    TokenWithLocation {
                        token: Token::Word(w),
                        location,
                    },
                ),
            },
            // The call to n.parse() returns a bigdecimal when the
            // bigdecimal feature is enabled, and is otherwise a no-op
            // (i.e., it returns the input string).
            Token::Number(ref n, l) => match n.parse() {
                Ok(n) => Ok(Value::Number(n, l)),
                Err(e) => parser_err!(format!("Could not parse '{n}' as number: {e}"), location),
            },
            Token::SingleQuotedString(ref s) => Ok(Value::SingleQuotedString(s.to_string())),
            Token::DoubleQuotedString(ref s) => Ok(Value::DoubleQuotedString(s.to_string())),
            Token::DollarQuotedString(ref s) => Ok(Value::DollarQuotedString(s.clone())),
            Token::SingleQuotedByteStringLiteral(ref s) => {
                Ok(Value::SingleQuotedByteStringLiteral(s.clone()))
            }
            Token::DoubleQuotedByteStringLiteral(ref s) => {
                Ok(Value::DoubleQuotedByteStringLiteral(s.clone()))
            }
            Token::RawStringLiteral(ref s) => Ok(Value::RawStringLiteral(s.clone())),
            Token::NationalStringLiteral(ref s) => Ok(Value::NationalStringLiteral(s.to_string())),
            Token::EscapedStringLiteral(ref s) => Ok(Value::EscapedStringLiteral(s.to_string())),
            Token::HexStringLiteral(ref s) => Ok(Value::HexStringLiteral(s.to_string())),
            Token::Placeholder(ref s) => Ok(Value::Placeholder(s.to_string())),
            tok @ Token::Colon | tok @ Token::AtSign => {
                // Not calling self.parse_identifier(false)? because only in placeholder we want to check numbers as idfentifies
                // This because snowflake allows numbers as placeholders
                let next_token = self.next_token();
                let ident = match next_token.token {
                    Token::Word(w) => Ok(w.to_ident()),
                    Token::Number(w, false) => Ok(Ident::new(w)),
                    _ => self.expected("placeholder", next_token),
                }?;
                let placeholder = tok.to_string() + &ident.value;
                Ok(Value::Placeholder(placeholder))
            }
            unexpected => self.expected(
                "a value",
                TokenWithLocation {
                    token: unexpected,
                    location,
                },
            ),
        }
    }

    pub fn parse_number_value(&mut self) -> Result<Value, ParserError> {
        match self.parse_value()? {
            v @ Value::Number(_, _) => Ok(v),
            v @ Value::Placeholder(_) => Ok(v),
            _ => {
                self.prev_token();
                self.expected("literal number", self.peek_token())
            }
        }
    }

    fn parse_introduced_string_value(&mut self) -> Result<Value, ParserError> {
        let next_token = self.next_token();
        let location = next_token.location;
        match next_token.token {
            Token::SingleQuotedString(ref s) => Ok(Value::SingleQuotedString(s.to_string())),
            Token::DoubleQuotedString(ref s) => Ok(Value::DoubleQuotedString(s.to_string())),
            Token::HexStringLiteral(ref s) => Ok(Value::HexStringLiteral(s.to_string())),
            unexpected => self.expected(
                "a string value",
                TokenWithLocation {
                    token: unexpected,
                    location,
                },
            ),
        }
    }

    /// Parse an unsigned literal integer/long
    pub fn parse_literal_uint(&mut self) -> Result<u64, ParserError> {
        let next_token = self.next_token();
        match next_token.token {
            Token::Number(s, _) => s.parse::<u64>().map_err(|e| {
                ParserError::ParserError(format!("Could not parse '{s}' as u64: {e}"))
            }),
            _ => self.expected("literal int", next_token),
        }
    }

    pub fn parse_function_definition(&mut self) -> Result<FunctionDefinition, ParserError> {
        let peek_token = self.peek_token();
        match peek_token.token {
            Token::DollarQuotedString(value) if dialect_of!(self is PostgreSqlDialect) => {
                self.next_token();
                Ok(FunctionDefinition::DoubleDollarDef(value.value))
            }
            _ => Ok(FunctionDefinition::SingleQuotedDef(
                self.parse_literal_string()?,
            )),
        }
    }
    /// Parse a literal string
    pub fn parse_literal_string(&mut self) -> Result<String, ParserError> {
        let next_token = self.next_token();
        match next_token.token {
            Token::Word(Word {
                value,
                keyword: Keyword::NoKeyword,
                ..
            }) => Ok(value),
            Token::SingleQuotedString(s) => Ok(s),
            Token::DoubleQuotedString(s) => Ok(s),
            Token::EscapedStringLiteral(s) if dialect_of!(self is PostgreSqlDialect | GenericDialect) => {
                Ok(s)
            }
            _ => self.expected("literal string", next_token),
        }
    }

    /// Parse a map key string
    pub fn parse_map_key(&mut self) -> Result<Expr, ParserError> {
        let next_token = self.next_token();
        match next_token.token {
            // handle bigquery offset subscript operator which overlaps with OFFSET operator
            Token::Word(Word { value, keyword, .. })
                if (dialect_of!(self is BigQueryDialect) && keyword == Keyword::OFFSET) =>
            {
                self.parse_function(ObjectName(vec![Ident::new(value)]))
            }
            Token::Word(Word { value, keyword, .. }) if (keyword == Keyword::NoKeyword) => {
                if self.peek_token() == Token::LParen {
                    return self.parse_function(ObjectName(vec![Ident::new(value)]));
                }
                Ok(Expr::Value(Value::SingleQuotedString(value)))
            }
            Token::SingleQuotedString(s) => Ok(Expr::Value(Value::SingleQuotedString(s))),
            #[cfg(not(feature = "bigdecimal"))]
            Token::Number(s, _) => Ok(Expr::Value(Value::Number(s, false))),
            #[cfg(feature = "bigdecimal")]
            Token::Number(s, _) => Ok(Expr::Value(Value::Number(s.parse().unwrap(), false))),
            _ => self.expected("literal string, number or function", next_token),
        }
    }

    /// Parse a SQL datatype (in the context of a CREATE TABLE statement for example)
    pub fn parse_data_type(&mut self) -> Result<DataType, ParserError> {
        let (ty, trailing_bracket) = self.parse_data_type_helper()?;
        if trailing_bracket.0 {
            return parser_err!(
                format!("unmatched > after parsing data type {ty}"),
                self.peek_token()
            );
        }

        Ok(ty)
    }

    fn parse_data_type_helper(
        &mut self,
    ) -> Result<(DataType, MatchedTrailingBracket), ParserError> {
        let next_token = self.next_token();
        let mut trailing_bracket = false.into();
        let mut data = match next_token.token {
            Token::Word(w) => match w.keyword {
                Keyword::BOOLEAN => Ok(DataType::Boolean),
                Keyword::BOOL => Ok(DataType::Bool),
                Keyword::FLOAT => Ok(DataType::Float(self.parse_optional_precision()?)),
                Keyword::REAL => Ok(DataType::Real),
                Keyword::FLOAT4 => Ok(DataType::Float4),
                Keyword::FLOAT64 => Ok(DataType::Float64),
                Keyword::FLOAT8 => Ok(DataType::Float8),
                Keyword::DOUBLE => {
                    if self.parse_keyword(Keyword::PRECISION) {
                        Ok(DataType::DoublePrecision)
                    } else {
                        Ok(DataType::Double)
                    }
                }
                Keyword::TINYINT => {
                    let optional_precision = self.parse_optional_precision();
                    if self.parse_keyword(Keyword::UNSIGNED) {
                        Ok(DataType::UnsignedTinyInt(optional_precision?))
                    } else {
                        Ok(DataType::TinyInt(optional_precision?))
                    }
                }
                Keyword::INT2 => {
                    let optional_precision = self.parse_optional_precision();
                    if self.parse_keyword(Keyword::UNSIGNED) {
                        Ok(DataType::UnsignedInt2(optional_precision?))
                    } else {
                        Ok(DataType::Int2(optional_precision?))
                    }
                }
                Keyword::SMALLINT => {
                    let optional_precision = self.parse_optional_precision();
                    if self.parse_keyword(Keyword::UNSIGNED) {
                        Ok(DataType::UnsignedSmallInt(optional_precision?))
                    } else {
                        Ok(DataType::SmallInt(optional_precision?))
                    }
                }
                Keyword::MEDIUMINT => {
                    let optional_precision = self.parse_optional_precision();
                    if self.parse_keyword(Keyword::UNSIGNED) {
                        Ok(DataType::UnsignedMediumInt(optional_precision?))
                    } else {
                        Ok(DataType::MediumInt(optional_precision?))
                    }
                }
                Keyword::INT => {
                    let optional_precision = self.parse_optional_precision();
                    if self.parse_keyword(Keyword::UNSIGNED) {
                        Ok(DataType::UnsignedInt(optional_precision?))
                    } else {
                        Ok(DataType::Int(optional_precision?))
                    }
                }
                Keyword::INT4 => {
                    let optional_precision = self.parse_optional_precision();
                    if self.parse_keyword(Keyword::UNSIGNED) {
                        Ok(DataType::UnsignedInt4(optional_precision?))
                    } else {
                        Ok(DataType::Int4(optional_precision?))
                    }
                }
                Keyword::INT64 => Ok(DataType::Int64),
                Keyword::INTEGER => {
                    let optional_precision = self.parse_optional_precision();
                    if self.parse_keyword(Keyword::UNSIGNED) {
                        Ok(DataType::UnsignedInteger(optional_precision?))
                    } else {
                        Ok(DataType::Integer(optional_precision?))
                    }
                }
                Keyword::BIGINT => {
                    let optional_precision = self.parse_optional_precision();
                    if self.parse_keyword(Keyword::UNSIGNED) {
                        Ok(DataType::UnsignedBigInt(optional_precision?))
                    } else {
                        Ok(DataType::BigInt(optional_precision?))
                    }
                }
                Keyword::INT8 => {
                    let optional_precision = self.parse_optional_precision();
                    if self.parse_keyword(Keyword::UNSIGNED) {
                        Ok(DataType::UnsignedInt8(optional_precision?))
                    } else {
                        Ok(DataType::Int8(optional_precision?))
                    }
                }
                Keyword::VARCHAR => Ok(DataType::Varchar(self.parse_optional_character_length()?)),
                Keyword::NVARCHAR => Ok(DataType::Nvarchar(self.parse_optional_precision()?)),
                Keyword::CHARACTER => {
                    if self.parse_keyword(Keyword::VARYING) {
                        Ok(DataType::CharacterVarying(
                            self.parse_optional_character_length()?,
                        ))
                    } else if self.parse_keywords(&[Keyword::LARGE, Keyword::OBJECT]) {
                        Ok(DataType::CharacterLargeObject(
                            self.parse_optional_precision()?,
                        ))
                    } else {
                        Ok(DataType::Character(self.parse_optional_character_length()?))
                    }
                }
                Keyword::CHAR => {
                    if self.parse_keyword(Keyword::VARYING) {
                        Ok(DataType::CharVarying(
                            self.parse_optional_character_length()?,
                        ))
                    } else if self.parse_keywords(&[Keyword::LARGE, Keyword::OBJECT]) {
                        Ok(DataType::CharLargeObject(self.parse_optional_precision()?))
                    } else {
                        Ok(DataType::Char(self.parse_optional_character_length()?))
                    }
                }
                Keyword::CLOB => Ok(DataType::Clob(self.parse_optional_precision()?)),
                Keyword::BINARY => Ok(DataType::Binary(self.parse_optional_precision()?)),
                Keyword::VARBINARY => Ok(DataType::Varbinary(self.parse_optional_precision()?)),
                Keyword::BLOB => Ok(DataType::Blob(self.parse_optional_precision()?)),
                Keyword::BYTES => Ok(DataType::Bytes(self.parse_optional_precision()?)),
                Keyword::UUID => Ok(DataType::Uuid),
                Keyword::DATE => Ok(DataType::Date),
                Keyword::DATETIME => Ok(DataType::Datetime(self.parse_optional_precision()?)),
                Keyword::TIMESTAMP => {
                    let precision = self.parse_optional_precision()?;
                    let tz = if self.parse_keyword(Keyword::WITH) {
                        self.expect_keywords(&[Keyword::TIME, Keyword::ZONE])?;
                        TimezoneInfo::WithTimeZone
                    } else if self.parse_keyword(Keyword::WITHOUT) {
                        self.expect_keywords(&[Keyword::TIME, Keyword::ZONE])?;
                        TimezoneInfo::WithoutTimeZone
                    } else {
                        TimezoneInfo::None
                    };
                    Ok(DataType::Timestamp(precision, tz))
                }
                Keyword::TIMESTAMPTZ => Ok(DataType::Timestamp(
                    self.parse_optional_precision()?,
                    TimezoneInfo::Tz,
                )),
                Keyword::TIME => {
                    let precision = self.parse_optional_precision()?;
                    let tz = if self.parse_keyword(Keyword::WITH) {
                        self.expect_keywords(&[Keyword::TIME, Keyword::ZONE])?;
                        TimezoneInfo::WithTimeZone
                    } else if self.parse_keyword(Keyword::WITHOUT) {
                        self.expect_keywords(&[Keyword::TIME, Keyword::ZONE])?;
                        TimezoneInfo::WithoutTimeZone
                    } else {
                        TimezoneInfo::None
                    };
                    Ok(DataType::Time(precision, tz))
                }
                Keyword::TIMETZ => Ok(DataType::Time(
                    self.parse_optional_precision()?,
                    TimezoneInfo::Tz,
                )),
                // Interval types can be followed by a complicated interval
                // qualifier that we don't currently support. See
                // parse_interval for a taste.
                Keyword::INTERVAL => Ok(DataType::Interval),
                Keyword::JSON => Ok(DataType::JSON),
                Keyword::JSONB => Ok(DataType::JSONB),
                Keyword::REGCLASS => Ok(DataType::Regclass),
                Keyword::STRING => Ok(DataType::String(self.parse_optional_precision()?)),
                Keyword::TEXT => Ok(DataType::Text),
                Keyword::BYTEA => Ok(DataType::Bytea),
                Keyword::NUMERIC => Ok(DataType::Numeric(
                    self.parse_exact_number_optional_precision_scale()?,
                )),
                Keyword::DECIMAL => Ok(DataType::Decimal(
                    self.parse_exact_number_optional_precision_scale()?,
                )),
                Keyword::DEC => Ok(DataType::Dec(
                    self.parse_exact_number_optional_precision_scale()?,
                )),
                Keyword::BIGNUMERIC => Ok(DataType::BigNumeric(
                    self.parse_exact_number_optional_precision_scale()?,
                )),
                Keyword::BIGDECIMAL => Ok(DataType::BigDecimal(
                    self.parse_exact_number_optional_precision_scale()?,
                )),
                Keyword::ENUM => Ok(DataType::Enum(self.parse_string_values()?)),
                Keyword::SET => Ok(DataType::Set(self.parse_string_values()?)),
                Keyword::ARRAY => {
                    if dialect_of!(self is SnowflakeDialect) {
                        Ok(DataType::Array(ArrayElemTypeDef::None))
                    } else {
                        self.expect_token(&Token::Lt)?;
                        let (inside_type, _trailing_bracket) = self.parse_data_type_helper()?;
                        trailing_bracket = self.expect_closing_angle_bracket(_trailing_bracket)?;
                        Ok(DataType::Array(ArrayElemTypeDef::AngleBracket(Box::new(
                            inside_type,
                        ))))
                    }
                }
                Keyword::STRUCT if dialect_of!(self is BigQueryDialect) => {
                    self.prev_token();
                    let (field_defs, _trailing_bracket) =
                        self.parse_struct_type_def(Self::parse_big_query_struct_field_def)?;
                    trailing_bracket = _trailing_bracket;
                    Ok(DataType::Struct(field_defs))
                }
                _ => {
                    self.prev_token();
                    let type_name = self.parse_object_name(false)?;
                    if let Some(modifiers) = self.parse_optional_type_modifiers()? {
                        Ok(DataType::Custom(type_name, modifiers))
                    } else {
                        Ok(DataType::Custom(type_name, vec![]))
                    }
                }
            },
            _ => self.expected("a data type name", next_token),
        }?;

        // Parse array data types. Note: this is postgresql-specific and different from
        // Keyword::ARRAY syntax from above
        while self.consume_token(&Token::LBracket) {
            self.expect_token(&Token::RBracket)?;
            data = DataType::Array(ArrayElemTypeDef::SquareBracket(Box::new(data)))
        }
        Ok((data, trailing_bracket))
    }

    pub fn parse_string_values(&mut self) -> Result<Vec<String>, ParserError> {
        self.expect_token(&Token::LParen)?;
        let mut values = Vec::new();
        loop {
            let next_token = self.next_token();
            match next_token.token {
                Token::SingleQuotedString(value) => values.push(value),
                _ => self.expected("a string", next_token)?,
            }
            let next_token = self.next_token();
            match next_token.token {
                Token::Comma => (),
                Token::RParen => break,
                _ => self.expected(", or }", next_token)?,
            }
        }
        Ok(values)
    }

    /// Strictly parse `identifier AS identifier`
    pub fn parse_identifier_with_alias(&mut self) -> Result<IdentWithAlias, ParserError> {
        let ident = self.parse_identifier(false)?;
        self.expect_keyword(Keyword::AS)?;
        let alias = self.parse_identifier(false)?;
        Ok(IdentWithAlias { ident, alias })
    }

    /// Parse `AS identifier` (or simply `identifier` if it's not a reserved keyword)
    /// Some examples with aliases: `SELECT 1 foo`, `SELECT COUNT(*) AS cnt`,
    /// `SELECT ... FROM t1 foo, t2 bar`, `SELECT ... FROM (...) AS bar`
    pub fn parse_optional_alias(
        &mut self,
        reserved_kwds: &[Keyword],
    ) -> Result<Option<Ident>, ParserError> {
        let after_as = self.parse_keyword(Keyword::AS);
        let next_token = self.next_token();
        match next_token.token {
            // Accept any identifier after `AS` (though many dialects have restrictions on
            // keywords that may appear here). If there's no `AS`: don't parse keywords,
            // which may start a construct allowed in this position, to be parsed as aliases.
            // (For example, in `FROM t1 JOIN` the `JOIN` will always be parsed as a keyword,
            // not an alias.)
            Token::Word(w) if after_as || !reserved_kwds.contains(&w.keyword) => {
                Ok(Some(w.to_ident()))
            }
            // MSSQL supports single-quoted strings as aliases for columns
            // We accept them as table aliases too, although MSSQL does not.
            //
            // Note, that this conflicts with an obscure rule from the SQL
            // standard, which we don't implement:
            // https://crate.io/docs/sql-99/en/latest/chapters/07.html#character-string-literal-s
            //    "[Obscure Rule] SQL allows you to break a long <character
            //    string literal> up into two or more smaller <character string
            //    literal>s, split by a <separator> that includes a newline
            //    character. When it sees such a <literal>, your DBMS will
            //    ignore the <separator> and treat the multiple strings as
            //    a single <literal>."
            Token::SingleQuotedString(s) => Ok(Some(Ident::with_quote('\'', s))),
            // Support for MySql dialect double quoted string, `AS "HOUR"` for example
            Token::DoubleQuotedString(s) => Ok(Some(Ident::with_quote('\"', s))),
            _ => {
                if after_as {
                    return self.expected("an identifier after AS", next_token);
                }
                self.prev_token();
                Ok(None) // no alias found
            }
        }
    }

    /// Parse `AS identifier` when the AS is describing a table-valued object,
    /// like in `... FROM generate_series(1, 10) AS t (col)`. In this case
    /// the alias is allowed to optionally name the columns in the table, in
    /// addition to the table itself.
    pub fn parse_optional_table_alias(
        &mut self,
        reserved_kwds: &[Keyword],
    ) -> Result<Option<TableAlias>, ParserError> {
        match self.parse_optional_alias(reserved_kwds)? {
            Some(name) => {
                let columns = self.parse_parenthesized_column_list(Optional, false)?;
                Ok(Some(TableAlias { name, columns }))
            }
            None => Ok(None),
        }
    }

    /// Parse a possibly qualified, possibly quoted identifier, e.g.
    /// `foo` or `myschema."table"
    ///
    /// The `in_table_clause` parameter indicates whether the object name is a table in a FROM, JOIN,
    /// or similar table clause. Currently, this is used only to support unquoted hyphenated identifiers
    /// in this context on BigQuery.
    pub fn parse_object_name(&mut self, in_table_clause: bool) -> Result<ObjectName, ParserError> {
        let mut idents = vec![];
        loop {
            idents.push(self.parse_identifier(in_table_clause)?);
            if !self.consume_token(&Token::Period) {
                break;
            }
        }

        // BigQuery accepts any number of quoted identifiers of a table name.
        // https://cloud.google.com/bigquery/docs/reference/standard-sql/lexical#quoted_identifiers
        if dialect_of!(self is BigQueryDialect)
            && idents.iter().any(|ident| ident.value.contains('.'))
        {
            idents = idents
                .into_iter()
                .flat_map(|ident| {
                    ident
                        .value
                        .split('.')
                        .map(|value| Ident {
                            value: value.into(),
                            quote_style: ident.quote_style,
                        })
                        .collect::<Vec<_>>()
                })
                .collect()
        }

        Ok(ObjectName(idents))
    }

    /// Parse identifiers
    pub fn parse_identifiers(&mut self) -> Result<Vec<Ident>, ParserError> {
        let mut idents = vec![];
        loop {
            match self.peek_token().token {
                Token::Word(w) => {
                    idents.push(w.to_ident());
                }
                Token::EOF | Token::Eq => break,
                _ => {}
            }
            self.next_token();
        }
        Ok(idents)
    }

    /// Parse identifiers of form ident1[.identN]*
    ///
    /// Similar in functionality to [parse_identifiers], with difference
    /// being this function is much more strict about parsing a valid multipart identifier, not
    /// allowing extraneous tokens to be parsed, otherwise it fails.
    ///
    /// For example:
    ///
    /// ```rust
    /// use sqlparser::ast::Ident;
    /// use sqlparser::dialect::GenericDialect;
    /// use sqlparser::parser::Parser;
    ///
    /// let dialect = GenericDialect {};
    /// let expected = vec![Ident::new("one"), Ident::new("two")];
    ///
    /// // expected usage
    /// let sql = "one.two";
    /// let mut parser = Parser::new(&dialect).try_with_sql(sql).unwrap();
    /// let actual = parser.parse_multipart_identifier().unwrap();
    /// assert_eq!(&actual, &expected);
    ///
    /// // parse_identifiers is more loose on what it allows, parsing successfully
    /// let sql = "one + two";
    /// let mut parser = Parser::new(&dialect).try_with_sql(sql).unwrap();
    /// let actual = parser.parse_identifiers().unwrap();
    /// assert_eq!(&actual, &expected);
    ///
    /// // expected to strictly fail due to + separator
    /// let sql = "one + two";
    /// let mut parser = Parser::new(&dialect).try_with_sql(sql).unwrap();
    /// let actual = parser.parse_multipart_identifier().unwrap_err();
    /// assert_eq!(
    ///     actual.to_string(),
    ///     "sql parser error: Unexpected token in identifier: +"
    /// );
    /// ```
    ///
    /// [parse_identifiers]: Parser::parse_identifiers
    pub fn parse_multipart_identifier(&mut self) -> Result<Vec<Ident>, ParserError> {
        let mut idents = vec![];

        // expecting at least one word for identifier
        match self.next_token().token {
            Token::Word(w) => idents.push(w.to_ident()),
            Token::EOF => {
                return Err(ParserError::ParserError(
                    "Empty input when parsing identifier".to_string(),
                ))?
            }
            token => {
                return Err(ParserError::ParserError(format!(
                    "Unexpected token in identifier: {token}"
                )))?
            }
        };

        // parse optional next parts if exist
        loop {
            match self.next_token().token {
                // ensure that optional period is succeeded by another identifier
                Token::Period => match self.next_token().token {
                    Token::Word(w) => idents.push(w.to_ident()),
                    Token::EOF => {
                        return Err(ParserError::ParserError(
                            "Trailing period in identifier".to_string(),
                        ))?
                    }
                    token => {
                        return Err(ParserError::ParserError(format!(
                            "Unexpected token following period in identifier: {token}"
                        )))?
                    }
                },
                Token::EOF => break,
                token => {
                    return Err(ParserError::ParserError(format!(
                        "Unexpected token in identifier: {token}"
                    )))?
                }
            }
        }

        Ok(idents)
    }

    /// Parse a simple one-word identifier (possibly quoted, possibly a keyword)
    ///
    /// The `in_table_clause` parameter indicates whether the identifier is a table in a FROM, JOIN, or
    /// similar table clause. Currently, this is used only to support unquoted hyphenated identifiers in
    //  this context on BigQuery.
    pub fn parse_identifier(&mut self, in_table_clause: bool) -> Result<Ident, ParserError> {
        let next_token = self.next_token();
        match next_token.token {
            Token::Word(w) => {
                let mut ident = w.to_ident();

                // On BigQuery, hyphens are permitted in unquoted identifiers inside of a FROM or
                // TABLE clause [0].
                //
                // The first segment must be an ordinary unquoted identifier, e.g. it must not start
                // with a digit. Subsequent segments are either must either be valid identifiers or
                // integers, e.g. foo-123 is allowed, but foo-123a is not.
                //
                // [0] https://cloud.google.com/bigquery/docs/reference/standard-sql/lexical
                if dialect_of!(self is BigQueryDialect)
                    && w.quote_style.is_none()
                    && in_table_clause
                {
                    let mut requires_whitespace = false;
                    while matches!(self.peek_token_no_skip().token, Token::Minus) {
                        self.next_token();
                        ident.value.push('-');

                        let token = self
                            .next_token_no_skip()
                            .cloned()
                            .unwrap_or(TokenWithLocation::wrap(Token::EOF));
                        requires_whitespace = match token.token {
                            Token::Word(next_word) if next_word.quote_style.is_none() => {
                                ident.value.push_str(&next_word.value);
                                false
                            }
                            Token::Number(s, false) if s.chars().all(|c| c.is_ascii_digit()) => {
                                ident.value.push_str(&s);
                                true
                            }
                            _ => {
                                return self
                                    .expected("continuation of hyphenated identifier", token);
                            }
                        }
                    }

                    // If the last segment was a number, we must check that it's followed by whitespace,
                    // otherwise foo-123a will be parsed as `foo-123` with the alias `a`.
                    if requires_whitespace {
                        let token = self.next_token();
                        if !matches!(token.token, Token::EOF | Token::Whitespace(_)) {
                            return self
                                .expected("whitespace following hyphenated identifier", token);
                        }
                    }
                }
                Ok(ident)
            }
            Token::SingleQuotedString(s) => Ok(Ident::with_quote('\'', s)),
            Token::DoubleQuotedString(s) => Ok(Ident::with_quote('\"', s)),
            _ => self.expected("identifier", next_token),
        }
    }

    /// Parses a parenthesized, comma-separated list of column definitions within a view.
    fn parse_view_columns(&mut self) -> Result<Vec<ViewColumnDef>, ParserError> {
        if self.consume_token(&Token::LParen) {
            if self.peek_token().token == Token::RParen {
                self.next_token();
                Ok(vec![])
            } else {
                let cols = self.parse_comma_separated(Parser::parse_view_column)?;
                self.expect_token(&Token::RParen)?;
                Ok(cols)
            }
        } else {
            Ok(vec![])
        }
    }

    /// Parses a column definition within a view.
    fn parse_view_column(&mut self) -> Result<ViewColumnDef, ParserError> {
        let name = self.parse_identifier(false)?;
        let options = if dialect_of!(self is BigQueryDialect | GenericDialect)
            && self.parse_keyword(Keyword::OPTIONS)
        {
            self.prev_token();
            Some(self.parse_options(Keyword::OPTIONS)?)
        } else {
            None
        };
        Ok(ViewColumnDef { name, options })
    }

    /// Parse a parenthesized comma-separated list of unqualified, possibly quoted identifiers
    pub fn parse_parenthesized_column_list(
        &mut self,
        optional: IsOptional,
        allow_empty: bool,
    ) -> Result<Vec<Ident>, ParserError> {
        if self.consume_token(&Token::LParen) {
            if allow_empty && self.peek_token().token == Token::RParen {
                self.next_token();
                Ok(vec![])
            } else {
                let cols = self.parse_comma_separated(|p| p.parse_identifier(false))?;
                self.expect_token(&Token::RParen)?;
                Ok(cols)
            }
        } else if optional == Optional {
            Ok(vec![])
        } else {
            self.expected("a list of columns in parentheses", self.peek_token())
        }
    }

    pub fn parse_precision(&mut self) -> Result<u64, ParserError> {
        self.expect_token(&Token::LParen)?;
        let n = self.parse_literal_uint()?;
        self.expect_token(&Token::RParen)?;
        Ok(n)
    }

    pub fn parse_optional_precision(&mut self) -> Result<Option<u64>, ParserError> {
        if self.consume_token(&Token::LParen) {
            let n = self.parse_literal_uint()?;
            self.expect_token(&Token::RParen)?;
            Ok(Some(n))
        } else {
            Ok(None)
        }
    }

    pub fn parse_optional_character_length(
        &mut self,
    ) -> Result<Option<CharacterLength>, ParserError> {
        if self.consume_token(&Token::LParen) {
            let character_length = self.parse_character_length()?;
            self.expect_token(&Token::RParen)?;
            Ok(Some(character_length))
        } else {
            Ok(None)
        }
    }

    pub fn parse_character_length(&mut self) -> Result<CharacterLength, ParserError> {
        if self.parse_keyword(Keyword::MAX) {
            return Ok(CharacterLength::Max);
        }
        let length = self.parse_literal_uint()?;
        let unit = if self.parse_keyword(Keyword::CHARACTERS) {
            Some(CharLengthUnits::Characters)
        } else if self.parse_keyword(Keyword::OCTETS) {
            Some(CharLengthUnits::Octets)
        } else {
            None
        };
        Ok(CharacterLength::IntegerLength { length, unit })
    }

    pub fn parse_optional_precision_scale(
        &mut self,
    ) -> Result<(Option<u64>, Option<u64>), ParserError> {
        if self.consume_token(&Token::LParen) {
            let n = self.parse_literal_uint()?;
            let scale = if self.consume_token(&Token::Comma) {
                Some(self.parse_literal_uint()?)
            } else {
                None
            };
            self.expect_token(&Token::RParen)?;
            Ok((Some(n), scale))
        } else {
            Ok((None, None))
        }
    }

    pub fn parse_exact_number_optional_precision_scale(
        &mut self,
    ) -> Result<ExactNumberInfo, ParserError> {
        if self.consume_token(&Token::LParen) {
            let precision = self.parse_literal_uint()?;
            let scale = if self.consume_token(&Token::Comma) {
                Some(self.parse_literal_uint()?)
            } else {
                None
            };

            self.expect_token(&Token::RParen)?;

            match scale {
                None => Ok(ExactNumberInfo::Precision(precision)),
                Some(scale) => Ok(ExactNumberInfo::PrecisionAndScale(precision, scale)),
            }
        } else {
            Ok(ExactNumberInfo::None)
        }
    }

    pub fn parse_optional_type_modifiers(&mut self) -> Result<Option<Vec<String>>, ParserError> {
        if self.consume_token(&Token::LParen) {
            let mut modifiers = Vec::new();
            loop {
                let next_token = self.next_token();
                match next_token.token {
                    Token::Word(w) => modifiers.push(w.to_string()),
                    Token::Number(n, _) => modifiers.push(n),
                    Token::SingleQuotedString(s) => modifiers.push(s),

                    Token::Comma => {
                        continue;
                    }
                    Token::RParen => {
                        break;
                    }
                    _ => self.expected("type modifiers", next_token)?,
                }
            }

            Ok(Some(modifiers))
        } else {
            Ok(None)
        }
    }

    pub fn parse_delete(&mut self) -> Result<Statement, ParserError> {
        let (tables, with_from_keyword) = if !self.parse_keyword(Keyword::FROM) {
            // `FROM` keyword is optional in BigQuery SQL.
            // https://cloud.google.com/bigquery/docs/reference/standard-sql/dml-syntax#delete_statement
            if dialect_of!(self is BigQueryDialect | GenericDialect) {
                (vec![], false)
            } else {
                let tables = self.parse_comma_separated(|p| p.parse_object_name(false))?;
                self.expect_keyword(Keyword::FROM)?;
                (tables, true)
            }
        } else {
            (vec![], true)
        };

        let from = self.parse_comma_separated(Parser::parse_table_and_joins)?;
        let using = if self.parse_keyword(Keyword::USING) {
            Some(self.parse_comma_separated(Parser::parse_table_and_joins)?)
        } else {
            None
        };
        let selection = if self.parse_keyword(Keyword::WHERE) {
            Some(self.parse_expr()?)
        } else {
            None
        };
        let returning = if self.parse_keyword(Keyword::RETURNING) {
            Some(self.parse_comma_separated(Parser::parse_select_item)?)
        } else {
            None
        };
        let order_by = if self.parse_keywords(&[Keyword::ORDER, Keyword::BY]) {
            self.parse_comma_separated(Parser::parse_order_by_expr)?
        } else {
            vec![]
        };
        let limit = if self.parse_keyword(Keyword::LIMIT) {
            self.parse_limit()?
        } else {
            None
        };

        Ok(Statement::Delete {
            tables,
            from: if with_from_keyword {
                FromTable::WithFromKeyword(from)
            } else {
                FromTable::WithoutKeyword(from)
            },
            using,
            selection,
            returning,
            order_by,
            limit,
        })
    }

    // KILL [CONNECTION | QUERY | MUTATION] processlist_id
    pub fn parse_kill(&mut self) -> Result<Statement, ParserError> {
        let modifier_keyword =
            self.parse_one_of_keywords(&[Keyword::CONNECTION, Keyword::QUERY, Keyword::MUTATION]);

        let id = self.parse_literal_uint()?;

        let modifier = match modifier_keyword {
            Some(Keyword::CONNECTION) => Some(KillType::Connection),
            Some(Keyword::QUERY) => Some(KillType::Query),
            Some(Keyword::MUTATION) => {
                if dialect_of!(self is ClickHouseDialect | GenericDialect) {
                    Some(KillType::Mutation)
                } else {
                    self.expected(
                        "Unsupported type for KILL, allowed: CONNECTION | QUERY",
                        self.peek_token(),
                    )?
                }
            }
            _ => None,
        };

        Ok(Statement::Kill { modifier, id })
    }

    pub fn parse_explain(&mut self, describe_alias: bool) -> Result<Statement, ParserError> {
        let analyze = self.parse_keyword(Keyword::ANALYZE);
        let verbose = self.parse_keyword(Keyword::VERBOSE);
        let mut format = None;
        if self.parse_keyword(Keyword::FORMAT) {
            format = Some(self.parse_analyze_format()?);
        }

        match self.maybe_parse(|parser| parser.parse_statement()) {
            Some(Statement::Explain { .. }) | Some(Statement::ExplainTable { .. }) => Err(
                ParserError::ParserError("Explain must be root of the plan".to_string()),
            ),
            Some(statement) => Ok(Statement::Explain {
                describe_alias,
                analyze,
                verbose,
                statement: Box::new(statement),
                format,
            }),
            _ => {
                let table_name = self.parse_object_name(false)?;
                Ok(Statement::ExplainTable {
                    describe_alias,
                    table_name,
                })
            }
        }
    }

    /// Parse a query expression, i.e. a `SELECT` statement optionally
    /// preceded with some `WITH` CTE declarations and optionally followed
    /// by `ORDER BY`. Unlike some other parse_... methods, this one doesn't
    /// expect the initial keyword to be already consumed
    pub fn parse_query(&mut self) -> Result<Query, ParserError> {
        let _guard = self.recursion_counter.try_decrease()?;
        let with = if self.parse_keyword(Keyword::WITH) {
            Some(With {
                recursive: self.parse_keyword(Keyword::RECURSIVE),
                cte_tables: self.parse_comma_separated(Parser::parse_cte)?,
            })
        } else {
            None
        };

        if self.parse_keyword(Keyword::INSERT) {
            let insert = self.parse_insert()?;

            Ok(Query {
                with,
                body: Box::new(SetExpr::Insert(insert)),
                limit: None,
                limit_by: vec![],
                order_by: vec![],
                offset: None,
                fetch: None,
                locks: vec![],
                for_clause: None,
            })
        } else if self.parse_keyword(Keyword::UPDATE) {
            let update = self.parse_update()?;
            Ok(Query {
                with,
                body: Box::new(SetExpr::Update(update)),
                limit: None,
                limit_by: vec![],
                order_by: vec![],
                offset: None,
                fetch: None,
                locks: vec![],
                for_clause: None,
            })
        } else {
            let body = Box::new(self.parse_query_body(0)?);

            let order_by = if self.parse_keywords(&[Keyword::ORDER, Keyword::BY]) {
                self.parse_comma_separated(Parser::parse_order_by_expr)?
            } else {
                vec![]
            };

            let mut limit = None;
            let mut offset = None;

            for _x in 0..2 {
                if limit.is_none() && self.parse_keyword(Keyword::LIMIT) {
                    limit = self.parse_limit()?
                }

                if offset.is_none() && self.parse_keyword(Keyword::OFFSET) {
                    offset = Some(self.parse_offset()?)
                }

                if dialect_of!(self is GenericDialect | MySqlDialect | ClickHouseDialect)
                    && limit.is_some()
                    && offset.is_none()
                    && self.consume_token(&Token::Comma)
                {
                    // MySQL style LIMIT x,y => LIMIT y OFFSET x.
                    // Check <https://dev.mysql.com/doc/refman/8.0/en/select.html> for more details.
                    offset = Some(Offset {
                        value: limit.unwrap(),
                        rows: OffsetRows::None,
                    });
                    limit = Some(self.parse_expr()?);
                }
            }

            let limit_by = if dialect_of!(self is ClickHouseDialect | GenericDialect)
                && self.parse_keyword(Keyword::BY)
            {
                self.parse_comma_separated(Parser::parse_expr)?
            } else {
                vec![]
            };

            let fetch = if self.parse_keyword(Keyword::FETCH) {
                Some(self.parse_fetch()?)
            } else {
                None
            };

            let mut for_clause = None;
            let mut locks = Vec::new();
            while self.parse_keyword(Keyword::FOR) {
                if let Some(parsed_for_clause) = self.parse_for_clause()? {
                    for_clause = Some(parsed_for_clause);
                    break;
                } else {
                    locks.push(self.parse_lock()?);
                }
            }

            Ok(Query {
                with,
                body,
                order_by,
                limit,
                limit_by,
                offset,
                fetch,
                locks,
                for_clause,
            })
        }
    }

    /// Parse a mssql `FOR [XML | JSON | BROWSE]` clause
    pub fn parse_for_clause(&mut self) -> Result<Option<ForClause>, ParserError> {
        if self.parse_keyword(Keyword::XML) {
            Ok(Some(self.parse_for_xml()?))
        } else if self.parse_keyword(Keyword::JSON) {
            Ok(Some(self.parse_for_json()?))
        } else if self.parse_keyword(Keyword::BROWSE) {
            Ok(Some(ForClause::Browse))
        } else {
            Ok(None)
        }
    }

    /// Parse a mssql `FOR XML` clause
    pub fn parse_for_xml(&mut self) -> Result<ForClause, ParserError> {
        let for_xml = if self.parse_keyword(Keyword::RAW) {
            let mut element_name = None;
            if self.peek_token().token == Token::LParen {
                self.expect_token(&Token::LParen)?;
                element_name = Some(self.parse_literal_string()?);
                self.expect_token(&Token::RParen)?;
            }
            ForXml::Raw(element_name)
        } else if self.parse_keyword(Keyword::AUTO) {
            ForXml::Auto
        } else if self.parse_keyword(Keyword::EXPLICIT) {
            ForXml::Explicit
        } else if self.parse_keyword(Keyword::PATH) {
            let mut element_name = None;
            if self.peek_token().token == Token::LParen {
                self.expect_token(&Token::LParen)?;
                element_name = Some(self.parse_literal_string()?);
                self.expect_token(&Token::RParen)?;
            }
            ForXml::Path(element_name)
        } else {
            return Err(ParserError::ParserError(
                "Expected FOR XML [RAW | AUTO | EXPLICIT | PATH ]".to_string(),
            ));
        };
        let mut elements = false;
        let mut binary_base64 = false;
        let mut root = None;
        let mut r#type = false;
        while self.peek_token().token == Token::Comma {
            self.next_token();
            if self.parse_keyword(Keyword::ELEMENTS) {
                elements = true;
            } else if self.parse_keyword(Keyword::BINARY) {
                self.expect_keyword(Keyword::BASE64)?;
                binary_base64 = true;
            } else if self.parse_keyword(Keyword::ROOT) {
                self.expect_token(&Token::LParen)?;
                root = Some(self.parse_literal_string()?);
                self.expect_token(&Token::RParen)?;
            } else if self.parse_keyword(Keyword::TYPE) {
                r#type = true;
            }
        }
        Ok(ForClause::Xml {
            for_xml,
            elements,
            binary_base64,
            root,
            r#type,
        })
    }

    /// Parse a mssql `FOR JSON` clause
    pub fn parse_for_json(&mut self) -> Result<ForClause, ParserError> {
        let for_json = if self.parse_keyword(Keyword::AUTO) {
            ForJson::Auto
        } else if self.parse_keyword(Keyword::PATH) {
            ForJson::Path
        } else {
            return Err(ParserError::ParserError(
                "Expected FOR JSON [AUTO | PATH ]".to_string(),
            ));
        };
        let mut root = None;
        let mut include_null_values = false;
        let mut without_array_wrapper = false;
        while self.peek_token().token == Token::Comma {
            self.next_token();
            if self.parse_keyword(Keyword::ROOT) {
                self.expect_token(&Token::LParen)?;
                root = Some(self.parse_literal_string()?);
                self.expect_token(&Token::RParen)?;
            } else if self.parse_keyword(Keyword::INCLUDE_NULL_VALUES) {
                include_null_values = true;
            } else if self.parse_keyword(Keyword::WITHOUT_ARRAY_WRAPPER) {
                without_array_wrapper = true;
            }
        }
        Ok(ForClause::Json {
            for_json,
            root,
            include_null_values,
            without_array_wrapper,
        })
    }

    /// Parse a CTE (`alias [( col1, col2, ... )] AS (subquery)`)
    pub fn parse_cte(&mut self) -> Result<Cte, ParserError> {
        let name = self.parse_identifier(false)?;

        let mut cte = if self.parse_keyword(Keyword::AS) {
            let mut is_materialized = None;
            if dialect_of!(self is PostgreSqlDialect) {
                if self.parse_keyword(Keyword::MATERIALIZED) {
                    is_materialized = Some(CteAsMaterialized::Materialized);
                } else if self.parse_keywords(&[Keyword::NOT, Keyword::MATERIALIZED]) {
                    is_materialized = Some(CteAsMaterialized::NotMaterialized);
                }
            }
            self.expect_token(&Token::LParen)?;
            let query = Box::new(self.parse_query()?);
            self.expect_token(&Token::RParen)?;
            let alias = TableAlias {
                name,
                columns: vec![],
            };
            Cte {
                alias,
                query,
                from: None,
                materialized: is_materialized,
            }
        } else {
            let columns = self.parse_parenthesized_column_list(Optional, false)?;
            self.expect_keyword(Keyword::AS)?;
            let mut is_materialized = None;
            if dialect_of!(self is PostgreSqlDialect) {
                if self.parse_keyword(Keyword::MATERIALIZED) {
                    is_materialized = Some(CteAsMaterialized::Materialized);
                } else if self.parse_keywords(&[Keyword::NOT, Keyword::MATERIALIZED]) {
                    is_materialized = Some(CteAsMaterialized::NotMaterialized);
                }
            }
            self.expect_token(&Token::LParen)?;
            let query = Box::new(self.parse_query()?);
            self.expect_token(&Token::RParen)?;
            let alias = TableAlias { name, columns };
            Cte {
                alias,
                query,
                from: None,
                materialized: is_materialized,
            }
        };
        if self.parse_keyword(Keyword::FROM) {
            cte.from = Some(self.parse_identifier(false)?);
        }
        Ok(cte)
    }

    /// Parse a "query body", which is an expression with roughly the
    /// following grammar:
    /// ```sql
    ///   query_body ::= restricted_select | '(' subquery ')' | set_operation
    ///   restricted_select ::= 'SELECT' [expr_list] [ from ] [ where ] [ groupby_having ]
    ///   subquery ::= query_body [ order_by_limit ]
    ///   set_operation ::= query_body { 'UNION' | 'EXCEPT' | 'INTERSECT' } [ 'ALL' ] query_body
    /// ```
    pub fn parse_query_body(&mut self, precedence: u8) -> Result<SetExpr, ParserError> {
        // We parse the expression using a Pratt parser, as in `parse_expr()`.
        // Start by parsing a restricted SELECT or a `(subquery)`:
        let mut expr = if self.parse_keyword(Keyword::SELECT) {
            SetExpr::Select(Box::new(self.parse_select()?))
        } else if self.consume_token(&Token::LParen) {
            // CTEs are not allowed here, but the parser currently accepts them
            let subquery = self.parse_query()?;
            self.expect_token(&Token::RParen)?;
            SetExpr::Query(Box::new(subquery))
        } else if self.parse_keyword(Keyword::VALUES) {
            let is_mysql = dialect_of!(self is MySqlDialect);
            SetExpr::Values(self.parse_values(is_mysql)?)
        } else if self.parse_keyword(Keyword::TABLE) {
            SetExpr::Table(Box::new(self.parse_as_table()?))
        } else {
            return self.expected(
                "SELECT, VALUES, or a subquery in the query body",
                self.peek_token(),
            );
        };

        loop {
            // The query can be optionally followed by a set operator:
            let op = self.parse_set_operator(&self.peek_token().token);
            let next_precedence = match op {
                // UNION and EXCEPT have the same binding power and evaluate left-to-right
                Some(SetOperator::Union) | Some(SetOperator::Except) => 10,
                // INTERSECT has higher precedence than UNION/EXCEPT
                Some(SetOperator::Intersect) => 20,
                // Unexpected token or EOF => stop parsing the query body
                None => break,
            };
            if precedence >= next_precedence {
                break;
            }
            self.next_token(); // skip past the set operator
            let set_quantifier = self.parse_set_quantifier(&op);
            expr = SetExpr::SetOperation {
                left: Box::new(expr),
                op: op.unwrap(),
                set_quantifier,
                right: Box::new(self.parse_query_body(next_precedence)?),
            };
        }

        Ok(expr)
    }

    pub fn parse_set_operator(&mut self, token: &Token) -> Option<SetOperator> {
        match token {
            Token::Word(w) if w.keyword == Keyword::UNION => Some(SetOperator::Union),
            Token::Word(w) if w.keyword == Keyword::EXCEPT => Some(SetOperator::Except),
            Token::Word(w) if w.keyword == Keyword::INTERSECT => Some(SetOperator::Intersect),
            _ => None,
        }
    }

    pub fn parse_set_quantifier(&mut self, op: &Option<SetOperator>) -> SetQuantifier {
        match op {
            Some(SetOperator::Union) => {
                if self.parse_keywords(&[Keyword::DISTINCT, Keyword::BY, Keyword::NAME]) {
                    SetQuantifier::DistinctByName
                } else if self.parse_keywords(&[Keyword::BY, Keyword::NAME]) {
                    SetQuantifier::ByName
                } else if self.parse_keyword(Keyword::ALL) {
                    if self.parse_keywords(&[Keyword::BY, Keyword::NAME]) {
                        SetQuantifier::AllByName
                    } else {
                        SetQuantifier::All
                    }
                } else if self.parse_keyword(Keyword::DISTINCT) {
                    SetQuantifier::Distinct
                } else {
                    SetQuantifier::None
                }
            }
            Some(SetOperator::Except) | Some(SetOperator::Intersect) => {
                if self.parse_keyword(Keyword::ALL) {
                    SetQuantifier::All
                } else if self.parse_keyword(Keyword::DISTINCT) {
                    SetQuantifier::Distinct
                } else {
                    SetQuantifier::None
                }
            }
            _ => SetQuantifier::None,
        }
    }

    /// Parse a restricted `SELECT` statement (no CTEs / `UNION` / `ORDER BY`),
    /// assuming the initial `SELECT` was already consumed
    pub fn parse_select(&mut self) -> Result<Select, ParserError> {
        let value_table_mode =
            if dialect_of!(self is BigQueryDialect) && self.parse_keyword(Keyword::AS) {
                if self.parse_keyword(Keyword::VALUE) {
                    Some(ValueTableMode::AsValue)
                } else if self.parse_keyword(Keyword::STRUCT) {
                    Some(ValueTableMode::AsStruct)
                } else {
                    self.expected("VALUE or STRUCT", self.peek_token())?
                }
            } else {
                None
            };

        let distinct = self.parse_all_or_distinct()?;

        let top = if self.parse_keyword(Keyword::TOP) {
            Some(self.parse_top()?)
        } else {
            None
        };

        let projection = self.parse_projection()?;

        let into = if self.parse_keyword(Keyword::INTO) {
            let temporary = self
                .parse_one_of_keywords(&[Keyword::TEMP, Keyword::TEMPORARY])
                .is_some();
            let unlogged = self.parse_keyword(Keyword::UNLOGGED);
            let table = self.parse_keyword(Keyword::TABLE);
            let name = self.parse_object_name(false)?;
            Some(SelectInto {
                temporary,
                unlogged,
                table,
                name,
            })
        } else {
            None
        };

        // Note that for keywords to be properly handled here, they need to be
        // added to `RESERVED_FOR_COLUMN_ALIAS` / `RESERVED_FOR_TABLE_ALIAS`,
        // otherwise they may be parsed as an alias as part of the `projection`
        // or `from`.

        let from = if self.parse_keyword(Keyword::FROM) {
            self.parse_comma_separated(Parser::parse_table_and_joins)?
        } else {
            vec![]
        };

        let mut lateral_views = vec![];
        loop {
            if self.parse_keywords(&[Keyword::LATERAL, Keyword::VIEW]) {
                let outer = self.parse_keyword(Keyword::OUTER);
                let lateral_view = self.parse_expr()?;
                let lateral_view_name = self.parse_object_name(false)?;
                let lateral_col_alias = self
                    .parse_comma_separated(|parser| {
                        parser.parse_optional_alias(&[
                            Keyword::WHERE,
                            Keyword::GROUP,
                            Keyword::CLUSTER,
                            Keyword::HAVING,
                            Keyword::LATERAL,
                        ]) // This couldn't possibly be a bad idea
                    })?
                    .into_iter()
                    .flatten()
                    .collect();

                lateral_views.push(LateralView {
                    lateral_view,
                    lateral_view_name,
                    lateral_col_alias,
                    outer,
                });
            } else {
                break;
            }
        }

        let selection = if self.parse_keyword(Keyword::WHERE) {
            Some(self.parse_expr()?)
        } else {
            None
        };

        let group_by = if self.parse_keywords(&[Keyword::GROUP, Keyword::BY]) {
            if self.parse_keyword(Keyword::ALL) {
                GroupByExpr::All
            } else {
                GroupByExpr::Expressions(self.parse_comma_separated(Parser::parse_group_by_expr)?)
            }
        } else {
            GroupByExpr::Expressions(vec![])
        };

        let cluster_by = if self.parse_keywords(&[Keyword::CLUSTER, Keyword::BY]) {
            self.parse_comma_separated(Parser::parse_expr)?
        } else {
            vec![]
        };

        let distribute_by = if self.parse_keywords(&[Keyword::DISTRIBUTE, Keyword::BY]) {
            self.parse_comma_separated(Parser::parse_expr)?
        } else {
            vec![]
        };

        let sort_by = if self.parse_keywords(&[Keyword::SORT, Keyword::BY]) {
            self.parse_comma_separated(Parser::parse_expr)?
        } else {
            vec![]
        };

        let having = if self.parse_keyword(Keyword::HAVING) {
            Some(self.parse_expr()?)
        } else {
            None
        };

        let named_windows = if self.parse_keyword(Keyword::WINDOW) {
            self.parse_comma_separated(Parser::parse_named_window)?
        } else {
            vec![]
        };

        let qualify = if self.parse_keyword(Keyword::QUALIFY) {
            Some(self.parse_expr()?)
        } else {
            None
        };

        Ok(Select {
            distinct,
            top,
            projection,
            into,
            from,
            lateral_views,
            selection,
            group_by,
            cluster_by,
            distribute_by,
            sort_by,
            having,
            named_window: named_windows,
            qualify,
            value_table_mode,
        })
    }

    /// Parse `CREATE TABLE x AS TABLE y`
    pub fn parse_as_table(&mut self) -> Result<Table, ParserError> {
        let token1 = self.next_token();
        let token2 = self.next_token();
        let token3 = self.next_token();

        let table_name;
        let schema_name;
        if token2 == Token::Period {
            match token1.token {
                Token::Word(w) => {
                    schema_name = w.value;
                }
                _ => {
                    return self.expected("Schema name", token1);
                }
            }
            match token3.token {
                Token::Word(w) => {
                    table_name = w.value;
                }
                _ => {
                    return self.expected("Table name", token3);
                }
            }
            Ok(Table {
                table_name: Some(table_name),
                schema_name: Some(schema_name),
            })
        } else {
            match token1.token {
                Token::Word(w) => {
                    table_name = w.value;
                }
                _ => {
                    return self.expected("Table name", token1);
                }
            }
            Ok(Table {
                table_name: Some(table_name),
                schema_name: None,
            })
        }
    }

    pub fn parse_set(&mut self) -> Result<Statement, ParserError> {
        let modifier =
            self.parse_one_of_keywords(&[Keyword::SESSION, Keyword::LOCAL, Keyword::HIVEVAR]);
        if let Some(Keyword::HIVEVAR) = modifier {
            self.expect_token(&Token::Colon)?;
        } else if self.parse_keyword(Keyword::ROLE) {
            let context_modifier = match modifier {
                Some(Keyword::LOCAL) => ContextModifier::Local,
                Some(Keyword::SESSION) => ContextModifier::Session,
                _ => ContextModifier::None,
            };

            let role_name = if self.parse_keyword(Keyword::NONE) {
                None
            } else {
                Some(self.parse_identifier(false)?)
            };
            return Ok(Statement::SetRole {
                context_modifier,
                role_name,
            });
        }

        let variable = if self.parse_keywords(&[Keyword::TIME, Keyword::ZONE]) {
            ObjectName(vec!["TIMEZONE".into()])
        } else {
            self.parse_object_name(false)?
        };

        if variable.to_string().eq_ignore_ascii_case("NAMES")
            && dialect_of!(self is MySqlDialect | GenericDialect)
        {
            if self.parse_keyword(Keyword::DEFAULT) {
                return Ok(Statement::SetNamesDefault {});
            }

            let charset_name = self.parse_literal_string()?;
            let collation_name = if self.parse_one_of_keywords(&[Keyword::COLLATE]).is_some() {
                Some(self.parse_literal_string()?)
            } else {
                None
            };

            Ok(Statement::SetNames {
                charset_name,
                collation_name,
            })
        } else if self.consume_token(&Token::Eq) || self.parse_keyword(Keyword::TO) {
            let mut values = vec![];
            loop {
                let value = if let Ok(expr) = self.parse_expr() {
                    expr
                } else {
                    self.expected("variable value", self.peek_token())?
                };

                values.push(value);
                if self.consume_token(&Token::Comma) {
                    continue;
                }
                return Ok(Statement::SetVariable {
                    local: modifier == Some(Keyword::LOCAL),
                    hivevar: Some(Keyword::HIVEVAR) == modifier,
                    variable,
                    value: values,
                });
            }
        } else if variable.to_string().eq_ignore_ascii_case("TIMEZONE") {
            // for some db (e.g. postgresql), SET TIME ZONE <value> is an alias for SET TIMEZONE [TO|=] <value>
            match self.parse_expr() {
                Ok(expr) => Ok(Statement::SetTimeZone {
                    local: modifier == Some(Keyword::LOCAL),
                    value: expr,
                }),
                _ => self.expected("timezone value", self.peek_token())?,
            }
        } else if variable.to_string() == "CHARACTERISTICS" {
            self.expect_keywords(&[Keyword::AS, Keyword::TRANSACTION])?;
            Ok(Statement::SetTransaction {
                modes: self.parse_transaction_modes()?,
                snapshot: None,
                session: true,
            })
        } else if variable.to_string() == "TRANSACTION" && modifier.is_none() {
            if self.parse_keyword(Keyword::SNAPSHOT) {
                let snaphot_id = self.parse_value()?;
                return Ok(Statement::SetTransaction {
                    modes: vec![],
                    snapshot: Some(snaphot_id),
                    session: false,
                });
            }
            Ok(Statement::SetTransaction {
                modes: self.parse_transaction_modes()?,
                snapshot: None,
                session: false,
            })
        } else {
            self.expected("equals sign or TO", self.peek_token())
        }
    }

    pub fn parse_show(&mut self) -> Result<Statement, ParserError> {
        let extended = self.parse_keyword(Keyword::EXTENDED);
        let full = self.parse_keyword(Keyword::FULL);
        let session = self.parse_keyword(Keyword::SESSION);
        let global = self.parse_keyword(Keyword::GLOBAL);
        if self
            .parse_one_of_keywords(&[Keyword::COLUMNS, Keyword::FIELDS])
            .is_some()
        {
            Ok(self.parse_show_columns(extended, full)?)
        } else if self.parse_keyword(Keyword::TABLES) {
            Ok(self.parse_show_tables(extended, full)?)
        } else if self.parse_keyword(Keyword::FUNCTIONS) {
            Ok(self.parse_show_functions()?)
        } else if extended || full {
            Err(ParserError::ParserError(
                "EXTENDED/FULL are not supported with this type of SHOW query".to_string(),
            ))
        } else if self.parse_one_of_keywords(&[Keyword::CREATE]).is_some() {
            Ok(self.parse_show_create()?)
        } else if self.parse_keyword(Keyword::COLLATION) {
            Ok(self.parse_show_collation()?)
        } else if self.parse_keyword(Keyword::VARIABLES)
            && dialect_of!(self is MySqlDialect | GenericDialect)
        {
            Ok(Statement::ShowVariables {
                filter: self.parse_show_statement_filter()?,
                session,
                global,
            })
        } else if self.parse_keyword(Keyword::STATUS)
            && dialect_of!(self is MySqlDialect | GenericDialect)
        {
            Ok(Statement::ShowStatus {
                filter: self.parse_show_statement_filter()?,
                session,
                global,
            })
        } else {
            Ok(Statement::ShowVariable {
                variable: self.parse_identifiers()?,
            })
        }
    }

    pub fn parse_show_create(&mut self) -> Result<Statement, ParserError> {
        let obj_type = match self.expect_one_of_keywords(&[
            Keyword::TABLE,
            Keyword::TRIGGER,
            Keyword::FUNCTION,
            Keyword::PROCEDURE,
            Keyword::EVENT,
            Keyword::VIEW,
        ])? {
            Keyword::TABLE => Ok(ShowCreateObject::Table),
            Keyword::TRIGGER => Ok(ShowCreateObject::Trigger),
            Keyword::FUNCTION => Ok(ShowCreateObject::Function),
            Keyword::PROCEDURE => Ok(ShowCreateObject::Procedure),
            Keyword::EVENT => Ok(ShowCreateObject::Event),
            Keyword::VIEW => Ok(ShowCreateObject::View),
            keyword => Err(ParserError::ParserError(format!(
                "Unable to map keyword to ShowCreateObject: {keyword:?}"
            ))),
        }?;

        let obj_name = self.parse_object_name(false)?;

        Ok(Statement::ShowCreate { obj_type, obj_name })
    }

    pub fn parse_show_columns(
        &mut self,
        extended: bool,
        full: bool,
    ) -> Result<Statement, ParserError> {
        self.expect_one_of_keywords(&[Keyword::FROM, Keyword::IN])?;
        let object_name = self.parse_object_name(false)?;
        let table_name = match self.parse_one_of_keywords(&[Keyword::FROM, Keyword::IN]) {
            Some(_) => {
                let db_name = vec![self.parse_identifier(false)?];
                let ObjectName(table_name) = object_name;
                let object_name = db_name.into_iter().chain(table_name).collect();
                ObjectName(object_name)
            }
            None => object_name,
        };
        let filter = self.parse_show_statement_filter()?;
        Ok(Statement::ShowColumns {
            extended,
            full,
            table_name,
            filter,
        })
    }

    pub fn parse_show_tables(
        &mut self,
        extended: bool,
        full: bool,
    ) -> Result<Statement, ParserError> {
        let db_name = match self.parse_one_of_keywords(&[Keyword::FROM, Keyword::IN]) {
            Some(_) => Some(self.parse_identifier(false)?),
            None => None,
        };
        let filter = self.parse_show_statement_filter()?;
        Ok(Statement::ShowTables {
            extended,
            full,
            db_name,
            filter,
        })
    }

    pub fn parse_show_functions(&mut self) -> Result<Statement, ParserError> {
        let filter = self.parse_show_statement_filter()?;
        Ok(Statement::ShowFunctions { filter })
    }

    pub fn parse_show_collation(&mut self) -> Result<Statement, ParserError> {
        let filter = self.parse_show_statement_filter()?;
        Ok(Statement::ShowCollation { filter })
    }

    pub fn parse_show_statement_filter(
        &mut self,
    ) -> Result<Option<ShowStatementFilter>, ParserError> {
        if self.parse_keyword(Keyword::LIKE) {
            Ok(Some(ShowStatementFilter::Like(
                self.parse_literal_string()?,
            )))
        } else if self.parse_keyword(Keyword::ILIKE) {
            Ok(Some(ShowStatementFilter::ILike(
                self.parse_literal_string()?,
            )))
        } else if self.parse_keyword(Keyword::WHERE) {
            Ok(Some(ShowStatementFilter::Where(self.parse_expr()?)))
        } else {
            Ok(None)
        }
    }

    pub fn parse_use(&mut self) -> Result<Statement, ParserError> {
        let db_name = self.parse_identifier(false)?;
        Ok(Statement::Use { db_name })
    }

    pub fn parse_table_and_joins(&mut self) -> Result<TableWithJoins, ParserError> {
        let relation = self.parse_table_factor()?;
        // Note that for keywords to be properly handled here, they need to be
        // added to `RESERVED_FOR_TABLE_ALIAS`, otherwise they may be parsed as
        // a table alias.
        let mut joins = vec![];
        loop {
            let join = if self.parse_keyword(Keyword::CROSS) {
                let join_operator = if self.parse_keyword(Keyword::JOIN) {
                    JoinOperator::CrossJoin
                } else if self.parse_keyword(Keyword::APPLY) {
                    // MSSQL extension, similar to CROSS JOIN LATERAL
                    JoinOperator::CrossApply
                } else {
                    return self.expected("JOIN or APPLY after CROSS", self.peek_token());
                };
                Join {
                    relation: self.parse_table_factor()?,
                    join_operator,
                }
            } else if self.parse_keyword(Keyword::OUTER) {
                // MSSQL extension, similar to LEFT JOIN LATERAL .. ON 1=1
                self.expect_keyword(Keyword::APPLY)?;
                Join {
                    relation: self.parse_table_factor()?,
                    join_operator: JoinOperator::OuterApply,
                }
            } else {
                let natural = self.parse_keyword(Keyword::NATURAL);
                let peek_keyword = if let Token::Word(w) = self.peek_token().token {
                    w.keyword
                } else {
                    Keyword::NoKeyword
                };

                let join_operator_type = match peek_keyword {
                    Keyword::INNER | Keyword::JOIN => {
                        let _ = self.parse_keyword(Keyword::INNER); // [ INNER ]
                        self.expect_keyword(Keyword::JOIN)?;
                        JoinOperator::Inner
                    }
                    kw @ Keyword::LEFT | kw @ Keyword::RIGHT => {
                        let _ = self.next_token(); // consume LEFT/RIGHT
                        let is_left = kw == Keyword::LEFT;
                        let join_type = self.parse_one_of_keywords(&[
                            Keyword::OUTER,
                            Keyword::SEMI,
                            Keyword::ANTI,
                            Keyword::JOIN,
                        ]);
                        match join_type {
                            Some(Keyword::OUTER) => {
                                self.expect_keyword(Keyword::JOIN)?;
                                if is_left {
                                    JoinOperator::LeftOuter
                                } else {
                                    JoinOperator::RightOuter
                                }
                            }
                            Some(Keyword::SEMI) => {
                                self.expect_keyword(Keyword::JOIN)?;
                                if is_left {
                                    JoinOperator::LeftSemi
                                } else {
                                    JoinOperator::RightSemi
                                }
                            }
                            Some(Keyword::ANTI) => {
                                self.expect_keyword(Keyword::JOIN)?;
                                if is_left {
                                    JoinOperator::LeftAnti
                                } else {
                                    JoinOperator::RightAnti
                                }
                            }
                            Some(Keyword::JOIN) => {
                                if is_left {
                                    JoinOperator::LeftOuter
                                } else {
                                    JoinOperator::RightOuter
                                }
                            }
                            _ => {
                                return Err(ParserError::ParserError(format!(
                                    "expected OUTER, SEMI, ANTI or JOIN after {kw:?}"
                                )))
                            }
                        }
                    }
                    Keyword::FULL => {
                        let _ = self.next_token(); // consume FULL
                        let _ = self.parse_keyword(Keyword::OUTER); // [ OUTER ]
                        self.expect_keyword(Keyword::JOIN)?;
                        JoinOperator::FullOuter
                    }
                    Keyword::OUTER => {
                        return self.expected("LEFT, RIGHT, or FULL", self.peek_token());
                    }
                    _ if natural => {
                        return self.expected("a join type after NATURAL", self.peek_token());
                    }
                    _ => break,
                };
                let relation = self.parse_table_factor()?;
                let join_constraint = self.parse_join_constraint(natural)?;
                Join {
                    relation,
                    join_operator: join_operator_type(join_constraint),
                }
            };
            joins.push(join);
        }
        Ok(TableWithJoins { relation, joins })
    }

    /// A table name or a parenthesized subquery, followed by optional `[AS] alias`
    pub fn parse_table_factor(&mut self) -> Result<TableFactor, ParserError> {
        if self.parse_keyword(Keyword::LATERAL) {
            // LATERAL must always be followed by a subquery or table function.
            if self.consume_token(&Token::LParen) {
                self.parse_derived_table_factor(Lateral)
            } else {
                let name = self.parse_object_name(false)?;
                self.expect_token(&Token::LParen)?;
                let args = self.parse_optional_args()?;
                let alias = self.parse_optional_table_alias(keywords::RESERVED_FOR_TABLE_ALIAS)?;
                Ok(TableFactor::Function {
                    lateral: true,
                    name,
                    args,
                    alias,
                })
            }
        } else if self.parse_keyword(Keyword::TABLE) {
            // parse table function (SELECT * FROM TABLE (<expr>) [ AS <alias> ])
            self.expect_token(&Token::LParen)?;
            let expr = self.parse_expr()?;
            self.expect_token(&Token::RParen)?;
            let alias = self.parse_optional_table_alias(keywords::RESERVED_FOR_TABLE_ALIAS)?;
            Ok(TableFactor::TableFunction { expr, alias })
        } else if self.consume_token(&Token::LParen) {
            // A left paren introduces either a derived table (i.e., a subquery)
            // or a nested join. It's nearly impossible to determine ahead of
            // time which it is... so we just try to parse both.
            //
            // Here's an example that demonstrates the complexity:
            //                     /-------------------------------------------------------\
            //                     | /-----------------------------------\                 |
            //     SELECT * FROM ( ( ( (SELECT 1) UNION (SELECT 2) ) AS t1 NATURAL JOIN t2 ) )
            //                   ^ ^ ^ ^
            //                   | | | |
            //                   | | | |
            //                   | | | (4) belongs to a SetExpr::Query inside the subquery
            //                   | | (3) starts a derived table (subquery)
            //                   | (2) starts a nested join
            //                   (1) an additional set of parens around a nested join
            //

            // If the recently consumed '(' starts a derived table, the call to
            // `parse_derived_table_factor` below will return success after parsing the
            // subquery, followed by the closing ')', and the alias of the derived table.
            // In the example above this is case (3).
            if let Some(mut table) =
                self.maybe_parse(|parser| parser.parse_derived_table_factor(NotLateral))
            {
                while let Some(kw) = self.parse_one_of_keywords(&[Keyword::PIVOT, Keyword::UNPIVOT])
                {
                    table = match kw {
                        Keyword::PIVOT => self.parse_pivot_table_factor(table)?,
                        Keyword::UNPIVOT => self.parse_unpivot_table_factor(table)?,
                        _ => unreachable!(),
                    }
                }
                return Ok(table);
            }

            // A parsing error from `parse_derived_table_factor` indicates that the '(' we've
            // recently consumed does not start a derived table (cases 1, 2, or 4).
            // `maybe_parse` will ignore such an error and rewind to be after the opening '('.

            // Inside the parentheses we expect to find an (A) table factor
            // followed by some joins or (B) another level of nesting.
            let mut table_and_joins = self.parse_table_and_joins()?;

            #[allow(clippy::if_same_then_else)]
            if !table_and_joins.joins.is_empty() {
                self.expect_token(&Token::RParen)?;
                let alias = self.parse_optional_table_alias(keywords::RESERVED_FOR_TABLE_ALIAS)?;
                Ok(TableFactor::NestedJoin {
                    table_with_joins: Box::new(table_and_joins),
                    alias,
                }) // (A)
            } else if let TableFactor::NestedJoin {
                table_with_joins: _,
                alias: _,
            } = &table_and_joins.relation
            {
                // (B): `table_and_joins` (what we found inside the parentheses)
                // is a nested join `(foo JOIN bar)`, not followed by other joins.
                self.expect_token(&Token::RParen)?;
                let alias = self.parse_optional_table_alias(keywords::RESERVED_FOR_TABLE_ALIAS)?;
                Ok(TableFactor::NestedJoin {
                    table_with_joins: Box::new(table_and_joins),
                    alias,
                })
            } else if dialect_of!(self is SnowflakeDialect | GenericDialect) {
                // Dialect-specific behavior: Snowflake diverges from the
                // standard and from most of the other implementations by
                // allowing extra parentheses not only around a join (B), but
                // around lone table names (e.g. `FROM (mytable [AS alias])`)
                // and around derived tables (e.g. `FROM ((SELECT ...)
                // [AS alias])`) as well.
                self.expect_token(&Token::RParen)?;

                if let Some(outer_alias) =
                    self.parse_optional_table_alias(keywords::RESERVED_FOR_TABLE_ALIAS)?
                {
                    // Snowflake also allows specifying an alias *after* parens
                    // e.g. `FROM (mytable) AS alias`
                    match &mut table_and_joins.relation {
                        TableFactor::Derived { alias, .. }
                        | TableFactor::Table { alias, .. }
                        | TableFactor::Function { alias, .. }
                        | TableFactor::UNNEST { alias, .. }
                        | TableFactor::JsonTable { alias, .. }
                        | TableFactor::TableFunction { alias, .. }
                        | TableFactor::Pivot { alias, .. }
                        | TableFactor::Unpivot { alias, .. }
                        | TableFactor::NestedJoin { alias, .. } => {
                            // but not `FROM (mytable AS alias1) AS alias2`.
                            if let Some(inner_alias) = alias {
                                return Err(ParserError::ParserError(format!(
                                    "duplicate alias {inner_alias}"
                                )));
                            }
                            // Act as if the alias was specified normally next
                            // to the table name: `(mytable) AS alias` ->
                            // `(mytable AS alias)`
                            alias.replace(outer_alias);
                        }
                    };
                }
                // Do not store the extra set of parens in the AST
                Ok(table_and_joins.relation)
            } else {
                // The SQL spec prohibits derived tables and bare tables from
                // appearing alone in parentheses (e.g. `FROM (mytable)`)
                self.expected("joined table", self.peek_token())
            }
        } else if dialect_of!(self is BigQueryDialect | PostgreSqlDialect | GenericDialect)
            && self.parse_keyword(Keyword::UNNEST)
        {
            self.expect_token(&Token::LParen)?;
            let array_exprs = self.parse_comma_separated(Parser::parse_expr)?;
            self.expect_token(&Token::RParen)?;

            let alias = match self.parse_optional_table_alias(keywords::RESERVED_FOR_TABLE_ALIAS) {
                Ok(Some(alias)) => Some(alias),
                Ok(None) => None,
                Err(e) => return Err(e),
            };

            let with_offset = match self.expect_keywords(&[Keyword::WITH, Keyword::OFFSET]) {
                Ok(()) => true,
                Err(_) => false,
            };

            let with_offset_alias = if with_offset {
                match self.parse_optional_alias(keywords::RESERVED_FOR_COLUMN_ALIAS) {
                    Ok(Some(alias)) => Some(alias),
                    Ok(None) => None,
                    Err(e) => return Err(e),
                }
            } else {
                None
            };

            Ok(TableFactor::UNNEST {
                alias,
                array_exprs,
                with_offset,
                with_offset_alias,
            })
        } else if self.parse_keyword_with_tokens(Keyword::JSON_TABLE, &[Token::LParen]) {
            let json_expr = self.parse_expr()?;
            self.expect_token(&Token::Comma)?;
            let json_path = self.parse_value()?;
            self.expect_keyword(Keyword::COLUMNS)?;
            self.expect_token(&Token::LParen)?;
            let columns = self.parse_comma_separated(Parser::parse_json_table_column_def)?;
            self.expect_token(&Token::RParen)?;
            self.expect_token(&Token::RParen)?;
            let alias = self.parse_optional_table_alias(keywords::RESERVED_FOR_TABLE_ALIAS)?;
            Ok(TableFactor::JsonTable {
                json_expr,
                json_path,
                columns,
                alias,
            })
        } else {
            let name = self.parse_object_name(true)?;

            let partitions: Vec<Ident> = if dialect_of!(self is MySqlDialect | GenericDialect)
                && self.parse_keyword(Keyword::PARTITION)
            {
                self.parse_partitions()?
            } else {
                vec![]
            };

            // Parse potential version qualifier
            let version = self.parse_table_version()?;

            // Postgres, MSSQL: table-valued functions:
            let args = if self.consume_token(&Token::LParen) {
                Some(self.parse_optional_args()?)
            } else {
                None
            };

            let alias = self.parse_optional_table_alias(keywords::RESERVED_FOR_TABLE_ALIAS)?;

            // MSSQL-specific table hints:
            let mut with_hints = vec![];
            if self.parse_keyword(Keyword::WITH) {
                if self.consume_token(&Token::LParen) {
                    with_hints = self.parse_comma_separated(Parser::parse_expr)?;
                    self.expect_token(&Token::RParen)?;
                } else {
                    // rewind, as WITH may belong to the next statement's CTE
                    self.prev_token();
                }
            };

            let mut table = TableFactor::Table {
                name,
                alias,
                args,
                with_hints,
                version,
                partitions,
            };

            while let Some(kw) = self.parse_one_of_keywords(&[Keyword::PIVOT, Keyword::UNPIVOT]) {
                table = match kw {
                    Keyword::PIVOT => self.parse_pivot_table_factor(table)?,
                    Keyword::UNPIVOT => self.parse_unpivot_table_factor(table)?,
                    _ => unreachable!(),
                }
            }

            Ok(table)
        }
    }

    /// Parse a given table version specifier.
    ///
    /// For now it only supports timestamp versioning for BigQuery and MSSQL dialects.
    pub fn parse_table_version(&mut self) -> Result<Option<TableVersion>, ParserError> {
        if dialect_of!(self is BigQueryDialect | MsSqlDialect)
            && self.parse_keywords(&[Keyword::FOR, Keyword::SYSTEM_TIME, Keyword::AS, Keyword::OF])
        {
            let expr = self.parse_expr()?;
            Ok(Some(TableVersion::ForSystemTimeAsOf(expr)))
        } else {
            Ok(None)
        }
    }

    /// Parses MySQL's JSON_TABLE column definition.
    /// For example: `id INT EXISTS PATH '$' DEFAULT '0' ON EMPTY ERROR ON ERROR`
    pub fn parse_json_table_column_def(&mut self) -> Result<JsonTableColumn, ParserError> {
        let name = self.parse_identifier(false)?;
        let r#type = self.parse_data_type()?;
        let exists = self.parse_keyword(Keyword::EXISTS);
        self.expect_keyword(Keyword::PATH)?;
        let path = self.parse_value()?;
        let mut on_empty = None;
        let mut on_error = None;
        while let Some(error_handling) = self.parse_json_table_column_error_handling()? {
            if self.parse_keyword(Keyword::EMPTY) {
                on_empty = Some(error_handling);
            } else {
                self.expect_keyword(Keyword::ERROR)?;
                on_error = Some(error_handling);
            }
        }
        Ok(JsonTableColumn {
            name,
            r#type,
            path,
            exists,
            on_empty,
            on_error,
        })
    }

    fn parse_json_table_column_error_handling(
        &mut self,
    ) -> Result<Option<JsonTableColumnErrorHandling>, ParserError> {
        let res = if self.parse_keyword(Keyword::NULL) {
            JsonTableColumnErrorHandling::Null
        } else if self.parse_keyword(Keyword::ERROR) {
            JsonTableColumnErrorHandling::Error
        } else if self.parse_keyword(Keyword::DEFAULT) {
            JsonTableColumnErrorHandling::Default(self.parse_value()?)
        } else {
            return Ok(None);
        };
        self.expect_keyword(Keyword::ON)?;
        Ok(Some(res))
    }

    pub fn parse_derived_table_factor(
        &mut self,
        lateral: IsLateral,
    ) -> Result<TableFactor, ParserError> {
        let subquery = Box::new(self.parse_query()?);
        self.expect_token(&Token::RParen)?;
        let alias = self.parse_optional_table_alias(keywords::RESERVED_FOR_TABLE_ALIAS)?;
        Ok(TableFactor::Derived {
            lateral: match lateral {
                Lateral => true,
                NotLateral => false,
            },
            subquery,
            alias,
        })
    }

    pub fn parse_pivot_table_factor(
        &mut self,
        table: TableFactor,
    ) -> Result<TableFactor, ParserError> {
        self.expect_token(&Token::LParen)?;
        let function_name = match self.next_token().token {
            Token::Word(w) => Ok(w.value),
            _ => self.expected("an aggregate function name", self.peek_token()),
        }?;
        let function = self.parse_function(ObjectName(vec![Ident::new(function_name)]))?;
        self.expect_keyword(Keyword::FOR)?;
        let value_column = self.parse_object_name(false)?.0;
        self.expect_keyword(Keyword::IN)?;
        self.expect_token(&Token::LParen)?;
        let pivot_values = self.parse_comma_separated(Parser::parse_value)?;
        self.expect_token(&Token::RParen)?;
        self.expect_token(&Token::RParen)?;
        let alias = self.parse_optional_table_alias(keywords::RESERVED_FOR_TABLE_ALIAS)?;
        Ok(TableFactor::Pivot {
            table: Box::new(table),
            aggregate_function: function,
            value_column,
            pivot_values,
            alias,
        })
    }

    pub fn parse_unpivot_table_factor(
        &mut self,
        table: TableFactor,
    ) -> Result<TableFactor, ParserError> {
        self.expect_token(&Token::LParen)?;
        let value = self.parse_identifier(false)?;
        self.expect_keyword(Keyword::FOR)?;
        let name = self.parse_identifier(false)?;
        self.expect_keyword(Keyword::IN)?;
        let columns = self.parse_parenthesized_column_list(Mandatory, false)?;
        self.expect_token(&Token::RParen)?;
        let alias = self.parse_optional_table_alias(keywords::RESERVED_FOR_TABLE_ALIAS)?;
        Ok(TableFactor::Unpivot {
            table: Box::new(table),
            value,
            name,
            columns,
            alias,
        })
    }

    pub fn parse_join_constraint(&mut self, natural: bool) -> Result<JoinConstraint, ParserError> {
        if natural {
            Ok(JoinConstraint::Natural)
        } else if self.parse_keyword(Keyword::ON) {
            let constraint = self.parse_expr()?;
            Ok(JoinConstraint::On(constraint))
        } else if self.parse_keyword(Keyword::USING) {
            let columns = self.parse_parenthesized_column_list(Mandatory, false)?;
            Ok(JoinConstraint::Using(columns))
        } else {
            Ok(JoinConstraint::None)
            //self.expected("ON, or USING after JOIN", self.peek_token())
        }
    }

    /// Parse a GRANT statement.
    pub fn parse_grant(&mut self) -> Result<Statement, ParserError> {
        let (privileges, objects) = self.parse_grant_revoke_privileges_objects()?;

        self.expect_keyword(Keyword::TO)?;
        let grantees = self.parse_comma_separated(|p| p.parse_identifier(false))?;

        let with_grant_option =
            self.parse_keywords(&[Keyword::WITH, Keyword::GRANT, Keyword::OPTION]);

        let granted_by = self
            .parse_keywords(&[Keyword::GRANTED, Keyword::BY])
            .then(|| self.parse_identifier(false).unwrap());

        Ok(Statement::Grant {
            privileges,
            objects,
            grantees,
            with_grant_option,
            granted_by,
        })
    }

    pub fn parse_grant_revoke_privileges_objects(
        &mut self,
    ) -> Result<(Privileges, GrantObjects), ParserError> {
        let privileges = if self.parse_keyword(Keyword::ALL) {
            Privileges::All {
                with_privileges_keyword: self.parse_keyword(Keyword::PRIVILEGES),
            }
        } else {
            let (actions, err): (Vec<_>, Vec<_>) = self
                .parse_comma_separated(Parser::parse_grant_permission)?
                .into_iter()
                .map(|(kw, columns)| match kw {
                    Keyword::DELETE => Ok(Action::Delete),
                    Keyword::INSERT => Ok(Action::Insert { columns }),
                    Keyword::REFERENCES => Ok(Action::References { columns }),
                    Keyword::SELECT => Ok(Action::Select { columns }),
                    Keyword::TRIGGER => Ok(Action::Trigger),
                    Keyword::TRUNCATE => Ok(Action::Truncate),
                    Keyword::UPDATE => Ok(Action::Update { columns }),
                    Keyword::USAGE => Ok(Action::Usage),
                    Keyword::CONNECT => Ok(Action::Connect),
                    Keyword::CREATE => Ok(Action::Create),
                    Keyword::EXECUTE => Ok(Action::Execute),
                    Keyword::TEMPORARY => Ok(Action::Temporary),
                    // This will cover all future added keywords to
                    // parse_grant_permission and unhandled in this
                    // match
                    _ => Err(kw),
                })
                .partition(Result::is_ok);

            if !err.is_empty() {
                let errors: Vec<Keyword> = err.into_iter().filter_map(|x| x.err()).collect();
                return Err(ParserError::ParserError(format!(
                    "INTERNAL ERROR: GRANT/REVOKE unexpected keyword(s) - {errors:?}"
                )));
            }
            let act = actions.into_iter().filter_map(|x| x.ok()).collect();
            Privileges::Actions(act)
        };

        self.expect_keyword(Keyword::ON)?;

        let objects = if self.parse_keywords(&[
            Keyword::ALL,
            Keyword::TABLES,
            Keyword::IN,
            Keyword::SCHEMA,
        ]) {
            GrantObjects::AllTablesInSchema {
                schemas: self.parse_comma_separated(|p| p.parse_object_name(false))?,
            }
        } else if self.parse_keywords(&[
            Keyword::ALL,
            Keyword::SEQUENCES,
            Keyword::IN,
            Keyword::SCHEMA,
        ]) {
            GrantObjects::AllSequencesInSchema {
                schemas: self.parse_comma_separated(|p| p.parse_object_name(false))?,
            }
        } else {
            let object_type =
                self.parse_one_of_keywords(&[Keyword::SEQUENCE, Keyword::SCHEMA, Keyword::TABLE]);
            let objects = self.parse_comma_separated(|p| p.parse_object_name(false));
            match object_type {
                Some(Keyword::SCHEMA) => GrantObjects::Schemas(objects?),
                Some(Keyword::SEQUENCE) => GrantObjects::Sequences(objects?),
                Some(Keyword::TABLE) | None => GrantObjects::Tables(objects?),
                _ => unreachable!(),
            }
        };

        Ok((privileges, objects))
    }

    pub fn parse_grant_permission(&mut self) -> Result<(Keyword, Option<Vec<Ident>>), ParserError> {
        if let Some(kw) = self.parse_one_of_keywords(&[
            Keyword::CONNECT,
            Keyword::CREATE,
            Keyword::DELETE,
            Keyword::EXECUTE,
            Keyword::INSERT,
            Keyword::REFERENCES,
            Keyword::SELECT,
            Keyword::TEMPORARY,
            Keyword::TRIGGER,
            Keyword::TRUNCATE,
            Keyword::UPDATE,
            Keyword::USAGE,
        ]) {
            let columns = match kw {
                Keyword::INSERT | Keyword::REFERENCES | Keyword::SELECT | Keyword::UPDATE => {
                    let columns = self.parse_parenthesized_column_list(Optional, false)?;
                    if columns.is_empty() {
                        None
                    } else {
                        Some(columns)
                    }
                }
                _ => None,
            };
            Ok((kw, columns))
        } else {
            self.expected("a privilege keyword", self.peek_token())?
        }
    }

    /// Parse a REVOKE statement
    pub fn parse_revoke(&mut self) -> Result<Statement, ParserError> {
        let (privileges, objects) = self.parse_grant_revoke_privileges_objects()?;

        self.expect_keyword(Keyword::FROM)?;
        let grantees = self.parse_comma_separated(|p| p.parse_identifier(false))?;

        let granted_by = self
            .parse_keywords(&[Keyword::GRANTED, Keyword::BY])
            .then(|| self.parse_identifier(false).unwrap());

        let loc = self.peek_token().location;
        let cascade = self.parse_keyword(Keyword::CASCADE);
        let restrict = self.parse_keyword(Keyword::RESTRICT);
        if cascade && restrict {
            return parser_err!("Cannot specify both CASCADE and RESTRICT in REVOKE", loc);
        }

        Ok(Statement::Revoke {
            privileges,
            objects,
            grantees,
            granted_by,
            cascade,
        })
    }

    /// Parse an REPLACE statement
    pub fn parse_replace(&mut self) -> Result<Statement, ParserError> {
        if !dialect_of!(self is MySqlDialect | GenericDialect) {
            return parser_err!("Unsupported statement REPLACE", self.peek_token().location);
        }

        let insert = &mut self.parse_insert()?;
        if let Statement::Insert { replace_into, .. } = insert {
            *replace_into = true;
        }

        Ok(insert.clone())
    }

    /// Parse an INSERT statement
    pub fn parse_insert(&mut self) -> Result<Statement, ParserError> {
        let or = if !dialect_of!(self is SQLiteDialect) {
            None
        } else if self.parse_keywords(&[Keyword::OR, Keyword::REPLACE]) {
            Some(SqliteOnConflict::Replace)
        } else if self.parse_keywords(&[Keyword::OR, Keyword::ROLLBACK]) {
            Some(SqliteOnConflict::Rollback)
        } else if self.parse_keywords(&[Keyword::OR, Keyword::ABORT]) {
            Some(SqliteOnConflict::Abort)
        } else if self.parse_keywords(&[Keyword::OR, Keyword::FAIL]) {
            Some(SqliteOnConflict::Fail)
        } else if self.parse_keywords(&[Keyword::OR, Keyword::IGNORE]) {
            Some(SqliteOnConflict::Ignore)
        } else if self.parse_keyword(Keyword::REPLACE) {
            Some(SqliteOnConflict::Replace)
        } else {
            None
        };

        let priority = if !dialect_of!(self is MySqlDialect | GenericDialect) {
            None
        } else if self.parse_keyword(Keyword::LOW_PRIORITY) {
            Some(MysqlInsertPriority::LowPriority)
        } else if self.parse_keyword(Keyword::DELAYED) {
            Some(MysqlInsertPriority::Delayed)
        } else if self.parse_keyword(Keyword::HIGH_PRIORITY) {
            Some(MysqlInsertPriority::HighPriority)
        } else {
            None
        };

        let ignore = dialect_of!(self is MySqlDialect | GenericDialect)
            && self.parse_keyword(Keyword::IGNORE);

        let replace_into = false;

        let action = self.parse_one_of_keywords(&[Keyword::INTO, Keyword::OVERWRITE]);
        let into = action == Some(Keyword::INTO);
        let overwrite = action == Some(Keyword::OVERWRITE);

        let local = self.parse_keyword(Keyword::LOCAL);

        if self.parse_keyword(Keyword::DIRECTORY) {
            let path = self.parse_literal_string()?;
            let file_format = if self.parse_keywords(&[Keyword::STORED, Keyword::AS]) {
                Some(self.parse_file_format()?)
            } else {
                None
            };
            let source = Box::new(self.parse_query()?);
            Ok(Statement::Directory {
                local,
                path,
                overwrite,
                file_format,
                source,
            })
        } else {
            // Hive lets you put table here regardless
            let table = self.parse_keyword(Keyword::TABLE);
            let table_name = self.parse_object_name(false)?;

            let table_alias =
                if dialect_of!(self is PostgreSqlDialect) && self.parse_keyword(Keyword::AS) {
                    Some(self.parse_identifier(false)?)
                } else {
                    None
                };

            let is_mysql = dialect_of!(self is MySqlDialect);

            let (columns, partitioned, after_columns, source) =
                if self.parse_keywords(&[Keyword::DEFAULT, Keyword::VALUES]) {
                    (vec![], None, vec![], None)
                } else {
                    let columns = self.parse_parenthesized_column_list(Optional, is_mysql)?;

                    let partitioned = self.parse_insert_partition()?;

                    // Hive allows you to specify columns after partitions as well if you want.
                    let after_columns = self.parse_parenthesized_column_list(Optional, false)?;

                    let source = Some(Box::new(self.parse_query()?));

                    (columns, partitioned, after_columns, source)
                };

            let on = if self.parse_keyword(Keyword::ON) {
                if self.parse_keyword(Keyword::CONFLICT) {
                    let conflict_target =
                        if self.parse_keywords(&[Keyword::ON, Keyword::CONSTRAINT]) {
                            Some(ConflictTarget::OnConstraint(self.parse_object_name(false)?))
                        } else if self.peek_token() == Token::LParen {
                            Some(ConflictTarget::Columns(
                                self.parse_parenthesized_column_list(IsOptional::Mandatory, false)?,
                            ))
                        } else {
                            None
                        };

                    self.expect_keyword(Keyword::DO)?;
                    let action = if self.parse_keyword(Keyword::NOTHING) {
                        OnConflictAction::DoNothing
                    } else {
                        self.expect_keyword(Keyword::UPDATE)?;
                        self.expect_keyword(Keyword::SET)?;
                        let assignments = self.parse_comma_separated(Parser::parse_assignment)?;
                        let selection = if self.parse_keyword(Keyword::WHERE) {
                            Some(self.parse_expr()?)
                        } else {
                            None
                        };
                        OnConflictAction::DoUpdate(DoUpdate {
                            assignments,
                            selection,
                        })
                    };

                    Some(OnInsert::OnConflict(OnConflict {
                        conflict_target,
                        action,
                    }))
                } else {
                    self.expect_keyword(Keyword::DUPLICATE)?;
                    self.expect_keyword(Keyword::KEY)?;
                    self.expect_keyword(Keyword::UPDATE)?;
                    let l = self.parse_comma_separated(Parser::parse_assignment)?;

                    Some(OnInsert::DuplicateKeyUpdate(l))
                }
            } else {
                None
            };

            let returning = if self.parse_keyword(Keyword::RETURNING) {
                Some(self.parse_comma_separated(Parser::parse_select_item)?)
            } else {
                None
            };

            Ok(Statement::Insert {
                or,
                table_name,
                table_alias,
                ignore,
                into,
                overwrite,
                partitioned,
                columns,
                after_columns,
                source,
                table,
                on,
                returning,
                replace_into,
                priority,
            })
        }
    }

    pub fn parse_insert_partition(&mut self) -> Result<Option<Vec<Expr>>, ParserError> {
        if self.parse_keyword(Keyword::PARTITION) {
            self.expect_token(&Token::LParen)?;
            let partition_cols = Some(self.parse_comma_separated(Parser::parse_expr)?);
            self.expect_token(&Token::RParen)?;
            Ok(partition_cols)
        } else {
            Ok(None)
        }
    }

    pub fn parse_update(&mut self) -> Result<Statement, ParserError> {
        let table = self.parse_table_and_joins()?;
        self.expect_keyword(Keyword::SET)?;
        let assignments = self.parse_comma_separated(Parser::parse_assignment)?;
        let from = if self.parse_keyword(Keyword::FROM)
            && dialect_of!(self is GenericDialect | PostgreSqlDialect | DuckDbDialect | BigQueryDialect | SnowflakeDialect | RedshiftSqlDialect | MsSqlDialect | SQLiteDialect )
        {
            Some(self.parse_table_and_joins()?)
        } else {
            None
        };
        let selection = if self.parse_keyword(Keyword::WHERE) {
            Some(self.parse_expr()?)
        } else {
            None
        };
        let returning = if self.parse_keyword(Keyword::RETURNING) {
            Some(self.parse_comma_separated(Parser::parse_select_item)?)
        } else {
            None
        };
        Ok(Statement::Update {
            table,
            assignments,
            from,
            selection,
            returning,
        })
    }

    /// Parse a `var = expr` assignment, used in an UPDATE statement
    pub fn parse_assignment(&mut self) -> Result<Assignment, ParserError> {
        let id = self.parse_identifiers()?;
        self.expect_token(&Token::Eq)?;
        let value = self.parse_expr()?;
        Ok(Assignment { id, value })
    }

    pub fn parse_function_args(&mut self) -> Result<FunctionArg, ParserError> {
        if self.peek_nth_token(1) == Token::RArrow {
            let name = self.parse_identifier(false)?;

            self.expect_token(&Token::RArrow)?;
            let arg = self.parse_wildcard_expr()?.into();

            Ok(FunctionArg::Named {
                name,
                arg,
                operator: FunctionArgOperator::RightArrow,
            })
        } else if self.peek_nth_token(1) == Token::Eq {
            let name = self.parse_identifier(false)?;

            self.expect_token(&Token::Eq)?;
            let arg = self.parse_wildcard_expr()?.into();

            Ok(FunctionArg::Named {
                name,
                arg,
                operator: FunctionArgOperator::Equals,
            })
        } else {
            Ok(FunctionArg::Unnamed(self.parse_wildcard_expr()?.into()))
        }
    }

    pub fn parse_optional_args(&mut self) -> Result<Vec<FunctionArg>, ParserError> {
        if self.consume_token(&Token::RParen) {
            Ok(vec![])
        } else {
            let args = self.parse_comma_separated(Parser::parse_function_args)?;
            self.expect_token(&Token::RParen)?;
            Ok(args)
        }
    }

    pub fn parse_optional_args_with_orderby(
        &mut self,
    ) -> Result<(Vec<FunctionArg>, Vec<OrderByExpr>), ParserError> {
        if self.consume_token(&Token::RParen) {
            Ok((vec![], vec![]))
        } else {
            // Snowflake permits a subquery to be passed as an argument without
            // an enclosing set of parens if it's the only argument.
            if dialect_of!(self is SnowflakeDialect)
                && self
                    .parse_one_of_keywords(&[Keyword::WITH, Keyword::SELECT])
                    .is_some()
            {
                self.prev_token();
                let subquery = self.parse_query()?;
                self.expect_token(&Token::RParen)?;
                return Ok((
                    vec![FunctionArg::Unnamed(FunctionArgExpr::from(Expr::Subquery(
                        Box::new(subquery),
                    )))],
                    vec![],
                ));
            }

            let args = self.parse_comma_separated(Parser::parse_function_args)?;
            let order_by = if self.parse_keywords(&[Keyword::ORDER, Keyword::BY]) {
                self.parse_comma_separated(Parser::parse_order_by_expr)?
            } else {
                vec![]
            };
            self.expect_token(&Token::RParen)?;
            Ok((args, order_by))
        }
    }

    /// Parse a comma-delimited list of projections after SELECT
    pub fn parse_select_item(&mut self) -> Result<SelectItem, ParserError> {
        match self.parse_wildcard_expr()? {
            Expr::QualifiedWildcard(prefix) => Ok(SelectItem::QualifiedWildcard(
                prefix,
                self.parse_wildcard_additional_options()?,
            )),
            Expr::Wildcard => Ok(SelectItem::Wildcard(
                self.parse_wildcard_additional_options()?,
            )),
            expr => {
                let expr: Expr = if self.dialect.supports_filter_during_aggregation()
                    && self.parse_keyword(Keyword::FILTER)
                {
                    let i = self.index - 1;
                    if self.consume_token(&Token::LParen) && self.parse_keyword(Keyword::WHERE) {
                        let filter = self.parse_expr()?;
                        self.expect_token(&Token::RParen)?;
                        Expr::AggregateExpressionWithFilter {
                            expr: Box::new(expr),
                            filter: Box::new(filter),
                        }
                    } else {
                        self.index = i;
                        expr
                    }
                } else {
                    expr
                };
                self.parse_optional_alias(keywords::RESERVED_FOR_COLUMN_ALIAS)
                    .map(|alias| match alias {
                        Some(alias) => SelectItem::ExprWithAlias { expr, alias },
                        None => SelectItem::UnnamedExpr(expr),
                    })
            }
        }
    }

    /// Parse an [`WildcardAdditionalOptions`] information for wildcard select items.
    ///
    /// If it is not possible to parse it, will return an option.
    pub fn parse_wildcard_additional_options(
        &mut self,
    ) -> Result<WildcardAdditionalOptions, ParserError> {
        let opt_exclude = if dialect_of!(self is GenericDialect | DuckDbDialect | SnowflakeDialect)
        {
            self.parse_optional_select_item_exclude()?
        } else {
            None
        };
        let opt_except = if dialect_of!(self is GenericDialect | BigQueryDialect | ClickHouseDialect)
        {
            self.parse_optional_select_item_except()?
        } else {
            None
        };
        let opt_rename = if dialect_of!(self is GenericDialect | SnowflakeDialect) {
            self.parse_optional_select_item_rename()?
        } else {
            None
        };

        let opt_replace = if dialect_of!(self is GenericDialect | BigQueryDialect | ClickHouseDialect)
        {
            self.parse_optional_select_item_replace()?
        } else {
            None
        };

        Ok(WildcardAdditionalOptions {
            opt_exclude,
            opt_except,
            opt_rename,
            opt_replace,
        })
    }

    /// Parse an [`Exclude`](ExcludeSelectItem) information for wildcard select items.
    ///
    /// If it is not possible to parse it, will return an option.
    pub fn parse_optional_select_item_exclude(
        &mut self,
    ) -> Result<Option<ExcludeSelectItem>, ParserError> {
        let opt_exclude = if self.parse_keyword(Keyword::EXCLUDE) {
            if self.consume_token(&Token::LParen) {
                let columns =
                    self.parse_comma_separated(|parser| parser.parse_identifier(false))?;
                self.expect_token(&Token::RParen)?;
                Some(ExcludeSelectItem::Multiple(columns))
            } else {
                let column = self.parse_identifier(false)?;
                Some(ExcludeSelectItem::Single(column))
            }
        } else {
            None
        };

        Ok(opt_exclude)
    }

    /// Parse an [`Except`](ExceptSelectItem) information for wildcard select items.
    ///
    /// If it is not possible to parse it, will return an option.
    pub fn parse_optional_select_item_except(
        &mut self,
    ) -> Result<Option<ExceptSelectItem>, ParserError> {
        let opt_except = if self.parse_keyword(Keyword::EXCEPT) {
            if self.peek_token().token == Token::LParen {
                let idents = self.parse_parenthesized_column_list(Mandatory, false)?;
                match &idents[..] {
                    [] => {
                        return self.expected(
                            "at least one column should be parsed by the expect clause",
                            self.peek_token(),
                        )?;
                    }
                    [first, idents @ ..] => Some(ExceptSelectItem {
                        first_element: first.clone(),
                        additional_elements: idents.to_vec(),
                    }),
                }
            } else {
                // Clickhouse allows EXCEPT column_name
                let ident = self.parse_identifier(false)?;
                Some(ExceptSelectItem {
                    first_element: ident,
                    additional_elements: vec![],
                })
            }
        } else {
            None
        };

        Ok(opt_except)
    }

    /// Parse a [`Rename`](RenameSelectItem) information for wildcard select items.
    pub fn parse_optional_select_item_rename(
        &mut self,
    ) -> Result<Option<RenameSelectItem>, ParserError> {
        let opt_rename = if self.parse_keyword(Keyword::RENAME) {
            if self.consume_token(&Token::LParen) {
                let idents =
                    self.parse_comma_separated(|parser| parser.parse_identifier_with_alias())?;
                self.expect_token(&Token::RParen)?;
                Some(RenameSelectItem::Multiple(idents))
            } else {
                let ident = self.parse_identifier_with_alias()?;
                Some(RenameSelectItem::Single(ident))
            }
        } else {
            None
        };

        Ok(opt_rename)
    }

    /// Parse a [`Replace`](ReplaceSelectItem) information for wildcard select items.
    pub fn parse_optional_select_item_replace(
        &mut self,
    ) -> Result<Option<ReplaceSelectItem>, ParserError> {
        let opt_replace = if self.parse_keyword(Keyword::REPLACE) {
            if self.consume_token(&Token::LParen) {
                let items = self.parse_comma_separated(|parser| {
                    Ok(Box::new(parser.parse_replace_elements()?))
                })?;
                self.expect_token(&Token::RParen)?;
                Some(ReplaceSelectItem { items })
            } else {
                let tok = self.next_token();
                return self.expected("( after REPLACE but", tok);
            }
        } else {
            None
        };

        Ok(opt_replace)
    }
    pub fn parse_replace_elements(&mut self) -> Result<ReplaceSelectElement, ParserError> {
        let expr = self.parse_expr()?;
        let as_keyword = self.parse_keyword(Keyword::AS);
        let ident = self.parse_identifier(false)?;
        Ok(ReplaceSelectElement {
            expr,
            column_name: ident,
            as_keyword,
        })
    }

    /// Parse an expression, optionally followed by ASC or DESC (used in ORDER BY)
    pub fn parse_order_by_expr(&mut self) -> Result<OrderByExpr, ParserError> {
        let expr = self.parse_expr()?;

        let asc = if self.parse_keyword(Keyword::ASC) {
            Some(true)
        } else if self.parse_keyword(Keyword::DESC) {
            Some(false)
        } else {
            None
        };

        let nulls_first = if self.parse_keywords(&[Keyword::NULLS, Keyword::FIRST]) {
            Some(true)
        } else if self.parse_keywords(&[Keyword::NULLS, Keyword::LAST]) {
            Some(false)
        } else {
            None
        };

        Ok(OrderByExpr {
            expr,
            asc,
            nulls_first,
        })
    }

    /// Parse a TOP clause, MSSQL equivalent of LIMIT,
    /// that follows after `SELECT [DISTINCT]`.
    pub fn parse_top(&mut self) -> Result<Top, ParserError> {
        let quantity = if self.consume_token(&Token::LParen) {
            let quantity = self.parse_expr()?;
            self.expect_token(&Token::RParen)?;
            Some(TopQuantity::Expr(quantity))
        } else {
            let next_token = self.next_token();
            let quantity = match next_token.token {
                Token::Number(s, _) => s.parse::<u64>().expect("literal int"),
                _ => self.expected("literal int", next_token)?,
            };
            Some(TopQuantity::Constant(quantity))
        };

        let percent = self.parse_keyword(Keyword::PERCENT);

        let with_ties = self.parse_keywords(&[Keyword::WITH, Keyword::TIES]);

        Ok(Top {
            with_ties,
            percent,
            quantity,
        })
    }

    /// Parse a LIMIT clause
    pub fn parse_limit(&mut self) -> Result<Option<Expr>, ParserError> {
        if self.parse_keyword(Keyword::ALL) {
            Ok(None)
        } else {
            Ok(Some(self.parse_expr()?))
        }
    }

    /// Parse an OFFSET clause
    pub fn parse_offset(&mut self) -> Result<Offset, ParserError> {
        let value = self.parse_expr()?;
        let rows = if self.parse_keyword(Keyword::ROW) {
            OffsetRows::Row
        } else if self.parse_keyword(Keyword::ROWS) {
            OffsetRows::Rows
        } else {
            OffsetRows::None
        };
        Ok(Offset { value, rows })
    }

    /// Parse a FETCH clause
    pub fn parse_fetch(&mut self) -> Result<Fetch, ParserError> {
        self.expect_one_of_keywords(&[Keyword::FIRST, Keyword::NEXT])?;
        let (quantity, percent) = if self
            .parse_one_of_keywords(&[Keyword::ROW, Keyword::ROWS])
            .is_some()
        {
            (None, false)
        } else {
            let quantity = Expr::Value(self.parse_value()?);
            let percent = self.parse_keyword(Keyword::PERCENT);
            self.expect_one_of_keywords(&[Keyword::ROW, Keyword::ROWS])?;
            (Some(quantity), percent)
        };
        let with_ties = if self.parse_keyword(Keyword::ONLY) {
            false
        } else if self.parse_keywords(&[Keyword::WITH, Keyword::TIES]) {
            true
        } else {
            return self.expected("one of ONLY or WITH TIES", self.peek_token());
        };
        Ok(Fetch {
            with_ties,
            percent,
            quantity,
        })
    }

    /// Parse a FOR UPDATE/FOR SHARE clause
    pub fn parse_lock(&mut self) -> Result<LockClause, ParserError> {
        let lock_type = match self.expect_one_of_keywords(&[Keyword::UPDATE, Keyword::SHARE])? {
            Keyword::UPDATE => LockType::Update,
            Keyword::SHARE => LockType::Share,
            _ => unreachable!(),
        };
        let of = if self.parse_keyword(Keyword::OF) {
            Some(self.parse_object_name(false)?)
        } else {
            None
        };
        let nonblock = if self.parse_keyword(Keyword::NOWAIT) {
            Some(NonBlock::Nowait)
        } else if self.parse_keywords(&[Keyword::SKIP, Keyword::LOCKED]) {
            Some(NonBlock::SkipLocked)
        } else {
            None
        };
        Ok(LockClause {
            lock_type,
            of,
            nonblock,
        })
    }

    pub fn parse_values(&mut self, allow_empty: bool) -> Result<Values, ParserError> {
        let mut explicit_row = false;

        let rows = self.parse_comma_separated(|parser| {
            if parser.parse_keyword(Keyword::ROW) {
                explicit_row = true;
            }

            parser.expect_token(&Token::LParen)?;
            if allow_empty && parser.peek_token().token == Token::RParen {
                parser.next_token();
                Ok(vec![])
            } else {
                let exprs = parser.parse_comma_separated(Parser::parse_expr)?;
                parser.expect_token(&Token::RParen)?;
                Ok(exprs)
            }
        })?;
        Ok(Values { explicit_row, rows })
    }

    pub fn parse_start_transaction(&mut self) -> Result<Statement, ParserError> {
        self.expect_keyword(Keyword::TRANSACTION)?;
        Ok(Statement::StartTransaction {
            modes: self.parse_transaction_modes()?,
            begin: false,
            modifier: None,
        })
    }

    pub fn parse_begin(&mut self) -> Result<Statement, ParserError> {
        let modifier = if !self.dialect.supports_start_transaction_modifier() {
            None
        } else if self.parse_keyword(Keyword::DEFERRED) {
            Some(TransactionModifier::Deferred)
        } else if self.parse_keyword(Keyword::IMMEDIATE) {
            Some(TransactionModifier::Immediate)
        } else if self.parse_keyword(Keyword::EXCLUSIVE) {
            Some(TransactionModifier::Exclusive)
        } else {
            None
        };
        let _ = self.parse_one_of_keywords(&[Keyword::TRANSACTION, Keyword::WORK]);
        Ok(Statement::StartTransaction {
            modes: self.parse_transaction_modes()?,
            begin: true,
            modifier,
        })
    }

    pub fn parse_end(&mut self) -> Result<Statement, ParserError> {
        Ok(Statement::Commit {
            chain: self.parse_commit_rollback_chain()?,
        })
    }

    pub fn parse_transaction_modes(&mut self) -> Result<Vec<TransactionMode>, ParserError> {
        let mut modes = vec![];
        let mut required = false;
        loop {
            let mode = if self.parse_keywords(&[Keyword::ISOLATION, Keyword::LEVEL]) {
                let iso_level = if self.parse_keywords(&[Keyword::READ, Keyword::UNCOMMITTED]) {
                    TransactionIsolationLevel::ReadUncommitted
                } else if self.parse_keywords(&[Keyword::READ, Keyword::COMMITTED]) {
                    TransactionIsolationLevel::ReadCommitted
                } else if self.parse_keywords(&[Keyword::REPEATABLE, Keyword::READ]) {
                    TransactionIsolationLevel::RepeatableRead
                } else if self.parse_keyword(Keyword::SERIALIZABLE) {
                    TransactionIsolationLevel::Serializable
                } else {
                    self.expected("isolation level", self.peek_token())?
                };
                TransactionMode::IsolationLevel(iso_level)
            } else if self.parse_keywords(&[Keyword::READ, Keyword::ONLY]) {
                TransactionMode::AccessMode(TransactionAccessMode::ReadOnly)
            } else if self.parse_keywords(&[Keyword::READ, Keyword::WRITE]) {
                TransactionMode::AccessMode(TransactionAccessMode::ReadWrite)
            } else if required {
                self.expected("transaction mode", self.peek_token())?
            } else {
                break;
            };
            modes.push(mode);
            // ANSI requires a comma after each transaction mode, but
            // PostgreSQL, for historical reasons, does not. We follow
            // PostgreSQL in making the comma optional, since that is strictly
            // more general.
            required = self.consume_token(&Token::Comma);
        }
        Ok(modes)
    }

    pub fn parse_commit(&mut self) -> Result<Statement, ParserError> {
        Ok(Statement::Commit {
            chain: self.parse_commit_rollback_chain()?,
        })
    }

    pub fn parse_rollback(&mut self) -> Result<Statement, ParserError> {
        let chain = self.parse_commit_rollback_chain()?;
        let savepoint = self.parse_rollback_savepoint()?;

        Ok(Statement::Rollback { chain, savepoint })
    }

    pub fn parse_commit_rollback_chain(&mut self) -> Result<bool, ParserError> {
        let _ = self.parse_one_of_keywords(&[Keyword::TRANSACTION, Keyword::WORK]);
        if self.parse_keyword(Keyword::AND) {
            let chain = !self.parse_keyword(Keyword::NO);
            self.expect_keyword(Keyword::CHAIN)?;
            Ok(chain)
        } else {
            Ok(false)
        }
    }

    pub fn parse_rollback_savepoint(&mut self) -> Result<Option<Ident>, ParserError> {
        if self.parse_keyword(Keyword::TO) {
            let _ = self.parse_keyword(Keyword::SAVEPOINT);
            let savepoint = self.parse_identifier(false)?;

            Ok(Some(savepoint))
        } else {
            Ok(None)
        }
    }

    pub fn parse_deallocate(&mut self) -> Result<Statement, ParserError> {
        let prepare = self.parse_keyword(Keyword::PREPARE);
        let name = self.parse_identifier(false)?;
        Ok(Statement::Deallocate { name, prepare })
    }

    pub fn parse_execute(&mut self) -> Result<Statement, ParserError> {
        let name = self.parse_identifier(false)?;

        let mut parameters = vec![];
        if self.consume_token(&Token::LParen) {
            parameters = self.parse_comma_separated(Parser::parse_expr)?;
            self.expect_token(&Token::RParen)?;
        }

        Ok(Statement::Execute { name, parameters })
    }

    pub fn parse_prepare(&mut self) -> Result<Statement, ParserError> {
        let name = self.parse_identifier(false)?;

        let mut data_types = vec![];
        if self.consume_token(&Token::LParen) {
            data_types = self.parse_comma_separated(Parser::parse_data_type)?;
            self.expect_token(&Token::RParen)?;
        }

        self.expect_keyword(Keyword::AS)?;
        let statement = Box::new(self.parse_statement()?);
        Ok(Statement::Prepare {
            name,
            data_types,
            statement,
        })
    }

    pub fn parse_unload(&mut self) -> Result<Statement, ParserError> {
        self.expect_token(&Token::LParen)?;
        let query = self.parse_query()?;
        self.expect_token(&Token::RParen)?;

        self.expect_keyword(Keyword::TO)?;
        let to = self.parse_identifier(false)?;

        let with_options = self.parse_options(Keyword::WITH)?;

        Ok(Statement::Unload {
            query: Box::new(query),
            to: to,
            with: with_options,
        })
    }

    pub fn parse_merge_clauses(&mut self) -> Result<Vec<MergeClause>, ParserError> {
        let mut clauses: Vec<MergeClause> = vec![];
        loop {
            if self.peek_token() == Token::EOF || self.peek_token() == Token::SemiColon {
                break;
            }
            self.expect_keyword(Keyword::WHEN)?;

            let is_not_matched = self.parse_keyword(Keyword::NOT);
            self.expect_keyword(Keyword::MATCHED)?;

            let predicate = if self.parse_keyword(Keyword::AND) {
                Some(self.parse_expr()?)
            } else {
                None
            };

            self.expect_keyword(Keyword::THEN)?;

            clauses.push(
                match self.parse_one_of_keywords(&[
                    Keyword::UPDATE,
                    Keyword::INSERT,
                    Keyword::DELETE,
                ]) {
                    Some(Keyword::UPDATE) => {
                        if is_not_matched {
                            return Err(ParserError::ParserError(
                                "UPDATE in NOT MATCHED merge clause".to_string(),
                            ));
                        }
                        self.expect_keyword(Keyword::SET)?;
                        let assignments = self.parse_comma_separated(Parser::parse_assignment)?;
                        MergeClause::MatchedUpdate {
                            predicate,
                            assignments,
                        }
                    }
                    Some(Keyword::DELETE) => {
                        if is_not_matched {
                            return Err(ParserError::ParserError(
                                "DELETE in NOT MATCHED merge clause".to_string(),
                            ));
                        }
                        MergeClause::MatchedDelete(predicate)
                    }
                    Some(Keyword::INSERT) => {
                        if !is_not_matched {
                            return Err(ParserError::ParserError(
                                "INSERT in MATCHED merge clause".to_string(),
                            ));
                        }
                        let is_mysql = dialect_of!(self is MySqlDialect);
                        let columns = self.parse_parenthesized_column_list(Optional, is_mysql)?;
                        self.expect_keyword(Keyword::VALUES)?;
                        let values = self.parse_values(is_mysql)?;
                        MergeClause::NotMatched {
                            predicate,
                            columns,
                            values,
                        }
                    }
                    Some(_) => {
                        return Err(ParserError::ParserError(
                            "expected UPDATE, DELETE or INSERT in merge clause".to_string(),
                        ));
                    }
                    None => {
                        return Err(ParserError::ParserError(
                            "expected UPDATE, DELETE or INSERT in merge clause".to_string(),
                        ));
                    }
                },
            );
        }
        Ok(clauses)
    }

    pub fn parse_merge(&mut self) -> Result<Statement, ParserError> {
        let into = self.parse_keyword(Keyword::INTO);

        let table = self.parse_table_factor()?;

        self.expect_keyword(Keyword::USING)?;
        let source = self.parse_table_factor()?;
        self.expect_keyword(Keyword::ON)?;
        let on = self.parse_expr()?;
        let clauses = self.parse_merge_clauses()?;

        Ok(Statement::Merge {
            into,
            table,
            source,
            on: Box::new(on),
            clauses,
        })
    }

    fn parse_pragma_value(&mut self) -> Result<Value, ParserError> {
        match self.parse_value()? {
            v @ Value::SingleQuotedString(_) => Ok(v),
            v @ Value::DoubleQuotedString(_) => Ok(v),
            v @ Value::Number(_, _) => Ok(v),
            v @ Value::Placeholder(_) => Ok(v),
            _ => {
                self.prev_token();
                self.expected("number or string or ? placeholder", self.peek_token())
            }
        }
    }

    // PRAGMA [schema-name '.'] pragma-name [('=' pragma-value) | '(' pragma-value ')']
    pub fn parse_pragma(&mut self) -> Result<Statement, ParserError> {
        let name = self.parse_object_name(false)?;
        if self.consume_token(&Token::LParen) {
            let value = self.parse_pragma_value()?;
            self.expect_token(&Token::RParen)?;
            Ok(Statement::Pragma {
                name,
                value: Some(value),
                is_eq: false,
            })
        } else if self.consume_token(&Token::Eq) {
            Ok(Statement::Pragma {
                name,
                value: Some(self.parse_pragma_value()?),
                is_eq: true,
            })
        } else {
            Ok(Statement::Pragma {
                name,
                value: None,
                is_eq: false,
            })
        }
    }

    /// `INSTALL [extension_name]`
    pub fn parse_install(&mut self) -> Result<Statement, ParserError> {
        let extension_name = self.parse_identifier(false)?;

        Ok(Statement::Install { extension_name })
    }

    /// `LOAD [extension_name]`
    pub fn parse_load(&mut self) -> Result<Statement, ParserError> {
        let extension_name = self.parse_identifier(false)?;
        Ok(Statement::Load { extension_name })
    }

    /// ```sql
    /// CREATE [ { TEMPORARY | TEMP } ] SEQUENCE [ IF NOT EXISTS ] <sequence_name>
    /// ```
    ///
    /// See [Postgres docs](https://www.postgresql.org/docs/current/sql-createsequence.html) for more details.
    pub fn parse_create_sequence(&mut self, temporary: bool) -> Result<Statement, ParserError> {
        //[ IF NOT EXISTS ]
        let if_not_exists = self.parse_keywords(&[Keyword::IF, Keyword::NOT, Keyword::EXISTS]);
        //name
        let name = self.parse_object_name(false)?;
        //[ AS data_type ]
        let mut data_type: Option<DataType> = None;
        if self.parse_keywords(&[Keyword::AS]) {
            data_type = Some(self.parse_data_type()?)
        }
        let sequence_options = self.parse_create_sequence_options()?;
        // [ OWNED BY { table_name.column_name | NONE } ]
        let owned_by = if self.parse_keywords(&[Keyword::OWNED, Keyword::BY]) {
            if self.parse_keywords(&[Keyword::NONE]) {
                Some(ObjectName(vec![Ident::new("NONE")]))
            } else {
                Some(self.parse_object_name(false)?)
            }
        } else {
            None
        };
        Ok(Statement::CreateSequence {
            temporary,
            if_not_exists,
            name,
            data_type,
            sequence_options,
            owned_by,
        })
    }

    fn parse_create_sequence_options(&mut self) -> Result<Vec<SequenceOptions>, ParserError> {
        let mut sequence_options = vec![];
        //[ INCREMENT [ BY ] increment ]
        if self.parse_keywords(&[Keyword::INCREMENT]) {
            if self.parse_keywords(&[Keyword::BY]) {
                sequence_options.push(SequenceOptions::IncrementBy(
                    Expr::Value(self.parse_number_value()?),
                    true,
                ));
            } else {
                sequence_options.push(SequenceOptions::IncrementBy(
                    Expr::Value(self.parse_number_value()?),
                    false,
                ));
            }
        }
        //[ MINVALUE minvalue | NO MINVALUE ]
        if self.parse_keyword(Keyword::MINVALUE) {
            sequence_options.push(SequenceOptions::MinValue(Some(Expr::Value(
                self.parse_number_value()?,
            ))));
        } else if self.parse_keywords(&[Keyword::NO, Keyword::MINVALUE]) {
            sequence_options.push(SequenceOptions::MinValue(None));
        }
        //[ MAXVALUE maxvalue | NO MAXVALUE ]
        if self.parse_keywords(&[Keyword::MAXVALUE]) {
            sequence_options.push(SequenceOptions::MaxValue(Some(Expr::Value(
                self.parse_number_value()?,
            ))));
        } else if self.parse_keywords(&[Keyword::NO, Keyword::MAXVALUE]) {
            sequence_options.push(SequenceOptions::MaxValue(None));
        }

        //[ START [ WITH ] start ]
        if self.parse_keywords(&[Keyword::START]) {
            if self.parse_keywords(&[Keyword::WITH]) {
                sequence_options.push(SequenceOptions::StartWith(
                    Expr::Value(self.parse_number_value()?),
                    true,
                ));
            } else {
                sequence_options.push(SequenceOptions::StartWith(
                    Expr::Value(self.parse_number_value()?),
                    false,
                ));
            }
        }
        //[ CACHE cache ]
        if self.parse_keywords(&[Keyword::CACHE]) {
            sequence_options.push(SequenceOptions::Cache(Expr::Value(
                self.parse_number_value()?,
            )));
        }
        // [ [ NO ] CYCLE ]
        if self.parse_keywords(&[Keyword::NO, Keyword::CYCLE]) {
            sequence_options.push(SequenceOptions::Cycle(true));
        } else if self.parse_keywords(&[Keyword::CYCLE]) {
            sequence_options.push(SequenceOptions::Cycle(false));
        }

        Ok(sequence_options)
    }

    /// The index of the first unprocessed token.
    pub fn index(&self) -> usize {
        self.index
    }

    pub fn parse_named_window(&mut self) -> Result<NamedWindowDefinition, ParserError> {
        let ident = self.parse_identifier(false)?;
        self.expect_keyword(Keyword::AS)?;
        self.expect_token(&Token::LParen)?;
        let window_spec = self.parse_window_spec()?;
        Ok(NamedWindowDefinition(ident, window_spec))
    }

    pub fn parse_create_procedure(&mut self, or_alter: bool) -> Result<Statement, ParserError> {
        let name = self.parse_object_name(false)?;
        let params = self.parse_optional_procedure_parameters()?;
        self.expect_keyword(Keyword::AS)?;
        self.expect_keyword(Keyword::BEGIN)?;
        let statements = self.parse_statements()?;
        self.expect_keyword(Keyword::END)?;
        Ok(Statement::CreateProcedure {
            name,
            or_alter,
            params,
            body: statements,
        })
    }

    pub fn parse_window_spec(&mut self) -> Result<WindowSpec, ParserError> {
        let partition_by = if self.parse_keywords(&[Keyword::PARTITION, Keyword::BY]) {
            self.parse_comma_separated(Parser::parse_expr)?
        } else {
            vec![]
        };
        let order_by = if self.parse_keywords(&[Keyword::ORDER, Keyword::BY]) {
            self.parse_comma_separated(Parser::parse_order_by_expr)?
        } else {
            vec![]
        };
        let window_frame = if !self.consume_token(&Token::RParen) {
            let window_frame = self.parse_window_frame()?;
            self.expect_token(&Token::RParen)?;
            Some(window_frame)
        } else {
            None
        };
        Ok(WindowSpec {
            partition_by,
            order_by,
            window_frame,
        })
    }

    pub fn parse_create_type(&mut self) -> Result<Statement, ParserError> {
        let name = self.parse_object_name(false)?;
        self.expect_keyword(Keyword::AS)?;

        let mut attributes = vec![];
        if !self.consume_token(&Token::LParen) || self.consume_token(&Token::RParen) {
            return Ok(Statement::CreateType {
                name,
                representation: UserDefinedTypeRepresentation::Composite { attributes },
            });
        }

        loop {
            let attr_name = self.parse_identifier(false)?;
            let attr_data_type = self.parse_data_type()?;
            let attr_collation = if self.parse_keyword(Keyword::COLLATE) {
                Some(self.parse_object_name(false)?)
            } else {
                None
            };
            attributes.push(UserDefinedTypeCompositeAttributeDef {
                name: attr_name,
                data_type: attr_data_type,
                collation: attr_collation,
            });
            let comma = self.consume_token(&Token::Comma);
            if self.consume_token(&Token::RParen) {
                // allow a trailing comma
                break;
            } else if !comma {
                return self.expected("',' or ')' after attribute definition", self.peek_token());
            }
        }

        Ok(Statement::CreateType {
            name,
            representation: UserDefinedTypeRepresentation::Composite { attributes },
        })
    }

    fn parse_partitions(&mut self) -> Result<Vec<Ident>, ParserError> {
        self.expect_token(&Token::LParen)?;
        let partitions = self.parse_comma_separated(|p| p.parse_identifier(false))?;
        self.expect_token(&Token::RParen)?;
        Ok(partitions)
    }

    /// Consume the parser and return its underlying token buffer
    pub fn into_tokens(self) -> Vec<TokenWithLocation> {
        self.tokens
    }
}

impl Word {
    pub fn to_ident(&self) -> Ident {
        Ident {
            value: self.value.clone(),
            quote_style: self.quote_style,
        }
    }
}

#[cfg(test)]
mod tests {
    use crate::test_utils::{all_dialects, TestedDialects};

    use super::*;

    #[test]
    fn test_prev_index() {
        let sql = "SELECT version";
        all_dialects().run_parser_method(sql, |parser| {
            assert_eq!(parser.peek_token(), Token::make_keyword("SELECT"));
            assert_eq!(parser.next_token(), Token::make_keyword("SELECT"));
            parser.prev_token();
            assert_eq!(parser.next_token(), Token::make_keyword("SELECT"));
            assert_eq!(parser.next_token(), Token::make_word("version", None));
            parser.prev_token();
            assert_eq!(parser.peek_token(), Token::make_word("version", None));
            assert_eq!(parser.next_token(), Token::make_word("version", None));
            assert_eq!(parser.peek_token(), Token::EOF);
            parser.prev_token();
            assert_eq!(parser.next_token(), Token::make_word("version", None));
            assert_eq!(parser.next_token(), Token::EOF);
            assert_eq!(parser.next_token(), Token::EOF);
            parser.prev_token();
        });
    }

    #[cfg(test)]
    mod test_parse_data_type {
        use crate::ast::{
            CharLengthUnits, CharacterLength, DataType, ExactNumberInfo, ObjectName, TimezoneInfo,
        };
        use crate::dialect::{AnsiDialect, GenericDialect};
        use crate::test_utils::TestedDialects;

        macro_rules! test_parse_data_type {
            ($dialect:expr, $input:expr, $expected_type:expr $(,)?) => {{
                $dialect.run_parser_method(&*$input, |parser| {
                    let data_type = parser.parse_data_type().unwrap();
                    assert_eq!($expected_type, data_type);
                    assert_eq!($input.to_string(), data_type.to_string());
                });
            }};
        }

        #[test]
        fn test_ansii_character_string_types() {
            // Character string types: <https://jakewheat.github.io/sql-overview/sql-2016-foundation-grammar.html#character-string-type>
            let dialect = TestedDialects {
                dialects: vec![Box::new(GenericDialect {}), Box::new(AnsiDialect {})],
                options: None,
            };

            test_parse_data_type!(dialect, "CHARACTER", DataType::Character(None));

            test_parse_data_type!(
                dialect,
                "CHARACTER(20)",
                DataType::Character(Some(CharacterLength::IntegerLength {
                    length: 20,
                    unit: None
                }))
            );

            test_parse_data_type!(
                dialect,
                "CHARACTER(20 CHARACTERS)",
                DataType::Character(Some(CharacterLength::IntegerLength {
                    length: 20,
                    unit: Some(CharLengthUnits::Characters)
                }))
            );

            test_parse_data_type!(
                dialect,
                "CHARACTER(20 OCTETS)",
                DataType::Character(Some(CharacterLength::IntegerLength {
                    length: 20,
                    unit: Some(CharLengthUnits::Octets)
                }))
            );

            test_parse_data_type!(dialect, "CHAR", DataType::Char(None));

            test_parse_data_type!(
                dialect,
                "CHAR(20)",
                DataType::Char(Some(CharacterLength::IntegerLength {
                    length: 20,
                    unit: None
                }))
            );

            test_parse_data_type!(
                dialect,
                "CHAR(20 CHARACTERS)",
                DataType::Char(Some(CharacterLength::IntegerLength {
                    length: 20,
                    unit: Some(CharLengthUnits::Characters)
                }))
            );

            test_parse_data_type!(
                dialect,
                "CHAR(20 OCTETS)",
                DataType::Char(Some(CharacterLength::IntegerLength {
                    length: 20,
                    unit: Some(CharLengthUnits::Octets)
                }))
            );

            test_parse_data_type!(
                dialect,
                "CHARACTER VARYING(20)",
                DataType::CharacterVarying(Some(CharacterLength::IntegerLength {
                    length: 20,
                    unit: None
                }))
            );

            test_parse_data_type!(
                dialect,
                "CHARACTER VARYING(20 CHARACTERS)",
                DataType::CharacterVarying(Some(CharacterLength::IntegerLength {
                    length: 20,
                    unit: Some(CharLengthUnits::Characters)
                }))
            );

            test_parse_data_type!(
                dialect,
                "CHARACTER VARYING(20 OCTETS)",
                DataType::CharacterVarying(Some(CharacterLength::IntegerLength {
                    length: 20,
                    unit: Some(CharLengthUnits::Octets)
                }))
            );

            test_parse_data_type!(
                dialect,
                "CHAR VARYING(20)",
                DataType::CharVarying(Some(CharacterLength::IntegerLength {
                    length: 20,
                    unit: None
                }))
            );

            test_parse_data_type!(
                dialect,
                "CHAR VARYING(20 CHARACTERS)",
                DataType::CharVarying(Some(CharacterLength::IntegerLength {
                    length: 20,
                    unit: Some(CharLengthUnits::Characters)
                }))
            );

            test_parse_data_type!(
                dialect,
                "CHAR VARYING(20 OCTETS)",
                DataType::CharVarying(Some(CharacterLength::IntegerLength {
                    length: 20,
                    unit: Some(CharLengthUnits::Octets)
                }))
            );

            test_parse_data_type!(
                dialect,
                "VARCHAR(20)",
                DataType::Varchar(Some(CharacterLength::IntegerLength {
                    length: 20,
                    unit: None
                }))
            );
        }

        #[test]
        fn test_ansii_character_large_object_types() {
            // Character large object types: <https://jakewheat.github.io/sql-overview/sql-2016-foundation-grammar.html#character-large-object-length>
            let dialect = TestedDialects {
                dialects: vec![Box::new(GenericDialect {}), Box::new(AnsiDialect {})],
                options: None,
            };

            test_parse_data_type!(
                dialect,
                "CHARACTER LARGE OBJECT",
                DataType::CharacterLargeObject(None)
            );
            test_parse_data_type!(
                dialect,
                "CHARACTER LARGE OBJECT(20)",
                DataType::CharacterLargeObject(Some(20))
            );

            test_parse_data_type!(
                dialect,
                "CHAR LARGE OBJECT",
                DataType::CharLargeObject(None)
            );
            test_parse_data_type!(
                dialect,
                "CHAR LARGE OBJECT(20)",
                DataType::CharLargeObject(Some(20))
            );

            test_parse_data_type!(dialect, "CLOB", DataType::Clob(None));
            test_parse_data_type!(dialect, "CLOB(20)", DataType::Clob(Some(20)));
        }

        #[test]
        fn test_parse_custom_types() {
            let dialect = TestedDialects {
                dialects: vec![Box::new(GenericDialect {}), Box::new(AnsiDialect {})],
                options: None,
            };
            test_parse_data_type!(
                dialect,
                "GEOMETRY",
                DataType::Custom(ObjectName(vec!["GEOMETRY".into()]), vec![])
            );

            test_parse_data_type!(
                dialect,
                "GEOMETRY(POINT)",
                DataType::Custom(
                    ObjectName(vec!["GEOMETRY".into()]),
                    vec!["POINT".to_string()]
                )
            );

            test_parse_data_type!(
                dialect,
                "GEOMETRY(POINT, 4326)",
                DataType::Custom(
                    ObjectName(vec!["GEOMETRY".into()]),
                    vec!["POINT".to_string(), "4326".to_string()]
                )
            );
        }

        #[test]
        fn test_ansii_exact_numeric_types() {
            // Exact numeric types: <https://jakewheat.github.io/sql-overview/sql-2016-foundation-grammar.html#exact-numeric-type>
            let dialect = TestedDialects {
                dialects: vec![Box::new(GenericDialect {}), Box::new(AnsiDialect {})],
                options: None,
            };

            test_parse_data_type!(dialect, "NUMERIC", DataType::Numeric(ExactNumberInfo::None));

            test_parse_data_type!(
                dialect,
                "NUMERIC(2)",
                DataType::Numeric(ExactNumberInfo::Precision(2))
            );

            test_parse_data_type!(
                dialect,
                "NUMERIC(2,10)",
                DataType::Numeric(ExactNumberInfo::PrecisionAndScale(2, 10))
            );

            test_parse_data_type!(dialect, "DECIMAL", DataType::Decimal(ExactNumberInfo::None));

            test_parse_data_type!(
                dialect,
                "DECIMAL(2)",
                DataType::Decimal(ExactNumberInfo::Precision(2))
            );

            test_parse_data_type!(
                dialect,
                "DECIMAL(2,10)",
                DataType::Decimal(ExactNumberInfo::PrecisionAndScale(2, 10))
            );

            test_parse_data_type!(dialect, "DEC", DataType::Dec(ExactNumberInfo::None));

            test_parse_data_type!(
                dialect,
                "DEC(2)",
                DataType::Dec(ExactNumberInfo::Precision(2))
            );

            test_parse_data_type!(
                dialect,
                "DEC(2,10)",
                DataType::Dec(ExactNumberInfo::PrecisionAndScale(2, 10))
            );
        }

        #[test]
        fn test_ansii_date_type() {
            // Datetime types: <https://jakewheat.github.io/sql-overview/sql-2016-foundation-grammar.html#datetime-type>
            let dialect = TestedDialects {
                dialects: vec![Box::new(GenericDialect {}), Box::new(AnsiDialect {})],
                options: None,
            };

            test_parse_data_type!(dialect, "DATE", DataType::Date);

            test_parse_data_type!(dialect, "TIME", DataType::Time(None, TimezoneInfo::None));

            test_parse_data_type!(
                dialect,
                "TIME(6)",
                DataType::Time(Some(6), TimezoneInfo::None)
            );

            test_parse_data_type!(
                dialect,
                "TIME WITH TIME ZONE",
                DataType::Time(None, TimezoneInfo::WithTimeZone)
            );

            test_parse_data_type!(
                dialect,
                "TIME(6) WITH TIME ZONE",
                DataType::Time(Some(6), TimezoneInfo::WithTimeZone)
            );

            test_parse_data_type!(
                dialect,
                "TIME WITHOUT TIME ZONE",
                DataType::Time(None, TimezoneInfo::WithoutTimeZone)
            );

            test_parse_data_type!(
                dialect,
                "TIME(6) WITHOUT TIME ZONE",
                DataType::Time(Some(6), TimezoneInfo::WithoutTimeZone)
            );

            test_parse_data_type!(
                dialect,
                "TIMESTAMP",
                DataType::Timestamp(None, TimezoneInfo::None)
            );

            test_parse_data_type!(
                dialect,
                "TIMESTAMP(22)",
                DataType::Timestamp(Some(22), TimezoneInfo::None)
            );

            test_parse_data_type!(
                dialect,
                "TIMESTAMP(22) WITH TIME ZONE",
                DataType::Timestamp(Some(22), TimezoneInfo::WithTimeZone)
            );

            test_parse_data_type!(
                dialect,
                "TIMESTAMP(33) WITHOUT TIME ZONE",
                DataType::Timestamp(Some(33), TimezoneInfo::WithoutTimeZone)
            );
        }
    }

    #[test]
    fn test_parse_schema_name() {
        // The expected name should be identical as the input name, that's why I don't receive both
        macro_rules! test_parse_schema_name {
            ($input:expr, $expected_name:expr $(,)?) => {{
                all_dialects().run_parser_method(&*$input, |parser| {
                    let schema_name = parser.parse_schema_name().unwrap();
                    // Validate that the structure is the same as expected
                    assert_eq!(schema_name, $expected_name);
                    // Validate that the input and the expected structure serialization are the same
                    assert_eq!(schema_name.to_string(), $input.to_string());
                });
            }};
        }

        let dummy_name = ObjectName(vec![Ident::new("dummy_name")]);
        let dummy_authorization = Ident::new("dummy_authorization");

        test_parse_schema_name!(
            format!("{dummy_name}"),
            SchemaName::Simple(dummy_name.clone())
        );

        test_parse_schema_name!(
            format!("AUTHORIZATION {dummy_authorization}"),
            SchemaName::UnnamedAuthorization(dummy_authorization.clone()),
        );
        test_parse_schema_name!(
            format!("{dummy_name} AUTHORIZATION {dummy_authorization}"),
            SchemaName::NamedAuthorization(dummy_name.clone(), dummy_authorization.clone()),
        );
    }

    #[test]
    fn mysql_parse_index_table_constraint() {
        macro_rules! test_parse_table_constraint {
            ($dialect:expr, $input:expr, $expected:expr $(,)?) => {{
                $dialect.run_parser_method(&*$input, |parser| {
                    let constraint = parser.parse_optional_table_constraint().unwrap().unwrap();
                    // Validate that the structure is the same as expected
                    assert_eq!(constraint, $expected);
                    // Validate that the input and the expected structure serialization are the same
                    assert_eq!(constraint.to_string(), $input.to_string());
                });
            }};
        }

        let dialect = TestedDialects {
            dialects: vec![Box::new(GenericDialect {}), Box::new(MySqlDialect {})],
            options: None,
        };

        test_parse_table_constraint!(
            dialect,
            "INDEX (c1)",
            TableConstraint::Index {
                display_as_key: false,
                name: None,
                index_type: None,
                columns: vec![Ident::new("c1")],
            }
        );

        test_parse_table_constraint!(
            dialect,
            "KEY (c1)",
            TableConstraint::Index {
                display_as_key: true,
                name: None,
                index_type: None,
                columns: vec![Ident::new("c1")],
            }
        );

        test_parse_table_constraint!(
            dialect,
            "INDEX 'index' (c1, c2)",
            TableConstraint::Index {
                display_as_key: false,
                name: Some(Ident::with_quote('\'', "index")),
                index_type: None,
                columns: vec![Ident::new("c1"), Ident::new("c2")],
            }
        );

        test_parse_table_constraint!(
            dialect,
            "INDEX USING BTREE (c1)",
            TableConstraint::Index {
                display_as_key: false,
                name: None,
                index_type: Some(IndexType::BTree),
                columns: vec![Ident::new("c1")],
            }
        );

        test_parse_table_constraint!(
            dialect,
            "INDEX USING HASH (c1)",
            TableConstraint::Index {
                display_as_key: false,
                name: None,
                index_type: Some(IndexType::Hash),
                columns: vec![Ident::new("c1")],
            }
        );

        test_parse_table_constraint!(
            dialect,
            "INDEX idx_name USING BTREE (c1)",
            TableConstraint::Index {
                display_as_key: false,
                name: Some(Ident::new("idx_name")),
                index_type: Some(IndexType::BTree),
                columns: vec![Ident::new("c1")],
            }
        );

        test_parse_table_constraint!(
            dialect,
            "INDEX idx_name USING HASH (c1)",
            TableConstraint::Index {
                display_as_key: false,
                name: Some(Ident::new("idx_name")),
                index_type: Some(IndexType::Hash),
                columns: vec![Ident::new("c1")],
            }
        );
    }

    #[test]
    fn test_tokenizer_error_loc() {
        let sql = "foo '";
        let ast = Parser::parse_sql(&GenericDialect, sql);
        assert_eq!(
            ast,
            Err(ParserError::TokenizerError(
                "Unterminated string literal at Line: 1, Column 5".to_string()
            ))
        );
    }

    #[test]
    fn test_parser_error_loc() {
        let sql = "SELECT this is a syntax error";
        let ast = Parser::parse_sql(&GenericDialect, sql);
        assert_eq!(
            ast,
            Err(ParserError::ParserError(
                "Expected [NOT] NULL or TRUE|FALSE or [NOT] DISTINCT FROM after IS, found: a at Line: 1, Column 16"
                    .to_string()
            ))
        );
    }

    #[test]
    fn test_nested_explain_error() {
        let sql = "EXPLAIN EXPLAIN SELECT 1";
        let ast = Parser::parse_sql(&GenericDialect, sql);
        assert_eq!(
            ast,
            Err(ParserError::ParserError(
                "Explain must be root of the plan".to_string()
            ))
        );
    }

    #[test]
    fn test_parse_multipart_identifier_positive() {
        let dialect = TestedDialects {
            dialects: vec![Box::new(GenericDialect {})],
            options: None,
        };

        // parse multipart with quotes
        let expected = vec![
            Ident {
                value: "CATALOG".to_string(),
                quote_style: None,
            },
            Ident {
                value: "F(o)o. \"bar".to_string(),
                quote_style: Some('"'),
            },
            Ident {
                value: "table".to_string(),
                quote_style: None,
            },
        ];
        dialect.run_parser_method(r#"CATALOG."F(o)o. ""bar".table"#, |parser| {
            let actual = parser.parse_multipart_identifier().unwrap();
            assert_eq!(expected, actual);
        });

        // allow whitespace between ident parts
        let expected = vec![
            Ident {
                value: "CATALOG".to_string(),
                quote_style: None,
            },
            Ident {
                value: "table".to_string(),
                quote_style: None,
            },
        ];
        dialect.run_parser_method("CATALOG . table", |parser| {
            let actual = parser.parse_multipart_identifier().unwrap();
            assert_eq!(expected, actual);
        });
    }

    #[test]
    fn test_parse_multipart_identifier_negative() {
        macro_rules! test_parse_multipart_identifier_error {
            ($input:expr, $expected_err:expr $(,)?) => {{
                all_dialects().run_parser_method(&*$input, |parser| {
                    let actual_err = parser.parse_multipart_identifier().unwrap_err();
                    assert_eq!(actual_err.to_string(), $expected_err);
                });
            }};
        }

        test_parse_multipart_identifier_error!(
            "",
            "sql parser error: Empty input when parsing identifier",
        );

        test_parse_multipart_identifier_error!(
            "*schema.table",
            "sql parser error: Unexpected token in identifier: *",
        );

        test_parse_multipart_identifier_error!(
            "schema.table*",
            "sql parser error: Unexpected token in identifier: *",
        );

        test_parse_multipart_identifier_error!(
            "schema.table.",
            "sql parser error: Trailing period in identifier",
        );

        test_parse_multipart_identifier_error!(
            "schema.*",
            "sql parser error: Unexpected token following period in identifier: *",
        );
    }

    #[test]
    fn test_mysql_partition_selection() {
        let sql = "SELECT * FROM employees PARTITION (p0, p2)";
        let expected = vec!["p0", "p2"];

        let ast: Vec<Statement> = Parser::parse_sql(&MySqlDialect {}, sql).unwrap();
        assert_eq!(ast.len(), 1);
        if let Statement::Query(v) = &ast[0] {
            if let SetExpr::Select(select) = &*v.body {
                assert_eq!(select.from.len(), 1);
                let from: &TableWithJoins = &select.from[0];
                let table_factor = &from.relation;
                if let TableFactor::Table { partitions, .. } = table_factor {
                    let actual: Vec<&str> = partitions
                        .iter()
                        .map(|ident| ident.value.as_str())
                        .collect();
                    assert_eq!(expected, actual);
                }
            }
        } else {
            panic!("fail to parse mysql partition selection");
        }
    }

    #[test]
    fn test_replace_into_placeholders() {
        let sql = "REPLACE INTO t (a) VALUES (&a)";

        assert!(Parser::parse_sql(&GenericDialect {}, sql).is_err());
    }

    #[test]
    fn test_replace_into_set() {
        // NOTE: This is actually valid MySQL syntax, REPLACE and INSERT,
        // but the parser does not yet support it.
        // https://dev.mysql.com/doc/refman/8.3/en/insert.html
        let sql = "REPLACE INTO t SET a='1'";

        assert!(Parser::parse_sql(&MySqlDialect {}, sql).is_err());
    }

    #[test]
    fn test_replace_into_set_placeholder() {
        let sql = "REPLACE INTO t SET ?";

        assert!(Parser::parse_sql(&GenericDialect {}, sql).is_err());
    }

    #[test]
    fn test_replace_into_select() {
        let sql = r#"REPLACE INTO t1 (a, b, c) (SELECT * FROM t2)"#;

        assert!(Parser::parse_sql(&GenericDialect {}, sql).is_err());
    }

    #[test]
    fn test_replace_incomplete() {
        let sql = r#"REPLACE"#;

        assert!(Parser::parse_sql(&MySqlDialect {}, sql).is_err());
    }
}<|MERGE_RESOLUTION|>--- conflicted
+++ resolved
@@ -516,9 +516,7 @@
                 Keyword::MERGE => Ok(self.parse_merge()?),
                 // `PRAGMA` is sqlite specific https://www.sqlite.org/pragma.html
                 Keyword::PRAGMA => Ok(self.parse_pragma()?),
-<<<<<<< HEAD
                 Keyword::UNLOAD => Ok(self.parse_unload()?),
-=======
                 // `INSTALL` is duckdb specific https://duckdb.org/docs/extensions/overview
                 Keyword::INSTALL if dialect_of!(self is DuckDbDialect | GenericDialect) => {
                     Ok(self.parse_install()?)
@@ -527,8 +525,6 @@
                 Keyword::LOAD if dialect_of!(self is DuckDbDialect | GenericDialect) => {
                     Ok(self.parse_load()?)
                 }
-
->>>>>>> 4d1eecd0
                 _ => self.expected("an SQL statement", next_token),
             },
             Token::LParen => {
@@ -8963,7 +8959,7 @@
 
         Ok(Statement::Unload {
             query: Box::new(query),
-            to: to,
+            to,
             with: with_options,
         })
     }
