--- conflicted
+++ resolved
@@ -4502,7 +4502,6 @@
             Ok(Some(ColumnOption::OnUpdate(expr)))
         } else if self.parse_keyword(Keyword::GENERATED) {
             self.parse_optional_column_option_generated()
-<<<<<<< HEAD
         } else if dialect_of!(self is BigQueryDialect | GenericDialect)
             && self.parse_keyword(Keyword::OPTIONS)
         {
@@ -4510,12 +4509,10 @@
             Ok(Some(ColumnOption::SqlOptions(
                 self.parse_options(Keyword::OPTIONS)?,
             )))
-=======
         } else if self.parse_keyword(Keyword::AS)
             && dialect_of!(self is MySqlDialect | SQLiteDialect | DuckDbDialect | GenericDialect)
         {
             self.parse_optional_column_option_as()
->>>>>>> b0b62887
         } else {
             Ok(None)
         }
