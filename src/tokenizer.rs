// Licensed under the Apache License, Version 2.0 (the "License");
// you may not use this file except in compliance with the License.
// You may obtain a copy of the License at
//
// http://www.apache.org/licenses/LICENSE-2.0
//
// Unless required by applicable law or agreed to in writing, software
// distributed under the License is distributed on an "AS IS" BASIS,
// WITHOUT WARRANTIES OR CONDITIONS OF ANY KIND, either express or implied.
// See the License for the specific language governing permissions and
// limitations under the License.

//! SQL Tokenizer
//!
//! The tokenizer (a.k.a. lexer) converts a string into a sequence of tokens.
//!
//! The tokens then form the input for the parser, which outputs an Abstract Syntax Tree (AST).

#[cfg(not(feature = "std"))]
use alloc::{
    borrow::ToOwned,
    format,
    string::{String, ToString},
    vec,
    vec::Vec,
};
use core::fmt;
use core::iter::Peekable;
use core::str::Chars;

#[cfg(feature = "serde")]
use serde::{Deserialize, Serialize};

#[cfg(feature = "visitor")]
use sqlparser_derive::{Visit, VisitMut};

use crate::ast::DollarQuotedString;
use crate::dialect::SnowflakeDialect;
use crate::dialect::{Dialect, MySqlDialect};
use crate::keywords::{Keyword, ALL_KEYWORDS, ALL_KEYWORDS_INDEX};

/// SQL Token enumeration
#[derive(Debug, Clone, PartialEq, PartialOrd, Eq, Ord, Hash)]
#[cfg_attr(feature = "serde", derive(Serialize, Deserialize))]
#[cfg_attr(feature = "visitor", derive(Visit, VisitMut))]
pub enum Token {
    /// An end-of-file marker, not a real token
    EOF,
    /// A keyword (like SELECT) or an optionally quoted SQL identifier
    Word(Word),
    /// An unsigned numeric literal
    Number(String, bool),
    /// A character that could not be tokenized
    Char(char),
    /// Single quoted string: i.e: 'string'
    SingleQuotedString(String),
    /// Double quoted string: i.e: "string"
    DoubleQuotedString(String),
    /// Dollar quoted string: i.e: $$string$$ or $tag_name$string$tag_name$
    DollarQuotedString(DollarQuotedString),
    /// "National" string literal: i.e: N'string'
    NationalStringLiteral(String),
    /// "escaped" string literal, which are an extension to the SQL standard: i.e: e'first \n second' or E 'first \n second'
    EscapedStringLiteral(String),
    /// Hexadecimal string literal: i.e.: X'deadbeef'
    HexStringLiteral(String),
    /// MySQL string introducer: i.e.: _latin1'abc'
    /// https://dev.mysql.com/doc/refman/8.0/en/charset-introducer.html
    StringIntroducer(String),
    /// Comma
    Comma,
    /// Whitespace (space, tab, etc)
    Whitespace(Whitespace),
    /// Double equals sign `==`
    DoubleEq,
    /// Equality operator `=`
    Eq,
    /// Not Equals operator `<>` (or `!=` in some dialects)
    Neq,
    /// Less Than operator `<`
    Lt,
    /// Greater Than operator `>`
    Gt,
    /// Less Than Or Equals operator `<=`
    LtEq,
    /// Greater Than Or Equals operator `>=`
    GtEq,
    /// Spaceship operator <=>
    Spaceship,
    /// Plus operator `+`
    Plus,
    /// Minus operator `-`
    Minus,
    /// Multiplication operator `*`
    Mul,
    /// Division operator `/`
    Div,
    /// Modulo Operator `%`
    Mod,
    /// String concatenation `||`
    StringConcat,
    /// Left parenthesis `(`
    LParen,
    /// Right parenthesis `)`
    RParen,
    /// Period (used for compound identifiers or projections into nested types)
    Period,
    /// Colon `:`
    Colon,
    /// DoubleColon `::` (used for casting in postgresql)
    DoubleColon,
    /// SemiColon `;` used as separator for COPY and payload
    SemiColon,
    /// Backslash `\` used in terminating the COPY payload with `\.`
    Backslash,
    /// Left bracket `[`
    LBracket,
    /// Right bracket `]`
    RBracket,
    /// Ampersand `&`
    Ampersand,
    /// Pipe `|`
    Pipe,
    /// Caret `^`
    Caret,
    /// Left brace `{`
    LBrace,
    /// Right brace `}`
    RBrace,
    /// Right Arrow `=>`
    RArrow,
    /// Sharp `#` used for PostgreSQL Bitwise XOR operator
    Sharp,
    /// Tilde `~` used for PostgreSQL Bitwise NOT operator or case sensitive match regular expression operator
    Tilde,
    /// `~*` , a case insensitive match regular expression operator in PostgreSQL
    TildeAsterisk,
    /// `!~` , a case sensitive not match regular expression operator in PostgreSQL
    ExclamationMarkTilde,
    /// `!~*` , a case insensitive not match regular expression operator in PostgreSQL
    ExclamationMarkTildeAsterisk,
    /// `<<`, a bitwise shift left operator in PostgreSQL
    ShiftLeft,
    /// `>>`, a bitwise shift right operator in PostgreSQL
    ShiftRight,
    /// Exclamation Mark `!` used for PostgreSQL factorial operator
    ExclamationMark,
    /// Double Exclamation Mark `!!` used for PostgreSQL prefix factorial operator
    DoubleExclamationMark,
    /// AtSign `@` used for PostgreSQL abs operator
    AtSign,
    /// `|/`, a square root math operator in PostgreSQL
    PGSquareRoot,
    /// `||/` , a cube root math operator in PostgreSQL
    PGCubeRoot,
    /// `?` or `$` , a prepared statement arg placeholder
    Placeholder(String),
    /// ->, used as a operator to extract json field in PostgreSQL
    Arrow,
    /// ->>, used as a operator to extract json field as text in PostgreSQL
    LongArrow,
    /// #> Extracts JSON sub-object at the specified path
    HashArrow,
    /// #>> Extracts JSON sub-object at the specified path as text
    HashLongArrow,
    /// jsonb @> jsonb -> boolean: Test whether left json contains the right json
    AtArrow,
    /// jsonb <@ jsonb -> boolean: Test whether right json contains the left json
    ArrowAt,
    /// jsonb #- text[] -> jsonb: Deletes the field or array element at the specified
    /// path, where path elements can be either field keys or array indexes.
    HashMinus,
    /// jsonb @? jsonpath -> boolean: Does JSON path return any item for the specified
    /// JSON value?
    AtQuestion,
    /// jsonb @@ jsonpath → boolean: Returns the result of a JSON path predicate check
    /// for the specified JSON value. Only the first item of the result is taken into
    /// account. If the result is not Boolean, then NULL is returned.
    AtAt,
}

impl fmt::Display for Token {
    fn fmt(&self, f: &mut fmt::Formatter) -> fmt::Result {
        match self {
            Token::EOF => f.write_str("EOF"),
            Token::Word(ref w) => write!(f, "{}", w),
            Token::Number(ref n, l) => write!(f, "{}{long}", n, long = if *l { "L" } else { "" }),
            Token::Char(ref c) => write!(f, "{}", c),
            Token::SingleQuotedString(ref s) => write!(f, "'{}'", s),
            Token::DoubleQuotedString(ref s) => write!(f, "\"{}\"", s),
            Token::DollarQuotedString(ref s) => write!(f, "{}", s),
            Token::NationalStringLiteral(ref s) => write!(f, "N'{}'", s),
            Token::EscapedStringLiteral(ref s) => write!(f, "E'{}'", s),
            Token::HexStringLiteral(ref s) => write!(f, "X'{}'", s),
            Token::StringIntroducer(ref s) => write!(f, "{}", s),
            Token::Comma => f.write_str(","),
            Token::Whitespace(ws) => write!(f, "{}", ws),
            Token::DoubleEq => f.write_str("=="),
            Token::Spaceship => f.write_str("<=>"),
            Token::Eq => f.write_str("="),
            Token::Neq => f.write_str("<>"),
            Token::Lt => f.write_str("<"),
            Token::Gt => f.write_str(">"),
            Token::LtEq => f.write_str("<="),
            Token::GtEq => f.write_str(">="),
            Token::Plus => f.write_str("+"),
            Token::Minus => f.write_str("-"),
            Token::Mul => f.write_str("*"),
            Token::Div => f.write_str("/"),
            Token::StringConcat => f.write_str("||"),
            Token::Mod => f.write_str("%"),
            Token::LParen => f.write_str("("),
            Token::RParen => f.write_str(")"),
            Token::Period => f.write_str("."),
            Token::Colon => f.write_str(":"),
            Token::DoubleColon => f.write_str("::"),
            Token::SemiColon => f.write_str(";"),
            Token::Backslash => f.write_str("\\"),
            Token::LBracket => f.write_str("["),
            Token::RBracket => f.write_str("]"),
            Token::Ampersand => f.write_str("&"),
            Token::Caret => f.write_str("^"),
            Token::Pipe => f.write_str("|"),
            Token::LBrace => f.write_str("{"),
            Token::RBrace => f.write_str("}"),
            Token::RArrow => f.write_str("=>"),
            Token::Sharp => f.write_str("#"),
            Token::ExclamationMark => f.write_str("!"),
            Token::DoubleExclamationMark => f.write_str("!!"),
            Token::Tilde => f.write_str("~"),
            Token::TildeAsterisk => f.write_str("~*"),
            Token::ExclamationMarkTilde => f.write_str("!~"),
            Token::ExclamationMarkTildeAsterisk => f.write_str("!~*"),
            Token::AtSign => f.write_str("@"),
            Token::ShiftLeft => f.write_str("<<"),
            Token::ShiftRight => f.write_str(">>"),
            Token::PGSquareRoot => f.write_str("|/"),
            Token::PGCubeRoot => f.write_str("||/"),
            Token::Placeholder(ref s) => write!(f, "{}", s),
            Token::Arrow => write!(f, "->"),
            Token::LongArrow => write!(f, "->>"),
            Token::HashArrow => write!(f, "#>"),
            Token::HashLongArrow => write!(f, "#>>"),
            Token::AtArrow => write!(f, "@>"),
            Token::ArrowAt => write!(f, "<@"),
            Token::HashMinus => write!(f, "#-"),
            Token::AtQuestion => write!(f, "@?"),
            Token::AtAt => write!(f, "@@"),
        }
    }
}

impl Token {
    pub fn make_keyword(keyword: &str) -> Self {
        Token::make_word(keyword, None)
    }

    pub fn make_word(word: &str, quote_style: Option<char>) -> Self {
        let word_uppercase = word.to_uppercase();
        Token::Word(Word {
            value: word.to_string(),
            quote_style,
            keyword: if quote_style.is_none() {
                let keyword = ALL_KEYWORDS.binary_search(&word_uppercase.as_str());
                keyword.map_or(Keyword::NoKeyword, |x| ALL_KEYWORDS_INDEX[x])
            } else {
                Keyword::NoKeyword
            },
        })
    }
}

/// A keyword (like SELECT) or an optionally quoted SQL identifier
#[derive(Debug, Clone, PartialEq, PartialOrd, Eq, Ord, Hash)]
#[cfg_attr(feature = "serde", derive(Serialize, Deserialize))]
#[cfg_attr(feature = "visitor", derive(Visit, VisitMut))]
pub struct Word {
    /// The value of the token, without the enclosing quotes, and with the
    /// escape sequences (if any) processed (TODO: escapes are not handled)
    pub value: String,
    /// An identifier can be "quoted" (&lt;delimited identifier> in ANSI parlance).
    /// The standard and most implementations allow using double quotes for this,
    /// but some implementations support other quoting styles as well (e.g. \[MS SQL])
    pub quote_style: Option<char>,
    /// If the word was not quoted and it matched one of the known keywords,
    /// this will have one of the values from dialect::keywords, otherwise empty
    pub keyword: Keyword,
}

impl fmt::Display for Word {
    fn fmt(&self, f: &mut fmt::Formatter) -> fmt::Result {
        match self.quote_style {
            Some(s) if s == '"' || s == '[' || s == '`' => {
                write!(f, "{}{}{}", s, self.value, Word::matching_end_quote(s))
            }
            None => f.write_str(&self.value),
            _ => panic!("Unexpected quote_style!"),
        }
    }
}

impl Word {
    fn matching_end_quote(ch: char) -> char {
        match ch {
            '"' => '"', // ANSI and most dialects
            '[' => ']', // MS SQL
            '`' => '`', // MySQL
            _ => panic!("unexpected quoting style!"),
        }
    }
}

#[derive(Debug, Clone, PartialEq, PartialOrd, Eq, Ord, Hash)]
#[cfg_attr(feature = "serde", derive(Serialize, Deserialize))]
#[cfg_attr(feature = "visitor", derive(Visit, VisitMut))]
pub enum Whitespace {
    Space,
    Newline,
    Tab,
    SingleLineComment { comment: String, prefix: String },
    MultiLineComment(String),
}

impl fmt::Display for Whitespace {
    fn fmt(&self, f: &mut fmt::Formatter) -> fmt::Result {
        match self {
            Whitespace::Space => f.write_str(" "),
            Whitespace::Newline => f.write_str("\n"),
            Whitespace::Tab => f.write_str("\t"),
            Whitespace::SingleLineComment { prefix, comment } => write!(f, "{}{}", prefix, comment),
            Whitespace::MultiLineComment(s) => write!(f, "/*{}*/", s),
        }
    }
}

/// Location in input string
#[derive(Debug, Eq, PartialEq, Clone)]
pub struct Location {
    /// Line number, starting from 1
    pub line: u64,
    /// Line column, starting from 1
    pub column: u64,
}

/// A [Token] with [Location] attached to it
#[derive(Debug, Eq, PartialEq, Clone)]
pub struct TokenWithLocation {
    pub token: Token,
    pub location: Location,
}

impl TokenWithLocation {
    pub fn new(token: Token, line: u64, column: u64) -> TokenWithLocation {
        TokenWithLocation {
            token,
            location: Location { line, column },
        }
    }

    pub fn wrap(token: Token) -> TokenWithLocation {
        TokenWithLocation::new(token, 0, 0)
    }
}

impl PartialEq<Token> for TokenWithLocation {
    fn eq(&self, other: &Token) -> bool {
        &self.token == other
    }
}

impl PartialEq<TokenWithLocation> for Token {
    fn eq(&self, other: &TokenWithLocation) -> bool {
        self == &other.token
    }
}

impl fmt::Display for TokenWithLocation {
    fn fmt(&self, f: &mut fmt::Formatter) -> fmt::Result {
        self.token.fmt(f)
    }
}

/// Tokenizer error
#[derive(Debug, PartialEq, Eq)]
pub struct TokenizerError {
    pub message: String,
    pub line: u64,
    pub col: u64,
}

impl fmt::Display for TokenizerError {
    fn fmt(&self, f: &mut fmt::Formatter<'_>) -> fmt::Result {
        write!(
            f,
            "{} at Line: {}, Column {}",
            self.message, self.line, self.col
        )
    }
}

#[cfg(feature = "std")]
impl std::error::Error for TokenizerError {}

struct State<'a> {
    peekable: Peekable<Chars<'a>>,
    pub line: u64,
    pub col: u64,
}

impl<'a> State<'a> {
    pub fn next(&mut self) -> Option<char> {
        match self.peekable.next() {
            None => None,
            Some(s) => {
                if s == '\n' {
                    self.line += 1;
                    self.col = 1;
                } else {
                    self.col += 1;
                }
                Some(s)
            }
        }
    }

    pub fn peek(&mut self) -> Option<&char> {
        self.peekable.peek()
    }

    pub fn location(&self) -> Location {
        Location {
            line: self.line,
            column: self.col,
        }
    }
}

/// SQL Tokenizer
pub struct Tokenizer<'a> {
    dialect: &'a dyn Dialect,
    query: &'a str,
}

impl<'a> Tokenizer<'a> {
    /// Create a new SQL tokenizer for the specified SQL statement
    pub fn new(dialect: &'a dyn Dialect, query: &'a str) -> Self {
        Self { dialect, query }
    }

    /// Tokenize the statement and produce a vector of tokens
    pub fn tokenize(&mut self) -> Result<Vec<Token>, TokenizerError> {
        let twl = self.tokenize_with_location()?;

        let mut tokens: Vec<Token> = vec![];
        tokens.reserve(twl.len());
        for token_with_location in twl {
            tokens.push(token_with_location.token);
        }
        Ok(tokens)
    }

    /// Tokenize the statement and produce a vector of tokens with location information
    pub fn tokenize_with_location(&mut self) -> Result<Vec<TokenWithLocation>, TokenizerError> {
        let mut state = State {
            peekable: self.query.chars().peekable(),
            line: 1,
            col: 1,
        };

        let mut tokens: Vec<TokenWithLocation> = vec![];

        let mut location = state.location();
        while let Some(token) = self.next_token(&mut state)? {
            tokens.push(TokenWithLocation {
                token,
                location: location.clone(),
            });

            location = state.location();
        }
        Ok(tokens)
    }

    /// Get the next token or return None
    fn next_token(&self, chars: &mut State) -> Result<Option<Token>, TokenizerError> {
        //println!("next_token: {:?}", chars.peek());
        match chars.peek() {
            Some(&ch) => match ch {
                ' ' => self.consume_and_return(chars, Token::Whitespace(Whitespace::Space)),
                '\t' => self.consume_and_return(chars, Token::Whitespace(Whitespace::Tab)),
                '\n' => self.consume_and_return(chars, Token::Whitespace(Whitespace::Newline)),
                '\r' => {
                    // Emit a single Whitespace::Newline token for \r and \r\n
                    chars.next();
                    if let Some('\n') = chars.peek() {
                        chars.next();
                    }
                    Ok(Some(Token::Whitespace(Whitespace::Newline)))
                }
                // Redshift uses lower case n for national string literal
                n @ 'N' | n @ 'n' => {
                    chars.next(); // consume, to check the next char
                    match chars.peek() {
                        Some('\'') => {
                            // N'...' - a <national character string literal>
                            let s = self.tokenize_quoted_string(chars, '\'')?;
                            Ok(Some(Token::NationalStringLiteral(s)))
                        }
                        _ => {
                            // regular identifier starting with an "N"
                            let s = self.tokenize_word(n, chars);
                            Ok(Some(Token::make_word(&s, None)))
                        }
                    }
                }
                // PostgreSQL accepts "escape" string constants, which are an extension to the SQL standard.
                x @ 'e' | x @ 'E' => {
                    let starting_loc = chars.location();
                    chars.next(); // consume, to check the next char
                    match chars.peek() {
                        Some('\'') => {
                            let s =
                                self.tokenize_escaped_single_quoted_string(starting_loc, chars)?;
                            Ok(Some(Token::EscapedStringLiteral(s)))
                        }
                        _ => {
                            // regular identifier starting with an "E" or "e"
                            let s = self.tokenize_word(x, chars);
                            Ok(Some(Token::make_word(&s, None)))
                        }
                    }
                }
                // The spec only allows an uppercase 'X' to introduce a hex
                // string, but PostgreSQL, at least, allows a lowercase 'x' too.
                x @ 'x' | x @ 'X' => {
                    chars.next(); // consume, to check the next char
                    match chars.peek() {
                        Some('\'') => {
                            // X'...' - a <binary string literal>
                            let s = self.tokenize_quoted_string(chars, '\'')?;
                            Ok(Some(Token::HexStringLiteral(s)))
                        }
                        _ => {
                            // regular identifier starting with an "X"
                            let s = self.tokenize_word(x, chars);
                            Ok(Some(Token::make_word(&s, None)))
                        }
                    }
                }
                // identifier or keyword
                ch if self.dialect.is_identifier_start(ch) => {
                    chars.next(); // consume the first char
                    let word = self.tokenize_word(ch, chars);

<<<<<<< HEAD
                    if word.chars().all(|x| ('0'..='9').contains(&x) || x == '.') {
=======
                    // TODO: implement parsing of exponent here
                    if s.chars().all(|x| ('0'..='9').contains(&x) || x == '.') {
>>>>>>> 260a012f
                        let mut inner_state = State {
                            peekable: word.chars().peekable(),
                            line: 0,
                            col: 0,
                        };
                        let mut s = peeking_take_while(&mut inner_state, |ch| {
                            matches!(ch, '0'..='9' | '.')
                        });
                        let s2 = peeking_take_while(chars, |ch| matches!(ch, '0'..='9' | '.'));
                        s += s2.as_str();
                        return Ok(Some(Token::Number(s, false)));
                    }

                    // https://dev.mysql.com/doc/refman/8.0/en/charset-introducer.html
                    if ch == '_' && dialect_of!(self is MySqlDialect) {
                        const INTRODUCERS: [&str; 4] = ["_latin1", "_binary", "_utf8", "_utf8mb4"];
                        if INTRODUCERS.contains(&word.as_str()) {
                            return Ok(Some(Token::StringIntroducer(word)));
                        }
                    }

                    Ok(Some(Token::make_word(&word, None)))
                }
                // single quoted string
                '\'' => {
                    let s = self.tokenize_quoted_string(chars, '\'')?;

                    Ok(Some(Token::SingleQuotedString(s)))
                }
                // double quoted string
                '\"' if !self.dialect.is_delimited_identifier_start(ch)
                    && !self.dialect.is_identifier_start(ch) =>
                {
                    let s = self.tokenize_quoted_string(chars, '"')?;

                    Ok(Some(Token::DoubleQuotedString(s)))
                }
                // delimited (quoted) identifier
                quote_start
                    if self.dialect.is_delimited_identifier_start(ch)
                        && self
                            .dialect
                            .is_proper_identifier_inside_quotes(chars.peekable.clone()) =>
                {
                    let error_loc = chars.location();
                    chars.next(); // consume the opening quote
                    let quote_end = Word::matching_end_quote(quote_start);
                    let (s, last_char) = parse_quoted_ident(chars, quote_end);

                    if last_char == Some(quote_end) {
                        Ok(Some(Token::make_word(&s, Some(quote_start))))
                    } else {
                        self.tokenizer_error(
                            error_loc,
                            format!("Expected close delimiter '{}' before EOF.", quote_end),
                        )
                    }
                }
                // numbers and period
                '0'..='9' | '.' => {
                    let mut s = peeking_take_while(chars, |ch| matches!(ch, '0'..='9'));

                    // match binary literal that starts with 0x
                    if s == "0" && chars.peek() == Some(&'x') {
                        chars.next();
                        let s2 = peeking_take_while(
                            chars,
                            |ch| matches!(ch, '0'..='9' | 'A'..='F' | 'a'..='f'),
                        );
                        return Ok(Some(Token::HexStringLiteral(s2)));
                    }

                    // match one period
                    if let Some('.') = chars.peek() {
                        s.push('.');
                        chars.next();
                    }
                    s += &peeking_take_while(chars, |ch| matches!(ch, '0'..='9'));

                    // No number -> Token::Period
                    if s == "." {
                        return Ok(Some(Token::Period));
                    }

                    // Parse exponent as number
                    if chars.peek() == Some(&'e') || chars.peek() == Some(&'E') {
                        let mut char_clone = chars.peekable.clone();
                        let mut exponent_part = String::new();
                        exponent_part.push(char_clone.next().unwrap());

                        // Optional sign
                        match char_clone.peek() {
                            Some(&c) if matches!(c, '+' | '-') => {
                                exponent_part.push(c);
                                char_clone.next();
                            }
                            _ => (),
                        }

                        match char_clone.peek() {
                            // Definitely an exponent, get original iterator up to speed and use it
                            Some(&c) if matches!(c, '0'..='9') => {
                                for _ in 0..exponent_part.len() {
                                    chars.next();
                                }
                                exponent_part +=
                                    &peeking_take_while(chars, |ch| matches!(ch, '0'..='9'));
                                s += exponent_part.as_str();
                            }
                            // Not an exponent, discard the work done
                            _ => (),
                        }
                    }

                    let long = if chars.peek() == Some(&'L') {
                        chars.next();
                        true
                    } else {
                        false
                    };
                    Ok(Some(Token::Number(s, long)))
                }
                // punctuation
                '(' => self.consume_and_return(chars, Token::LParen),
                ')' => self.consume_and_return(chars, Token::RParen),
                ',' => self.consume_and_return(chars, Token::Comma),
                // operators
                '-' => {
                    chars.next(); // consume the '-'
                    match chars.peek() {
                        Some('-') => {
                            chars.next(); // consume the second '-', starting a single-line comment
                            let comment = self.tokenize_single_line_comment(chars);
                            Ok(Some(Token::Whitespace(Whitespace::SingleLineComment {
                                prefix: "--".to_owned(),
                                comment,
                            })))
                        }
                        Some('>') => {
                            chars.next();
                            match chars.peek() {
                                Some('>') => {
                                    chars.next();
                                    Ok(Some(Token::LongArrow))
                                }
                                _ => Ok(Some(Token::Arrow)),
                            }
                        }
                        // a regular '-' operator
                        _ => Ok(Some(Token::Minus)),
                    }
                }
                '/' => {
                    chars.next(); // consume the '/'
                    match chars.peek() {
                        Some('*') => {
                            chars.next(); // consume the '*', starting a multi-line comment
                            self.tokenize_multiline_comment(chars)
                        }
                        Some('/') if dialect_of!(self is SnowflakeDialect) => {
                            chars.next(); // consume the second '/', starting a snowflake single-line comment
                            let comment = self.tokenize_single_line_comment(chars);
                            Ok(Some(Token::Whitespace(Whitespace::SingleLineComment {
                                prefix: "//".to_owned(),
                                comment,
                            })))
                        }
                        // a regular '/' operator
                        _ => Ok(Some(Token::Div)),
                    }
                }
                '+' => self.consume_and_return(chars, Token::Plus),
                '*' => self.consume_and_return(chars, Token::Mul),
                '%' => self.consume_and_return(chars, Token::Mod),
                '|' => {
                    chars.next(); // consume the '|'
                    match chars.peek() {
                        Some('/') => self.consume_and_return(chars, Token::PGSquareRoot),
                        Some('|') => {
                            chars.next(); // consume the second '|'
                            match chars.peek() {
                                Some('/') => self.consume_and_return(chars, Token::PGCubeRoot),
                                _ => Ok(Some(Token::StringConcat)),
                            }
                        }
                        // Bitshift '|' operator
                        _ => Ok(Some(Token::Pipe)),
                    }
                }
                '=' => {
                    chars.next(); // consume
                    match chars.peek() {
                        Some('>') => self.consume_and_return(chars, Token::RArrow),
                        _ => Ok(Some(Token::Eq)),
                    }
                }
                '!' => {
                    chars.next(); // consume
                    match chars.peek() {
                        Some('=') => self.consume_and_return(chars, Token::Neq),
                        Some('!') => self.consume_and_return(chars, Token::DoubleExclamationMark),
                        Some('~') => {
                            chars.next();
                            match chars.peek() {
                                Some('*') => self
                                    .consume_and_return(chars, Token::ExclamationMarkTildeAsterisk),
                                _ => Ok(Some(Token::ExclamationMarkTilde)),
                            }
                        }
                        _ => Ok(Some(Token::ExclamationMark)),
                    }
                }
                '<' => {
                    chars.next(); // consume
                    match chars.peek() {
                        Some('=') => {
                            chars.next();
                            match chars.peek() {
                                Some('>') => self.consume_and_return(chars, Token::Spaceship),
                                _ => Ok(Some(Token::LtEq)),
                            }
                        }
                        Some('>') => self.consume_and_return(chars, Token::Neq),
                        Some('<') => self.consume_and_return(chars, Token::ShiftLeft),
                        Some('@') => self.consume_and_return(chars, Token::ArrowAt),
                        _ => Ok(Some(Token::Lt)),
                    }
                }
                '>' => {
                    chars.next(); // consume
                    match chars.peek() {
                        Some('=') => self.consume_and_return(chars, Token::GtEq),
                        Some('>') => self.consume_and_return(chars, Token::ShiftRight),
                        _ => Ok(Some(Token::Gt)),
                    }
                }
                ':' => {
                    chars.next();
                    match chars.peek() {
                        Some(':') => self.consume_and_return(chars, Token::DoubleColon),
                        _ => Ok(Some(Token::Colon)),
                    }
                }
                ';' => self.consume_and_return(chars, Token::SemiColon),
                '\\' => self.consume_and_return(chars, Token::Backslash),
                '[' => self.consume_and_return(chars, Token::LBracket),
                ']' => self.consume_and_return(chars, Token::RBracket),
                '&' => self.consume_and_return(chars, Token::Ampersand),
                '^' => self.consume_and_return(chars, Token::Caret),
                '{' => self.consume_and_return(chars, Token::LBrace),
                '}' => self.consume_and_return(chars, Token::RBrace),
                '#' if dialect_of!(self is SnowflakeDialect) => {
                    chars.next(); // consume the '#', starting a snowflake single-line comment
                    let comment = self.tokenize_single_line_comment(chars);
                    Ok(Some(Token::Whitespace(Whitespace::SingleLineComment {
                        prefix: "#".to_owned(),
                        comment,
                    })))
                }
                '~' => {
                    chars.next(); // consume
                    match chars.peek() {
                        Some('*') => self.consume_and_return(chars, Token::TildeAsterisk),
                        _ => Ok(Some(Token::Tilde)),
                    }
                }
                '#' => {
                    chars.next();
                    match chars.peek() {
                        Some('-') => self.consume_and_return(chars, Token::HashMinus),
                        Some('>') => {
                            chars.next();
                            match chars.peek() {
                                Some('>') => {
                                    chars.next();
                                    Ok(Some(Token::HashLongArrow))
                                }
                                _ => Ok(Some(Token::HashArrow)),
                            }
                        }
                        _ => Ok(Some(Token::Sharp)),
                    }
                }
                '@' => {
                    chars.next();
                    match chars.peek() {
                        Some('>') => self.consume_and_return(chars, Token::AtArrow),
                        Some('?') => self.consume_and_return(chars, Token::AtQuestion),
                        Some('@') => self.consume_and_return(chars, Token::AtAt),
                        _ => Ok(Some(Token::AtSign)),
                    }
                }
                '?' => {
                    chars.next();
                    let s = peeking_take_while(chars, |ch| ch.is_numeric());
                    Ok(Some(Token::Placeholder(String::from("?") + &s)))
                }
                '$' => Ok(Some(self.tokenize_dollar_preceded_value(chars)?)),

                //whitespace check (including unicode chars) should be last as it covers some of the chars above
                ch if ch.is_whitespace() => {
                    self.consume_and_return(chars, Token::Whitespace(Whitespace::Space))
                }
                other => self.consume_and_return(chars, Token::Char(other)),
            },
            None => Ok(None),
        }
    }

    /// Tokenize dollar preceded value (i.e: a string/placeholder)
    fn tokenize_dollar_preceded_value(&self, chars: &mut State) -> Result<Token, TokenizerError> {
        let mut s = String::new();
        let mut value = String::new();

        chars.next();

        if let Some('$') = chars.peek() {
            chars.next();

            let mut is_terminated = false;
            let mut prev: Option<char> = None;

            while let Some(&ch) = chars.peek() {
                if prev == Some('$') {
                    if ch == '$' {
                        chars.next();
                        is_terminated = true;
                        break;
                    } else {
                        s.push('$');
                        s.push(ch);
                    }
                } else if ch != '$' {
                    s.push(ch);
                }

                prev = Some(ch);
                chars.next();
            }

            return if chars.peek().is_none() && !is_terminated {
                self.tokenizer_error(chars.location(), "Unterminated dollar-quoted string")
            } else {
                Ok(Token::DollarQuotedString(DollarQuotedString {
                    value: s,
                    tag: None,
                }))
            };
        } else {
            value.push_str(&peeking_take_while(chars, |ch| {
                ch.is_alphanumeric() || ch == '_'
            }));

            if let Some('$') = chars.peek() {
                chars.next();
                s.push_str(&peeking_take_while(chars, |ch| ch != '$'));

                match chars.peek() {
                    Some('$') => {
                        chars.next();
                        for (_, c) in value.chars().enumerate() {
                            let next_char = chars.next();
                            if Some(c) != next_char {
                                return self.tokenizer_error(
                                    chars.location(),
                                    format!(
                                        "Unterminated dollar-quoted string at or near \"{}\"",
                                        value
                                    ),
                                );
                            }
                        }

                        if let Some('$') = chars.peek() {
                            chars.next();
                        } else {
                            return self.tokenizer_error(
                                chars.location(),
                                "Unterminated dollar-quoted string, expected $",
                            );
                        }
                    }
                    _ => {
                        return self.tokenizer_error(
                            chars.location(),
                            "Unterminated dollar-quoted, expected $",
                        );
                    }
                }
            } else {
                return Ok(Token::Placeholder(String::from("$") + &value));
            }
        }

        Ok(Token::DollarQuotedString(DollarQuotedString {
            value: s,
            tag: if value.is_empty() { None } else { Some(value) },
        }))
    }

    fn tokenizer_error<R>(
        &self,
        loc: Location,
        message: impl Into<String>,
    ) -> Result<R, TokenizerError> {
        Err(TokenizerError {
            message: message.into(),
            col: loc.column,
            line: loc.line,
        })
    }

    // Consume characters until newline
    fn tokenize_single_line_comment(&self, chars: &mut State) -> String {
        let mut comment = peeking_take_while(chars, |ch| ch != '\n');
        if let Some(ch) = chars.next() {
            assert_eq!(ch, '\n');
            comment.push(ch);
        }
        comment
    }

    /// Tokenize an identifier or keyword, after the first char is already consumed.
    fn tokenize_word(&self, first_char: char, chars: &mut State) -> String {
        let mut s = first_char.to_string();
        s.push_str(&peeking_take_while(chars, |ch| {
            self.dialect.is_identifier_part(ch)
        }));
        s
    }

    /// Read a single quoted string, starting with the opening quote.
    fn tokenize_escaped_single_quoted_string(
        &self,
        starting_loc: Location,
        chars: &mut State,
    ) -> Result<String, TokenizerError> {
        let mut s = String::new();

        // This case is a bit tricky

        chars.next(); // consume the opening quote

        // slash escaping
        let mut is_escaped = false;
        while let Some(&ch) = chars.peek() {
            macro_rules! escape_control_character {
                ($ESCAPED:expr) => {{
                    if is_escaped {
                        s.push($ESCAPED);
                        is_escaped = false;
                    } else {
                        s.push(ch);
                    }

                    chars.next();
                }};
            }

            match ch {
                '\'' => {
                    chars.next(); // consume
                    if is_escaped {
                        s.push(ch);
                        is_escaped = false;
                    } else if chars.peek().map(|c| *c == '\'').unwrap_or(false) {
                        s.push(ch);
                        chars.next();
                    } else {
                        return Ok(s);
                    }
                }
                '\\' => {
                    if is_escaped {
                        s.push('\\');
                        is_escaped = false;
                    } else {
                        is_escaped = true;
                    }

                    chars.next();
                }
                'r' => escape_control_character!('\r'),
                'n' => escape_control_character!('\n'),
                't' => escape_control_character!('\t'),
                _ => {
                    is_escaped = false;
                    chars.next(); // consume
                    s.push(ch);
                }
            }
        }
        self.tokenizer_error(starting_loc, "Unterminated encoded string literal")
    }

    /// Read a single quoted string, starting with the opening quote.
    fn tokenize_quoted_string(
        &self,
        chars: &mut State,
        quote_style: char,
    ) -> Result<String, TokenizerError> {
        let mut s = String::new();
        let error_loc = chars.location();

        chars.next(); // consume the opening quote

        // slash escaping is specific to MySQL dialect
        let mut is_escaped = false;
        while let Some(&ch) = chars.peek() {
            match ch {
                char if char == quote_style => {
                    chars.next(); // consume
                    if is_escaped {
                        s.push(ch);
                        is_escaped = false;
                    } else if chars.peek().map(|c| *c == quote_style).unwrap_or(false) {
                        s.push(ch);
                        chars.next();
                    } else {
                        return Ok(s);
                    }
                }
                '\\' => {
                    if dialect_of!(self is MySqlDialect) {
                        is_escaped = !is_escaped;
                    } else {
                        s.push(ch);
                    }
                    chars.next();
                }
                _ => {
                    chars.next(); // consume
                    s.push(ch);
                }
            }
        }
        self.tokenizer_error(error_loc, "Unterminated string literal")
    }

    fn tokenize_multiline_comment(
        &self,
        chars: &mut State,
    ) -> Result<Option<Token>, TokenizerError> {
        let mut s = String::new();
        let mut nested = 1;
        let mut last_ch = ' ';

        loop {
            match chars.next() {
                Some(ch) => {
                    if last_ch == '/' && ch == '*' {
                        nested += 1;
                    } else if last_ch == '*' && ch == '/' {
                        nested -= 1;
                        if nested == 0 {
                            s.pop();
                            break Ok(Some(Token::Whitespace(Whitespace::MultiLineComment(s))));
                        }
                    }
                    s.push(ch);
                    last_ch = ch;
                }
                None => {
                    break self.tokenizer_error(
                        chars.location(),
                        "Unexpected EOF while in a multi-line comment",
                    )
                }
            }
        }
    }

    #[allow(clippy::unnecessary_wraps)]
    fn consume_and_return(
        &self,
        chars: &mut State,
        t: Token,
    ) -> Result<Option<Token>, TokenizerError> {
        chars.next();
        Ok(Some(t))
    }
}

/// Read from `chars` until `predicate` returns `false` or EOF is hit.
/// Return the characters read as String, and keep the first non-matching
/// char available as `chars.next()`.
fn peeking_take_while(chars: &mut State, mut predicate: impl FnMut(char) -> bool) -> String {
    let mut s = String::new();
    while let Some(&ch) = chars.peek() {
        if predicate(ch) {
            chars.next(); // consume
            s.push(ch);
        } else {
            break;
        }
    }
    s
}

fn parse_quoted_ident(chars: &mut State, quote_end: char) -> (String, Option<char>) {
    let mut last_char = None;
    let mut s = String::new();
    while let Some(ch) = chars.next() {
        if ch == quote_end {
            if chars.peek() == Some(&quote_end) {
                chars.next();
                s.push(ch);
            } else {
                last_char = Some(quote_end);
                break;
            }
        } else {
            s.push(ch);
        }
    }
    (s, last_char)
}

#[cfg(test)]
mod tests {
    use super::*;
    use crate::dialect::{GenericDialect, MsSqlDialect};

    #[test]
    fn tokenizer_error_impl() {
        let err = TokenizerError {
            message: "test".into(),
            line: 1,
            col: 1,
        };
        #[cfg(feature = "std")]
        {
            use std::error::Error;
            assert!(err.source().is_none());
        }
        assert_eq!(err.to_string(), "test at Line: 1, Column 1");
    }

    #[test]
    fn tokenize_select_1() {
        let sql = String::from("SELECT 1");
        let dialect = GenericDialect {};
        let mut tokenizer = Tokenizer::new(&dialect, &sql);
        let tokens = tokenizer.tokenize().unwrap();

        let expected = vec![
            Token::make_keyword("SELECT"),
            Token::Whitespace(Whitespace::Space),
            Token::Number(String::from("1"), false),
        ];

        compare(expected, tokens);
    }

    #[test]
    fn tokenize_select_float() {
        let sql = String::from("SELECT .1");
        let dialect = GenericDialect {};
        let mut tokenizer = Tokenizer::new(&dialect, &sql);
        let tokens = tokenizer.tokenize().unwrap();

        let expected = vec![
            Token::make_keyword("SELECT"),
            Token::Whitespace(Whitespace::Space),
            Token::Number(String::from(".1"), false),
        ];

        compare(expected, tokens);
    }

    #[test]
    fn tokenize_select_exponent() {
        let sql = String::from("SELECT 1e10, 1e-10, 1e+10, 1ea, 1e-10a, 1e-10-10");
        let dialect = GenericDialect {};
        let mut tokenizer = Tokenizer::new(&dialect, &sql);
        let tokens = tokenizer.tokenize().unwrap();

        let expected = vec![
            Token::make_keyword("SELECT"),
            Token::Whitespace(Whitespace::Space),
            Token::Number(String::from("1e10"), false),
            Token::Comma,
            Token::Whitespace(Whitespace::Space),
            Token::Number(String::from("1e-10"), false),
            Token::Comma,
            Token::Whitespace(Whitespace::Space),
            Token::Number(String::from("1e+10"), false),
            Token::Comma,
            Token::Whitespace(Whitespace::Space),
            Token::Number(String::from("1"), false),
            Token::make_word("ea", None),
            Token::Comma,
            Token::Whitespace(Whitespace::Space),
            Token::Number(String::from("1e-10"), false),
            Token::make_word("a", None),
            Token::Comma,
            Token::Whitespace(Whitespace::Space),
            Token::Number(String::from("1e-10"), false),
            Token::Minus,
            Token::Number(String::from("10"), false),
        ];

        compare(expected, tokens);
    }

    #[test]
    fn tokenize_scalar_function() {
        let sql = String::from("SELECT sqrt(1)");
        let dialect = GenericDialect {};
        let mut tokenizer = Tokenizer::new(&dialect, &sql);
        let tokens = tokenizer.tokenize().unwrap();

        let expected = vec![
            Token::make_keyword("SELECT"),
            Token::Whitespace(Whitespace::Space),
            Token::make_word("sqrt", None),
            Token::LParen,
            Token::Number(String::from("1"), false),
            Token::RParen,
        ];

        compare(expected, tokens);
    }

    #[test]
    fn tokenize_string_string_concat() {
        let sql = String::from("SELECT 'a' || 'b'");
        let dialect = GenericDialect {};
        let mut tokenizer = Tokenizer::new(&dialect, &sql);
        let tokens = tokenizer.tokenize().unwrap();

        let expected = vec![
            Token::make_keyword("SELECT"),
            Token::Whitespace(Whitespace::Space),
            Token::SingleQuotedString(String::from("a")),
            Token::Whitespace(Whitespace::Space),
            Token::StringConcat,
            Token::Whitespace(Whitespace::Space),
            Token::SingleQuotedString(String::from("b")),
        ];

        compare(expected, tokens);
    }
    #[test]
    fn tokenize_bitwise_op() {
        let sql = String::from("SELECT one | two ^ three");
        let dialect = GenericDialect {};
        let mut tokenizer = Tokenizer::new(&dialect, &sql);
        let tokens = tokenizer.tokenize().unwrap();

        let expected = vec![
            Token::make_keyword("SELECT"),
            Token::Whitespace(Whitespace::Space),
            Token::make_word("one", None),
            Token::Whitespace(Whitespace::Space),
            Token::Pipe,
            Token::Whitespace(Whitespace::Space),
            Token::make_word("two", None),
            Token::Whitespace(Whitespace::Space),
            Token::Caret,
            Token::Whitespace(Whitespace::Space),
            Token::make_word("three", None),
        ];
        compare(expected, tokens);
    }

    #[test]
    fn tokenize_logical_xor() {
        let sql =
            String::from("SELECT true XOR true, false XOR false, true XOR false, false XOR true");
        let dialect = GenericDialect {};
        let mut tokenizer = Tokenizer::new(&dialect, &sql);
        let tokens = tokenizer.tokenize().unwrap();

        let expected = vec![
            Token::make_keyword("SELECT"),
            Token::Whitespace(Whitespace::Space),
            Token::make_keyword("true"),
            Token::Whitespace(Whitespace::Space),
            Token::make_keyword("XOR"),
            Token::Whitespace(Whitespace::Space),
            Token::make_keyword("true"),
            Token::Comma,
            Token::Whitespace(Whitespace::Space),
            Token::make_keyword("false"),
            Token::Whitespace(Whitespace::Space),
            Token::make_keyword("XOR"),
            Token::Whitespace(Whitespace::Space),
            Token::make_keyword("false"),
            Token::Comma,
            Token::Whitespace(Whitespace::Space),
            Token::make_keyword("true"),
            Token::Whitespace(Whitespace::Space),
            Token::make_keyword("XOR"),
            Token::Whitespace(Whitespace::Space),
            Token::make_keyword("false"),
            Token::Comma,
            Token::Whitespace(Whitespace::Space),
            Token::make_keyword("false"),
            Token::Whitespace(Whitespace::Space),
            Token::make_keyword("XOR"),
            Token::Whitespace(Whitespace::Space),
            Token::make_keyword("true"),
        ];
        compare(expected, tokens);
    }

    #[test]
    fn tokenize_simple_select() {
        let sql = String::from("SELECT * FROM customer WHERE id = 1 LIMIT 5");
        let dialect = GenericDialect {};
        let mut tokenizer = Tokenizer::new(&dialect, &sql);
        let tokens = tokenizer.tokenize().unwrap();

        let expected = vec![
            Token::make_keyword("SELECT"),
            Token::Whitespace(Whitespace::Space),
            Token::Mul,
            Token::Whitespace(Whitespace::Space),
            Token::make_keyword("FROM"),
            Token::Whitespace(Whitespace::Space),
            Token::make_word("customer", None),
            Token::Whitespace(Whitespace::Space),
            Token::make_keyword("WHERE"),
            Token::Whitespace(Whitespace::Space),
            Token::make_word("id", None),
            Token::Whitespace(Whitespace::Space),
            Token::Eq,
            Token::Whitespace(Whitespace::Space),
            Token::Number(String::from("1"), false),
            Token::Whitespace(Whitespace::Space),
            Token::make_keyword("LIMIT"),
            Token::Whitespace(Whitespace::Space),
            Token::Number(String::from("5"), false),
        ];

        compare(expected, tokens);
    }

    #[test]
    fn tokenize_explain_select() {
        let sql = String::from("EXPLAIN SELECT * FROM customer WHERE id = 1");
        let dialect = GenericDialect {};
        let mut tokenizer = Tokenizer::new(&dialect, &sql);
        let tokens = tokenizer.tokenize().unwrap();

        let expected = vec![
            Token::make_keyword("EXPLAIN"),
            Token::Whitespace(Whitespace::Space),
            Token::make_keyword("SELECT"),
            Token::Whitespace(Whitespace::Space),
            Token::Mul,
            Token::Whitespace(Whitespace::Space),
            Token::make_keyword("FROM"),
            Token::Whitespace(Whitespace::Space),
            Token::make_word("customer", None),
            Token::Whitespace(Whitespace::Space),
            Token::make_keyword("WHERE"),
            Token::Whitespace(Whitespace::Space),
            Token::make_word("id", None),
            Token::Whitespace(Whitespace::Space),
            Token::Eq,
            Token::Whitespace(Whitespace::Space),
            Token::Number(String::from("1"), false),
        ];

        compare(expected, tokens);
    }

    #[test]
    fn tokenize_explain_analyze_select() {
        let sql = String::from("EXPLAIN ANALYZE SELECT * FROM customer WHERE id = 1");
        let dialect = GenericDialect {};
        let mut tokenizer = Tokenizer::new(&dialect, &sql);
        let tokens = tokenizer.tokenize().unwrap();

        let expected = vec![
            Token::make_keyword("EXPLAIN"),
            Token::Whitespace(Whitespace::Space),
            Token::make_keyword("ANALYZE"),
            Token::Whitespace(Whitespace::Space),
            Token::make_keyword("SELECT"),
            Token::Whitespace(Whitespace::Space),
            Token::Mul,
            Token::Whitespace(Whitespace::Space),
            Token::make_keyword("FROM"),
            Token::Whitespace(Whitespace::Space),
            Token::make_word("customer", None),
            Token::Whitespace(Whitespace::Space),
            Token::make_keyword("WHERE"),
            Token::Whitespace(Whitespace::Space),
            Token::make_word("id", None),
            Token::Whitespace(Whitespace::Space),
            Token::Eq,
            Token::Whitespace(Whitespace::Space),
            Token::Number(String::from("1"), false),
        ];

        compare(expected, tokens);
    }

    #[test]
    fn tokenize_string_predicate() {
        let sql = String::from("SELECT * FROM customer WHERE salary != 'Not Provided'");
        let dialect = GenericDialect {};
        let mut tokenizer = Tokenizer::new(&dialect, &sql);
        let tokens = tokenizer.tokenize().unwrap();

        let expected = vec![
            Token::make_keyword("SELECT"),
            Token::Whitespace(Whitespace::Space),
            Token::Mul,
            Token::Whitespace(Whitespace::Space),
            Token::make_keyword("FROM"),
            Token::Whitespace(Whitespace::Space),
            Token::make_word("customer", None),
            Token::Whitespace(Whitespace::Space),
            Token::make_keyword("WHERE"),
            Token::Whitespace(Whitespace::Space),
            Token::make_word("salary", None),
            Token::Whitespace(Whitespace::Space),
            Token::Neq,
            Token::Whitespace(Whitespace::Space),
            Token::SingleQuotedString(String::from("Not Provided")),
        ];

        compare(expected, tokens);
    }

    #[test]
    fn tokenize_invalid_string() {
        let sql = String::from("\nمصطفىh");

        let dialect = GenericDialect {};
        let mut tokenizer = Tokenizer::new(&dialect, &sql);
        let tokens = tokenizer.tokenize().unwrap();
        // println!("tokens: {:#?}", tokens);
        let expected = vec![
            Token::Whitespace(Whitespace::Newline),
            Token::Char('م'),
            Token::Char('ص'),
            Token::Char('ط'),
            Token::Char('ف'),
            Token::Char('ى'),
            Token::make_word("h", None),
        ];
        compare(expected, tokens);
    }

    #[test]
    fn tokenize_newline_in_string_literal() {
        let sql = String::from("'foo\r\nbar\nbaz'");

        let dialect = GenericDialect {};
        let mut tokenizer = Tokenizer::new(&dialect, &sql);
        let tokens = tokenizer.tokenize().unwrap();
        let expected = vec![Token::SingleQuotedString("foo\r\nbar\nbaz".to_string())];
        compare(expected, tokens);
    }

    #[test]
    fn tokenize_unterminated_string_literal() {
        let sql = String::from("select 'foo");

        let dialect = GenericDialect {};
        let mut tokenizer = Tokenizer::new(&dialect, &sql);
        assert_eq!(
            tokenizer.tokenize(),
            Err(TokenizerError {
                message: "Unterminated string literal".to_string(),
                line: 1,
                col: 8
            })
        );
    }

    #[test]
    fn tokenize_unterminated_string_literal_utf8() {
        let sql = String::from("SELECT \"なにか\" FROM Y WHERE \"なにか\" = 'test;");

        let dialect = GenericDialect {};
        let mut tokenizer = Tokenizer::new(&dialect, &sql);
        assert_eq!(
            tokenizer.tokenize(),
            Err(TokenizerError {
                message: "Unterminated string literal".to_string(),
                line: 1,
                col: 35
            })
        );
    }

    #[test]
    fn tokenize_invalid_string_cols() {
        let sql = String::from("\n\nSELECT * FROM table\tمصطفىh");

        let dialect = GenericDialect {};
        let mut tokenizer = Tokenizer::new(&dialect, &sql);
        let tokens = tokenizer.tokenize().unwrap();
        // println!("tokens: {:#?}", tokens);
        let expected = vec![
            Token::Whitespace(Whitespace::Newline),
            Token::Whitespace(Whitespace::Newline),
            Token::make_keyword("SELECT"),
            Token::Whitespace(Whitespace::Space),
            Token::Mul,
            Token::Whitespace(Whitespace::Space),
            Token::make_keyword("FROM"),
            Token::Whitespace(Whitespace::Space),
            Token::make_keyword("table"),
            Token::Whitespace(Whitespace::Tab),
            Token::Char('م'),
            Token::Char('ص'),
            Token::Char('ط'),
            Token::Char('ف'),
            Token::Char('ى'),
            Token::make_word("h", None),
        ];
        compare(expected, tokens);
    }

    #[test]
    fn tokenize_right_arrow() {
        let sql = String::from("FUNCTION(key=>value)");
        let dialect = GenericDialect {};
        let mut tokenizer = Tokenizer::new(&dialect, &sql);
        let tokens = tokenizer.tokenize().unwrap();
        let expected = vec![
            Token::make_word("FUNCTION", None),
            Token::LParen,
            Token::make_word("key", None),
            Token::RArrow,
            Token::make_word("value", None),
            Token::RParen,
        ];
        compare(expected, tokens);
    }

    #[test]
    fn tokenize_is_null() {
        let sql = String::from("a IS NULL");
        let dialect = GenericDialect {};
        let mut tokenizer = Tokenizer::new(&dialect, &sql);
        let tokens = tokenizer.tokenize().unwrap();

        let expected = vec![
            Token::make_word("a", None),
            Token::Whitespace(Whitespace::Space),
            Token::make_keyword("IS"),
            Token::Whitespace(Whitespace::Space),
            Token::make_keyword("NULL"),
        ];

        compare(expected, tokens);
    }

    #[test]
    fn tokenize_comment() {
        let sql = String::from("0--this is a comment\n1");

        let dialect = GenericDialect {};
        let mut tokenizer = Tokenizer::new(&dialect, &sql);
        let tokens = tokenizer.tokenize().unwrap();
        let expected = vec![
            Token::Number("0".to_string(), false),
            Token::Whitespace(Whitespace::SingleLineComment {
                prefix: "--".to_string(),
                comment: "this is a comment\n".to_string(),
            }),
            Token::Number("1".to_string(), false),
        ];
        compare(expected, tokens);
    }

    #[test]
    fn tokenize_comment_at_eof() {
        let sql = String::from("--this is a comment");

        let dialect = GenericDialect {};
        let mut tokenizer = Tokenizer::new(&dialect, &sql);
        let tokens = tokenizer.tokenize().unwrap();
        let expected = vec![Token::Whitespace(Whitespace::SingleLineComment {
            prefix: "--".to_string(),
            comment: "this is a comment".to_string(),
        })];
        compare(expected, tokens);
    }

    #[test]
    fn tokenize_multiline_comment() {
        let sql = String::from("0/*multi-line\n* /comment*/1");

        let dialect = GenericDialect {};
        let mut tokenizer = Tokenizer::new(&dialect, &sql);
        let tokens = tokenizer.tokenize().unwrap();
        let expected = vec![
            Token::Number("0".to_string(), false),
            Token::Whitespace(Whitespace::MultiLineComment(
                "multi-line\n* /comment".to_string(),
            )),
            Token::Number("1".to_string(), false),
        ];
        compare(expected, tokens);
    }

    #[test]
    fn tokenize_nested_multiline_comment() {
        let sql = String::from("0/*multi-line\n* \n/* comment \n /*comment*/*/ */ /comment*/1");

        let dialect = GenericDialect {};
        let mut tokenizer = Tokenizer::new(&dialect, &sql);
        let tokens = tokenizer.tokenize().unwrap();
        let expected = vec![
            Token::Number("0".to_string(), false),
            Token::Whitespace(Whitespace::MultiLineComment(
                "multi-line\n* \n/* comment \n /*comment*/*/ */ /comment".to_string(),
            )),
            Token::Number("1".to_string(), false),
        ];
        compare(expected, tokens);
    }

    #[test]
    fn tokenize_multiline_comment_with_even_asterisks() {
        let sql = String::from("\n/** Comment **/\n");

        let dialect = GenericDialect {};
        let mut tokenizer = Tokenizer::new(&dialect, &sql);
        let tokens = tokenizer.tokenize().unwrap();
        let expected = vec![
            Token::Whitespace(Whitespace::Newline),
            Token::Whitespace(Whitespace::MultiLineComment("* Comment *".to_string())),
            Token::Whitespace(Whitespace::Newline),
        ];
        compare(expected, tokens);
    }

    #[test]
    fn tokenize_unicode_whitespace() {
        let sql = String::from(" \u{2003}\n");

        let dialect = GenericDialect {};
        let mut tokenizer = Tokenizer::new(&dialect, &sql);
        let tokens = tokenizer.tokenize().unwrap();
        let expected = vec![
            Token::Whitespace(Whitespace::Space),
            Token::Whitespace(Whitespace::Space),
            Token::Whitespace(Whitespace::Newline),
        ];
        compare(expected, tokens);
    }

    #[test]
    fn tokenize_mismatched_quotes() {
        let sql = String::from("\"foo");

        let dialect = GenericDialect {};
        let mut tokenizer = Tokenizer::new(&dialect, &sql);
        assert_eq!(
            tokenizer.tokenize(),
            Err(TokenizerError {
                message: "Expected close delimiter '\"' before EOF.".to_string(),
                line: 1,
                col: 1
            })
        );
    }

    #[test]
    fn tokenize_newlines() {
        let sql = String::from("line1\nline2\rline3\r\nline4\r");

        let dialect = GenericDialect {};
        let mut tokenizer = Tokenizer::new(&dialect, &sql);
        let tokens = tokenizer.tokenize().unwrap();
        let expected = vec![
            Token::make_word("line1", None),
            Token::Whitespace(Whitespace::Newline),
            Token::make_word("line2", None),
            Token::Whitespace(Whitespace::Newline),
            Token::make_word("line3", None),
            Token::Whitespace(Whitespace::Newline),
            Token::make_word("line4", None),
            Token::Whitespace(Whitespace::Newline),
        ];
        compare(expected, tokens);
    }

    #[test]
    fn tokenize_mssql_top() {
        let sql = "SELECT TOP 5 [bar] FROM foo";
        let dialect = MsSqlDialect {};
        let mut tokenizer = Tokenizer::new(&dialect, sql);
        let tokens = tokenizer.tokenize().unwrap();
        let expected = vec![
            Token::make_keyword("SELECT"),
            Token::Whitespace(Whitespace::Space),
            Token::make_keyword("TOP"),
            Token::Whitespace(Whitespace::Space),
            Token::Number(String::from("5"), false),
            Token::Whitespace(Whitespace::Space),
            Token::make_word("bar", Some('[')),
            Token::Whitespace(Whitespace::Space),
            Token::make_keyword("FROM"),
            Token::Whitespace(Whitespace::Space),
            Token::make_word("foo", None),
        ];
        compare(expected, tokens);
    }

    #[test]
    fn tokenize_pg_regex_match() {
        let sql = "SELECT col ~ '^a', col ~* '^a', col !~ '^a', col !~* '^a'";
        let dialect = GenericDialect {};
        let mut tokenizer = Tokenizer::new(&dialect, sql);
        let tokens = tokenizer.tokenize().unwrap();
        let expected = vec![
            Token::make_keyword("SELECT"),
            Token::Whitespace(Whitespace::Space),
            Token::make_word("col", None),
            Token::Whitespace(Whitespace::Space),
            Token::Tilde,
            Token::Whitespace(Whitespace::Space),
            Token::SingleQuotedString("^a".into()),
            Token::Comma,
            Token::Whitespace(Whitespace::Space),
            Token::make_word("col", None),
            Token::Whitespace(Whitespace::Space),
            Token::TildeAsterisk,
            Token::Whitespace(Whitespace::Space),
            Token::SingleQuotedString("^a".into()),
            Token::Comma,
            Token::Whitespace(Whitespace::Space),
            Token::make_word("col", None),
            Token::Whitespace(Whitespace::Space),
            Token::ExclamationMarkTilde,
            Token::Whitespace(Whitespace::Space),
            Token::SingleQuotedString("^a".into()),
            Token::Comma,
            Token::Whitespace(Whitespace::Space),
            Token::make_word("col", None),
            Token::Whitespace(Whitespace::Space),
            Token::ExclamationMarkTildeAsterisk,
            Token::Whitespace(Whitespace::Space),
            Token::SingleQuotedString("^a".into()),
        ];
        compare(expected, tokens);
    }

    #[test]
    fn tokenize_quoted_identifier() {
        let sql = r#" "a "" b" "a """ "c """"" "#;
        let dialect = GenericDialect {};
        let mut tokenizer = Tokenizer::new(&dialect, sql);
        let tokens = tokenizer.tokenize().unwrap();
        let expected = vec![
            Token::Whitespace(Whitespace::Space),
            Token::make_word(r#"a " b"#, Some('"')),
            Token::Whitespace(Whitespace::Space),
            Token::make_word(r#"a ""#, Some('"')),
            Token::Whitespace(Whitespace::Space),
            Token::make_word(r#"c """#, Some('"')),
            Token::Whitespace(Whitespace::Space),
        ];
        compare(expected, tokens);
    }

    #[test]
    fn tokenize_with_location() {
        let sql = "SELECT a,\n b";
        let dialect = GenericDialect {};
        let mut tokenizer = Tokenizer::new(&dialect, sql);
        let tokens = tokenizer.tokenize_with_location().unwrap();
        let expected = vec![
            TokenWithLocation::new(Token::make_keyword("SELECT"), 1, 1),
            TokenWithLocation::new(Token::Whitespace(Whitespace::Space), 1, 7),
            TokenWithLocation::new(Token::make_word("a", None), 1, 8),
            TokenWithLocation::new(Token::Comma, 1, 9),
            TokenWithLocation::new(Token::Whitespace(Whitespace::Newline), 1, 10),
            TokenWithLocation::new(Token::Whitespace(Whitespace::Space), 2, 1),
            TokenWithLocation::new(Token::make_word("b", None), 2, 2),
        ];
        compare(expected, tokens);
    }

    fn compare<T: PartialEq + std::fmt::Debug>(expected: Vec<T>, actual: Vec<T>) {
        //println!("------------------------------");
        //println!("tokens   = {:?}", actual);
        //println!("expected = {:?}", expected);
        //println!("------------------------------");
        assert_eq!(expected, actual);
    }
}<|MERGE_RESOLUTION|>--- conflicted
+++ resolved
@@ -552,12 +552,8 @@
                     chars.next(); // consume the first char
                     let word = self.tokenize_word(ch, chars);
 
-<<<<<<< HEAD
+                    // TODO: implement parsing of exponent here
                     if word.chars().all(|x| ('0'..='9').contains(&x) || x == '.') {
-=======
-                    // TODO: implement parsing of exponent here
-                    if s.chars().all(|x| ('0'..='9').contains(&x) || x == '.') {
->>>>>>> 260a012f
                         let mut inner_state = State {
                             peekable: word.chars().peekable(),
                             line: 0,
