--- conflicted
+++ resolved
@@ -416,11 +416,7 @@
 }
 
 /// Location in input string
-<<<<<<< HEAD
-#[derive(Debug, Eq, PartialEq, Clone, Copy)]
-=======
 #[derive(Eq, PartialEq, Hash, Clone, Copy, Ord, PartialOrd)]
->>>>>>> 079a4e27
 pub struct Location {
     /// Line number, starting from 1
     pub line: u64,
@@ -428,22 +424,16 @@
     pub column: u64,
 }
 
-<<<<<<< HEAD
-impl fmt::Display for Location {
-    fn fmt(&self, f: &mut fmt::Formatter<'_>) -> fmt::Result {
-        if self.line == 0 {
-            return Ok(());
-        }
-        write!(
-            f,
-            // TODO: use standard compiler location syntax (<path>:<line>:<col>)
-            " at Line: {}, Column: {}",
-            self.line, self.column,
-        )
-=======
+
+impl std::fmt::Display for Location {
+    fn fmt(&self, f: &mut fmt::Formatter) -> fmt::Result {
+        write!(f, " at Line: {}, Column: {}", self.line, self.column)
+    }
+}
+
 impl std::fmt::Debug for Location {
     fn fmt(&self, f: &mut fmt::Formatter) -> fmt::Result {
-        write!(f, "Location({}:{})", self.line, self.column)
+        write!(f, "Location({},{})", self.line, self.column)
     }
 }
 
@@ -505,7 +495,6 @@
             Some(other) => self.union(&other),
             None => self.clone(),
         }
->>>>>>> 079a4e27
     }
 }
 
@@ -716,18 +705,7 @@
     /// Tokenize the statement and produce a vector of tokens
     pub fn tokenize(&mut self) -> Result<Vec<Token>, TokenizerError> {
         let twl = self.tokenize_with_location()?;
-<<<<<<< HEAD
         Ok(twl.into_iter().map(|t| t.token).collect())
-=======
-
-        let mut tokens: Vec<Token> = vec![];
-        tokens.reserve(twl.len());
-        for token_with_location in twl {
-            tokens.push(token_with_location.token);
-        }
-
-        Ok(tokens)
->>>>>>> 079a4e27
     }
 
     /// Tokenize the statement and produce a vector of tokens with location information
@@ -751,8 +729,11 @@
 
         let mut location = state.location();
         while let Some(token) = self.next_token(&mut state)? {
-<<<<<<< HEAD
-            buf.push(TokenWithLocation { token, location });
+            let span = location.span_to(state.location());
+
+            location = state.location();
+
+            buf.push(TokenWithLocation { token, span });
 
             location = state.location();
         }
@@ -783,18 +764,6 @@
         }
 
         Ok(Some(Token::make_word(&word, None)))
-=======
-            let span = location.span_to(state.location());
-            dbg!(span, &token);
-
-            tokens.push(TokenWithLocation { token, span });
-
-            location = state.location();
-        }
-
-        dbg!(&tokens);
-        Ok(tokens)
->>>>>>> 079a4e27
     }
 
     /// Get the next token or return None
