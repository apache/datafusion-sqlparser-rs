// Licensed under the Apache License, Version 2.0 (the "License");
// you may not use this file except in compliance with the License.
// You may obtain a copy of the License at
//
// http://www.apache.org/licenses/LICENSE-2.0
//
// Unless required by applicable law or agreed to in writing, software
// distributed under the License is distributed on an "AS IS" BASIS,
// WITHOUT WARRANTIES OR CONDITIONS OF ANY KIND, either express or implied.
// See the License for the specific language governing permissions and
// limitations under the License.

//! SQL Tokenizer
//!
//! The tokenizer (a.k.a. lexer) converts a string into a sequence of tokens.
//!
//! The tokens then form the input for the parser, which outputs an Abstract Syntax Tree (AST).

#[cfg(not(feature = "std"))]
use alloc::{
    borrow::ToOwned,
    format,
    string::{String, ToString},
    vec,
    vec::Vec,
};
use core::fmt;
use core::iter::Peekable;
use core::str::Chars;

#[cfg(feature = "serde")]
use serde::{Deserialize, Serialize};

#[cfg(feature = "visitor")]
use sqlparser_derive::{Visit, VisitMut};

use crate::ast::DollarQuotedString;
use crate::dialect::{
    BigQueryDialect, DuckDbDialect, GenericDialect, HiveDialect, SnowflakeDialect,
};
use crate::dialect::{Dialect, MySqlDialect};
use crate::keywords::{Keyword, ALL_KEYWORDS, ALL_KEYWORDS_INDEX};

/// SQL Token enumeration
#[derive(Debug, Clone, PartialEq, PartialOrd, Eq, Ord, Hash)]
#[cfg_attr(feature = "serde", derive(Serialize, Deserialize))]
#[cfg_attr(feature = "visitor", derive(Visit, VisitMut))]
pub enum Token {
    /// An end-of-file marker, not a real token
    EOF,
    /// A keyword (like SELECT) or an optionally quoted SQL identifier
    Word(Word),
    /// An unsigned numeric literal
    Number(String, bool),
    /// A character that could not be tokenized
    Char(char),
    /// Single quoted string: i.e: 'string'
    SingleQuotedString(String),
    /// Double quoted string: i.e: "string"
    DoubleQuotedString(String),
    /// Dollar quoted string: i.e: $$string$$ or $tag_name$string$tag_name$
    DollarQuotedString(DollarQuotedString),
    /// Byte string literal: i.e: b'string' or B'string' (note that some backends, such as
    /// PostgreSQL, may treat this syntax as a bit string literal instead, i.e: b'10010101')
    SingleQuotedByteStringLiteral(String),
    /// Byte string literal: i.e: b"string" or B"string"
    DoubleQuotedByteStringLiteral(String),
    /// Raw string literal: i.e: r'string' or R'string' or r"string" or R"string"
    RawStringLiteral(String),
    /// "National" string literal: i.e: N'string'
    NationalStringLiteral(String),
    /// "escaped" string literal, which are an extension to the SQL standard: i.e: e'first \n second' or E 'first \n second'
    EscapedStringLiteral(String),
    /// Hexadecimal string literal: i.e.: X'deadbeef'
    HexStringLiteral(String),
    /// Comma
    Comma,
    /// Whitespace (space, tab, etc)
    Whitespace(Whitespace),
    /// Double equals sign `==`
    DoubleEq,
    /// Equality operator `=`
    Eq,
    /// Not Equals operator `<>` (or `!=` in some dialects)
    Neq,
    /// Less Than operator `<`
    Lt,
    /// Greater Than operator `>`
    Gt,
    /// Less Than Or Equals operator `<=`
    LtEq,
    /// Greater Than Or Equals operator `>=`
    GtEq,
    /// Spaceship operator <=>
    Spaceship,
    /// Plus operator `+`
    Plus,
    /// Minus operator `-`
    Minus,
    /// Multiplication operator `*`
    Mul,
    /// Division operator `/`
    Div,
    /// Integer division operator `//` in DuckDB
    DuckIntDiv,
    /// Modulo Operator `%`
    Mod,
    /// String concatenation `||`
    StringConcat,
    /// Left parenthesis `(`
    LParen,
    /// Right parenthesis `)`
    RParen,
    /// Period (used for compound identifiers or projections into nested types)
    Period,
    /// Colon `:`
    Colon,
    /// DoubleColon `::` (used for casting in PostgreSQL)
    DoubleColon,
    /// Assignment `:=` (used for keyword argument in DuckDB macros)
    DuckAssignment,
    /// SemiColon `;` used as separator for COPY and payload
    SemiColon,
    /// Backslash `\` used in terminating the COPY payload with `\.`
    Backslash,
    /// Left bracket `[`
    LBracket,
    /// Right bracket `]`
    RBracket,
    /// Ampersand `&`
    Ampersand,
    /// Pipe `|`
    Pipe,
    /// Caret `^`
    Caret,
    /// Left brace `{`
    LBrace,
    /// Right brace `}`
    RBrace,
    /// Right Arrow `=>`
    RArrow,
    /// Sharp `#` used for PostgreSQL Bitwise XOR operator
    Sharp,
    /// Tilde `~` used for PostgreSQL Bitwise NOT operator or case sensitive match regular expression operator
    Tilde,
    /// `~*` , a case insensitive match regular expression operator in PostgreSQL
    TildeAsterisk,
    /// `!~` , a case sensitive not match regular expression operator in PostgreSQL
    ExclamationMarkTilde,
    /// `!~*` , a case insensitive not match regular expression operator in PostgreSQL
    ExclamationMarkTildeAsterisk,
    /// `~~`, a case sensitive match pattern operator in PostgreSQL
    DoubleTilde,
    /// `~~*`, a case insensitive match pattern operator in PostgreSQL
    DoubleTildeAsterisk,
    /// `!~~`, a case sensitive not match pattern operator in PostgreSQL
    ExclamationMarkDoubleTilde,
    /// `!~~*`, a case insensitive not match pattern operator in PostgreSQL
    ExclamationMarkDoubleTildeAsterisk,
    /// `<<`, a bitwise shift left operator in PostgreSQL
    ShiftLeft,
    /// `>>`, a bitwise shift right operator in PostgreSQL
    ShiftRight,
    /// `&&`, an overlap operator in PostgreSQL
    Overlap,
    /// Exclamation Mark `!` used for PostgreSQL factorial operator
    ExclamationMark,
    /// Double Exclamation Mark `!!` used for PostgreSQL prefix factorial operator
    DoubleExclamationMark,
    /// AtSign `@` used for PostgreSQL abs operator
    AtSign,
    /// `^@`, a "starts with" string operator in PostgreSQL
    CaretAt,
    /// `|/`, a square root math operator in PostgreSQL
    PGSquareRoot,
    /// `||/`, a cube root math operator in PostgreSQL
    PGCubeRoot,
    /// `?` or `$` , a prepared statement arg placeholder
    Placeholder(String),
    /// `->`, used as a operator to extract json field in PostgreSQL
    Arrow,
    /// `->>`, used as a operator to extract json field as text in PostgreSQL
    LongArrow,
    /// `#>`, extracts JSON sub-object at the specified path
    HashArrow,
    /// `#>>`, extracts JSON sub-object at the specified path as text
    HashLongArrow,
    /// jsonb @> jsonb -> boolean: Test whether left json contains the right json
    AtArrow,
    /// jsonb <@ jsonb -> boolean: Test whether right json contains the left json
    ArrowAt,
    /// jsonb #- text[] -> jsonb: Deletes the field or array element at the specified
    /// path, where path elements can be either field keys or array indexes.
    HashMinus,
    /// jsonb @? jsonpath -> boolean: Does JSON path return any item for the specified
    /// JSON value?
    AtQuestion,
    /// jsonb @@ jsonpath → boolean: Returns the result of a JSON path predicate check
    /// for the specified JSON value. Only the first item of the result is taken into
    /// account. If the result is not Boolean, then NULL is returned.
    AtAt,
}

impl fmt::Display for Token {
    fn fmt(&self, f: &mut fmt::Formatter) -> fmt::Result {
        match self {
            Token::EOF => f.write_str("EOF"),
            Token::Word(ref w) => write!(f, "{w}"),
            Token::Number(ref n, l) => write!(f, "{}{long}", n, long = if *l { "L" } else { "" }),
            Token::Char(ref c) => write!(f, "{c}"),
            Token::SingleQuotedString(ref s) => write!(f, "'{s}'"),
            Token::DoubleQuotedString(ref s) => write!(f, "\"{s}\""),
            Token::DollarQuotedString(ref s) => write!(f, "{s}"),
            Token::NationalStringLiteral(ref s) => write!(f, "N'{s}'"),
            Token::EscapedStringLiteral(ref s) => write!(f, "E'{s}'"),
            Token::HexStringLiteral(ref s) => write!(f, "X'{s}'"),
            Token::SingleQuotedByteStringLiteral(ref s) => write!(f, "B'{s}'"),
            Token::DoubleQuotedByteStringLiteral(ref s) => write!(f, "B\"{s}\""),
            Token::RawStringLiteral(ref s) => write!(f, "R'{s}'"),
            Token::Comma => f.write_str(","),
            Token::Whitespace(ws) => write!(f, "{ws}"),
            Token::DoubleEq => f.write_str("=="),
            Token::Spaceship => f.write_str("<=>"),
            Token::Eq => f.write_str("="),
            Token::Neq => f.write_str("<>"),
            Token::Lt => f.write_str("<"),
            Token::Gt => f.write_str(">"),
            Token::LtEq => f.write_str("<="),
            Token::GtEq => f.write_str(">="),
            Token::Plus => f.write_str("+"),
            Token::Minus => f.write_str("-"),
            Token::Mul => f.write_str("*"),
            Token::Div => f.write_str("/"),
            Token::DuckIntDiv => f.write_str("//"),
            Token::StringConcat => f.write_str("||"),
            Token::Mod => f.write_str("%"),
            Token::LParen => f.write_str("("),
            Token::RParen => f.write_str(")"),
            Token::Period => f.write_str("."),
            Token::Colon => f.write_str(":"),
            Token::DoubleColon => f.write_str("::"),
            Token::DuckAssignment => f.write_str(":="),
            Token::SemiColon => f.write_str(";"),
            Token::Backslash => f.write_str("\\"),
            Token::LBracket => f.write_str("["),
            Token::RBracket => f.write_str("]"),
            Token::Ampersand => f.write_str("&"),
            Token::Caret => f.write_str("^"),
            Token::Pipe => f.write_str("|"),
            Token::LBrace => f.write_str("{"),
            Token::RBrace => f.write_str("}"),
            Token::RArrow => f.write_str("=>"),
            Token::Sharp => f.write_str("#"),
            Token::ExclamationMark => f.write_str("!"),
            Token::DoubleExclamationMark => f.write_str("!!"),
            Token::Tilde => f.write_str("~"),
            Token::TildeAsterisk => f.write_str("~*"),
            Token::ExclamationMarkTilde => f.write_str("!~"),
            Token::ExclamationMarkTildeAsterisk => f.write_str("!~*"),
            Token::DoubleTilde => f.write_str("~~"),
            Token::DoubleTildeAsterisk => f.write_str("~~*"),
            Token::ExclamationMarkDoubleTilde => f.write_str("!~~"),
            Token::ExclamationMarkDoubleTildeAsterisk => f.write_str("!~~*"),
            Token::AtSign => f.write_str("@"),
            Token::CaretAt => f.write_str("^@"),
            Token::ShiftLeft => f.write_str("<<"),
            Token::ShiftRight => f.write_str(">>"),
            Token::Overlap => f.write_str("&&"),
            Token::PGSquareRoot => f.write_str("|/"),
            Token::PGCubeRoot => f.write_str("||/"),
            Token::Placeholder(ref s) => write!(f, "{s}"),
            Token::Arrow => write!(f, "->"),
            Token::LongArrow => write!(f, "->>"),
            Token::HashArrow => write!(f, "#>"),
            Token::HashLongArrow => write!(f, "#>>"),
            Token::AtArrow => write!(f, "@>"),
            Token::ArrowAt => write!(f, "<@"),
            Token::HashMinus => write!(f, "#-"),
            Token::AtQuestion => write!(f, "@?"),
            Token::AtAt => write!(f, "@@"),
        }
    }
}

impl Token {
    pub fn make_keyword(keyword: &str) -> Self {
        Token::make_word(keyword, None)
    }

    pub fn make_word(word: &str, quote_style: Option<char>) -> Self {
        let word_uppercase = word.to_uppercase();
        Token::Word(Word {
            value: word.to_string(),
            quote_style,
            keyword: if quote_style.is_none() {
                let keyword = ALL_KEYWORDS.binary_search(&word_uppercase.as_str());
                keyword.map_or(Keyword::NoKeyword, |x| ALL_KEYWORDS_INDEX[x])
            } else {
                Keyword::NoKeyword
            },
        })
    }
}

/// A keyword (like SELECT) or an optionally quoted SQL identifier
#[derive(Debug, Clone, PartialEq, PartialOrd, Eq, Ord, Hash)]
#[cfg_attr(feature = "serde", derive(Serialize, Deserialize))]
#[cfg_attr(feature = "visitor", derive(Visit, VisitMut))]
pub struct Word {
    /// The value of the token, without the enclosing quotes, and with the
    /// escape sequences (if any) processed (TODO: escapes are not handled)
    pub value: String,
    /// An identifier can be "quoted" (&lt;delimited identifier> in ANSI parlance).
    /// The standard and most implementations allow using double quotes for this,
    /// but some implementations support other quoting styles as well (e.g. \[MS SQL])
    pub quote_style: Option<char>,
    /// If the word was not quoted and it matched one of the known keywords,
    /// this will have one of the values from dialect::keywords, otherwise empty
    pub keyword: Keyword,
}

impl fmt::Display for Word {
    fn fmt(&self, f: &mut fmt::Formatter) -> fmt::Result {
        match self.quote_style {
            Some(s) if s == '"' || s == '[' || s == '`' => {
                write!(f, "{}{}{}", s, self.value, Word::matching_end_quote(s))
            }
            None => f.write_str(&self.value),
            _ => panic!("Unexpected quote_style!"),
        }
    }
}

impl Word {
    fn matching_end_quote(ch: char) -> char {
        match ch {
            '"' => '"', // ANSI and most dialects
            '[' => ']', // MS SQL
            '`' => '`', // MySQL
            _ => panic!("unexpected quoting style!"),
        }
    }
}

#[derive(Debug, Clone, PartialEq, PartialOrd, Eq, Ord, Hash)]
#[cfg_attr(feature = "serde", derive(Serialize, Deserialize))]
#[cfg_attr(feature = "visitor", derive(Visit, VisitMut))]
pub enum Whitespace {
    Space,
    Newline,
    Tab,
    SingleLineComment { comment: String, prefix: String },
    MultiLineComment(String),
}

impl fmt::Display for Whitespace {
    fn fmt(&self, f: &mut fmt::Formatter) -> fmt::Result {
        match self {
            Whitespace::Space => f.write_str(" "),
            Whitespace::Newline => f.write_str("\n"),
            Whitespace::Tab => f.write_str("\t"),
            Whitespace::SingleLineComment { prefix, comment } => write!(f, "{prefix}{comment}"),
            Whitespace::MultiLineComment(s) => write!(f, "/*{s}*/"),
        }
    }
}

/// Location in input string
#[derive(Debug, Eq, PartialEq, Clone, Copy)]
pub struct Location {
    /// Line number, starting from 1
    pub line: u64,
    /// Line column, starting from 1
    pub column: u64,
}

impl fmt::Display for Location {
    fn fmt(&self, f: &mut fmt::Formatter<'_>) -> fmt::Result {
        if self.line == 0 {
            return Ok(());
        }
        write!(
            f,
            // TODO: use standard compiler location syntax (<path>:<line>:<col>)
            " at Line: {}, Column {}",
            self.line, self.column,
        )
    }
}

/// A [Token] with [Location] attached to it
#[derive(Debug, Eq, PartialEq, Clone)]
pub struct TokenWithLocation {
    pub token: Token,
    pub location: Location,
}

impl TokenWithLocation {
    pub fn new(token: Token, line: u64, column: u64) -> TokenWithLocation {
        TokenWithLocation {
            token,
            location: Location { line, column },
        }
    }

    pub fn wrap(token: Token) -> TokenWithLocation {
        TokenWithLocation::new(token, 0, 0)
    }
}

impl PartialEq<Token> for TokenWithLocation {
    fn eq(&self, other: &Token) -> bool {
        &self.token == other
    }
}

impl PartialEq<TokenWithLocation> for Token {
    fn eq(&self, other: &TokenWithLocation) -> bool {
        self == &other.token
    }
}

impl fmt::Display for TokenWithLocation {
    fn fmt(&self, f: &mut fmt::Formatter) -> fmt::Result {
        self.token.fmt(f)
    }
}

/// Tokenizer error
#[derive(Debug, PartialEq, Eq)]
pub struct TokenizerError {
    pub message: String,
    pub location: Location,
}

impl fmt::Display for TokenizerError {
    fn fmt(&self, f: &mut fmt::Formatter<'_>) -> fmt::Result {
        write!(f, "{}{}", self.message, self.location,)
    }
}

#[cfg(feature = "std")]
impl std::error::Error for TokenizerError {}

struct State<'a> {
    peekable: Peekable<Chars<'a>>,
    pub line: u64,
    pub col: u64,
}

impl<'a> State<'a> {
    /// return the next character and advance the stream
    pub fn next(&mut self) -> Option<char> {
        match self.peekable.next() {
            None => None,
            Some(s) => {
                if s == '\n' {
                    self.line += 1;
                    self.col = 1;
                } else {
                    self.col += 1;
                }
                Some(s)
            }
        }
    }

    /// return the next character but do not advance the stream
    pub fn peek(&mut self) -> Option<&char> {
        self.peekable.peek()
    }

    pub fn location(&self) -> Location {
        Location {
            line: self.line,
            column: self.col,
        }
    }
}

/// SQL Tokenizer
pub struct Tokenizer<'a> {
    dialect: &'a dyn Dialect,
    query: &'a str,
    /// If true (the default), the tokenizer will un-escape literal
    /// SQL strings See [`Tokenizer::with_unescape`] for more details.
    unescape: bool,
}

impl<'a> Tokenizer<'a> {
    /// Create a new SQL tokenizer for the specified SQL statement
    ///
    /// ```
    /// # use sqlparser::tokenizer::{Token, Whitespace, Tokenizer};
    /// # use sqlparser::dialect::GenericDialect;
    /// # let dialect = GenericDialect{};
    /// let query = r#"SELECT 'foo'"#;
    ///
    /// // Parsing the query
    /// let tokens = Tokenizer::new(&dialect, &query).tokenize().unwrap();
    ///
    /// assert_eq!(tokens, vec![
    ///   Token::make_word("SELECT", None),
    ///   Token::Whitespace(Whitespace::Space),
    ///   Token::SingleQuotedString("foo".to_string()),
    /// ]);
    pub fn new(dialect: &'a dyn Dialect, query: &'a str) -> Self {
        Self {
            dialect,
            query,
            unescape: true,
        }
    }

    /// Set unescape mode
    ///
    /// When true (default) the tokenizer unescapes literal values
    /// (for example, `""` in SQL is unescaped to the literal `"`).
    ///
    /// When false, the tokenizer provides the raw strings as provided
    /// in the query.  This can be helpful for programs that wish to
    /// recover the *exact* original query text without normalizing
    /// the escaping
    ///
    /// # Example
    ///
    /// ```
    /// # use sqlparser::tokenizer::{Token, Tokenizer};
    /// # use sqlparser::dialect::GenericDialect;
    /// # let dialect = GenericDialect{};
    /// let query = r#""Foo "" Bar""#;
    /// let unescaped = Token::make_word(r#"Foo " Bar"#, Some('"'));
    /// let original  = Token::make_word(r#"Foo "" Bar"#, Some('"'));
    ///
    /// // Parsing with unescaping (default)
    /// let tokens = Tokenizer::new(&dialect, &query).tokenize().unwrap();
    /// assert_eq!(tokens, vec![unescaped]);
    ///
    /// // Parsing with unescape = false
    /// let tokens = Tokenizer::new(&dialect, &query)
    ///    .with_unescape(false)
    ///    .tokenize().unwrap();
    /// assert_eq!(tokens, vec![original]);
    /// ```
    pub fn with_unescape(mut self, unescape: bool) -> Self {
        self.unescape = unescape;
        self
    }

    /// Tokenize the statement and produce a vector of tokens
    pub fn tokenize(&mut self) -> Result<Vec<Token>, TokenizerError> {
        let twl = self.tokenize_with_location()?;
        Ok(twl.into_iter().map(|t| t.token).collect())
    }

    /// Tokenize the statement and produce a vector of tokens with location information
    pub fn tokenize_with_location(&mut self) -> Result<Vec<TokenWithLocation>, TokenizerError> {
        let mut tokens: Vec<TokenWithLocation> = vec![];
        self.tokenize_with_location_into_buf(&mut tokens)
            .map(|_| tokens)
    }

    /// Tokenize the statement and append tokens with location information into the provided buffer.
    /// If an error is thrown, the buffer will contain all tokens that were successfully parsed before the error.
    pub fn tokenize_with_location_into_buf(
        &mut self,
        buf: &mut Vec<TokenWithLocation>,
    ) -> Result<(), TokenizerError> {
        let mut state = State {
            peekable: self.query.chars().peekable(),
            line: 1,
            col: 1,
        };

        let mut location = state.location();
        while let Some(token) = self.next_token(&mut state)? {
            buf.push(TokenWithLocation { token, location });

            location = state.location();
        }
        Ok(())
    }

    // Tokenize the identifer or keywords in `ch`
    fn tokenize_identifier_or_keyword(
        &self,
        ch: impl IntoIterator<Item = char>,
        chars: &mut State,
    ) -> Result<Option<Token>, TokenizerError> {
        chars.next(); // consume the first char
        let ch: String = ch.into_iter().collect();
        let word = self.tokenize_word(ch, chars);

        // TODO: implement parsing of exponent here
        if word.chars().all(|x| x.is_ascii_digit() || x == '.') {
            let mut inner_state = State {
                peekable: word.chars().peekable(),
                line: 0,
                col: 0,
            };
            let mut s = peeking_take_while(&mut inner_state, |ch| matches!(ch, '0'..='9' | '.'));
            let s2 = peeking_take_while(chars, |ch| matches!(ch, '0'..='9' | '.'));
            s += s2.as_str();
            return Ok(Some(Token::Number(s, false)));
        }

        Ok(Some(Token::make_word(&word, None)))
    }

    /// Get the next token or return None
    fn next_token(&self, chars: &mut State) -> Result<Option<Token>, TokenizerError> {
        match chars.peek() {
            Some(&ch) => match ch {
                ' ' => self.consume_and_return(chars, Token::Whitespace(Whitespace::Space)),
                '\t' => self.consume_and_return(chars, Token::Whitespace(Whitespace::Tab)),
                '\n' => self.consume_and_return(chars, Token::Whitespace(Whitespace::Newline)),
                '\r' => {
                    // Emit a single Whitespace::Newline token for \r and \r\n
                    chars.next();
                    if let Some('\n') = chars.peek() {
                        chars.next();
                    }
                    Ok(Some(Token::Whitespace(Whitespace::Newline)))
                }
                // BigQuery uses b or B for byte string literal
                b @ 'B' | b @ 'b' if dialect_of!(self is BigQueryDialect | GenericDialect) => {
                    chars.next(); // consume
                    match chars.peek() {
                        Some('\'') => {
                            let s = self.tokenize_quoted_string(chars, '\'')?;
                            Ok(Some(Token::SingleQuotedByteStringLiteral(s)))
                        }
                        Some('\"') => {
                            let s = self.tokenize_quoted_string(chars, '\"')?;
                            Ok(Some(Token::DoubleQuotedByteStringLiteral(s)))
                        }
                        _ => {
                            // regular identifier starting with an "b" or "B"
                            let s = self.tokenize_word(b, chars);
                            Ok(Some(Token::make_word(&s, None)))
                        }
                    }
                }
                // BigQuery uses r or R for raw string literal
                b @ 'R' | b @ 'r' if dialect_of!(self is BigQueryDialect | GenericDialect) => {
                    chars.next(); // consume
                    match chars.peek() {
                        Some('\'') => {
                            let s = self.tokenize_quoted_string(chars, '\'')?;
                            Ok(Some(Token::RawStringLiteral(s)))
                        }
                        Some('\"') => {
                            let s = self.tokenize_quoted_string(chars, '\"')?;
                            Ok(Some(Token::RawStringLiteral(s)))
                        }
                        _ => {
                            // regular identifier starting with an "r" or "R"
                            let s = self.tokenize_word(b, chars);
                            Ok(Some(Token::make_word(&s, None)))
                        }
                    }
                }
                // Redshift uses lower case n for national string literal
                n @ 'N' | n @ 'n' => {
                    chars.next(); // consume, to check the next char
                    match chars.peek() {
                        Some('\'') => {
                            // N'...' - a <national character string literal>
                            let s = self.tokenize_quoted_string(chars, '\'')?;
                            Ok(Some(Token::NationalStringLiteral(s)))
                        }
                        _ => {
                            // regular identifier starting with an "N"
                            let s = self.tokenize_word(n, chars);
                            Ok(Some(Token::make_word(&s, None)))
                        }
                    }
                }
                // PostgreSQL accepts "escape" string constants, which are an extension to the SQL standard.
                x @ 'e' | x @ 'E' => {
                    let starting_loc = chars.location();
                    chars.next(); // consume, to check the next char
                    match chars.peek() {
                        Some('\'') => {
                            let s =
                                self.tokenize_escaped_single_quoted_string(starting_loc, chars)?;
                            Ok(Some(Token::EscapedStringLiteral(s)))
                        }
                        _ => {
                            // regular identifier starting with an "E" or "e"
                            let s = self.tokenize_word(x, chars);
                            Ok(Some(Token::make_word(&s, None)))
                        }
                    }
                }
                // The spec only allows an uppercase 'X' to introduce a hex
                // string, but PostgreSQL, at least, allows a lowercase 'x' too.
                x @ 'x' | x @ 'X' => {
                    chars.next(); // consume, to check the next char
                    match chars.peek() {
                        Some('\'') => {
                            // X'...' - a <binary string literal>
                            let s = self.tokenize_quoted_string(chars, '\'')?;
                            Ok(Some(Token::HexStringLiteral(s)))
                        }
                        _ => {
                            // regular identifier starting with an "X"
                            let s = self.tokenize_word(x, chars);
                            Ok(Some(Token::make_word(&s, None)))
                        }
                    }
                }
                // single quoted string
                '\'' => {
                    let s = self.tokenize_quoted_string(chars, '\'')?;

                    Ok(Some(Token::SingleQuotedString(s)))
                }
                // double quoted string
                '\"' if !self.dialect.is_delimited_identifier_start(ch)
                    && !self.dialect.is_identifier_start(ch) =>
                {
                    let s = self.tokenize_quoted_string(chars, '"')?;

                    Ok(Some(Token::DoubleQuotedString(s)))
                }
                // delimited (quoted) identifier
                quote_start
                    if self.dialect.is_delimited_identifier_start(ch)
                        && self
                            .dialect
                            .is_proper_identifier_inside_quotes(chars.peekable.clone()) =>
                {
                    let error_loc = chars.location();
                    chars.next(); // consume the opening quote
                    let quote_end = Word::matching_end_quote(quote_start);
                    let (s, last_char) = self.parse_quoted_ident(chars, quote_end);

                    if last_char == Some(quote_end) {
                        Ok(Some(Token::make_word(&s, Some(quote_start))))
                    } else {
                        self.tokenizer_error(
                            error_loc,
                            format!("Expected close delimiter '{quote_end}' before EOF."),
                        )
                    }
                }
                // numbers and period
                '0'..='9' | '.' => {
                    let mut s = peeking_take_while(chars, |ch| ch.is_ascii_digit());

                    // match binary literal that starts with 0x
                    if s == "0" && chars.peek() == Some(&'x') {
                        chars.next();
<<<<<<< HEAD
                        let s2 = peeking_take_while(chars, |c| c.is_ascii_hexdigit());
=======
                        let s2 = peeking_take_while(chars, |ch| ch.is_ascii_hexdigit());
>>>>>>> a5ac425f
                        return Ok(Some(Token::HexStringLiteral(s2)));
                    }

                    // match one period
                    if let Some('.') = chars.peek() {
                        s.push('.');
                        chars.next();
                    }
                    s += &peeking_take_while(chars, |ch| ch.is_ascii_digit());

                    // No number -> Token::Period
                    if s == "." {
                        return Ok(Some(Token::Period));
                    }

                    let mut exponent_part = String::new();
                    // Parse exponent as number
                    if chars.peek() == Some(&'e') || chars.peek() == Some(&'E') {
                        let mut char_clone = chars.peekable.clone();
                        exponent_part.push(char_clone.next().unwrap());

                        // Optional sign
                        match char_clone.peek() {
                            Some(&c) if matches!(c, '+' | '-') => {
                                exponent_part.push(c);
                                char_clone.next();
                            }
                            _ => (),
                        }

                        match char_clone.peek() {
                            // Definitely an exponent, get original iterator up to speed and use it
                            Some(&c) if c.is_ascii_digit() => {
                                for _ in 0..exponent_part.len() {
                                    chars.next();
                                }
                                exponent_part +=
                                    &peeking_take_while(chars, |ch| ch.is_ascii_digit());
                                s += exponent_part.as_str();
                            }
                            // Not an exponent, discard the work done
                            _ => (),
                        }
                    }

                    // mysql dialect supports identifiers that start with a numeric prefix,
                    // as long as they aren't an exponent number.
                    if dialect_of!(self is MySqlDialect | HiveDialect) && exponent_part.is_empty() {
                        let word =
                            peeking_take_while(chars, |ch| self.dialect.is_identifier_part(ch));

                        if !word.is_empty() {
                            s += word.as_str();
                            return Ok(Some(Token::make_word(s.as_str(), None)));
                        }
                    }

                    let long = if chars.peek() == Some(&'L') {
                        chars.next();
                        true
                    } else {
                        false
                    };
                    Ok(Some(Token::Number(s, long)))
                }
                // punctuation
                '(' => self.consume_and_return(chars, Token::LParen),
                ')' => self.consume_and_return(chars, Token::RParen),
                ',' => self.consume_and_return(chars, Token::Comma),
                // operators
                '-' => {
                    chars.next(); // consume the '-'
                    match chars.peek() {
                        Some('-') => {
                            chars.next(); // consume the second '-', starting a single-line comment
                            let comment = self.tokenize_single_line_comment(chars);
                            Ok(Some(Token::Whitespace(Whitespace::SingleLineComment {
                                prefix: "--".to_owned(),
                                comment,
                            })))
                        }
                        Some('>') => {
                            chars.next();
                            match chars.peek() {
                                Some('>') => {
                                    chars.next();
                                    Ok(Some(Token::LongArrow))
                                }
                                _ => Ok(Some(Token::Arrow)),
                            }
                        }
                        // a regular '-' operator
                        _ => Ok(Some(Token::Minus)),
                    }
                }
                '/' => {
                    chars.next(); // consume the '/'
                    match chars.peek() {
                        Some('*') => {
                            chars.next(); // consume the '*', starting a multi-line comment
                            self.tokenize_multiline_comment(chars)
                        }
                        Some('/') if dialect_of!(self is SnowflakeDialect) => {
                            chars.next(); // consume the second '/', starting a snowflake single-line comment
                            let comment = self.tokenize_single_line_comment(chars);
                            Ok(Some(Token::Whitespace(Whitespace::SingleLineComment {
                                prefix: "//".to_owned(),
                                comment,
                            })))
                        }
                        Some('/') if dialect_of!(self is DuckDbDialect | GenericDialect) => {
                            self.consume_and_return(chars, Token::DuckIntDiv)
                        }
                        // a regular '/' operator
                        _ => Ok(Some(Token::Div)),
                    }
                }
                '+' => self.consume_and_return(chars, Token::Plus),
                '*' => self.consume_and_return(chars, Token::Mul),
                '%' => {
                    chars.next(); // advance past '%'
                    match chars.peek() {
                        Some(' ') => Ok(Some(Token::Mod)),
                        Some(sch) if self.dialect.is_identifier_start('%') => {
                            self.tokenize_identifier_or_keyword([ch, *sch], chars)
                        }
                        _ => Ok(Some(Token::Mod)),
                    }
                }
                '|' => {
                    chars.next(); // consume the '|'
                    match chars.peek() {
                        Some('/') => self.consume_and_return(chars, Token::PGSquareRoot),
                        Some('|') => {
                            chars.next(); // consume the second '|'
                            match chars.peek() {
                                Some('/') => self.consume_and_return(chars, Token::PGCubeRoot),
                                _ => Ok(Some(Token::StringConcat)),
                            }
                        }
                        // Bitshift '|' operator
                        _ => Ok(Some(Token::Pipe)),
                    }
                }
                '=' => {
                    chars.next(); // consume
                    match chars.peek() {
                        Some('>') => self.consume_and_return(chars, Token::RArrow),
                        Some('=') => self.consume_and_return(chars, Token::DoubleEq),
                        _ => Ok(Some(Token::Eq)),
                    }
                }
                '!' => {
                    chars.next(); // consume
                    match chars.peek() {
                        Some('=') => self.consume_and_return(chars, Token::Neq),
                        Some('!') => self.consume_and_return(chars, Token::DoubleExclamationMark),
                        Some('~') => {
                            chars.next();
                            match chars.peek() {
                                Some('*') => self
                                    .consume_and_return(chars, Token::ExclamationMarkTildeAsterisk),
                                Some('~') => {
                                    chars.next();
                                    match chars.peek() {
                                        Some('*') => self.consume_and_return(
                                            chars,
                                            Token::ExclamationMarkDoubleTildeAsterisk,
                                        ),
                                        _ => Ok(Some(Token::ExclamationMarkDoubleTilde)),
                                    }
                                }
                                _ => Ok(Some(Token::ExclamationMarkTilde)),
                            }
                        }
                        _ => Ok(Some(Token::ExclamationMark)),
                    }
                }
                '<' => {
                    chars.next(); // consume
                    match chars.peek() {
                        Some('=') => {
                            chars.next();
                            match chars.peek() {
                                Some('>') => self.consume_and_return(chars, Token::Spaceship),
                                _ => Ok(Some(Token::LtEq)),
                            }
                        }
                        Some('>') => self.consume_and_return(chars, Token::Neq),
                        Some('<') => self.consume_and_return(chars, Token::ShiftLeft),
                        Some('@') => self.consume_and_return(chars, Token::ArrowAt),
                        _ => Ok(Some(Token::Lt)),
                    }
                }
                '>' => {
                    chars.next(); // consume
                    match chars.peek() {
                        Some('=') => self.consume_and_return(chars, Token::GtEq),
                        Some('>') => self.consume_and_return(chars, Token::ShiftRight),
                        _ => Ok(Some(Token::Gt)),
                    }
                }
                ':' => {
                    chars.next();
                    match chars.peek() {
                        Some(':') => self.consume_and_return(chars, Token::DoubleColon),
                        Some('=') => self.consume_and_return(chars, Token::DuckAssignment),
                        _ => Ok(Some(Token::Colon)),
                    }
                }
                ';' => self.consume_and_return(chars, Token::SemiColon),
                '\\' => self.consume_and_return(chars, Token::Backslash),
                '[' => self.consume_and_return(chars, Token::LBracket),
                ']' => self.consume_and_return(chars, Token::RBracket),
                '&' => {
                    chars.next(); // consume the '&'
                    match chars.peek() {
                        Some('&') => self.consume_and_return(chars, Token::Overlap),
                        // Bitshift '&' operator
                        _ => Ok(Some(Token::Ampersand)),
                    }
                }
                '^' => {
                    chars.next(); // consume the '^'
                    match chars.peek() {
                        Some('@') => self.consume_and_return(chars, Token::CaretAt),
                        _ => Ok(Some(Token::Caret)),
                    }
                }
                '{' => self.consume_and_return(chars, Token::LBrace),
                '}' => self.consume_and_return(chars, Token::RBrace),
                '#' if dialect_of!(self is SnowflakeDialect) => {
                    chars.next(); // consume the '#', starting a snowflake single-line comment
                    let comment = self.tokenize_single_line_comment(chars);
                    Ok(Some(Token::Whitespace(Whitespace::SingleLineComment {
                        prefix: "#".to_owned(),
                        comment,
                    })))
                }
                '~' => {
                    chars.next(); // consume
                    match chars.peek() {
                        Some('*') => self.consume_and_return(chars, Token::TildeAsterisk),
                        Some('~') => {
                            chars.next();
                            match chars.peek() {
                                Some('*') => {
                                    self.consume_and_return(chars, Token::DoubleTildeAsterisk)
                                }
                                _ => Ok(Some(Token::DoubleTilde)),
                            }
                        }
                        _ => Ok(Some(Token::Tilde)),
                    }
                }
                '#' => {
                    chars.next();
                    match chars.peek() {
                        Some('-') => self.consume_and_return(chars, Token::HashMinus),
                        Some('>') => {
                            chars.next();
                            match chars.peek() {
                                Some('>') => {
                                    chars.next();
                                    Ok(Some(Token::HashLongArrow))
                                }
                                _ => Ok(Some(Token::HashArrow)),
                            }
                        }
                        Some(' ') => Ok(Some(Token::Sharp)),
                        Some(sch) if self.dialect.is_identifier_start('#') => {
                            self.tokenize_identifier_or_keyword([ch, *sch], chars)
                        }
                        _ => Ok(Some(Token::Sharp)),
                    }
                }
                '@' => {
                    chars.next();
                    match chars.peek() {
                        Some('>') => self.consume_and_return(chars, Token::AtArrow),
                        Some('?') => self.consume_and_return(chars, Token::AtQuestion),
                        Some('@') => {
                            chars.next();
                            match chars.peek() {
                                Some(' ') => Ok(Some(Token::AtAt)),
                                Some(tch) if self.dialect.is_identifier_start('@') => {
                                    self.tokenize_identifier_or_keyword([ch, '@', *tch], chars)
                                }
                                _ => Ok(Some(Token::AtAt)),
                            }
                        }
                        Some(' ') => Ok(Some(Token::AtSign)),
                        Some(sch) if self.dialect.is_identifier_start('@') => {
                            self.tokenize_identifier_or_keyword([ch, *sch], chars)
                        }
                        _ => Ok(Some(Token::AtSign)),
                    }
                }
                '?' => {
                    chars.next();
                    let s = peeking_take_while(chars, |ch| ch.is_numeric());
                    Ok(Some(Token::Placeholder(String::from("?") + &s)))
                }

                // identifier or keyword
                ch if self.dialect.is_identifier_start(ch) => {
                    self.tokenize_identifier_or_keyword([ch], chars)
                }
                '$' => Ok(Some(self.tokenize_dollar_preceded_value(chars)?)),

                //whitespace check (including unicode chars) should be last as it covers some of the chars above
                ch if ch.is_whitespace() => {
                    self.consume_and_return(chars, Token::Whitespace(Whitespace::Space))
                }
                other => self.consume_and_return(chars, Token::Char(other)),
            },
            None => Ok(None),
        }
    }

    /// Tokenize dollar preceded value (i.e: a string/placeholder)
    fn tokenize_dollar_preceded_value(&self, chars: &mut State) -> Result<Token, TokenizerError> {
        let mut s = String::new();
        let mut value = String::new();

        chars.next();

        if let Some('$') = chars.peek() {
            chars.next();

            let mut is_terminated = false;
            let mut prev: Option<char> = None;

            while let Some(&ch) = chars.peek() {
                if prev == Some('$') {
                    if ch == '$' {
                        chars.next();
                        is_terminated = true;
                        break;
                    } else {
                        s.push('$');
                        s.push(ch);
                    }
                } else if ch != '$' {
                    s.push(ch);
                }

                prev = Some(ch);
                chars.next();
            }

            return if chars.peek().is_none() && !is_terminated {
                self.tokenizer_error(chars.location(), "Unterminated dollar-quoted string")
            } else {
                Ok(Token::DollarQuotedString(DollarQuotedString {
                    value: s,
                    tag: None,
                }))
            };
        } else {
            value.push_str(&peeking_take_while(chars, |ch| {
                ch.is_alphanumeric() || ch == '_'
            }));

            if let Some('$') = chars.peek() {
                chars.next();
                s.push_str(&peeking_take_while(chars, |ch| ch != '$'));

                match chars.peek() {
                    Some('$') => {
                        chars.next();
                        for c in value.chars() {
                            let next_char = chars.next();
                            if Some(c) != next_char {
                                return self.tokenizer_error(
                                    chars.location(),
                                    format!(
                                        "Unterminated dollar-quoted string at or near \"{value}\""
                                    ),
                                );
                            }
                        }

                        if let Some('$') = chars.peek() {
                            chars.next();
                        } else {
                            return self.tokenizer_error(
                                chars.location(),
                                "Unterminated dollar-quoted string, expected $",
                            );
                        }
                    }
                    _ => {
                        return self.tokenizer_error(
                            chars.location(),
                            "Unterminated dollar-quoted, expected $",
                        );
                    }
                }
            } else {
                return Ok(Token::Placeholder(String::from("$") + &value));
            }
        }

        Ok(Token::DollarQuotedString(DollarQuotedString {
            value: s,
            tag: if value.is_empty() { None } else { Some(value) },
        }))
    }

    fn tokenizer_error<R>(
        &self,
        loc: Location,
        message: impl Into<String>,
    ) -> Result<R, TokenizerError> {
        Err(TokenizerError {
            message: message.into(),
            location: loc,
        })
    }

    // Consume characters until newline
    fn tokenize_single_line_comment(&self, chars: &mut State) -> String {
        let mut comment = peeking_take_while(chars, |ch| ch != '\n');
        if let Some(ch) = chars.next() {
            assert_eq!(ch, '\n');
            comment.push(ch);
        }
        comment
    }

    /// Tokenize an identifier or keyword, after the first char is already consumed.
    fn tokenize_word(&self, first_chars: impl Into<String>, chars: &mut State) -> String {
        let mut s = first_chars.into();
        s.push_str(&peeking_take_while(chars, |ch| {
            self.dialect.is_identifier_part(ch)
        }));
        s
    }

    /// Read a single quoted string, starting with the opening quote.
    fn tokenize_escaped_single_quoted_string(
        &self,
        starting_loc: Location,
        chars: &mut State,
    ) -> Result<String, TokenizerError> {
        let mut s = String::new();

        // This case is a bit tricky

        chars.next(); // consume the opening quote

        // slash escaping
        let mut is_escaped = false;
        while let Some(&ch) = chars.peek() {
            macro_rules! escape_control_character {
                ($ESCAPED:expr) => {{
                    if is_escaped {
                        s.push($ESCAPED);
                        is_escaped = false;
                    } else {
                        s.push(ch);
                    }

                    chars.next();
                }};
            }

            match ch {
                '\'' => {
                    chars.next(); // consume
                    if is_escaped {
                        s.push(ch);
                        is_escaped = false;
                    } else if chars.peek().map(|c| *c == '\'').unwrap_or(false) {
                        s.push(ch);
                        chars.next();
                    } else {
                        return Ok(s);
                    }
                }
                '\\' => {
                    if is_escaped {
                        s.push('\\');
                        is_escaped = false;
                    } else {
                        is_escaped = true;
                    }

                    chars.next();
                }
                'r' => escape_control_character!('\r'),
                'n' => escape_control_character!('\n'),
                't' => escape_control_character!('\t'),
                _ => {
                    is_escaped = false;
                    chars.next(); // consume
                    s.push(ch);
                }
            }
        }
        self.tokenizer_error(starting_loc, "Unterminated encoded string literal")
    }

    /// Read a single quoted string, starting with the opening quote.
    fn tokenize_quoted_string(
        &self,
        chars: &mut State,
        quote_style: char,
    ) -> Result<String, TokenizerError> {
        let mut s = String::new();
        let error_loc = chars.location();

        chars.next(); // consume the opening quote

        while let Some(&ch) = chars.peek() {
            match ch {
                char if char == quote_style => {
                    chars.next(); // consume
                    if chars.peek().map(|c| *c == quote_style).unwrap_or(false) {
                        s.push(ch);
                        if !self.unescape {
                            // In no-escape mode, the given query has to be saved completely
                            s.push(ch);
                        }
                        chars.next();
                    } else {
                        return Ok(s);
                    }
                }
                '\\' => {
                    // consume
                    chars.next();
                    // slash escaping is specific to MySQL dialect.
                    if dialect_of!(self is MySqlDialect) {
                        if let Some(next) = chars.peek() {
                            if !self.unescape {
                                // In no-escape mode, the given query has to be saved completely including backslashes.
                                s.push(ch);
                                s.push(*next);
                                chars.next(); // consume next
                            } else {
                                // See https://dev.mysql.com/doc/refman/8.0/en/string-literals.html#character-escape-sequences
                                let n = match next {
                                    '\'' | '\"' | '\\' | '%' | '_' => *next,
                                    '0' => '\0',
                                    'b' => '\u{8}',
                                    'n' => '\n',
                                    'r' => '\r',
                                    't' => '\t',
                                    'Z' => '\u{1a}',
                                    _ => *next,
                                };
                                s.push(n);
                                chars.next(); // consume next
                            }
                        }
                    } else {
                        s.push(ch);
                    }
                }
                _ => {
                    chars.next(); // consume
                    s.push(ch);
                }
            }
        }
        self.tokenizer_error(error_loc, "Unterminated string literal")
    }

    fn tokenize_multiline_comment(
        &self,
        chars: &mut State,
    ) -> Result<Option<Token>, TokenizerError> {
        let mut s = String::new();
        let mut nested = 1;
        let mut last_ch = ' ';

        loop {
            match chars.next() {
                Some(ch) => {
                    if last_ch == '/' && ch == '*' {
                        nested += 1;
                    } else if last_ch == '*' && ch == '/' {
                        nested -= 1;
                        if nested == 0 {
                            s.pop();
                            break Ok(Some(Token::Whitespace(Whitespace::MultiLineComment(s))));
                        }
                    }
                    s.push(ch);
                    last_ch = ch;
                }
                None => {
                    break self.tokenizer_error(
                        chars.location(),
                        "Unexpected EOF while in a multi-line comment",
                    )
                }
            }
        }
    }

    fn parse_quoted_ident(&self, chars: &mut State, quote_end: char) -> (String, Option<char>) {
        let mut last_char = None;
        let mut s = String::new();
        while let Some(ch) = chars.next() {
            if ch == quote_end {
                if chars.peek() == Some(&quote_end) {
                    chars.next();
                    s.push(ch);
                    if !self.unescape {
                        // In no-escape mode, the given query has to be saved completely
                        s.push(ch);
                    }
                } else {
                    last_char = Some(quote_end);
                    break;
                }
            } else {
                s.push(ch);
            }
        }
        (s, last_char)
    }

    #[allow(clippy::unnecessary_wraps)]
    fn consume_and_return(
        &self,
        chars: &mut State,
        t: Token,
    ) -> Result<Option<Token>, TokenizerError> {
        chars.next();
        Ok(Some(t))
    }
}

/// Read from `chars` until `predicate` returns `false` or EOF is hit.
/// Return the characters read as String, and keep the first non-matching
/// char available as `chars.next()`.
fn peeking_take_while(chars: &mut State, mut predicate: impl FnMut(char) -> bool) -> String {
    let mut s = String::new();
    while let Some(&ch) = chars.peek() {
        if predicate(ch) {
            chars.next(); // consume
            s.push(ch);
        } else {
            break;
        }
    }
    s
}

#[cfg(test)]
mod tests {
    use super::*;
    use crate::dialect::{ClickHouseDialect, GenericDialect, MsSqlDialect};

    #[test]
    fn tokenizer_error_impl() {
        let err = TokenizerError {
            message: "test".into(),
            location: Location { line: 1, column: 1 },
        };
        #[cfg(feature = "std")]
        {
            use std::error::Error;
            assert!(err.source().is_none());
        }
        assert_eq!(err.to_string(), "test at Line: 1, Column 1");
    }

    #[test]
    fn tokenize_select_1() {
        let sql = String::from("SELECT 1");
        let dialect = GenericDialect {};
        let tokens = Tokenizer::new(&dialect, &sql).tokenize().unwrap();

        let expected = vec![
            Token::make_keyword("SELECT"),
            Token::Whitespace(Whitespace::Space),
            Token::Number(String::from("1"), false),
        ];

        compare(expected, tokens);
    }

    #[test]
    fn tokenize_select_float() {
        let sql = String::from("SELECT .1");
        let dialect = GenericDialect {};
        let tokens = Tokenizer::new(&dialect, &sql).tokenize().unwrap();

        let expected = vec![
            Token::make_keyword("SELECT"),
            Token::Whitespace(Whitespace::Space),
            Token::Number(String::from(".1"), false),
        ];

        compare(expected, tokens);
    }

    #[test]
    fn tokenize_clickhouse_double_equal() {
        let sql = String::from("SELECT foo=='1'");
        let dialect = ClickHouseDialect {};
        let mut tokenizer = Tokenizer::new(&dialect, &sql);
        let tokens = tokenizer.tokenize().unwrap();

        let expected = vec![
            Token::make_keyword("SELECT"),
            Token::Whitespace(Whitespace::Space),
            Token::Word(Word {
                value: "foo".to_string(),
                quote_style: None,
                keyword: Keyword::NoKeyword,
            }),
            Token::DoubleEq,
            Token::SingleQuotedString("1".to_string()),
        ];

        compare(expected, tokens);
    }

    #[test]
    fn tokenize_select_exponent() {
        let sql = String::from("SELECT 1e10, 1e-10, 1e+10, 1ea, 1e-10a, 1e-10-10");
        let dialect = GenericDialect {};
        let tokens = Tokenizer::new(&dialect, &sql).tokenize().unwrap();

        let expected = vec![
            Token::make_keyword("SELECT"),
            Token::Whitespace(Whitespace::Space),
            Token::Number(String::from("1e10"), false),
            Token::Comma,
            Token::Whitespace(Whitespace::Space),
            Token::Number(String::from("1e-10"), false),
            Token::Comma,
            Token::Whitespace(Whitespace::Space),
            Token::Number(String::from("1e+10"), false),
            Token::Comma,
            Token::Whitespace(Whitespace::Space),
            Token::Number(String::from("1"), false),
            Token::make_word("ea", None),
            Token::Comma,
            Token::Whitespace(Whitespace::Space),
            Token::Number(String::from("1e-10"), false),
            Token::make_word("a", None),
            Token::Comma,
            Token::Whitespace(Whitespace::Space),
            Token::Number(String::from("1e-10"), false),
            Token::Minus,
            Token::Number(String::from("10"), false),
        ];

        compare(expected, tokens);
    }

    #[test]
    fn tokenize_scalar_function() {
        let sql = String::from("SELECT sqrt(1)");
        let dialect = GenericDialect {};
        let tokens = Tokenizer::new(&dialect, &sql).tokenize().unwrap();

        let expected = vec![
            Token::make_keyword("SELECT"),
            Token::Whitespace(Whitespace::Space),
            Token::make_word("sqrt", None),
            Token::LParen,
            Token::Number(String::from("1"), false),
            Token::RParen,
        ];

        compare(expected, tokens);
    }

    #[test]
    fn tokenize_string_string_concat() {
        let sql = String::from("SELECT 'a' || 'b'");
        let dialect = GenericDialect {};
        let tokens = Tokenizer::new(&dialect, &sql).tokenize().unwrap();

        let expected = vec![
            Token::make_keyword("SELECT"),
            Token::Whitespace(Whitespace::Space),
            Token::SingleQuotedString(String::from("a")),
            Token::Whitespace(Whitespace::Space),
            Token::StringConcat,
            Token::Whitespace(Whitespace::Space),
            Token::SingleQuotedString(String::from("b")),
        ];

        compare(expected, tokens);
    }
    #[test]
    fn tokenize_bitwise_op() {
        let sql = String::from("SELECT one | two ^ three");
        let dialect = GenericDialect {};
        let tokens = Tokenizer::new(&dialect, &sql).tokenize().unwrap();

        let expected = vec![
            Token::make_keyword("SELECT"),
            Token::Whitespace(Whitespace::Space),
            Token::make_word("one", None),
            Token::Whitespace(Whitespace::Space),
            Token::Pipe,
            Token::Whitespace(Whitespace::Space),
            Token::make_word("two", None),
            Token::Whitespace(Whitespace::Space),
            Token::Caret,
            Token::Whitespace(Whitespace::Space),
            Token::make_word("three", None),
        ];
        compare(expected, tokens);
    }

    #[test]
    fn tokenize_logical_xor() {
        let sql =
            String::from("SELECT true XOR true, false XOR false, true XOR false, false XOR true");
        let dialect = GenericDialect {};
        let tokens = Tokenizer::new(&dialect, &sql).tokenize().unwrap();

        let expected = vec![
            Token::make_keyword("SELECT"),
            Token::Whitespace(Whitespace::Space),
            Token::make_keyword("true"),
            Token::Whitespace(Whitespace::Space),
            Token::make_keyword("XOR"),
            Token::Whitespace(Whitespace::Space),
            Token::make_keyword("true"),
            Token::Comma,
            Token::Whitespace(Whitespace::Space),
            Token::make_keyword("false"),
            Token::Whitespace(Whitespace::Space),
            Token::make_keyword("XOR"),
            Token::Whitespace(Whitespace::Space),
            Token::make_keyword("false"),
            Token::Comma,
            Token::Whitespace(Whitespace::Space),
            Token::make_keyword("true"),
            Token::Whitespace(Whitespace::Space),
            Token::make_keyword("XOR"),
            Token::Whitespace(Whitespace::Space),
            Token::make_keyword("false"),
            Token::Comma,
            Token::Whitespace(Whitespace::Space),
            Token::make_keyword("false"),
            Token::Whitespace(Whitespace::Space),
            Token::make_keyword("XOR"),
            Token::Whitespace(Whitespace::Space),
            Token::make_keyword("true"),
        ];
        compare(expected, tokens);
    }

    #[test]
    fn tokenize_simple_select() {
        let sql = String::from("SELECT * FROM customer WHERE id = 1 LIMIT 5");
        let dialect = GenericDialect {};
        let tokens = Tokenizer::new(&dialect, &sql).tokenize().unwrap();

        let expected = vec![
            Token::make_keyword("SELECT"),
            Token::Whitespace(Whitespace::Space),
            Token::Mul,
            Token::Whitespace(Whitespace::Space),
            Token::make_keyword("FROM"),
            Token::Whitespace(Whitespace::Space),
            Token::make_word("customer", None),
            Token::Whitespace(Whitespace::Space),
            Token::make_keyword("WHERE"),
            Token::Whitespace(Whitespace::Space),
            Token::make_word("id", None),
            Token::Whitespace(Whitespace::Space),
            Token::Eq,
            Token::Whitespace(Whitespace::Space),
            Token::Number(String::from("1"), false),
            Token::Whitespace(Whitespace::Space),
            Token::make_keyword("LIMIT"),
            Token::Whitespace(Whitespace::Space),
            Token::Number(String::from("5"), false),
        ];

        compare(expected, tokens);
    }

    #[test]
    fn tokenize_explain_select() {
        let sql = String::from("EXPLAIN SELECT * FROM customer WHERE id = 1");
        let dialect = GenericDialect {};
        let tokens = Tokenizer::new(&dialect, &sql).tokenize().unwrap();

        let expected = vec![
            Token::make_keyword("EXPLAIN"),
            Token::Whitespace(Whitespace::Space),
            Token::make_keyword("SELECT"),
            Token::Whitespace(Whitespace::Space),
            Token::Mul,
            Token::Whitespace(Whitespace::Space),
            Token::make_keyword("FROM"),
            Token::Whitespace(Whitespace::Space),
            Token::make_word("customer", None),
            Token::Whitespace(Whitespace::Space),
            Token::make_keyword("WHERE"),
            Token::Whitespace(Whitespace::Space),
            Token::make_word("id", None),
            Token::Whitespace(Whitespace::Space),
            Token::Eq,
            Token::Whitespace(Whitespace::Space),
            Token::Number(String::from("1"), false),
        ];

        compare(expected, tokens);
    }

    #[test]
    fn tokenize_explain_analyze_select() {
        let sql = String::from("EXPLAIN ANALYZE SELECT * FROM customer WHERE id = 1");
        let dialect = GenericDialect {};
        let tokens = Tokenizer::new(&dialect, &sql).tokenize().unwrap();

        let expected = vec![
            Token::make_keyword("EXPLAIN"),
            Token::Whitespace(Whitespace::Space),
            Token::make_keyword("ANALYZE"),
            Token::Whitespace(Whitespace::Space),
            Token::make_keyword("SELECT"),
            Token::Whitespace(Whitespace::Space),
            Token::Mul,
            Token::Whitespace(Whitespace::Space),
            Token::make_keyword("FROM"),
            Token::Whitespace(Whitespace::Space),
            Token::make_word("customer", None),
            Token::Whitespace(Whitespace::Space),
            Token::make_keyword("WHERE"),
            Token::Whitespace(Whitespace::Space),
            Token::make_word("id", None),
            Token::Whitespace(Whitespace::Space),
            Token::Eq,
            Token::Whitespace(Whitespace::Space),
            Token::Number(String::from("1"), false),
        ];

        compare(expected, tokens);
    }

    #[test]
    fn tokenize_string_predicate() {
        let sql = String::from("SELECT * FROM customer WHERE salary != 'Not Provided'");
        let dialect = GenericDialect {};
        let tokens = Tokenizer::new(&dialect, &sql).tokenize().unwrap();

        let expected = vec![
            Token::make_keyword("SELECT"),
            Token::Whitespace(Whitespace::Space),
            Token::Mul,
            Token::Whitespace(Whitespace::Space),
            Token::make_keyword("FROM"),
            Token::Whitespace(Whitespace::Space),
            Token::make_word("customer", None),
            Token::Whitespace(Whitespace::Space),
            Token::make_keyword("WHERE"),
            Token::Whitespace(Whitespace::Space),
            Token::make_word("salary", None),
            Token::Whitespace(Whitespace::Space),
            Token::Neq,
            Token::Whitespace(Whitespace::Space),
            Token::SingleQuotedString(String::from("Not Provided")),
        ];

        compare(expected, tokens);
    }

    #[test]
    fn tokenize_invalid_string() {
        let sql = String::from("\n💝مصطفىh");

        let dialect = GenericDialect {};
        let tokens = Tokenizer::new(&dialect, &sql).tokenize().unwrap();
        // println!("tokens: {:#?}", tokens);
        let expected = vec![
            Token::Whitespace(Whitespace::Newline),
            Token::Char('💝'),
            Token::make_word("مصطفىh", None),
        ];
        compare(expected, tokens);
    }

    #[test]
    fn tokenize_newline_in_string_literal() {
        let sql = String::from("'foo\r\nbar\nbaz'");

        let dialect = GenericDialect {};
        let tokens = Tokenizer::new(&dialect, &sql).tokenize().unwrap();
        let expected = vec![Token::SingleQuotedString("foo\r\nbar\nbaz".to_string())];
        compare(expected, tokens);
    }

    #[test]
    fn tokenize_unterminated_string_literal() {
        let sql = String::from("select 'foo");

        let dialect = GenericDialect {};
        let mut tokenizer = Tokenizer::new(&dialect, &sql);
        assert_eq!(
            tokenizer.tokenize(),
            Err(TokenizerError {
                message: "Unterminated string literal".to_string(),
                location: Location { line: 1, column: 8 },
            })
        );
    }

    #[test]
    fn tokenize_unterminated_string_literal_utf8() {
        let sql = String::from("SELECT \"なにか\" FROM Y WHERE \"なにか\" = 'test;");

        let dialect = GenericDialect {};
        let mut tokenizer = Tokenizer::new(&dialect, &sql);
        assert_eq!(
            tokenizer.tokenize(),
            Err(TokenizerError {
                message: "Unterminated string literal".to_string(),
                location: Location {
                    line: 1,
                    column: 35
                }
            })
        );
    }

    #[test]
    fn tokenize_invalid_string_cols() {
        let sql = String::from("\n\nSELECT * FROM table\t💝مصطفىh");

        let dialect = GenericDialect {};
        let tokens = Tokenizer::new(&dialect, &sql).tokenize().unwrap();
        // println!("tokens: {:#?}", tokens);
        let expected = vec![
            Token::Whitespace(Whitespace::Newline),
            Token::Whitespace(Whitespace::Newline),
            Token::make_keyword("SELECT"),
            Token::Whitespace(Whitespace::Space),
            Token::Mul,
            Token::Whitespace(Whitespace::Space),
            Token::make_keyword("FROM"),
            Token::Whitespace(Whitespace::Space),
            Token::make_keyword("table"),
            Token::Whitespace(Whitespace::Tab),
            Token::Char('💝'),
            Token::make_word("مصطفىh", None),
        ];
        compare(expected, tokens);
    }

    #[test]
    fn tokenize_right_arrow() {
        let sql = String::from("FUNCTION(key=>value)");
        let dialect = GenericDialect {};
        let tokens = Tokenizer::new(&dialect, &sql).tokenize().unwrap();
        let expected = vec![
            Token::make_word("FUNCTION", None),
            Token::LParen,
            Token::make_word("key", None),
            Token::RArrow,
            Token::make_word("value", None),
            Token::RParen,
        ];
        compare(expected, tokens);
    }

    #[test]
    fn tokenize_is_null() {
        let sql = String::from("a IS NULL");
        let dialect = GenericDialect {};
        let tokens = Tokenizer::new(&dialect, &sql).tokenize().unwrap();

        let expected = vec![
            Token::make_word("a", None),
            Token::Whitespace(Whitespace::Space),
            Token::make_keyword("IS"),
            Token::Whitespace(Whitespace::Space),
            Token::make_keyword("NULL"),
        ];

        compare(expected, tokens);
    }

    #[test]
    fn tokenize_comment() {
        let sql = String::from("0--this is a comment\n1");

        let dialect = GenericDialect {};
        let tokens = Tokenizer::new(&dialect, &sql).tokenize().unwrap();
        let expected = vec![
            Token::Number("0".to_string(), false),
            Token::Whitespace(Whitespace::SingleLineComment {
                prefix: "--".to_string(),
                comment: "this is a comment\n".to_string(),
            }),
            Token::Number("1".to_string(), false),
        ];
        compare(expected, tokens);
    }

    #[test]
    fn tokenize_comment_at_eof() {
        let sql = String::from("--this is a comment");

        let dialect = GenericDialect {};
        let tokens = Tokenizer::new(&dialect, &sql).tokenize().unwrap();
        let expected = vec![Token::Whitespace(Whitespace::SingleLineComment {
            prefix: "--".to_string(),
            comment: "this is a comment".to_string(),
        })];
        compare(expected, tokens);
    }

    #[test]
    fn tokenize_multiline_comment() {
        let sql = String::from("0/*multi-line\n* /comment*/1");

        let dialect = GenericDialect {};
        let tokens = Tokenizer::new(&dialect, &sql).tokenize().unwrap();
        let expected = vec![
            Token::Number("0".to_string(), false),
            Token::Whitespace(Whitespace::MultiLineComment(
                "multi-line\n* /comment".to_string(),
            )),
            Token::Number("1".to_string(), false),
        ];
        compare(expected, tokens);
    }

    #[test]
    fn tokenize_nested_multiline_comment() {
        let sql = String::from("0/*multi-line\n* \n/* comment \n /*comment*/*/ */ /comment*/1");

        let dialect = GenericDialect {};
        let tokens = Tokenizer::new(&dialect, &sql).tokenize().unwrap();
        let expected = vec![
            Token::Number("0".to_string(), false),
            Token::Whitespace(Whitespace::MultiLineComment(
                "multi-line\n* \n/* comment \n /*comment*/*/ */ /comment".to_string(),
            )),
            Token::Number("1".to_string(), false),
        ];
        compare(expected, tokens);
    }

    #[test]
    fn tokenize_multiline_comment_with_even_asterisks() {
        let sql = String::from("\n/** Comment **/\n");

        let dialect = GenericDialect {};
        let tokens = Tokenizer::new(&dialect, &sql).tokenize().unwrap();
        let expected = vec![
            Token::Whitespace(Whitespace::Newline),
            Token::Whitespace(Whitespace::MultiLineComment("* Comment *".to_string())),
            Token::Whitespace(Whitespace::Newline),
        ];
        compare(expected, tokens);
    }

    #[test]
    fn tokenize_unicode_whitespace() {
        let sql = String::from(" \u{2003}\n");

        let dialect = GenericDialect {};
        let tokens = Tokenizer::new(&dialect, &sql).tokenize().unwrap();
        let expected = vec![
            Token::Whitespace(Whitespace::Space),
            Token::Whitespace(Whitespace::Space),
            Token::Whitespace(Whitespace::Newline),
        ];
        compare(expected, tokens);
    }

    #[test]
    fn tokenize_mismatched_quotes() {
        let sql = String::from("\"foo");

        let dialect = GenericDialect {};
        let mut tokenizer = Tokenizer::new(&dialect, &sql);
        assert_eq!(
            tokenizer.tokenize(),
            Err(TokenizerError {
                message: "Expected close delimiter '\"' before EOF.".to_string(),
                location: Location { line: 1, column: 1 },
            })
        );
    }

    #[test]
    fn tokenize_newlines() {
        let sql = String::from("line1\nline2\rline3\r\nline4\r");

        let dialect = GenericDialect {};
        let tokens = Tokenizer::new(&dialect, &sql).tokenize().unwrap();
        let expected = vec![
            Token::make_word("line1", None),
            Token::Whitespace(Whitespace::Newline),
            Token::make_word("line2", None),
            Token::Whitespace(Whitespace::Newline),
            Token::make_word("line3", None),
            Token::Whitespace(Whitespace::Newline),
            Token::make_word("line4", None),
            Token::Whitespace(Whitespace::Newline),
        ];
        compare(expected, tokens);
    }

    #[test]
    fn tokenize_mssql_top() {
        let sql = "SELECT TOP 5 [bar] FROM foo";
        let dialect = MsSqlDialect {};
        let tokens = Tokenizer::new(&dialect, sql).tokenize().unwrap();
        let expected = vec![
            Token::make_keyword("SELECT"),
            Token::Whitespace(Whitespace::Space),
            Token::make_keyword("TOP"),
            Token::Whitespace(Whitespace::Space),
            Token::Number(String::from("5"), false),
            Token::Whitespace(Whitespace::Space),
            Token::make_word("bar", Some('[')),
            Token::Whitespace(Whitespace::Space),
            Token::make_keyword("FROM"),
            Token::Whitespace(Whitespace::Space),
            Token::make_word("foo", None),
        ];
        compare(expected, tokens);
    }

    #[test]
    fn tokenize_pg_regex_match() {
        let sql = "SELECT col ~ '^a', col ~* '^a', col !~ '^a', col !~* '^a'";
        let dialect = GenericDialect {};
        let tokens = Tokenizer::new(&dialect, sql).tokenize().unwrap();
        let expected = vec![
            Token::make_keyword("SELECT"),
            Token::Whitespace(Whitespace::Space),
            Token::make_word("col", None),
            Token::Whitespace(Whitespace::Space),
            Token::Tilde,
            Token::Whitespace(Whitespace::Space),
            Token::SingleQuotedString("^a".into()),
            Token::Comma,
            Token::Whitespace(Whitespace::Space),
            Token::make_word("col", None),
            Token::Whitespace(Whitespace::Space),
            Token::TildeAsterisk,
            Token::Whitespace(Whitespace::Space),
            Token::SingleQuotedString("^a".into()),
            Token::Comma,
            Token::Whitespace(Whitespace::Space),
            Token::make_word("col", None),
            Token::Whitespace(Whitespace::Space),
            Token::ExclamationMarkTilde,
            Token::Whitespace(Whitespace::Space),
            Token::SingleQuotedString("^a".into()),
            Token::Comma,
            Token::Whitespace(Whitespace::Space),
            Token::make_word("col", None),
            Token::Whitespace(Whitespace::Space),
            Token::ExclamationMarkTildeAsterisk,
            Token::Whitespace(Whitespace::Space),
            Token::SingleQuotedString("^a".into()),
        ];
        compare(expected, tokens);
    }

    #[test]
    fn tokenize_pg_like_match() {
        let sql = "SELECT col ~~ '_a%', col ~~* '_a%', col !~~ '_a%', col !~~* '_a%'";
        let dialect = GenericDialect {};
        let tokens = Tokenizer::new(&dialect, sql).tokenize().unwrap();
        let expected = vec![
            Token::make_keyword("SELECT"),
            Token::Whitespace(Whitespace::Space),
            Token::make_word("col", None),
            Token::Whitespace(Whitespace::Space),
            Token::DoubleTilde,
            Token::Whitespace(Whitespace::Space),
            Token::SingleQuotedString("_a%".into()),
            Token::Comma,
            Token::Whitespace(Whitespace::Space),
            Token::make_word("col", None),
            Token::Whitespace(Whitespace::Space),
            Token::DoubleTildeAsterisk,
            Token::Whitespace(Whitespace::Space),
            Token::SingleQuotedString("_a%".into()),
            Token::Comma,
            Token::Whitespace(Whitespace::Space),
            Token::make_word("col", None),
            Token::Whitespace(Whitespace::Space),
            Token::ExclamationMarkDoubleTilde,
            Token::Whitespace(Whitespace::Space),
            Token::SingleQuotedString("_a%".into()),
            Token::Comma,
            Token::Whitespace(Whitespace::Space),
            Token::make_word("col", None),
            Token::Whitespace(Whitespace::Space),
            Token::ExclamationMarkDoubleTildeAsterisk,
            Token::Whitespace(Whitespace::Space),
            Token::SingleQuotedString("_a%".into()),
        ];
        compare(expected, tokens);
    }

    #[test]
    fn tokenize_quoted_identifier() {
        let sql = r#" "a "" b" "a """ "c """"" "#;
        let dialect = GenericDialect {};
        let tokens = Tokenizer::new(&dialect, sql).tokenize().unwrap();
        let expected = vec![
            Token::Whitespace(Whitespace::Space),
            Token::make_word(r#"a " b"#, Some('"')),
            Token::Whitespace(Whitespace::Space),
            Token::make_word(r#"a ""#, Some('"')),
            Token::Whitespace(Whitespace::Space),
            Token::make_word(r#"c """#, Some('"')),
            Token::Whitespace(Whitespace::Space),
        ];
        compare(expected, tokens);
    }

    #[test]
    fn tokenize_snowflake_div() {
        let sql = r#"field/1000"#;
        let dialect = SnowflakeDialect {};
        let tokens = Tokenizer::new(&dialect, sql).tokenize().unwrap();
        let expected = vec![
            Token::make_word(r#"field"#, None),
            Token::Div,
            Token::Number("1000".to_string(), false),
        ];
        compare(expected, tokens);
    }

    #[test]
    fn tokenize_quoted_identifier_with_no_escape() {
        let sql = r#" "a "" b" "a """ "c """"" "#;
        let dialect = GenericDialect {};
        let tokens = Tokenizer::new(&dialect, sql)
            .with_unescape(false)
            .tokenize()
            .unwrap();
        let expected = vec![
            Token::Whitespace(Whitespace::Space),
            Token::make_word(r#"a "" b"#, Some('"')),
            Token::Whitespace(Whitespace::Space),
            Token::make_word(r#"a """#, Some('"')),
            Token::Whitespace(Whitespace::Space),
            Token::make_word(r#"c """""#, Some('"')),
            Token::Whitespace(Whitespace::Space),
        ];
        compare(expected, tokens);
    }

    #[test]
    fn tokenize_with_location() {
        let sql = "SELECT a,\n b";
        let dialect = GenericDialect {};
        let tokens = Tokenizer::new(&dialect, sql)
            .tokenize_with_location()
            .unwrap();
        let expected = vec![
            TokenWithLocation::new(Token::make_keyword("SELECT"), 1, 1),
            TokenWithLocation::new(Token::Whitespace(Whitespace::Space), 1, 7),
            TokenWithLocation::new(Token::make_word("a", None), 1, 8),
            TokenWithLocation::new(Token::Comma, 1, 9),
            TokenWithLocation::new(Token::Whitespace(Whitespace::Newline), 1, 10),
            TokenWithLocation::new(Token::Whitespace(Whitespace::Space), 2, 1),
            TokenWithLocation::new(Token::make_word("b", None), 2, 2),
        ];
        compare(expected, tokens);
    }

    fn compare<T: PartialEq + std::fmt::Debug>(expected: Vec<T>, actual: Vec<T>) {
        //println!("------------------------------");
        //println!("tokens   = {:?}", actual);
        //println!("expected = {:?}", expected);
        //println!("------------------------------");
        assert_eq!(expected, actual);
    }
}<|MERGE_RESOLUTION|>--- conflicted
+++ resolved
@@ -752,11 +752,7 @@
                     // match binary literal that starts with 0x
                     if s == "0" && chars.peek() == Some(&'x') {
                         chars.next();
-<<<<<<< HEAD
-                        let s2 = peeking_take_while(chars, |c| c.is_ascii_hexdigit());
-=======
                         let s2 = peeking_take_while(chars, |ch| ch.is_ascii_hexdigit());
->>>>>>> a5ac425f
                         return Ok(Some(Token::HexStringLiteral(s2)));
                     }
 
