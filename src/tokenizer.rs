// Licensed to the Apache Software Foundation (ASF) under one
// or more contributor license agreements.  See the NOTICE file
// distributed with this work for additional information
// regarding copyright ownership.  The ASF licenses this file
// to you under the Apache License, Version 2.0 (the
// "License"); you may not use this file except in compliance
// with the License.  You may obtain a copy of the License at
//
//   http://www.apache.org/licenses/LICENSE-2.0
//
// Unless required by applicable law or agreed to in writing,
// software distributed under the License is distributed on an
// "AS IS" BASIS, WITHOUT WARRANTIES OR CONDITIONS OF ANY
// KIND, either express or implied.  See the License for the
// specific language governing permissions and limitations
// under the License.

//! SQL Tokenizer
//!
//! The tokenizer (a.k.a. lexer) converts a string into a sequence of tokens.
//!
//! The tokens then form the input for the parser, which outputs an Abstract Syntax Tree (AST).

#[cfg(not(feature = "std"))]
use alloc::{
    borrow::ToOwned,
    format,
    string::{String, ToString},
    vec,
    vec::Vec,
};
use core::iter::Peekable;
use core::num::NonZeroU8;
use core::str::Chars;
use core::{cmp, fmt};

#[cfg(feature = "serde")]
use serde::{Deserialize, Serialize};

#[cfg(feature = "visitor")]
use sqlparser_derive::{Visit, VisitMut};

use crate::dialect::Dialect;
use crate::dialect::{
    BigQueryDialect, DuckDbDialect, GenericDialect, MySqlDialect, PostgreSqlDialect,
    SnowflakeDialect,
};
use crate::keywords::{Keyword, ALL_KEYWORDS, ALL_KEYWORDS_INDEX};
use crate::{ast::DollarQuotedString, dialect::HiveDialect};

/// SQL Token enumeration
#[derive(Debug, Clone, PartialEq, PartialOrd, Eq, Ord, Hash)]
#[cfg_attr(feature = "serde", derive(Serialize, Deserialize))]
#[cfg_attr(feature = "visitor", derive(Visit, VisitMut))]
pub enum Token {
    /// An end-of-file marker, not a real token
    EOF,
    /// A keyword (like SELECT) or an optionally quoted SQL identifier
    Word(Word),
    /// An unsigned numeric literal
    Number(String, bool),
    /// A character that could not be tokenized
    Char(char),
    /// Single quoted string: i.e: 'string'
    SingleQuotedString(String),
    /// Double quoted string: i.e: "string"
    DoubleQuotedString(String),
    /// Triple single quoted strings: Example '''abc'''
    /// [BigQuery](https://cloud.google.com/bigquery/docs/reference/standard-sql/lexical#quoted_literals)
    TripleSingleQuotedString(String),
    /// Triple double quoted strings: Example """abc"""
    /// [BigQuery](https://cloud.google.com/bigquery/docs/reference/standard-sql/lexical#quoted_literals)
    TripleDoubleQuotedString(String),
    /// Dollar quoted string: i.e: $$string$$ or $tag_name$string$tag_name$
    DollarQuotedString(DollarQuotedString),
    /// Byte string literal: i.e: b'string' or B'string' (note that some backends, such as
    /// PostgreSQL, may treat this syntax as a bit string literal instead, i.e: b'10010101')
    SingleQuotedByteStringLiteral(String),
    /// Byte string literal: i.e: b"string" or B"string"
    DoubleQuotedByteStringLiteral(String),
    /// Triple single quoted literal with byte string prefix. Example `B'''abc'''`
    /// [BigQuery](https://cloud.google.com/bigquery/docs/reference/standard-sql/lexical#quoted_literals)
    TripleSingleQuotedByteStringLiteral(String),
    /// Triple double quoted literal with byte string prefix. Example `B"""abc"""`
    /// [BigQuery](https://cloud.google.com/bigquery/docs/reference/standard-sql/lexical#quoted_literals)
    TripleDoubleQuotedByteStringLiteral(String),
    /// Single quoted literal with raw string prefix. Example `R'abc'`
    /// [BigQuery](https://cloud.google.com/bigquery/docs/reference/standard-sql/lexical#quoted_literals)
    SingleQuotedRawStringLiteral(String),
    /// Double quoted literal with raw string prefix. Example `R"abc"`
    /// [BigQuery](https://cloud.google.com/bigquery/docs/reference/standard-sql/lexical#quoted_literals)
    DoubleQuotedRawStringLiteral(String),
    /// Triple single quoted literal with raw string prefix. Example `R'''abc'''`
    /// [BigQuery](https://cloud.google.com/bigquery/docs/reference/standard-sql/lexical#quoted_literals)
    TripleSingleQuotedRawStringLiteral(String),
    /// Triple double quoted literal with raw string prefix. Example `R"""abc"""`
    /// [BigQuery](https://cloud.google.com/bigquery/docs/reference/standard-sql/lexical#quoted_literals)
    TripleDoubleQuotedRawStringLiteral(String),
    /// "National" string literal: i.e: N'string'
    NationalStringLiteral(String),
    /// "escaped" string literal, which are an extension to the SQL standard: i.e: e'first \n second' or E 'first \n second'
    EscapedStringLiteral(String),
    /// Unicode string literal: i.e: U&'first \000A second'
    UnicodeStringLiteral(String),
    /// Hexadecimal string literal: i.e.: X'deadbeef'
    HexStringLiteral(String),
    /// Comma
    Comma,
    /// Whitespace (space, tab, etc)
    Whitespace(Whitespace),
    /// Double equals sign `==`
    DoubleEq,
    /// Equality operator `=`
    Eq,
    /// Not Equals operator `<>` (or `!=` in some dialects)
    Neq,
    /// Less Than operator `<`
    Lt,
    /// Greater Than operator `>`
    Gt,
    /// Less Than Or Equals operator `<=`
    LtEq,
    /// Greater Than Or Equals operator `>=`
    GtEq,
    /// Spaceship operator <=>
    Spaceship,
    /// Plus operator `+`
    Plus,
    /// Minus operator `-`
    Minus,
    /// Multiplication operator `*`
    Mul,
    /// Division operator `/`
    Div,
    /// Integer division operator `//` in DuckDB
    DuckIntDiv,
    /// Modulo Operator `%`
    Mod,
    /// String concatenation `||`
    StringConcat,
    /// Left parenthesis `(`
    LParen,
    /// Right parenthesis `)`
    RParen,
    /// Period (used for compound identifiers or projections into nested types)
    Period,
    /// Colon `:`
    Colon,
    /// DoubleColon `::` (used for casting in PostgreSQL)
    DoubleColon,
    /// Assignment `:=` (used for keyword argument in DuckDB macros and some functions, and for variable declarations in DuckDB and Snowflake)
    Assignment,
    /// SemiColon `;` used as separator for COPY and payload
    SemiColon,
    /// Backslash `\` used in terminating the COPY payload with `\.`
    Backslash,
    /// Left bracket `[`
    LBracket,
    /// Right bracket `]`
    RBracket,
    /// Ampersand `&`
    Ampersand,
    /// Pipe `|`
    Pipe,
    /// Caret `^`
    Caret,
    /// Left brace `{`
    LBrace,
    /// Right brace `}`
    RBrace,
    /// Right Arrow `=>`
    RArrow,
    /// Sharp `#` used for PostgreSQL Bitwise XOR operator
    Sharp,
    /// Tilde `~` used for PostgreSQL Bitwise NOT operator or case sensitive match regular expression operator
    Tilde,
    /// `~*` , a case insensitive match regular expression operator in PostgreSQL
    TildeAsterisk,
    /// `!~` , a case sensitive not match regular expression operator in PostgreSQL
    ExclamationMarkTilde,
    /// `!~*` , a case insensitive not match regular expression operator in PostgreSQL
    ExclamationMarkTildeAsterisk,
    /// `~~`, a case sensitive match pattern operator in PostgreSQL
    DoubleTilde,
    /// `~~*`, a case insensitive match pattern operator in PostgreSQL
    DoubleTildeAsterisk,
    /// `!~~`, a case sensitive not match pattern operator in PostgreSQL
    ExclamationMarkDoubleTilde,
    /// `!~~*`, a case insensitive not match pattern operator in PostgreSQL
    ExclamationMarkDoubleTildeAsterisk,
    /// `<<`, a bitwise shift left operator in PostgreSQL
    ShiftLeft,
    /// `>>`, a bitwise shift right operator in PostgreSQL
    ShiftRight,
    /// `&&`, an overlap operator in PostgreSQL
    Overlap,
    /// Exclamation Mark `!` used for PostgreSQL factorial operator
    ExclamationMark,
    /// Double Exclamation Mark `!!` used for PostgreSQL prefix factorial operator
    DoubleExclamationMark,
    /// AtSign `@` used for PostgreSQL abs operator
    AtSign,
    /// `^@`, a "starts with" string operator in PostgreSQL
    CaretAt,
    /// `|/`, a square root math operator in PostgreSQL
    PGSquareRoot,
    /// `||/`, a cube root math operator in PostgreSQL
    PGCubeRoot,
    /// `?` or `$` , a prepared statement arg placeholder
    Placeholder(String),
    /// `->`, used as a operator to extract json field in PostgreSQL
    Arrow,
    /// `->>`, used as a operator to extract json field as text in PostgreSQL
    LongArrow,
    /// `#>`, extracts JSON sub-object at the specified path
    HashArrow,
    /// `#>>`, extracts JSON sub-object at the specified path as text
    HashLongArrow,
    /// jsonb @> jsonb -> boolean: Test whether left json contains the right json
    AtArrow,
    /// jsonb <@ jsonb -> boolean: Test whether right json contains the left json
    ArrowAt,
    /// jsonb #- text[] -> jsonb: Deletes the field or array element at the specified
    /// path, where path elements can be either field keys or array indexes.
    HashMinus,
    /// jsonb @? jsonpath -> boolean: Does JSON path return any item for the specified
    /// JSON value?
    AtQuestion,
    /// jsonb @@ jsonpath → boolean: Returns the result of a JSON path predicate check
    /// for the specified JSON value. Only the first item of the result is taken into
    /// account. If the result is not Boolean, then NULL is returned.
    AtAt,
    /// jsonb ? text -> boolean: Checks whether the string exists as a top-level key within the
    /// jsonb object
    Question,
    /// jsonb ?& text[] -> boolean: Check whether all members of the text array exist as top-level
    /// keys within the jsonb object
    QuestionAnd,
    /// jsonb ?| text[] -> boolean: Check whether any member of the text array exists as top-level
    /// keys within the jsonb object
    QuestionPipe,
    /// Custom binary operator
    /// This is used to represent any custom binary operator that is not part of the SQL standard.
    /// PostgreSQL allows defining custom binary operators using CREATE OPERATOR.
    CustomBinaryOperator(String),
}

impl fmt::Display for Token {
    fn fmt(&self, f: &mut fmt::Formatter) -> fmt::Result {
        match self {
            Token::EOF => f.write_str("EOF"),
            Token::Word(ref w) => write!(f, "{w}"),
            Token::Number(ref n, l) => write!(f, "{}{long}", n, long = if *l { "L" } else { "" }),
            Token::Char(ref c) => write!(f, "{c}"),
            Token::SingleQuotedString(ref s) => write!(f, "'{s}'"),
            Token::TripleSingleQuotedString(ref s) => write!(f, "'''{s}'''"),
            Token::DoubleQuotedString(ref s) => write!(f, "\"{s}\""),
            Token::TripleDoubleQuotedString(ref s) => write!(f, "\"\"\"{s}\"\"\""),
            Token::DollarQuotedString(ref s) => write!(f, "{s}"),
            Token::NationalStringLiteral(ref s) => write!(f, "N'{s}'"),
            Token::EscapedStringLiteral(ref s) => write!(f, "E'{s}'"),
            Token::UnicodeStringLiteral(ref s) => write!(f, "U&'{s}'"),
            Token::HexStringLiteral(ref s) => write!(f, "X'{s}'"),
            Token::SingleQuotedByteStringLiteral(ref s) => write!(f, "B'{s}'"),
            Token::TripleSingleQuotedByteStringLiteral(ref s) => write!(f, "B'''{s}'''"),
            Token::DoubleQuotedByteStringLiteral(ref s) => write!(f, "B\"{s}\""),
            Token::TripleDoubleQuotedByteStringLiteral(ref s) => write!(f, "B\"\"\"{s}\"\"\""),
            Token::SingleQuotedRawStringLiteral(ref s) => write!(f, "R'{s}'"),
            Token::DoubleQuotedRawStringLiteral(ref s) => write!(f, "R\"{s}\""),
            Token::TripleSingleQuotedRawStringLiteral(ref s) => write!(f, "R'''{s}'''"),
            Token::TripleDoubleQuotedRawStringLiteral(ref s) => write!(f, "R\"\"\"{s}\"\"\""),
            Token::Comma => f.write_str(","),
            Token::Whitespace(ws) => write!(f, "{ws}"),
            Token::DoubleEq => f.write_str("=="),
            Token::Spaceship => f.write_str("<=>"),
            Token::Eq => f.write_str("="),
            Token::Neq => f.write_str("<>"),
            Token::Lt => f.write_str("<"),
            Token::Gt => f.write_str(">"),
            Token::LtEq => f.write_str("<="),
            Token::GtEq => f.write_str(">="),
            Token::Plus => f.write_str("+"),
            Token::Minus => f.write_str("-"),
            Token::Mul => f.write_str("*"),
            Token::Div => f.write_str("/"),
            Token::DuckIntDiv => f.write_str("//"),
            Token::StringConcat => f.write_str("||"),
            Token::Mod => f.write_str("%"),
            Token::LParen => f.write_str("("),
            Token::RParen => f.write_str(")"),
            Token::Period => f.write_str("."),
            Token::Colon => f.write_str(":"),
            Token::DoubleColon => f.write_str("::"),
            Token::Assignment => f.write_str(":="),
            Token::SemiColon => f.write_str(";"),
            Token::Backslash => f.write_str("\\"),
            Token::LBracket => f.write_str("["),
            Token::RBracket => f.write_str("]"),
            Token::Ampersand => f.write_str("&"),
            Token::Caret => f.write_str("^"),
            Token::Pipe => f.write_str("|"),
            Token::LBrace => f.write_str("{"),
            Token::RBrace => f.write_str("}"),
            Token::RArrow => f.write_str("=>"),
            Token::Sharp => f.write_str("#"),
            Token::ExclamationMark => f.write_str("!"),
            Token::DoubleExclamationMark => f.write_str("!!"),
            Token::Tilde => f.write_str("~"),
            Token::TildeAsterisk => f.write_str("~*"),
            Token::ExclamationMarkTilde => f.write_str("!~"),
            Token::ExclamationMarkTildeAsterisk => f.write_str("!~*"),
            Token::DoubleTilde => f.write_str("~~"),
            Token::DoubleTildeAsterisk => f.write_str("~~*"),
            Token::ExclamationMarkDoubleTilde => f.write_str("!~~"),
            Token::ExclamationMarkDoubleTildeAsterisk => f.write_str("!~~*"),
            Token::AtSign => f.write_str("@"),
            Token::CaretAt => f.write_str("^@"),
            Token::ShiftLeft => f.write_str("<<"),
            Token::ShiftRight => f.write_str(">>"),
            Token::Overlap => f.write_str("&&"),
            Token::PGSquareRoot => f.write_str("|/"),
            Token::PGCubeRoot => f.write_str("||/"),
            Token::Placeholder(ref s) => write!(f, "{s}"),
            Token::Arrow => write!(f, "->"),
            Token::LongArrow => write!(f, "->>"),
            Token::HashArrow => write!(f, "#>"),
            Token::HashLongArrow => write!(f, "#>>"),
            Token::AtArrow => write!(f, "@>"),
            Token::ArrowAt => write!(f, "<@"),
            Token::HashMinus => write!(f, "#-"),
            Token::AtQuestion => write!(f, "@?"),
            Token::AtAt => write!(f, "@@"),
            Token::Question => write!(f, "?"),
            Token::QuestionAnd => write!(f, "?&"),
            Token::QuestionPipe => write!(f, "?|"),
            Token::CustomBinaryOperator(s) => f.write_str(s),
        }
    }
}

impl Token {
    pub fn make_keyword(keyword: &str) -> Self {
        Token::make_word(keyword, None)
    }

    pub fn make_word(word: &str, quote_style: Option<char>) -> Self {
        let word_uppercase = word.to_uppercase();
        Token::Word(Word {
            value: word.to_string(),
            quote_style,
            keyword: if quote_style.is_none() {
                let keyword = ALL_KEYWORDS.binary_search(&word_uppercase.as_str());
                keyword.map_or(Keyword::NoKeyword, |x| ALL_KEYWORDS_INDEX[x])
            } else {
                Keyword::NoKeyword
            },
        })
    }
}

/// A keyword (like SELECT) or an optionally quoted SQL identifier
#[derive(Debug, Clone, PartialEq, PartialOrd, Eq, Ord, Hash)]
#[cfg_attr(feature = "serde", derive(Serialize, Deserialize))]
#[cfg_attr(feature = "visitor", derive(Visit, VisitMut))]
pub struct Word {
    /// The value of the token, without the enclosing quotes, and with the
    /// escape sequences (if any) processed (TODO: escapes are not handled)
    pub value: String,
    /// An identifier can be "quoted" (&lt;delimited identifier> in ANSI parlance).
    /// The standard and most implementations allow using double quotes for this,
    /// but some implementations support other quoting styles as well (e.g. \[MS SQL])
    pub quote_style: Option<char>,
    /// If the word was not quoted and it matched one of the known keywords,
    /// this will have one of the values from dialect::keywords, otherwise empty
    pub keyword: Keyword,
}

impl fmt::Display for Word {
    fn fmt(&self, f: &mut fmt::Formatter) -> fmt::Result {
        match self.quote_style {
            Some(s) if s == '"' || s == '[' || s == '`' => {
                write!(f, "{}{}{}", s, self.value, Word::matching_end_quote(s))
            }
            None => f.write_str(&self.value),
            _ => panic!("Unexpected quote_style!"),
        }
    }
}

impl Word {
    fn matching_end_quote(ch: char) -> char {
        match ch {
            '"' => '"', // ANSI and most dialects
            '[' => ']', // MS SQL
            '`' => '`', // MySQL
            _ => panic!("unexpected quoting style!"),
        }
    }
}

#[derive(Debug, Clone, PartialEq, PartialOrd, Eq, Ord, Hash)]
#[cfg_attr(feature = "serde", derive(Serialize, Deserialize))]
#[cfg_attr(feature = "visitor", derive(Visit, VisitMut))]
pub enum Whitespace {
    Space,
    Newline,
    Tab,
    SingleLineComment { comment: String, prefix: String },
    MultiLineComment(String),
}

impl fmt::Display for Whitespace {
    fn fmt(&self, f: &mut fmt::Formatter) -> fmt::Result {
        match self {
            Whitespace::Space => f.write_str(" "),
            Whitespace::Newline => f.write_str("\n"),
            Whitespace::Tab => f.write_str("\t"),
            Whitespace::SingleLineComment { prefix, comment } => write!(f, "{prefix}{comment}"),
            Whitespace::MultiLineComment(s) => write!(f, "/*{s}*/"),
        }
    }
}

/// Location in input string
///
/// # Create an "empty" (unknown) `Location`
/// ```
/// # use sqlparser::tokenizer::Location;
/// let location = Location::empty();
/// ```
///
/// # Create a `Location` from a line and column
/// ```
/// # use sqlparser::tokenizer::Location;
/// let location = Location::new(1, 1);
/// ```
///
/// # Create a `Location` from a pair
/// ```
/// # use sqlparser::tokenizer::Location;
/// let location = Location::from((1, 1));
/// ```
#[derive(Eq, PartialEq, Hash, Clone, Copy, Ord, PartialOrd)]
#[cfg_attr(feature = "serde", derive(Serialize, Deserialize))]
#[cfg_attr(feature = "visitor", derive(Visit, VisitMut))]
pub struct Location {
    /// Line number, starting from 1.
    ///
    /// Note: Line 0 is used for empty spans
    pub line: u64,
    /// Line column, starting from 1.
    ///
    /// Note: Column 0 is used for empty spans
    pub column: u64,
}

impl fmt::Display for Location {
    fn fmt(&self, f: &mut fmt::Formatter) -> fmt::Result {
        if self.line == 0 {
            return Ok(());
        }
        write!(f, " at Line: {}, Column: {}", self.line, self.column)
    }
}

impl fmt::Debug for Location {
    fn fmt(&self, f: &mut fmt::Formatter) -> fmt::Result {
        write!(f, "Location({},{})", self.line, self.column)
    }
}

impl Location {
    /// Return an "empty" / unknown location
    pub fn empty() -> Self {
        Self { line: 0, column: 0 }
    }

    /// Create a new `Location` for a given line and column
    pub fn new(line: u64, column: u64) -> Self {
        Self { line, column }
    }

    /// Create a new location for a given line and column
    ///
    /// Alias for [`Self::new`]
    // TODO: remove / deprecate in favor of` `new` for consistency?
    pub fn of(line: u64, column: u64) -> Self {
        Self::new(line, column)
    }

    /// Combine self and `end` into a new `Span`
    pub fn span_to(self, end: Self) -> Span {
        Span { start: self, end }
    }
}

impl From<(u64, u64)> for Location {
    fn from((line, column): (u64, u64)) -> Self {
        Self { line, column }
    }
}

/// A span represents a linear portion of the input string (start, end)
///
/// See [Spanned](crate::ast::Spanned) for more information.
#[derive(Eq, PartialEq, Hash, Clone, PartialOrd, Ord, Copy)]
#[cfg_attr(feature = "serde", derive(Serialize, Deserialize))]
#[cfg_attr(feature = "visitor", derive(Visit, VisitMut))]
pub struct Span {
    pub start: Location,
    pub end: Location,
}

impl fmt::Debug for Span {
    fn fmt(&self, f: &mut fmt::Formatter) -> fmt::Result {
        write!(f, "Span({:?}..{:?})", self.start, self.end)
    }
}

impl Span {
    // An empty span (0, 0) -> (0, 0)
    // We need a const instance for pattern matching
    const EMPTY: Span = Self::empty();

    /// Create a new span from a start and end [`Location`]
    pub fn new(start: Location, end: Location) -> Span {
        Span { start, end }
    }

    /// Returns an empty span `(0, 0) -> (0, 0)`
    ///
    /// Empty spans represent no knowledge of source location
    /// See [Spanned](crate::ast::Spanned) for more information.
    pub const fn empty() -> Span {
        Span {
            start: Location { line: 0, column: 0 },
            end: Location { line: 0, column: 0 },
        }
    }

    /// Returns the smallest Span that contains both `self` and `other`
    /// If either span is [Span::empty], the other span is returned
    ///
    /// # Examples
    /// ```
    /// # use sqlparser::tokenizer::{Span, Location};
    /// // line 1, column1 -> line 2, column 5
    /// let span1 = Span::new(Location::new(1, 1), Location::new(2, 5));
    /// // line 2, column 3 -> line 3, column 7
    /// let span2 = Span::new(Location::new(2, 3), Location::new(3, 7));
    /// // Union of the two is the min/max of the two spans
    /// // line 1, column 1 -> line 3, column 7
    /// let union = span1.union(&span2);
    /// assert_eq!(union, Span::new(Location::new(1, 1), Location::new(3, 7)));
    /// ```
    pub fn union(&self, other: &Span) -> Span {
        // If either span is empty, return the other
        // this prevents propagating (0, 0) through the tree
        match (self, other) {
            (&Span::EMPTY, _) => *other,
            (_, &Span::EMPTY) => *self,
            _ => Span {
                start: cmp::min(self.start, other.start),
                end: cmp::max(self.end, other.end),
            },
        }
    }

    /// Same as [Span::union] for `Option<Span>`
    ///
    /// If `other` is `None`, `self` is returned
    pub fn union_opt(&self, other: &Option<Span>) -> Span {
        match other {
            Some(other) => self.union(other),
            None => *self,
        }
    }

    /// Return the [Span::union] of all spans in the iterator
    ///
    /// If the iterator is empty, an empty span is returned
    ///
    /// # Example
    /// ```
    /// # use sqlparser::tokenizer::{Span, Location};
    /// let spans = vec![
    ///     Span::new(Location::new(1, 1), Location::new(2, 5)),
    ///     Span::new(Location::new(2, 3), Location::new(3, 7)),
    ///     Span::new(Location::new(3, 1), Location::new(4, 2)),
    /// ];
    /// // line 1, column 1 -> line 4, column 2
    /// assert_eq!(
    ///   Span::union_iter(spans),
    ///   Span::new(Location::new(1, 1), Location::new(4, 2))
    /// );
    pub fn union_iter<I: IntoIterator<Item = Span>>(iter: I) -> Span {
        iter.into_iter()
            .reduce(|acc, item| acc.union(&item))
            .unwrap_or(Span::empty())
    }
}

/// Backwards compatibility struct for [`TokenWithSpan`]
#[deprecated(since = "0.53.0", note = "please use `TokenWithSpan` instead")]
pub type TokenWithLocation = TokenWithSpan;

/// A [Token] with [Span] attached to it
///
/// This is used to track the location of a token in the input string
///
/// # Examples
/// ```
/// # use sqlparser::tokenizer::{Location, Span, Token, TokenWithSpan};
/// // commas @ line 1, column 10
/// let tok1 = TokenWithSpan::new(
///   Token::Comma,
///   Span::new(Location::new(1, 10), Location::new(1, 11)),
/// );
/// assert_eq!(tok1, Token::Comma); // can compare the token
///
/// // commas @ line 2, column 20
/// let tok2 = TokenWithSpan::new(
///   Token::Comma,
///   Span::new(Location::new(2, 20), Location::new(2, 21)),
/// );
/// // same token but different locations are not equal
/// assert_ne!(tok1, tok2);
/// ```
#[derive(Debug, Clone, Hash, Ord, PartialOrd, Eq, PartialEq)]
#[cfg_attr(feature = "serde", derive(Serialize, Deserialize))]
#[cfg_attr(feature = "visitor", derive(Visit, VisitMut))]
pub struct TokenWithSpan {
    pub token: Token,
    pub span: Span,
}

impl TokenWithSpan {
    /// Create a new [`TokenWithSpan`] from a [`Token`] and a [`Span`]
    pub fn new(token: Token, span: Span) -> Self {
        Self { token, span }
    }

    /// Wrap a token with an empty span
    pub fn wrap(token: Token) -> Self {
        Self::new(token, Span::empty())
    }

    /// Wrap a token with a location from `start` to `end`
    pub fn at(token: Token, start: Location, end: Location) -> Self {
        Self::new(token, Span::new(start, end))
    }

    /// Return an EOF token with no location
    pub fn new_eof() -> Self {
        Self::wrap(Token::EOF)
    }
}

impl PartialEq<Token> for TokenWithSpan {
    fn eq(&self, other: &Token) -> bool {
        &self.token == other
    }
}

impl PartialEq<TokenWithSpan> for Token {
    fn eq(&self, other: &TokenWithSpan) -> bool {
        self == &other.token
    }
}

impl fmt::Display for TokenWithSpan {
    fn fmt(&self, f: &mut fmt::Formatter) -> fmt::Result {
        self.token.fmt(f)
    }
}

/// Tokenizer error
#[derive(Debug, PartialEq, Eq)]
pub struct TokenizerError {
    pub message: String,
    pub location: Location,
}

impl fmt::Display for TokenizerError {
    fn fmt(&self, f: &mut fmt::Formatter<'_>) -> fmt::Result {
        write!(f, "{}{}", self.message, self.location,)
    }
}

#[cfg(feature = "std")]
impl std::error::Error for TokenizerError {}

struct State<'a> {
    peekable: Peekable<Chars<'a>>,
    pub line: u64,
    pub col: u64,
}

impl State<'_> {
    /// return the next character and advance the stream
    pub fn next(&mut self) -> Option<char> {
        match self.peekable.next() {
            None => None,
            Some(s) => {
                if s == '\n' {
                    self.line += 1;
                    self.col = 1;
                } else {
                    self.col += 1;
                }
                Some(s)
            }
        }
    }

    /// return the next character but do not advance the stream
    pub fn peek(&mut self) -> Option<&char> {
        self.peekable.peek()
    }

    pub fn location(&self) -> Location {
        Location {
            line: self.line,
            column: self.col,
        }
    }
}

/// Represents how many quote characters enclose a string literal.
#[derive(Copy, Clone)]
enum NumStringQuoteChars {
    /// e.g. `"abc"`, `'abc'`, `r'abc'`
    One,
    /// e.g. `"""abc"""`, `'''abc'''`, `r'''abc'''`
    Many(NonZeroU8),
}

/// Settings for tokenizing a quoted string literal.
struct TokenizeQuotedStringSettings {
    /// The character used to quote the string.
    quote_style: char,
    /// Represents how many quotes characters enclose the string literal.
    num_quote_chars: NumStringQuoteChars,
    /// The number of opening quotes left to consume, before parsing
    /// the remaining string literal.
    /// For example: given initial string `"""abc"""`. If the caller has
    /// already parsed the first quote for some reason, then this value
    /// is set to 1, flagging to look to consume only 2 leading quotes.
    num_opening_quotes_to_consume: u8,
    /// True if the string uses backslash escaping of special characters
    /// e.g `'abc\ndef\'ghi'
    backslash_escape: bool,
}

/// SQL Tokenizer
pub struct Tokenizer<'a> {
    dialect: &'a dyn Dialect,
    query: &'a str,
    /// If true (the default), the tokenizer will un-escape literal
    /// SQL strings See [`Tokenizer::with_unescape`] for more details.
    unescape: bool,
}

impl<'a> Tokenizer<'a> {
    /// Create a new SQL tokenizer for the specified SQL statement
    ///
    /// ```
    /// # use sqlparser::tokenizer::{Token, Whitespace, Tokenizer};
    /// # use sqlparser::dialect::GenericDialect;
    /// # let dialect = GenericDialect{};
    /// let query = r#"SELECT 'foo'"#;
    ///
    /// // Parsing the query
    /// let tokens = Tokenizer::new(&dialect, &query).tokenize().unwrap();
    ///
    /// assert_eq!(tokens, vec![
    ///   Token::make_word("SELECT", None),
    ///   Token::Whitespace(Whitespace::Space),
    ///   Token::SingleQuotedString("foo".to_string()),
    /// ]);
    pub fn new(dialect: &'a dyn Dialect, query: &'a str) -> Self {
        Self {
            dialect,
            query,
            unescape: true,
        }
    }

    /// Set unescape mode
    ///
    /// When true (default) the tokenizer unescapes literal values
    /// (for example, `""` in SQL is unescaped to the literal `"`).
    ///
    /// When false, the tokenizer provides the raw strings as provided
    /// in the query.  This can be helpful for programs that wish to
    /// recover the *exact* original query text without normalizing
    /// the escaping
    ///
    /// # Example
    ///
    /// ```
    /// # use sqlparser::tokenizer::{Token, Tokenizer};
    /// # use sqlparser::dialect::GenericDialect;
    /// # let dialect = GenericDialect{};
    /// let query = r#""Foo "" Bar""#;
    /// let unescaped = Token::make_word(r#"Foo " Bar"#, Some('"'));
    /// let original  = Token::make_word(r#"Foo "" Bar"#, Some('"'));
    ///
    /// // Parsing with unescaping (default)
    /// let tokens = Tokenizer::new(&dialect, &query).tokenize().unwrap();
    /// assert_eq!(tokens, vec![unescaped]);
    ///
    /// // Parsing with unescape = false
    /// let tokens = Tokenizer::new(&dialect, &query)
    ///    .with_unescape(false)
    ///    .tokenize().unwrap();
    /// assert_eq!(tokens, vec![original]);
    /// ```
    pub fn with_unescape(mut self, unescape: bool) -> Self {
        self.unescape = unescape;
        self
    }

    /// Tokenize the statement and produce a vector of tokens
    pub fn tokenize(&mut self) -> Result<Vec<Token>, TokenizerError> {
        let twl = self.tokenize_with_location()?;
        Ok(twl.into_iter().map(|t| t.token).collect())
    }

    /// Tokenize the statement and produce a vector of tokens with location information
    pub fn tokenize_with_location(&mut self) -> Result<Vec<TokenWithSpan>, TokenizerError> {
        let mut tokens: Vec<TokenWithSpan> = vec![];
        self.tokenize_with_location_into_buf(&mut tokens)
            .map(|_| tokens)
    }

    /// Tokenize the statement and append tokens with location information into the provided buffer.
    /// If an error is thrown, the buffer will contain all tokens that were successfully parsed before the error.
    pub fn tokenize_with_location_into_buf(
        &mut self,
        buf: &mut Vec<TokenWithSpan>,
    ) -> Result<(), TokenizerError> {
        let mut state = State {
            peekable: self.query.chars().peekable(),
            line: 1,
            col: 1,
        };

        let mut location = state.location();
        while let Some(token) = self.next_token(&mut state)? {
            let span = location.span_to(state.location());

            buf.push(TokenWithSpan { token, span });

            location = state.location();
        }
        Ok(())
    }

    // Tokenize the identifier or keywords in `ch`
    fn tokenize_identifier_or_keyword(
        &self,
        ch: impl IntoIterator<Item = char>,
        chars: &mut State,
    ) -> Result<Option<Token>, TokenizerError> {
        chars.next(); // consume the first char
        let ch: String = ch.into_iter().collect();
        let word = self.tokenize_word(ch, chars);

        // TODO: implement parsing of exponent here
        if word.chars().all(|x| x.is_ascii_digit() || x == '.') {
            let mut inner_state = State {
                peekable: word.chars().peekable(),
                line: 0,
                col: 0,
            };
            let mut s = peeking_take_while(&mut inner_state, |ch| matches!(ch, '0'..='9' | '.'));
            let s2 = peeking_take_while(chars, |ch| matches!(ch, '0'..='9' | '.'));
            s += s2.as_str();
            return Ok(Some(Token::Number(s, false)));
        }

        Ok(Some(Token::make_word(&word, None)))
    }

    /// Get the next token or return None
    fn next_token(&self, chars: &mut State) -> Result<Option<Token>, TokenizerError> {
        match chars.peek() {
            Some(&ch) => match ch {
                ' ' => self.consume_and_return(chars, Token::Whitespace(Whitespace::Space)),
                '\t' => self.consume_and_return(chars, Token::Whitespace(Whitespace::Tab)),
                '\n' => self.consume_and_return(chars, Token::Whitespace(Whitespace::Newline)),
                '\r' => {
                    // Emit a single Whitespace::Newline token for \r and \r\n
                    chars.next();
                    if let Some('\n') = chars.peek() {
                        chars.next();
                    }
                    Ok(Some(Token::Whitespace(Whitespace::Newline)))
                }
                // BigQuery and MySQL use b or B for byte string literal, Postgres for bit strings
                b @ 'B' | b @ 'b' if dialect_of!(self is BigQueryDialect | PostgreSqlDialect | MySqlDialect | GenericDialect) =>
                {
                    chars.next(); // consume
                    match chars.peek() {
                        Some('\'') => {
                            if self.dialect.supports_triple_quoted_string() {
                                return self
                                    .tokenize_single_or_triple_quoted_string::<fn(String) -> Token>(
                                        chars,
                                        '\'',
                                        false,
                                        Token::SingleQuotedByteStringLiteral,
                                        Token::TripleSingleQuotedByteStringLiteral,
                                    );
                            }
                            let s = self.tokenize_single_quoted_string(chars, '\'', false)?;
                            Ok(Some(Token::SingleQuotedByteStringLiteral(s)))
                        }
                        Some('\"') => {
                            if self.dialect.supports_triple_quoted_string() {
                                return self
                                    .tokenize_single_or_triple_quoted_string::<fn(String) -> Token>(
                                        chars,
                                        '"',
                                        false,
                                        Token::DoubleQuotedByteStringLiteral,
                                        Token::TripleDoubleQuotedByteStringLiteral,
                                    );
                            }
                            let s = self.tokenize_single_quoted_string(chars, '\"', false)?;
                            Ok(Some(Token::DoubleQuotedByteStringLiteral(s)))
                        }
                        _ => {
                            // regular identifier starting with an "b" or "B"
                            let s = self.tokenize_word(b, chars);
                            Ok(Some(Token::make_word(&s, None)))
                        }
                    }
                }
                // BigQuery uses r or R for raw string literal
                b @ 'R' | b @ 'r' if dialect_of!(self is BigQueryDialect | GenericDialect) => {
                    chars.next(); // consume
                    match chars.peek() {
                        Some('\'') => self
                            .tokenize_single_or_triple_quoted_string::<fn(String) -> Token>(
                                chars,
                                '\'',
                                false,
                                Token::SingleQuotedRawStringLiteral,
                                Token::TripleSingleQuotedRawStringLiteral,
                            ),
                        Some('\"') => self
                            .tokenize_single_or_triple_quoted_string::<fn(String) -> Token>(
                                chars,
                                '"',
                                false,
                                Token::DoubleQuotedRawStringLiteral,
                                Token::TripleDoubleQuotedRawStringLiteral,
                            ),
                        _ => {
                            // regular identifier starting with an "r" or "R"
                            let s = self.tokenize_word(b, chars);
                            Ok(Some(Token::make_word(&s, None)))
                        }
                    }
                }
                // Redshift uses lower case n for national string literal
                n @ 'N' | n @ 'n' => {
                    chars.next(); // consume, to check the next char
                    match chars.peek() {
                        Some('\'') => {
                            // N'...' - a <national character string literal>
                            let backslash_escape =
                                self.dialect.supports_string_literal_backslash_escape();
                            let s =
                                self.tokenize_single_quoted_string(chars, '\'', backslash_escape)?;
                            Ok(Some(Token::NationalStringLiteral(s)))
                        }
                        _ => {
                            // regular identifier starting with an "N"
                            let s = self.tokenize_word(n, chars);
                            Ok(Some(Token::make_word(&s, None)))
                        }
                    }
                }
                // PostgreSQL accepts "escape" string constants, which are an extension to the SQL standard.
                x @ 'e' | x @ 'E' if self.dialect.supports_string_escape_constant() => {
                    let starting_loc = chars.location();
                    chars.next(); // consume, to check the next char
                    match chars.peek() {
                        Some('\'') => {
                            let s =
                                self.tokenize_escaped_single_quoted_string(starting_loc, chars)?;
                            Ok(Some(Token::EscapedStringLiteral(s)))
                        }
                        _ => {
                            // regular identifier starting with an "E" or "e"
                            let s = self.tokenize_word(x, chars);
                            Ok(Some(Token::make_word(&s, None)))
                        }
                    }
                }
                // Unicode string literals like U&'first \000A second' are supported in some dialects, including PostgreSQL
                x @ 'u' | x @ 'U' if self.dialect.supports_unicode_string_literal() => {
                    chars.next(); // consume, to check the next char
                    if chars.peek() == Some(&'&') {
                        // we cannot advance the iterator here, as we need to consume the '&' later if the 'u' was an identifier
                        let mut chars_clone = chars.peekable.clone();
                        chars_clone.next(); // consume the '&' in the clone
                        if chars_clone.peek() == Some(&'\'') {
                            chars.next(); // consume the '&' in the original iterator
                            let s = unescape_unicode_single_quoted_string(chars)?;
                            return Ok(Some(Token::UnicodeStringLiteral(s)));
                        }
                    }
                    // regular identifier starting with an "U" or "u"
                    let s = self.tokenize_word(x, chars);
                    Ok(Some(Token::make_word(&s, None)))
                }
                // The spec only allows an uppercase 'X' to introduce a hex
                // string, but PostgreSQL, at least, allows a lowercase 'x' too.
                x @ 'x' | x @ 'X' => {
                    chars.next(); // consume, to check the next char
                    match chars.peek() {
                        Some('\'') => {
                            // X'...' - a <binary string literal>
                            let s = self.tokenize_single_quoted_string(chars, '\'', true)?;
                            Ok(Some(Token::HexStringLiteral(s)))
                        }
                        _ => {
                            // regular identifier starting with an "X"
                            let s = self.tokenize_word(x, chars);
                            Ok(Some(Token::make_word(&s, None)))
                        }
                    }
                }
                // single quoted string
                '\'' => {
                    if self.dialect.supports_triple_quoted_string() {
                        return self
                            .tokenize_single_or_triple_quoted_string::<fn(String) -> Token>(
                                chars,
                                '\'',
                                self.dialect.supports_string_literal_backslash_escape(),
                                Token::SingleQuotedString,
                                Token::TripleSingleQuotedString,
                            );
                    }
                    let s = self.tokenize_single_quoted_string(
                        chars,
                        '\'',
                        self.dialect.supports_string_literal_backslash_escape(),
                    )?;

                    Ok(Some(Token::SingleQuotedString(s)))
                }
                // double quoted string
                '\"' if !self.dialect.is_delimited_identifier_start(ch)
                    && !self.dialect.is_identifier_start(ch) =>
                {
                    if self.dialect.supports_triple_quoted_string() {
                        return self
                            .tokenize_single_or_triple_quoted_string::<fn(String) -> Token>(
                                chars,
                                '"',
                                self.dialect.supports_string_literal_backslash_escape(),
                                Token::DoubleQuotedString,
                                Token::TripleDoubleQuotedString,
                            );
                    }
                    let s = self.tokenize_single_quoted_string(
                        chars,
                        '"',
                        self.dialect.supports_string_literal_backslash_escape(),
                    )?;

                    Ok(Some(Token::DoubleQuotedString(s)))
                }
                // delimited (quoted) identifier
                quote_start if self.dialect.is_delimited_identifier_start(ch) => {
                    let word = self.tokenize_quoted_identifier(quote_start, chars)?;
                    Ok(Some(Token::make_word(&word, Some(quote_start))))
                }
                // Potentially nested delimited (quoted) identifier
                quote_start
                    if self
                        .dialect
                        .is_nested_delimited_identifier_start(quote_start)
                        && self
                            .dialect
                            .peek_nested_delimited_identifier_quotes(chars.peekable.clone())
                            .is_some() =>
                {
                    let Some((quote_start, nested_quote_start)) = self
                        .dialect
                        .peek_nested_delimited_identifier_quotes(chars.peekable.clone())
                    else {
                        return self.tokenizer_error(
                            chars.location(),
                            format!("Expected nested delimiter '{quote_start}' before EOF."),
                        );
                    };

                    let Some(nested_quote_start) = nested_quote_start else {
                        let word = self.tokenize_quoted_identifier(quote_start, chars)?;
                        return Ok(Some(Token::make_word(&word, Some(quote_start))));
                    };

                    let mut word = vec![];
                    let quote_end = Word::matching_end_quote(quote_start);
                    let nested_quote_end = Word::matching_end_quote(nested_quote_start);
                    let error_loc = chars.location();

                    chars.next(); // skip the first delimiter
                    peeking_take_while(chars, |ch| ch.is_whitespace());
                    if chars.peek() != Some(&nested_quote_start) {
                        return self.tokenizer_error(
                            error_loc,
                            format!("Expected nested delimiter '{nested_quote_start}' before EOF."),
                        );
                    }
                    word.push(nested_quote_start.into());
                    word.push(self.tokenize_quoted_identifier(nested_quote_end, chars)?);
                    word.push(nested_quote_end.into());
                    peeking_take_while(chars, |ch| ch.is_whitespace());
                    if chars.peek() != Some(&quote_end) {
                        return self.tokenizer_error(
                            error_loc,
                            format!("Expected close delimiter '{quote_end}' before EOF."),
                        );
                    }
                    chars.next(); // skip close delimiter

                    Ok(Some(Token::make_word(&word.concat(), Some(quote_start))))
                }
                // numbers and period
                '0'..='9' | '.' => {
                    let mut s = peeking_take_while(chars, |ch| ch.is_ascii_digit());

                    // match binary literal that starts with 0x
                    if s == "0" && chars.peek() == Some(&'x') {
                        chars.next();
                        let s2 = peeking_take_while(chars, |ch| ch.is_ascii_hexdigit());
                        return Ok(Some(Token::HexStringLiteral(s2)));
                    }

                    // match one period
                    if let Some('.') = chars.peek() {
                        s.push('.');
                        chars.next();
                    }
                    s += &peeking_take_while(chars, |ch| ch.is_ascii_digit());

                    // No number -> Token::Period
                    if s == "." {
                        return Ok(Some(Token::Period));
                    }

                    let mut exponent_part = String::new();
                    // Parse exponent as number
                    if chars.peek() == Some(&'e') || chars.peek() == Some(&'E') {
                        let mut char_clone = chars.peekable.clone();
                        exponent_part.push(char_clone.next().unwrap());

                        // Optional sign
                        match char_clone.peek() {
                            Some(&c) if matches!(c, '+' | '-') => {
                                exponent_part.push(c);
                                char_clone.next();
                            }
                            _ => (),
                        }

                        match char_clone.peek() {
                            // Definitely an exponent, get original iterator up to speed and use it
                            Some(&c) if c.is_ascii_digit() => {
                                for _ in 0..exponent_part.len() {
                                    chars.next();
                                }
                                exponent_part +=
                                    &peeking_take_while(chars, |ch| ch.is_ascii_digit());
                                s += exponent_part.as_str();
                            }
                            // Not an exponent, discard the work done
                            _ => (),
                        }
                    }

                    // mysql dialect supports identifiers that start with a numeric prefix,
                    // as long as they aren't an exponent number.
                    if self.dialect.supports_numeric_prefix() && exponent_part.is_empty() {
                        let word =
                            peeking_take_while(chars, |ch| self.dialect.is_identifier_part(ch));

                        if !word.is_empty() {
                            s += word.as_str();
                            return Ok(Some(Token::make_word(s.as_str(), None)));
                        }
                    }

                    let long = if chars.peek() == Some(&'L') {
                        chars.next();
                        true
                    } else {
                        false
                    };
                    Ok(Some(Token::Number(s, long)))
                }
                // punctuation
                '(' => self.consume_and_return(chars, Token::LParen),
                ')' => self.consume_and_return(chars, Token::RParen),
                ',' => self.consume_and_return(chars, Token::Comma),
                // operators
                '-' => {
                    chars.next(); // consume the '-'
                    match chars.peek() {
                        Some('-') => {
                            chars.next(); // consume the second '-', starting a single-line comment
                            let comment = self.tokenize_single_line_comment(chars);
                            Ok(Some(Token::Whitespace(Whitespace::SingleLineComment {
                                prefix: "--".to_owned(),
                                comment,
                            })))
                        }
                        Some('>') => {
                            chars.next();
                            match chars.peek() {
                                Some('>') => self.consume_for_binop(chars, "->>", Token::LongArrow),
                                _ => self.start_binop(chars, "->", Token::Arrow),
                            }
                        }
                        // a regular '-' operator
                        _ => self.start_binop(chars, "-", Token::Minus),
                    }
                }
                '/' => {
                    chars.next(); // consume the '/'
                    match chars.peek() {
                        Some('*') => {
                            chars.next(); // consume the '*', starting a multi-line comment
                            self.tokenize_multiline_comment(chars)
                        }
                        Some('/') if dialect_of!(self is SnowflakeDialect) => {
                            chars.next(); // consume the second '/', starting a snowflake single-line comment
                            let comment = self.tokenize_single_line_comment(chars);
                            Ok(Some(Token::Whitespace(Whitespace::SingleLineComment {
                                prefix: "//".to_owned(),
                                comment,
                            })))
                        }
                        Some('/') if dialect_of!(self is DuckDbDialect | GenericDialect) => {
                            self.consume_and_return(chars, Token::DuckIntDiv)
                        }
                        // a regular '/' operator
                        _ => Ok(Some(Token::Div)),
                    }
                }
                '+' => self.consume_and_return(chars, Token::Plus),
                '*' => self.consume_and_return(chars, Token::Mul),
                '%' => {
                    chars.next(); // advance past '%'
                    match chars.peek() {
                        Some(s) if s.is_whitespace() => Ok(Some(Token::Mod)),
                        Some(sch) if self.dialect.is_identifier_start('%') => {
                            self.tokenize_identifier_or_keyword([ch, *sch], chars)
                        }
                        _ => self.start_binop(chars, "%", Token::Mod),
                    }
                }
                '|' => {
                    chars.next(); // consume the '|'
                    match chars.peek() {
                        Some('/') => self.consume_for_binop(chars, "|/", Token::PGSquareRoot),
                        Some('|') => {
                            chars.next(); // consume the second '|'
                            match chars.peek() {
                                Some('/') => {
                                    self.consume_for_binop(chars, "||/", Token::PGCubeRoot)
                                }
                                _ => self.start_binop(chars, "||", Token::StringConcat),
                            }
                        }
                        // Bitshift '|' operator
                        _ => self.start_binop(chars, "|", Token::Pipe),
                    }
                }
                '=' => {
                    chars.next(); // consume
                    match chars.peek() {
                        Some('>') => self.consume_and_return(chars, Token::RArrow),
                        Some('=') => self.consume_and_return(chars, Token::DoubleEq),
                        _ => Ok(Some(Token::Eq)),
                    }
                }
                '!' => {
                    chars.next(); // consume
                    match chars.peek() {
                        Some('=') => self.consume_and_return(chars, Token::Neq),
                        Some('!') => self.consume_and_return(chars, Token::DoubleExclamationMark),
                        Some('~') => {
                            chars.next();
                            match chars.peek() {
                                Some('*') => self
                                    .consume_and_return(chars, Token::ExclamationMarkTildeAsterisk),
                                Some('~') => {
                                    chars.next();
                                    match chars.peek() {
                                        Some('*') => self.consume_and_return(
                                            chars,
                                            Token::ExclamationMarkDoubleTildeAsterisk,
                                        ),
                                        _ => Ok(Some(Token::ExclamationMarkDoubleTilde)),
                                    }
                                }
                                _ => Ok(Some(Token::ExclamationMarkTilde)),
                            }
                        }
                        _ => Ok(Some(Token::ExclamationMark)),
                    }
                }
                '<' => {
                    chars.next(); // consume
                    match chars.peek() {
                        Some('=') => {
                            chars.next();
                            match chars.peek() {
                                Some('>') => self.consume_for_binop(chars, "<=>", Token::Spaceship),
                                _ => self.start_binop(chars, "<=", Token::LtEq),
                            }
                        }
                        Some('>') => self.consume_for_binop(chars, "<>", Token::Neq),
                        Some('<') => self.consume_for_binop(chars, "<<", Token::ShiftLeft),
                        Some('@') => self.consume_for_binop(chars, "<@", Token::ArrowAt),
                        _ => self.start_binop(chars, "<", Token::Lt),
                    }
                }
                '>' => {
                    chars.next(); // consume
                    match chars.peek() {
                        Some('=') => self.consume_for_binop(chars, ">=", Token::GtEq),
                        Some('>') => self.consume_for_binop(chars, ">>", Token::ShiftRight),
                        _ => self.start_binop(chars, ">", Token::Gt),
                    }
                }
                ':' => {
                    chars.next();
                    match chars.peek() {
                        Some(':') => self.consume_and_return(chars, Token::DoubleColon),
                        Some('=') => self.consume_and_return(chars, Token::Assignment),
                        _ => Ok(Some(Token::Colon)),
                    }
                }
                ';' => self.consume_and_return(chars, Token::SemiColon),
                '\\' => self.consume_and_return(chars, Token::Backslash),
                '[' => self.consume_and_return(chars, Token::LBracket),
                ']' => self.consume_and_return(chars, Token::RBracket),
                '&' => {
                    chars.next(); // consume the '&'
                    match chars.peek() {
                        Some('&') => {
                            chars.next(); // consume the second '&'
                            self.start_binop(chars, "&&", Token::Overlap)
                        }
                        // Bitshift '&' operator
                        _ => self.start_binop(chars, "&", Token::Ampersand),
                    }
                }
                '^' => {
                    chars.next(); // consume the '^'
                    match chars.peek() {
                        Some('@') => self.consume_and_return(chars, Token::CaretAt),
                        _ => Ok(Some(Token::Caret)),
                    }
                }
                '{' => self.consume_and_return(chars, Token::LBrace),
                '}' => self.consume_and_return(chars, Token::RBrace),
                '#' if dialect_of!(self is SnowflakeDialect | BigQueryDialect | MySqlDialect | HiveDialect) =>
                {
                    chars.next(); // consume the '#', starting a snowflake single-line comment
                    let comment = self.tokenize_single_line_comment(chars);
                    Ok(Some(Token::Whitespace(Whitespace::SingleLineComment {
                        prefix: "#".to_owned(),
                        comment,
                    })))
                }
                '~' => {
                    chars.next(); // consume
                    match chars.peek() {
                        Some('*') => self.consume_for_binop(chars, "~*", Token::TildeAsterisk),
                        Some('~') => {
                            chars.next();
                            match chars.peek() {
                                Some('*') => {
                                    self.consume_for_binop(chars, "~~*", Token::DoubleTildeAsterisk)
                                }
                                _ => self.start_binop(chars, "~~", Token::DoubleTilde),
                            }
                        }
                        _ => self.start_binop(chars, "~", Token::Tilde),
                    }
                }
                '#' => {
                    chars.next();
                    match chars.peek() {
                        Some('-') => self.consume_for_binop(chars, "#-", Token::HashMinus),
                        Some('>') => {
                            chars.next();
                            match chars.peek() {
                                Some('>') => {
                                    self.consume_for_binop(chars, "#>>", Token::HashLongArrow)
                                }
                                _ => self.start_binop(chars, "#>", Token::HashArrow),
                            }
                        }
                        Some(' ') => Ok(Some(Token::Sharp)),
                        Some(sch) if self.dialect.is_identifier_start('#') => {
                            self.tokenize_identifier_or_keyword([ch, *sch], chars)
                        }
                        _ => self.start_binop(chars, "#", Token::Sharp),
                    }
                }
                '@' => {
                    chars.next();
                    match chars.peek() {
                        Some('>') => self.consume_and_return(chars, Token::AtArrow),
                        Some('?') => self.consume_and_return(chars, Token::AtQuestion),
                        Some('@') => {
                            chars.next();
                            match chars.peek() {
                                Some(' ') => Ok(Some(Token::AtAt)),
                                Some(tch) if self.dialect.is_identifier_start('@') => {
                                    self.tokenize_identifier_or_keyword([ch, '@', *tch], chars)
                                }
                                _ => Ok(Some(Token::AtAt)),
                            }
                        }
                        Some(' ') => Ok(Some(Token::AtSign)),
                        // We break on quotes here, because no dialect allows identifiers starting
                        // with @ and containing quotation marks (e.g. `@'foo'`) unless they are
                        // quoted, which is tokenized as a quoted string, not here (e.g.
                        // `"@'foo'"`). Further, at least two dialects parse `@` followed by a
                        // quoted string as two separate tokens, which this allows. For example,
                        // Postgres parses `@'1'` as the absolute value of '1' which is implicitly
                        // cast to a numeric type. And when parsing MySQL-style grantees (e.g.
                        // `GRANT ALL ON *.* to 'root'@'localhost'`), we also want separate tokens
                        // for the user, the `@`, and the host.
                        Some('\'') => Ok(Some(Token::AtSign)),
                        Some('\"') => Ok(Some(Token::AtSign)),
                        Some('`') => Ok(Some(Token::AtSign)),
                        Some(sch) if self.dialect.is_identifier_start('@') => {
                            self.tokenize_identifier_or_keyword([ch, *sch], chars)
                        }
                        _ => Ok(Some(Token::AtSign)),
                    }
                }
                // Postgres uses ? for jsonb operators, not prepared statements
                '?' if dialect_of!(self is PostgreSqlDialect) => {
                    chars.next();
                    match chars.peek() {
                        Some('|') => self.consume_and_return(chars, Token::QuestionPipe),
                        Some('&') => self.consume_and_return(chars, Token::QuestionAnd),
                        _ => self.consume_and_return(chars, Token::Question),
                    }
                }
                '?' => {
                    chars.next();
                    let s = peeking_take_while(chars, |ch| ch.is_numeric());
                    Ok(Some(Token::Placeholder(String::from("?") + &s)))
                }

                // identifier or keyword
                ch if self.dialect.is_identifier_start(ch) => {
                    self.tokenize_identifier_or_keyword([ch], chars)
                }
                '$' => Ok(Some(self.tokenize_dollar_preceded_value(chars)?)),

                // whitespace check (including unicode chars) should be last as it covers some of the chars above
                ch if ch.is_whitespace() => {
                    self.consume_and_return(chars, Token::Whitespace(Whitespace::Space))
                }
                other => self.consume_and_return(chars, Token::Char(other)),
            },
            None => Ok(None),
        }
    }

    /// Consume the next character, then parse a custom binary operator. The next character should be included in the prefix
    fn consume_for_binop(
        &self,
        chars: &mut State,
        prefix: &str,
        default: Token,
    ) -> Result<Option<Token>, TokenizerError> {
        chars.next(); // consume the first char
        self.start_binop(chars, prefix, default)
    }

    /// parse a custom binary operator
    fn start_binop(
        &self,
        chars: &mut State,
        prefix: &str,
        default: Token,
    ) -> Result<Option<Token>, TokenizerError> {
        let mut custom = None;
        while let Some(&ch) = chars.peek() {
            if !self.dialect.is_custom_operator_part(ch) {
                break;
            }

            custom.get_or_insert_with(|| prefix.to_string()).push(ch);
            chars.next();
        }

        Ok(Some(
            custom.map(Token::CustomBinaryOperator).unwrap_or(default),
        ))
    }

    /// Tokenize dollar preceded value (i.e: a string/placeholder)
    fn tokenize_dollar_preceded_value(&self, chars: &mut State) -> Result<Token, TokenizerError> {
        let mut s = String::new();
        let mut value = String::new();

        chars.next();

        // If the dialect does not support dollar-quoted strings, then `$$` is rather a placeholder.
        if matches!(chars.peek(), Some('$')) && !self.dialect.supports_dollar_placeholder() {
            chars.next();

            let mut is_terminated = false;
            let mut prev: Option<char> = None;

            while let Some(&ch) = chars.peek() {
                if prev == Some('$') {
                    if ch == '$' {
                        chars.next();
                        is_terminated = true;
                        break;
                    } else {
                        s.push('$');
                        s.push(ch);
                    }
                } else if ch != '$' {
                    s.push(ch);
                }

                prev = Some(ch);
                chars.next();
            }

            return if chars.peek().is_none() && !is_terminated {
                self.tokenizer_error(chars.location(), "Unterminated dollar-quoted string")
            } else {
                Ok(Token::DollarQuotedString(DollarQuotedString {
                    value: s,
                    tag: None,
                }))
            };
        } else {
            value.push_str(&peeking_take_while(chars, |ch| {
                ch.is_alphanumeric()
                    || ch == '_'
                    // Allow $ as a placeholder character if the dialect supports it
                    || matches!(ch, '$' if self.dialect.supports_dollar_placeholder())
            }));

            // If the dialect does not support dollar-quoted strings, don't look for the end delimiter.
            if matches!(chars.peek(), Some('$')) && !self.dialect.supports_dollar_placeholder() {
                chars.next();

                let mut temp = String::new();
                let end_delimiter = format!("${}$", value);

                loop {
                    match chars.next() {
                        Some(ch) => {
                            temp.push(ch);

                            if temp.ends_with(&end_delimiter) {
                                if let Some(temp) = temp.strip_suffix(&end_delimiter) {
                                    s.push_str(temp);
                                }
                                break;
                            }
                        }
                        None => {
                            if temp.ends_with(&end_delimiter) {
                                if let Some(temp) = temp.strip_suffix(&end_delimiter) {
                                    s.push_str(temp);
                                }
                                break;
                            }

                            return self.tokenizer_error(
                                chars.location(),
                                "Unterminated dollar-quoted, expected $",
                            );
                        }
                    }
                }
            } else {
                return Ok(Token::Placeholder(String::from("$") + &value));
            }
        }

        Ok(Token::DollarQuotedString(DollarQuotedString {
            value: s,
            tag: if value.is_empty() { None } else { Some(value) },
        }))
    }

    fn tokenizer_error<R>(
        &self,
        loc: Location,
        message: impl Into<String>,
    ) -> Result<R, TokenizerError> {
        Err(TokenizerError {
            message: message.into(),
            location: loc,
        })
    }

    // Consume characters until newline
    fn tokenize_single_line_comment(&self, chars: &mut State) -> String {
        let mut comment = peeking_take_while(chars, |ch| match ch {
            '\n' => false,                                           // Always stop at \n
            '\r' if dialect_of!(self is PostgreSqlDialect) => false, // Stop at \r for Postgres
            _ => true, // Keep consuming for other characters
        });

        if let Some(ch) = chars.next() {
            assert!(ch == '\n' || ch == '\r');
            comment.push(ch);
        }

        comment
    }

    /// Tokenize an identifier or keyword, after the first char is already consumed.
    fn tokenize_word(&self, first_chars: impl Into<String>, chars: &mut State) -> String {
        let mut s = first_chars.into();
        s.push_str(&peeking_take_while(chars, |ch| {
            self.dialect.is_identifier_part(ch)
        }));
        s
    }

    /// Read a quoted identifier
    fn tokenize_quoted_identifier(
        &self,
        quote_start: char,
        chars: &mut State,
    ) -> Result<String, TokenizerError> {
        let error_loc = chars.location();
        chars.next(); // consume the opening quote
        let quote_end = Word::matching_end_quote(quote_start);
        let (s, last_char) = self.parse_quoted_ident(chars, quote_end);

        if last_char == Some(quote_end) {
            Ok(s)
        } else {
            self.tokenizer_error(
                error_loc,
                format!("Expected close delimiter '{quote_end}' before EOF."),
            )
        }
    }

    /// Read a single quoted string, starting with the opening quote.
    fn tokenize_escaped_single_quoted_string(
        &self,
        starting_loc: Location,
        chars: &mut State,
    ) -> Result<String, TokenizerError> {
        if let Some(s) = unescape_single_quoted_string(chars) {
            return Ok(s);
        }

        self.tokenizer_error(starting_loc, "Unterminated encoded string literal")
    }

    /// Reads a string literal quoted by a single or triple quote characters.
    /// Examples: `'abc'`, `'''abc'''`, `"""abc"""`.
    fn tokenize_single_or_triple_quoted_string<F>(
        &self,
        chars: &mut State,
        quote_style: char,
        backslash_escape: bool,
        single_quote_token: F,
        triple_quote_token: F,
    ) -> Result<Option<Token>, TokenizerError>
    where
        F: Fn(String) -> Token,
    {
        let error_loc = chars.location();

        let mut num_opening_quotes = 0u8;
        for _ in 0..3 {
            if Some(&quote_style) == chars.peek() {
                chars.next(); // Consume quote.
                num_opening_quotes += 1;
            } else {
                break;
            }
        }

        let (token_fn, num_quote_chars) = match num_opening_quotes {
            1 => (single_quote_token, NumStringQuoteChars::One),
            2 => {
                // If we matched double quotes, then this is an empty string.
                return Ok(Some(single_quote_token("".into())));
            }
            3 => {
                let Some(num_quote_chars) = NonZeroU8::new(3) else {
                    return self.tokenizer_error(error_loc, "invalid number of opening quotes");
                };
                (
                    triple_quote_token,
                    NumStringQuoteChars::Many(num_quote_chars),
                )
            }
            _ => {
                return self.tokenizer_error(error_loc, "invalid string literal opening");
            }
        };

        let settings = TokenizeQuotedStringSettings {
            quote_style,
            num_quote_chars,
            num_opening_quotes_to_consume: 0,
            backslash_escape,
        };

        self.tokenize_quoted_string(chars, settings)
            .map(token_fn)
            .map(Some)
    }

    /// Reads a string literal quoted by a single quote character.
    fn tokenize_single_quoted_string(
        &self,
        chars: &mut State,
        quote_style: char,
        backslash_escape: bool,
    ) -> Result<String, TokenizerError> {
        self.tokenize_quoted_string(
            chars,
            TokenizeQuotedStringSettings {
                quote_style,
                num_quote_chars: NumStringQuoteChars::One,
                num_opening_quotes_to_consume: 1,
                backslash_escape,
            },
        )
    }

    /// Read a quoted string.
    fn tokenize_quoted_string(
        &self,
        chars: &mut State,
        settings: TokenizeQuotedStringSettings,
    ) -> Result<String, TokenizerError> {
        let mut s = String::new();
        let error_loc = chars.location();

        // Consume any opening quotes.
        for _ in 0..settings.num_opening_quotes_to_consume {
            if Some(settings.quote_style) != chars.next() {
                return self.tokenizer_error(error_loc, "invalid string literal opening");
            }
        }

        let mut num_consecutive_quotes = 0;
        while let Some(&ch) = chars.peek() {
            let pending_final_quote = match settings.num_quote_chars {
                NumStringQuoteChars::One => Some(NumStringQuoteChars::One),
                n @ NumStringQuoteChars::Many(count)
                    if num_consecutive_quotes + 1 == count.get() =>
                {
                    Some(n)
                }
                NumStringQuoteChars::Many(_) => None,
            };

            match ch {
                char if char == settings.quote_style && pending_final_quote.is_some() => {
                    chars.next(); // consume

                    if let Some(NumStringQuoteChars::Many(count)) = pending_final_quote {
                        // For an initial string like `"""abc"""`, at this point we have
                        // `abc""` in the buffer and have now matched the final `"`.
                        // However, the string to return is simply `abc`, so we strip off
                        // the trailing quotes before returning.
                        let mut buf = s.chars();
                        for _ in 1..count.get() {
                            buf.next_back();
                        }
                        return Ok(buf.as_str().to_string());
                    } else if chars
                        .peek()
                        .map(|c| *c == settings.quote_style)
                        .unwrap_or(false)
                    {
                        s.push(ch);
                        if !self.unescape {
                            // In no-escape mode, the given query has to be saved completely
                            s.push(ch);
                        }
                        chars.next();
                    } else {
                        return Ok(s);
                    }
                }
                '\\' if settings.backslash_escape => {
                    // consume backslash
                    chars.next();

                    num_consecutive_quotes = 0;

                    if let Some(next) = chars.peek() {
                        if !self.unescape {
                            // In no-escape mode, the given query has to be saved completely including backslashes.
                            s.push(ch);
                            s.push(*next);
                            chars.next(); // consume next
                        } else {
                            let n = match next {
                                '0' => '\0',
                                'a' => '\u{7}',
                                'b' => '\u{8}',
                                'f' => '\u{c}',
                                'n' => '\n',
                                'r' => '\r',
                                't' => '\t',
                                'Z' => '\u{1a}',
                                _ => *next,
                            };
                            s.push(n);
                            chars.next(); // consume next
                        }
                    }
                }
                ch => {
                    chars.next(); // consume ch

                    if ch == settings.quote_style {
                        num_consecutive_quotes += 1;
                    } else {
                        num_consecutive_quotes = 0;
                    }

                    s.push(ch);
                }
            }
        }
        self.tokenizer_error(error_loc, "Unterminated string literal")
    }

    fn tokenize_multiline_comment(
        &self,
        chars: &mut State,
    ) -> Result<Option<Token>, TokenizerError> {
        let mut s = String::new();
        let mut nested = 1;
        let supports_nested_comments = self.dialect.supports_nested_comments();

        loop {
            match chars.next() {
                Some('/') if matches!(chars.peek(), Some('*')) && supports_nested_comments => {
                    chars.next(); // consume the '*'
                    s.push('/');
                    s.push('*');
                    nested += 1;
                }
                Some('*') if matches!(chars.peek(), Some('/')) => {
                    chars.next(); // consume the '/'
                    nested -= 1;
                    if nested == 0 {
                        break Ok(Some(Token::Whitespace(Whitespace::MultiLineComment(s))));
                    }
                    s.push('*');
                    s.push('/');
                }
                Some(ch) => {
                    s.push(ch);
                }
                None => {
                    break self.tokenizer_error(
                        chars.location(),
                        "Unexpected EOF while in a multi-line comment",
                    );
                }
            }
        }
    }

    fn parse_quoted_ident(&self, chars: &mut State, quote_end: char) -> (String, Option<char>) {
        let mut last_char = None;
        let mut s = String::new();
        while let Some(ch) = chars.next() {
            if ch == quote_end {
                if chars.peek() == Some(&quote_end) {
                    chars.next();
                    s.push(ch);
                    if !self.unescape {
                        // In no-escape mode, the given query has to be saved completely
                        s.push(ch);
                    }
                } else {
                    last_char = Some(quote_end);
                    break;
                }
            } else {
                s.push(ch);
            }
        }
        (s, last_char)
    }

    #[allow(clippy::unnecessary_wraps)]
    fn consume_and_return(
        &self,
        chars: &mut State,
        t: Token,
    ) -> Result<Option<Token>, TokenizerError> {
        chars.next();
        Ok(Some(t))
    }
}

/// Read from `chars` until `predicate` returns `false` or EOF is hit.
/// Return the characters read as String, and keep the first non-matching
/// char available as `chars.next()`.
fn peeking_take_while(chars: &mut State, mut predicate: impl FnMut(char) -> bool) -> String {
    let mut s = String::new();
    while let Some(&ch) = chars.peek() {
        if predicate(ch) {
            chars.next(); // consume
            s.push(ch);
        } else {
            break;
        }
    }
    s
}

fn unescape_single_quoted_string(chars: &mut State<'_>) -> Option<String> {
    Unescape::new(chars).unescape()
}

struct Unescape<'a: 'b, 'b> {
    chars: &'b mut State<'a>,
}

impl<'a: 'b, 'b> Unescape<'a, 'b> {
    fn new(chars: &'b mut State<'a>) -> Self {
        Self { chars }
    }
    fn unescape(mut self) -> Option<String> {
        let mut unescaped = String::new();

        self.chars.next();

        while let Some(c) = self.chars.next() {
            if c == '\'' {
                // case: ''''
                if self.chars.peek().map(|c| *c == '\'').unwrap_or(false) {
                    self.chars.next();
                    unescaped.push('\'');
                    continue;
                }
                return Some(unescaped);
            }

            if c != '\\' {
                unescaped.push(c);
                continue;
            }

            let c = match self.chars.next()? {
                'b' => '\u{0008}',
                'f' => '\u{000C}',
                'n' => '\n',
                'r' => '\r',
                't' => '\t',
                'u' => self.unescape_unicode_16()?,
                'U' => self.unescape_unicode_32()?,
                'x' => self.unescape_hex()?,
                c if c.is_digit(8) => self.unescape_octal(c)?,
                c => c,
            };

            unescaped.push(Self::check_null(c)?);
        }

        None
    }

    #[inline]
    fn check_null(c: char) -> Option<char> {
        if c == '\0' {
            None
        } else {
            Some(c)
        }
    }

    #[inline]
    fn byte_to_char<const RADIX: u32>(s: &str) -> Option<char> {
        // u32 is used here because Pg has an overflow operation rather than throwing an exception directly.
        match u32::from_str_radix(s, RADIX) {
            Err(_) => None,
            Ok(n) => {
                let n = n & 0xFF;
                if n <= 127 {
                    char::from_u32(n)
                } else {
                    None
                }
            }
        }
    }

    // Hexadecimal byte value. \xh, \xhh (h = 0–9, A–F)
    fn unescape_hex(&mut self) -> Option<char> {
        let mut s = String::new();

        for _ in 0..2 {
            match self.next_hex_digit() {
                Some(c) => s.push(c),
                None => break,
            }
        }

        if s.is_empty() {
            return Some('x');
        }

        Self::byte_to_char::<16>(&s)
    }

    #[inline]
    fn next_hex_digit(&mut self) -> Option<char> {
        match self.chars.peek() {
            Some(c) if c.is_ascii_hexdigit() => self.chars.next(),
            _ => None,
        }
    }

    // Octal byte value. \o, \oo, \ooo (o = 0–7)
    fn unescape_octal(&mut self, c: char) -> Option<char> {
        let mut s = String::new();

        s.push(c);
        for _ in 0..2 {
            match self.next_octal_digest() {
                Some(c) => s.push(c),
                None => break,
            }
        }

        Self::byte_to_char::<8>(&s)
    }

    #[inline]
    fn next_octal_digest(&mut self) -> Option<char> {
        match self.chars.peek() {
            Some(c) if c.is_digit(8) => self.chars.next(),
            _ => None,
        }
    }

    // 16-bit hexadecimal Unicode character value. \uxxxx (x = 0–9, A–F)
    fn unescape_unicode_16(&mut self) -> Option<char> {
        self.unescape_unicode::<4>()
    }

    // 32-bit hexadecimal Unicode character value. \Uxxxxxxxx (x = 0–9, A–F)
    fn unescape_unicode_32(&mut self) -> Option<char> {
        self.unescape_unicode::<8>()
    }

    fn unescape_unicode<const NUM: usize>(&mut self) -> Option<char> {
        let mut s = String::new();
        for _ in 0..NUM {
            s.push(self.chars.next()?);
        }
        match u32::from_str_radix(&s, 16) {
            Err(_) => None,
            Ok(n) => char::from_u32(n),
        }
    }
}

fn unescape_unicode_single_quoted_string(chars: &mut State<'_>) -> Result<String, TokenizerError> {
    let mut unescaped = String::new();
    chars.next(); // consume the opening quote
    while let Some(c) = chars.next() {
        match c {
            '\'' => {
                if chars.peek() == Some(&'\'') {
                    chars.next();
                    unescaped.push('\'');
                } else {
                    return Ok(unescaped);
                }
            }
            '\\' => match chars.peek() {
                Some('\\') => {
                    chars.next();
                    unescaped.push('\\');
                }
                Some('+') => {
                    chars.next();
                    unescaped.push(take_char_from_hex_digits(chars, 6)?);
                }
                _ => unescaped.push(take_char_from_hex_digits(chars, 4)?),
            },
            _ => {
                unescaped.push(c);
            }
        }
    }
    Err(TokenizerError {
        message: "Unterminated unicode encoded string literal".to_string(),
        location: chars.location(),
    })
}

fn take_char_from_hex_digits(
    chars: &mut State<'_>,
    max_digits: usize,
) -> Result<char, TokenizerError> {
    let mut result = 0u32;
    for _ in 0..max_digits {
        let next_char = chars.next().ok_or_else(|| TokenizerError {
            message: "Unexpected EOF while parsing hex digit in escaped unicode string."
                .to_string(),
            location: chars.location(),
        })?;
        let digit = next_char.to_digit(16).ok_or_else(|| TokenizerError {
            message: format!("Invalid hex digit in escaped unicode string: {}", next_char),
            location: chars.location(),
        })?;
        result = result * 16 + digit;
    }
    char::from_u32(result).ok_or_else(|| TokenizerError {
        message: format!("Invalid unicode character: {:x}", result),
        location: chars.location(),
    })
}

#[cfg(test)]
mod tests {
    use super::*;
    use crate::dialect::{
        BigQueryDialect, ClickHouseDialect, HiveDialect, MsSqlDialect, MySqlDialect, SQLiteDialect,
    };
    use crate::test_utils::all_dialects_where;
    use core::fmt::Debug;

    #[test]
    fn tokenizer_error_impl() {
        let err = TokenizerError {
            message: "test".into(),
            location: Location { line: 1, column: 1 },
        };
        #[cfg(feature = "std")]
        {
            use std::error::Error;
            assert!(err.source().is_none());
        }
        assert_eq!(err.to_string(), "test at Line: 1, Column: 1");
    }

    #[test]
    fn tokenize_select_1() {
        let sql = String::from("SELECT 1");
        let dialect = GenericDialect {};
        let tokens = Tokenizer::new(&dialect, &sql).tokenize().unwrap();

        let expected = vec![
            Token::make_keyword("SELECT"),
            Token::Whitespace(Whitespace::Space),
            Token::Number(String::from("1"), false),
        ];

        compare(expected, tokens);
    }

    #[test]
    fn tokenize_select_float() {
        let sql = String::from("SELECT .1");
        let dialect = GenericDialect {};
        let tokens = Tokenizer::new(&dialect, &sql).tokenize().unwrap();

        let expected = vec![
            Token::make_keyword("SELECT"),
            Token::Whitespace(Whitespace::Space),
            Token::Number(String::from(".1"), false),
        ];

        compare(expected, tokens);
    }

    #[test]
    fn tokenize_clickhouse_double_equal() {
        let sql = String::from("SELECT foo=='1'");
        let dialect = ClickHouseDialect {};
        let mut tokenizer = Tokenizer::new(&dialect, &sql);
        let tokens = tokenizer.tokenize().unwrap();

        let expected = vec![
            Token::make_keyword("SELECT"),
            Token::Whitespace(Whitespace::Space),
            Token::Word(Word {
                value: "foo".to_string(),
                quote_style: None,
                keyword: Keyword::NoKeyword,
            }),
            Token::DoubleEq,
            Token::SingleQuotedString("1".to_string()),
        ];

        compare(expected, tokens);
    }

    #[test]
    fn tokenize_select_exponent() {
        let sql = String::from("SELECT 1e10, 1e-10, 1e+10, 1ea, 1e-10a, 1e-10-10");
        let dialect = GenericDialect {};
        let tokens = Tokenizer::new(&dialect, &sql).tokenize().unwrap();

        let expected = vec![
            Token::make_keyword("SELECT"),
            Token::Whitespace(Whitespace::Space),
            Token::Number(String::from("1e10"), false),
            Token::Comma,
            Token::Whitespace(Whitespace::Space),
            Token::Number(String::from("1e-10"), false),
            Token::Comma,
            Token::Whitespace(Whitespace::Space),
            Token::Number(String::from("1e+10"), false),
            Token::Comma,
            Token::Whitespace(Whitespace::Space),
            Token::Number(String::from("1"), false),
            Token::make_word("ea", None),
            Token::Comma,
            Token::Whitespace(Whitespace::Space),
            Token::Number(String::from("1e-10"), false),
            Token::make_word("a", None),
            Token::Comma,
            Token::Whitespace(Whitespace::Space),
            Token::Number(String::from("1e-10"), false),
            Token::Minus,
            Token::Number(String::from("10"), false),
        ];

        compare(expected, tokens);
    }

    #[test]
    fn tokenize_scalar_function() {
        let sql = String::from("SELECT sqrt(1)");
        let dialect = GenericDialect {};
        let tokens = Tokenizer::new(&dialect, &sql).tokenize().unwrap();

        let expected = vec![
            Token::make_keyword("SELECT"),
            Token::Whitespace(Whitespace::Space),
            Token::make_word("sqrt", None),
            Token::LParen,
            Token::Number(String::from("1"), false),
            Token::RParen,
        ];

        compare(expected, tokens);
    }

    #[test]
    fn tokenize_string_string_concat() {
        let sql = String::from("SELECT 'a' || 'b'");
        let dialect = GenericDialect {};
        let tokens = Tokenizer::new(&dialect, &sql).tokenize().unwrap();

        let expected = vec![
            Token::make_keyword("SELECT"),
            Token::Whitespace(Whitespace::Space),
            Token::SingleQuotedString(String::from("a")),
            Token::Whitespace(Whitespace::Space),
            Token::StringConcat,
            Token::Whitespace(Whitespace::Space),
            Token::SingleQuotedString(String::from("b")),
        ];

        compare(expected, tokens);
    }
    #[test]
    fn tokenize_bitwise_op() {
        let sql = String::from("SELECT one | two ^ three");
        let dialect = GenericDialect {};
        let tokens = Tokenizer::new(&dialect, &sql).tokenize().unwrap();

        let expected = vec![
            Token::make_keyword("SELECT"),
            Token::Whitespace(Whitespace::Space),
            Token::make_word("one", None),
            Token::Whitespace(Whitespace::Space),
            Token::Pipe,
            Token::Whitespace(Whitespace::Space),
            Token::make_word("two", None),
            Token::Whitespace(Whitespace::Space),
            Token::Caret,
            Token::Whitespace(Whitespace::Space),
            Token::make_word("three", None),
        ];
        compare(expected, tokens);
    }

    #[test]
    fn tokenize_logical_xor() {
        let sql =
            String::from("SELECT true XOR true, false XOR false, true XOR false, false XOR true");
        let dialect = GenericDialect {};
        let tokens = Tokenizer::new(&dialect, &sql).tokenize().unwrap();

        let expected = vec![
            Token::make_keyword("SELECT"),
            Token::Whitespace(Whitespace::Space),
            Token::make_keyword("true"),
            Token::Whitespace(Whitespace::Space),
            Token::make_keyword("XOR"),
            Token::Whitespace(Whitespace::Space),
            Token::make_keyword("true"),
            Token::Comma,
            Token::Whitespace(Whitespace::Space),
            Token::make_keyword("false"),
            Token::Whitespace(Whitespace::Space),
            Token::make_keyword("XOR"),
            Token::Whitespace(Whitespace::Space),
            Token::make_keyword("false"),
            Token::Comma,
            Token::Whitespace(Whitespace::Space),
            Token::make_keyword("true"),
            Token::Whitespace(Whitespace::Space),
            Token::make_keyword("XOR"),
            Token::Whitespace(Whitespace::Space),
            Token::make_keyword("false"),
            Token::Comma,
            Token::Whitespace(Whitespace::Space),
            Token::make_keyword("false"),
            Token::Whitespace(Whitespace::Space),
            Token::make_keyword("XOR"),
            Token::Whitespace(Whitespace::Space),
            Token::make_keyword("true"),
        ];
        compare(expected, tokens);
    }

    #[test]
    fn tokenize_simple_select() {
        let sql = String::from("SELECT * FROM customer WHERE id = 1 LIMIT 5");
        let dialect = GenericDialect {};
        let tokens = Tokenizer::new(&dialect, &sql).tokenize().unwrap();

        let expected = vec![
            Token::make_keyword("SELECT"),
            Token::Whitespace(Whitespace::Space),
            Token::Mul,
            Token::Whitespace(Whitespace::Space),
            Token::make_keyword("FROM"),
            Token::Whitespace(Whitespace::Space),
            Token::make_word("customer", None),
            Token::Whitespace(Whitespace::Space),
            Token::make_keyword("WHERE"),
            Token::Whitespace(Whitespace::Space),
            Token::make_word("id", None),
            Token::Whitespace(Whitespace::Space),
            Token::Eq,
            Token::Whitespace(Whitespace::Space),
            Token::Number(String::from("1"), false),
            Token::Whitespace(Whitespace::Space),
            Token::make_keyword("LIMIT"),
            Token::Whitespace(Whitespace::Space),
            Token::Number(String::from("5"), false),
        ];

        compare(expected, tokens);
    }

    #[test]
    fn tokenize_explain_select() {
        let sql = String::from("EXPLAIN SELECT * FROM customer WHERE id = 1");
        let dialect = GenericDialect {};
        let tokens = Tokenizer::new(&dialect, &sql).tokenize().unwrap();

        let expected = vec![
            Token::make_keyword("EXPLAIN"),
            Token::Whitespace(Whitespace::Space),
            Token::make_keyword("SELECT"),
            Token::Whitespace(Whitespace::Space),
            Token::Mul,
            Token::Whitespace(Whitespace::Space),
            Token::make_keyword("FROM"),
            Token::Whitespace(Whitespace::Space),
            Token::make_word("customer", None),
            Token::Whitespace(Whitespace::Space),
            Token::make_keyword("WHERE"),
            Token::Whitespace(Whitespace::Space),
            Token::make_word("id", None),
            Token::Whitespace(Whitespace::Space),
            Token::Eq,
            Token::Whitespace(Whitespace::Space),
            Token::Number(String::from("1"), false),
        ];

        compare(expected, tokens);
    }

    #[test]
    fn tokenize_explain_analyze_select() {
        let sql = String::from("EXPLAIN ANALYZE SELECT * FROM customer WHERE id = 1");
        let dialect = GenericDialect {};
        let tokens = Tokenizer::new(&dialect, &sql).tokenize().unwrap();

        let expected = vec![
            Token::make_keyword("EXPLAIN"),
            Token::Whitespace(Whitespace::Space),
            Token::make_keyword("ANALYZE"),
            Token::Whitespace(Whitespace::Space),
            Token::make_keyword("SELECT"),
            Token::Whitespace(Whitespace::Space),
            Token::Mul,
            Token::Whitespace(Whitespace::Space),
            Token::make_keyword("FROM"),
            Token::Whitespace(Whitespace::Space),
            Token::make_word("customer", None),
            Token::Whitespace(Whitespace::Space),
            Token::make_keyword("WHERE"),
            Token::Whitespace(Whitespace::Space),
            Token::make_word("id", None),
            Token::Whitespace(Whitespace::Space),
            Token::Eq,
            Token::Whitespace(Whitespace::Space),
            Token::Number(String::from("1"), false),
        ];

        compare(expected, tokens);
    }

    #[test]
    fn tokenize_string_predicate() {
        let sql = String::from("SELECT * FROM customer WHERE salary != 'Not Provided'");
        let dialect = GenericDialect {};
        let tokens = Tokenizer::new(&dialect, &sql).tokenize().unwrap();

        let expected = vec![
            Token::make_keyword("SELECT"),
            Token::Whitespace(Whitespace::Space),
            Token::Mul,
            Token::Whitespace(Whitespace::Space),
            Token::make_keyword("FROM"),
            Token::Whitespace(Whitespace::Space),
            Token::make_word("customer", None),
            Token::Whitespace(Whitespace::Space),
            Token::make_keyword("WHERE"),
            Token::Whitespace(Whitespace::Space),
            Token::make_word("salary", None),
            Token::Whitespace(Whitespace::Space),
            Token::Neq,
            Token::Whitespace(Whitespace::Space),
            Token::SingleQuotedString(String::from("Not Provided")),
        ];

        compare(expected, tokens);
    }

    #[test]
    fn tokenize_invalid_string() {
        let sql = String::from("\n💝مصطفىh");

        let dialect = GenericDialect {};
        let tokens = Tokenizer::new(&dialect, &sql).tokenize().unwrap();
        // println!("tokens: {:#?}", tokens);
        let expected = vec![
            Token::Whitespace(Whitespace::Newline),
            Token::Char('💝'),
            Token::make_word("مصطفىh", None),
        ];
        compare(expected, tokens);
    }

    #[test]
    fn tokenize_newline_in_string_literal() {
        let sql = String::from("'foo\r\nbar\nbaz'");

        let dialect = GenericDialect {};
        let tokens = Tokenizer::new(&dialect, &sql).tokenize().unwrap();
        let expected = vec![Token::SingleQuotedString("foo\r\nbar\nbaz".to_string())];
        compare(expected, tokens);
    }

    #[test]
    fn tokenize_unterminated_string_literal() {
        let sql = String::from("select 'foo");

        let dialect = GenericDialect {};
        let mut tokenizer = Tokenizer::new(&dialect, &sql);
        assert_eq!(
            tokenizer.tokenize(),
            Err(TokenizerError {
                message: "Unterminated string literal".to_string(),
                location: Location { line: 1, column: 8 },
            })
        );
    }

    #[test]
    fn tokenize_unterminated_string_literal_utf8() {
        let sql = String::from("SELECT \"なにか\" FROM Y WHERE \"なにか\" = 'test;");

        let dialect = GenericDialect {};
        let mut tokenizer = Tokenizer::new(&dialect, &sql);
        assert_eq!(
            tokenizer.tokenize(),
            Err(TokenizerError {
                message: "Unterminated string literal".to_string(),
                location: Location {
                    line: 1,
                    column: 35
                }
            })
        );
    }

    #[test]
    fn tokenize_invalid_string_cols() {
        let sql = String::from("\n\nSELECT * FROM table\t💝مصطفىh");

        let dialect = GenericDialect {};
        let tokens = Tokenizer::new(&dialect, &sql).tokenize().unwrap();
        // println!("tokens: {:#?}", tokens);
        let expected = vec![
            Token::Whitespace(Whitespace::Newline),
            Token::Whitespace(Whitespace::Newline),
            Token::make_keyword("SELECT"),
            Token::Whitespace(Whitespace::Space),
            Token::Mul,
            Token::Whitespace(Whitespace::Space),
            Token::make_keyword("FROM"),
            Token::Whitespace(Whitespace::Space),
            Token::make_keyword("table"),
            Token::Whitespace(Whitespace::Tab),
            Token::Char('💝'),
            Token::make_word("مصطفىh", None),
        ];
        compare(expected, tokens);
    }

    #[test]
    fn tokenize_dollar_quoted_string_tagged() {
        let test_cases = vec![
            (
                String::from("SELECT $tag$dollar '$' quoted strings have $tags like this$ or like this $$$tag$"),
                vec![
                    Token::make_keyword("SELECT"),
                    Token::Whitespace(Whitespace::Space),
                    Token::DollarQuotedString(DollarQuotedString {
                        value: "dollar '$' quoted strings have $tags like this$ or like this $$".into(),
                        tag: Some("tag".into()),
                    })
                ]
            ),
            (
                String::from("SELECT $abc$x$ab$abc$"),
                vec![
                    Token::make_keyword("SELECT"),
                    Token::Whitespace(Whitespace::Space),
                    Token::DollarQuotedString(DollarQuotedString {
                        value: "x$ab".into(),
                        tag: Some("abc".into()),
                    })
                ]
            ),
            (
                String::from("SELECT $abc$$abc$"),
                vec![
                    Token::make_keyword("SELECT"),
                    Token::Whitespace(Whitespace::Space),
                    Token::DollarQuotedString(DollarQuotedString {
                        value: "".into(),
                        tag: Some("abc".into()),
                    })
                ]
            ),
            (
                String::from("0$abc$$abc$1"),
                vec![
                    Token::Number("0".into(), false),
                    Token::DollarQuotedString(DollarQuotedString {
                        value: "".into(),
                        tag: Some("abc".into()),
                    }),
                    Token::Number("1".into(), false),
                ]
            ),
            (
                String::from("$function$abc$q$data$q$$function$"),
                vec![
                    Token::DollarQuotedString(DollarQuotedString {
                        value: "abc$q$data$q$".into(),
                        tag: Some("function".into()),
                    }),
                ]
            ),
        ];

        let dialect = GenericDialect {};
        for (sql, expected) in test_cases {
            let tokens = Tokenizer::new(&dialect, &sql).tokenize().unwrap();
            compare(expected, tokens);
        }
    }

    #[test]
    fn tokenize_dollar_quoted_string_tagged_unterminated() {
        let sql = String::from("SELECT $tag$dollar '$' quoted strings have $tags like this$ or like this $$$different tag$");
        let dialect = GenericDialect {};
        assert_eq!(
            Tokenizer::new(&dialect, &sql).tokenize(),
            Err(TokenizerError {
                message: "Unterminated dollar-quoted, expected $".into(),
                location: Location {
                    line: 1,
                    column: 91
                }
            })
        );
    }

    #[test]
    fn tokenize_dollar_quoted_string_tagged_unterminated_mirror() {
        let sql = String::from("SELECT $abc$abc$");
        let dialect = GenericDialect {};
        assert_eq!(
            Tokenizer::new(&dialect, &sql).tokenize(),
            Err(TokenizerError {
                message: "Unterminated dollar-quoted, expected $".into(),
                location: Location {
                    line: 1,
                    column: 17
                }
            })
        );
    }

    #[test]
    fn tokenize_dollar_placeholder() {
        let sql = String::from("SELECT $$, $$ABC$$, $ABC$, $ABC");
        let dialect = SQLiteDialect {};
        let tokens = Tokenizer::new(&dialect, &sql).tokenize().unwrap();
        assert_eq!(
            tokens,
            vec![
                Token::make_keyword("SELECT"),
                Token::Whitespace(Whitespace::Space),
                Token::Placeholder("$$".into()),
                Token::Comma,
                Token::Whitespace(Whitespace::Space),
                Token::Placeholder("$$ABC$$".into()),
                Token::Comma,
                Token::Whitespace(Whitespace::Space),
                Token::Placeholder("$ABC$".into()),
                Token::Comma,
                Token::Whitespace(Whitespace::Space),
                Token::Placeholder("$ABC".into()),
            ]
        );
    }

    #[test]
    fn tokenize_nested_dollar_quoted_strings() {
        let sql = String::from("SELECT $tag$dollar $nested$ string$tag$");
        let dialect = GenericDialect {};
        let tokens = Tokenizer::new(&dialect, &sql).tokenize().unwrap();
        let expected = vec![
            Token::make_keyword("SELECT"),
            Token::Whitespace(Whitespace::Space),
            Token::DollarQuotedString(DollarQuotedString {
                value: "dollar $nested$ string".into(),
                tag: Some("tag".into()),
            }),
        ];
        compare(expected, tokens);
    }

    #[test]
    fn tokenize_dollar_quoted_string_untagged_empty() {
        let sql = String::from("SELECT $$$$");
        let dialect = GenericDialect {};
        let tokens = Tokenizer::new(&dialect, &sql).tokenize().unwrap();
        let expected = vec![
            Token::make_keyword("SELECT"),
            Token::Whitespace(Whitespace::Space),
            Token::DollarQuotedString(DollarQuotedString {
                value: "".into(),
                tag: None,
            }),
        ];
        compare(expected, tokens);
    }

    #[test]
    fn tokenize_dollar_quoted_string_untagged() {
        let sql =
            String::from("SELECT $$within dollar '$' quoted strings have $tags like this$ $$");
        let dialect = GenericDialect {};
        let tokens = Tokenizer::new(&dialect, &sql).tokenize().unwrap();
        let expected = vec![
            Token::make_keyword("SELECT"),
            Token::Whitespace(Whitespace::Space),
            Token::DollarQuotedString(DollarQuotedString {
                value: "within dollar '$' quoted strings have $tags like this$ ".into(),
                tag: None,
            }),
        ];
        compare(expected, tokens);
    }

    #[test]
    fn tokenize_dollar_quoted_string_untagged_unterminated() {
        let sql = String::from(
            "SELECT $$dollar '$' quoted strings have $tags like this$ or like this $different tag$",
        );
        let dialect = GenericDialect {};
        assert_eq!(
            Tokenizer::new(&dialect, &sql).tokenize(),
            Err(TokenizerError {
                message: "Unterminated dollar-quoted string".into(),
                location: Location {
                    line: 1,
                    column: 86
                }
            })
        );
    }

    #[test]
    fn tokenize_right_arrow() {
        let sql = String::from("FUNCTION(key=>value)");
        let dialect = GenericDialect {};
        let tokens = Tokenizer::new(&dialect, &sql).tokenize().unwrap();
        let expected = vec![
            Token::make_word("FUNCTION", None),
            Token::LParen,
            Token::make_word("key", None),
            Token::RArrow,
            Token::make_word("value", None),
            Token::RParen,
        ];
        compare(expected, tokens);
    }

    #[test]
    fn tokenize_is_null() {
        let sql = String::from("a IS NULL");
        let dialect = GenericDialect {};
        let tokens = Tokenizer::new(&dialect, &sql).tokenize().unwrap();

        let expected = vec![
            Token::make_word("a", None),
            Token::Whitespace(Whitespace::Space),
            Token::make_keyword("IS"),
            Token::Whitespace(Whitespace::Space),
            Token::make_keyword("NULL"),
        ];

        compare(expected, tokens);
    }

    #[test]
    fn tokenize_comment() {
        let test_cases = vec![
            (
                String::from("0--this is a comment\n1"),
                vec![
                    Token::Number("0".to_string(), false),
                    Token::Whitespace(Whitespace::SingleLineComment {
                        prefix: "--".to_string(),
                        comment: "this is a comment\n".to_string(),
                    }),
                    Token::Number("1".to_string(), false),
                ],
            ),
            (
                String::from("0--this is a comment\r1"),
                vec![
                    Token::Number("0".to_string(), false),
                    Token::Whitespace(Whitespace::SingleLineComment {
                        prefix: "--".to_string(),
                        comment: "this is a comment\r1".to_string(),
                    }),
                ],
            ),
            (
                String::from("0--this is a comment\r\n1"),
                vec![
                    Token::Number("0".to_string(), false),
                    Token::Whitespace(Whitespace::SingleLineComment {
                        prefix: "--".to_string(),
                        comment: "this is a comment\r\n".to_string(),
                    }),
                    Token::Number("1".to_string(), false),
                ],
            ),
        ];

        let dialect = GenericDialect {};

        for (sql, expected) in test_cases {
            let tokens = Tokenizer::new(&dialect, &sql).tokenize().unwrap();
            compare(expected, tokens);
        }
    }

    #[test]
    fn tokenize_comment_postgres() {
        let sql = String::from("1--\r0");

        let dialect = PostgreSqlDialect {};
        let tokens = Tokenizer::new(&dialect, &sql).tokenize().unwrap();
        let expected = vec![
            Token::Number("1".to_string(), false),
            Token::Whitespace(Whitespace::SingleLineComment {
                prefix: "--".to_string(),
                comment: "\r".to_string(),
            }),
            Token::Number("0".to_string(), false),
        ];
        compare(expected, tokens);
    }

    #[test]
    fn tokenize_comment_at_eof() {
        let sql = String::from("--this is a comment");

        let dialect = GenericDialect {};
        let tokens = Tokenizer::new(&dialect, &sql).tokenize().unwrap();
        let expected = vec![Token::Whitespace(Whitespace::SingleLineComment {
            prefix: "--".to_string(),
            comment: "this is a comment".to_string(),
        })];
        compare(expected, tokens);
    }

    #[test]
    fn tokenize_multiline_comment() {
        let sql = String::from("0/*multi-line\n* /comment*/1");

        let dialect = GenericDialect {};
        let tokens = Tokenizer::new(&dialect, &sql).tokenize().unwrap();
        let expected = vec![
            Token::Number("0".to_string(), false),
            Token::Whitespace(Whitespace::MultiLineComment(
                "multi-line\n* /comment".to_string(),
            )),
            Token::Number("1".to_string(), false),
        ];
        compare(expected, tokens);
    }

    #[test]
    fn tokenize_nested_multiline_comment() {
        let dialect = GenericDialect {};
        let test_cases = vec![
            (
                "0/*multi-line\n* \n/* comment \n /*comment*/*/ */ /comment*/1",
                vec![
                    Token::Number("0".to_string(), false),
                    Token::Whitespace(Whitespace::MultiLineComment(
                        "multi-line\n* \n/* comment \n /*comment*/*/ ".into(),
                    )),
                    Token::Whitespace(Whitespace::Space),
                    Token::Div,
                    Token::Word(Word {
                        value: "comment".to_string(),
                        quote_style: None,
                        keyword: Keyword::COMMENT,
                    }),
                    Token::Mul,
                    Token::Div,
                    Token::Number("1".to_string(), false),
                ],
            ),
            (
                "0/*multi-line\n* \n/* comment \n /*comment/**/ */ /comment*/*/1",
                vec![
                    Token::Number("0".to_string(), false),
                    Token::Whitespace(Whitespace::MultiLineComment(
                        "multi-line\n* \n/* comment \n /*comment/**/ */ /comment*/".into(),
                    )),
                    Token::Number("1".to_string(), false),
                ],
            ),
            (
                "SELECT 1/* a /* b */ c */0",
                vec![
                    Token::make_keyword("SELECT"),
                    Token::Whitespace(Whitespace::Space),
                    Token::Number("1".to_string(), false),
                    Token::Whitespace(Whitespace::MultiLineComment(" a /* b */ c ".to_string())),
                    Token::Number("0".to_string(), false),
                ],
            ),
        ];

        for (sql, expected) in test_cases {
            let tokens = Tokenizer::new(&dialect, sql).tokenize().unwrap();
            compare(expected, tokens);
        }
    }

    #[test]
    fn tokenize_nested_multiline_comment_empty() {
        let sql = "select 1/*/**/*/0";

        let dialect = GenericDialect {};
        let tokens = Tokenizer::new(&dialect, sql).tokenize().unwrap();
        let expected = vec![
            Token::make_keyword("select"),
            Token::Whitespace(Whitespace::Space),
            Token::Number("1".to_string(), false),
            Token::Whitespace(Whitespace::MultiLineComment("/**/".to_string())),
            Token::Number("0".to_string(), false),
        ];

        compare(expected, tokens);
    }

    #[test]
    fn tokenize_nested_comments_if_not_supported() {
        let dialect = SQLiteDialect {};
        let sql = "SELECT 1/*/* nested comment */*/0";
        let tokens = Tokenizer::new(&dialect, sql).tokenize();
        let expected = vec![
            Token::make_keyword("SELECT"),
            Token::Whitespace(Whitespace::Space),
            Token::Number("1".to_string(), false),
            Token::Whitespace(Whitespace::MultiLineComment(
                "/* nested comment ".to_string(),
            )),
            Token::Mul,
            Token::Div,
            Token::Number("0".to_string(), false),
        ];

        compare(expected, tokens.unwrap());
    }

    #[test]
    fn tokenize_multiline_comment_with_even_asterisks() {
        let sql = String::from("\n/** Comment **/\n");

        let dialect = GenericDialect {};
        let tokens = Tokenizer::new(&dialect, &sql).tokenize().unwrap();
        let expected = vec![
            Token::Whitespace(Whitespace::Newline),
            Token::Whitespace(Whitespace::MultiLineComment("* Comment *".to_string())),
            Token::Whitespace(Whitespace::Newline),
        ];
        compare(expected, tokens);
    }

    #[test]
    fn tokenize_unicode_whitespace() {
        let sql = String::from(" \u{2003}\n");

        let dialect = GenericDialect {};
        let tokens = Tokenizer::new(&dialect, &sql).tokenize().unwrap();
        let expected = vec![
            Token::Whitespace(Whitespace::Space),
            Token::Whitespace(Whitespace::Space),
            Token::Whitespace(Whitespace::Newline),
        ];
        compare(expected, tokens);
    }

    #[test]
    fn tokenize_mismatched_quotes() {
        let sql = String::from("\"foo");

        let dialect = GenericDialect {};
        let mut tokenizer = Tokenizer::new(&dialect, &sql);
        assert_eq!(
            tokenizer.tokenize(),
            Err(TokenizerError {
                message: "Expected close delimiter '\"' before EOF.".to_string(),
                location: Location { line: 1, column: 1 },
            })
        );
    }

    #[test]
    fn tokenize_newlines() {
        let sql = String::from("line1\nline2\rline3\r\nline4\r");

        let dialect = GenericDialect {};
        let tokens = Tokenizer::new(&dialect, &sql).tokenize().unwrap();
        let expected = vec![
            Token::make_word("line1", None),
            Token::Whitespace(Whitespace::Newline),
            Token::make_word("line2", None),
            Token::Whitespace(Whitespace::Newline),
            Token::make_word("line3", None),
            Token::Whitespace(Whitespace::Newline),
            Token::make_word("line4", None),
            Token::Whitespace(Whitespace::Newline),
        ];
        compare(expected, tokens);
    }

    #[test]
    fn tokenize_mssql_top() {
        let sql = "SELECT TOP 5 [bar] FROM foo";
        let dialect = MsSqlDialect {};
        let tokens = Tokenizer::new(&dialect, sql).tokenize().unwrap();
        let expected = vec![
            Token::make_keyword("SELECT"),
            Token::Whitespace(Whitespace::Space),
            Token::make_keyword("TOP"),
            Token::Whitespace(Whitespace::Space),
            Token::Number(String::from("5"), false),
            Token::Whitespace(Whitespace::Space),
            Token::make_word("bar", Some('[')),
            Token::Whitespace(Whitespace::Space),
            Token::make_keyword("FROM"),
            Token::Whitespace(Whitespace::Space),
            Token::make_word("foo", None),
        ];
        compare(expected, tokens);
    }

    #[test]
    fn tokenize_pg_regex_match() {
        let sql = "SELECT col ~ '^a', col ~* '^a', col !~ '^a', col !~* '^a'";
        let dialect = GenericDialect {};
        let tokens = Tokenizer::new(&dialect, sql).tokenize().unwrap();
        let expected = vec![
            Token::make_keyword("SELECT"),
            Token::Whitespace(Whitespace::Space),
            Token::make_word("col", None),
            Token::Whitespace(Whitespace::Space),
            Token::Tilde,
            Token::Whitespace(Whitespace::Space),
            Token::SingleQuotedString("^a".into()),
            Token::Comma,
            Token::Whitespace(Whitespace::Space),
            Token::make_word("col", None),
            Token::Whitespace(Whitespace::Space),
            Token::TildeAsterisk,
            Token::Whitespace(Whitespace::Space),
            Token::SingleQuotedString("^a".into()),
            Token::Comma,
            Token::Whitespace(Whitespace::Space),
            Token::make_word("col", None),
            Token::Whitespace(Whitespace::Space),
            Token::ExclamationMarkTilde,
            Token::Whitespace(Whitespace::Space),
            Token::SingleQuotedString("^a".into()),
            Token::Comma,
            Token::Whitespace(Whitespace::Space),
            Token::make_word("col", None),
            Token::Whitespace(Whitespace::Space),
            Token::ExclamationMarkTildeAsterisk,
            Token::Whitespace(Whitespace::Space),
            Token::SingleQuotedString("^a".into()),
        ];
        compare(expected, tokens);
    }

    #[test]
    fn tokenize_pg_like_match() {
        let sql = "SELECT col ~~ '_a%', col ~~* '_a%', col !~~ '_a%', col !~~* '_a%'";
        let dialect = GenericDialect {};
        let tokens = Tokenizer::new(&dialect, sql).tokenize().unwrap();
        let expected = vec![
            Token::make_keyword("SELECT"),
            Token::Whitespace(Whitespace::Space),
            Token::make_word("col", None),
            Token::Whitespace(Whitespace::Space),
            Token::DoubleTilde,
            Token::Whitespace(Whitespace::Space),
            Token::SingleQuotedString("_a%".into()),
            Token::Comma,
            Token::Whitespace(Whitespace::Space),
            Token::make_word("col", None),
            Token::Whitespace(Whitespace::Space),
            Token::DoubleTildeAsterisk,
            Token::Whitespace(Whitespace::Space),
            Token::SingleQuotedString("_a%".into()),
            Token::Comma,
            Token::Whitespace(Whitespace::Space),
            Token::make_word("col", None),
            Token::Whitespace(Whitespace::Space),
            Token::ExclamationMarkDoubleTilde,
            Token::Whitespace(Whitespace::Space),
            Token::SingleQuotedString("_a%".into()),
            Token::Comma,
            Token::Whitespace(Whitespace::Space),
            Token::make_word("col", None),
            Token::Whitespace(Whitespace::Space),
            Token::ExclamationMarkDoubleTildeAsterisk,
            Token::Whitespace(Whitespace::Space),
            Token::SingleQuotedString("_a%".into()),
        ];
        compare(expected, tokens);
    }

    #[test]
    fn tokenize_quoted_identifier() {
        let sql = r#" "a "" b" "a """ "c """"" "#;
        let dialect = GenericDialect {};
        let tokens = Tokenizer::new(&dialect, sql).tokenize().unwrap();
        let expected = vec![
            Token::Whitespace(Whitespace::Space),
            Token::make_word(r#"a " b"#, Some('"')),
            Token::Whitespace(Whitespace::Space),
            Token::make_word(r#"a ""#, Some('"')),
            Token::Whitespace(Whitespace::Space),
            Token::make_word(r#"c """#, Some('"')),
            Token::Whitespace(Whitespace::Space),
        ];
        compare(expected, tokens);
    }

    #[test]
    fn tokenize_snowflake_div() {
        let sql = r#"field/1000"#;
        let dialect = SnowflakeDialect {};
        let tokens = Tokenizer::new(&dialect, sql).tokenize().unwrap();
        let expected = vec![
            Token::make_word(r#"field"#, None),
            Token::Div,
            Token::Number("1000".to_string(), false),
        ];
        compare(expected, tokens);
    }

    #[test]
    fn tokenize_quoted_identifier_with_no_escape() {
        let sql = r#" "a "" b" "a """ "c """"" "#;
        let dialect = GenericDialect {};
        let tokens = Tokenizer::new(&dialect, sql)
            .with_unescape(false)
            .tokenize()
            .unwrap();
        let expected = vec![
            Token::Whitespace(Whitespace::Space),
            Token::make_word(r#"a "" b"#, Some('"')),
            Token::Whitespace(Whitespace::Space),
            Token::make_word(r#"a """#, Some('"')),
            Token::Whitespace(Whitespace::Space),
            Token::make_word(r#"c """""#, Some('"')),
            Token::Whitespace(Whitespace::Space),
        ];
        compare(expected, tokens);
    }

    #[test]
    fn tokenize_with_location() {
        let sql = "SELECT a,\n b";
        let dialect = GenericDialect {};
        let tokens = Tokenizer::new(&dialect, sql)
            .tokenize_with_location()
            .unwrap();
        let expected = vec![
            TokenWithSpan::at(Token::make_keyword("SELECT"), (1, 1).into(), (1, 7).into()),
            TokenWithSpan::at(
                Token::Whitespace(Whitespace::Space),
                (1, 7).into(),
                (1, 8).into(),
            ),
            TokenWithSpan::at(Token::make_word("a", None), (1, 8).into(), (1, 9).into()),
            TokenWithSpan::at(Token::Comma, (1, 9).into(), (1, 10).into()),
            TokenWithSpan::at(
                Token::Whitespace(Whitespace::Newline),
                (1, 10).into(),
                (2, 1).into(),
            ),
            TokenWithSpan::at(
                Token::Whitespace(Whitespace::Space),
                (2, 1).into(),
                (2, 2).into(),
            ),
            TokenWithSpan::at(Token::make_word("b", None), (2, 2).into(), (2, 3).into()),
        ];
        compare(expected, tokens);
    }

    fn compare<T: PartialEq + fmt::Debug>(expected: Vec<T>, actual: Vec<T>) {
        //println!("------------------------------");
        //println!("tokens   = {:?}", actual);
        //println!("expected = {:?}", expected);
        //println!("------------------------------");
        assert_eq!(expected, actual);
    }

    fn check_unescape(s: &str, expected: Option<&str>) {
        let s = format!("'{}'", s);
        let mut state = State {
            peekable: s.chars().peekable(),
            line: 0,
            col: 0,
        };

        assert_eq!(
            unescape_single_quoted_string(&mut state),
            expected.map(|s| s.to_string())
        );
    }

    #[test]
    fn test_unescape() {
        check_unescape(r"\b", Some("\u{0008}"));
        check_unescape(r"\f", Some("\u{000C}"));
        check_unescape(r"\t", Some("\t"));
        check_unescape(r"\r\n", Some("\r\n"));
        check_unescape(r"\/", Some("/"));
        check_unescape(r"/", Some("/"));
        check_unescape(r"\\", Some("\\"));

        // 16 and 32-bit hexadecimal Unicode character value
        check_unescape(r"\u0001", Some("\u{0001}"));
        check_unescape(r"\u4c91", Some("\u{4c91}"));
        check_unescape(r"\u4c916", Some("\u{4c91}6"));
        check_unescape(r"\u4c", None);
        check_unescape(r"\u0000", None);
        check_unescape(r"\U0010FFFF", Some("\u{10FFFF}"));
        check_unescape(r"\U00110000", None);
        check_unescape(r"\U00000000", None);
        check_unescape(r"\u", None);
        check_unescape(r"\U", None);
        check_unescape(r"\U1010FFFF", None);

        // hexadecimal byte value
        check_unescape(r"\x4B", Some("\u{004b}"));
        check_unescape(r"\x4", Some("\u{0004}"));
        check_unescape(r"\x4L", Some("\u{0004}L"));
        check_unescape(r"\x", Some("x"));
        check_unescape(r"\xP", Some("xP"));
        check_unescape(r"\x0", None);
        check_unescape(r"\xCAD", None);
        check_unescape(r"\xA9", None);

        // octal byte value
        check_unescape(r"\1", Some("\u{0001}"));
        check_unescape(r"\12", Some("\u{000a}"));
        check_unescape(r"\123", Some("\u{0053}"));
        check_unescape(r"\1232", Some("\u{0053}2"));
        check_unescape(r"\4", Some("\u{0004}"));
        check_unescape(r"\45", Some("\u{0025}"));
        check_unescape(r"\450", Some("\u{0028}"));
        check_unescape(r"\603", None);
        check_unescape(r"\0", None);
        check_unescape(r"\080", None);

        // others
        check_unescape(r"\9", Some("9"));
        check_unescape(r"''", Some("'"));
        check_unescape(
            r"Hello\r\nRust/\u4c91 SQL Parser\U0010ABCD\1232",
            Some("Hello\r\nRust/\u{4c91} SQL Parser\u{10abcd}\u{0053}2"),
        );
        check_unescape(r"Hello\0", None);
        check_unescape(r"Hello\xCADRust", None);
    }

    #[test]
    fn tokenize_numeric_prefix_trait() {
        #[derive(Debug)]
        struct NumericPrefixDialect;

        impl Dialect for NumericPrefixDialect {
            fn is_identifier_start(&self, ch: char) -> bool {
                ch.is_ascii_lowercase()
                    || ch.is_ascii_uppercase()
                    || ch.is_ascii_digit()
                    || ch == '$'
            }

            fn is_identifier_part(&self, ch: char) -> bool {
                ch.is_ascii_lowercase()
                    || ch.is_ascii_uppercase()
                    || ch.is_ascii_digit()
                    || ch == '_'
                    || ch == '$'
                    || ch == '{'
                    || ch == '}'
            }

            fn supports_numeric_prefix(&self) -> bool {
                true
            }
        }

        tokenize_numeric_prefix_inner(&NumericPrefixDialect {});
        tokenize_numeric_prefix_inner(&HiveDialect {});
        tokenize_numeric_prefix_inner(&MySqlDialect {});
    }

    fn tokenize_numeric_prefix_inner(dialect: &dyn Dialect) {
        let sql = r#"SELECT * FROM 1"#;
        let tokens = Tokenizer::new(dialect, sql).tokenize().unwrap();
        let expected = vec![
            Token::make_keyword("SELECT"),
            Token::Whitespace(Whitespace::Space),
            Token::Mul,
            Token::Whitespace(Whitespace::Space),
            Token::make_keyword("FROM"),
            Token::Whitespace(Whitespace::Space),
            Token::Number(String::from("1"), false),
        ];
        compare(expected, tokens);
    }

    #[test]
    fn tokenize_quoted_string_escape() {
        let dialect = SnowflakeDialect {};
        for (sql, expected, expected_unescaped) in [
            (r#"'%a\'%b'"#, r#"%a\'%b"#, r#"%a'%b"#),
            (r#"'a\'\'b\'c\'d'"#, r#"a\'\'b\'c\'d"#, r#"a''b'c'd"#),
            (r#"'\\'"#, r#"\\"#, r#"\"#),
            (
                r#"'\0\a\b\f\n\r\t\Z'"#,
                r#"\0\a\b\f\n\r\t\Z"#,
                "\0\u{7}\u{8}\u{c}\n\r\t\u{1a}",
            ),
            (r#"'\"'"#, r#"\""#, "\""),
            (r#"'\\a\\b\'c'"#, r#"\\a\\b\'c"#, r#"\a\b'c"#),
            (r#"'\'abcd'"#, r#"\'abcd"#, r#"'abcd"#),
            (r#"'''a''b'"#, r#"''a''b"#, r#"'a'b"#),
        ] {
            let tokens = Tokenizer::new(&dialect, sql)
                .with_unescape(false)
                .tokenize()
                .unwrap();
            let expected = vec![Token::SingleQuotedString(expected.to_string())];
            compare(expected, tokens);

            let tokens = Tokenizer::new(&dialect, sql)
                .with_unescape(true)
                .tokenize()
                .unwrap();
            let expected = vec![Token::SingleQuotedString(expected_unescaped.to_string())];
            compare(expected, tokens);
        }

        for sql in [r#"'\'"#, r#"'ab\'"#] {
            let mut tokenizer = Tokenizer::new(&dialect, sql);
            assert_eq!(
                "Unterminated string literal",
                tokenizer.tokenize().unwrap_err().message.as_str(),
            );
        }

        // Non-escape dialect
        for (sql, expected) in [(r#"'\'"#, r#"\"#), (r#"'ab\'"#, r#"ab\"#)] {
            let dialect = GenericDialect {};
            let tokens = Tokenizer::new(&dialect, sql).tokenize().unwrap();

            let expected = vec![Token::SingleQuotedString(expected.to_string())];

            compare(expected, tokens);
        }
    }

    #[test]
    fn tokenize_triple_quoted_string() {
        fn check<F>(
            q: char, // The quote character to test
            r: char, // An alternate quote character.
            quote_token: F,
        ) where
            F: Fn(String) -> Token,
        {
            let dialect = BigQueryDialect {};

            for (sql, expected, expected_unescaped) in [
                // Empty string
                (format!(r#"{q}{q}{q}{q}{q}{q}"#), "".into(), "".into()),
                // Should not count escaped quote as end of string.
                (
                    format!(r#"{q}{q}{q}ab{q}{q}\{q}{q}cd{q}{q}{q}"#),
                    format!(r#"ab{q}{q}\{q}{q}cd"#),
                    format!(r#"ab{q}{q}{q}{q}cd"#),
                ),
                // Simple string
                (
                    format!(r#"{q}{q}{q}abc{q}{q}{q}"#),
                    "abc".into(),
                    "abc".into(),
                ),
                // Mix single-double quotes unescaped.
                (
                    format!(r#"{q}{q}{q}ab{r}{r}{r}c{r}def{r}{r}{r}{q}{q}{q}"#),
                    format!("ab{r}{r}{r}c{r}def{r}{r}{r}"),
                    format!("ab{r}{r}{r}c{r}def{r}{r}{r}"),
                ),
                // Escaped quote.
                (
                    format!(r#"{q}{q}{q}ab{q}{q}c{q}{q}\{q}de{q}{q}f{q}{q}{q}"#),
                    format!(r#"ab{q}{q}c{q}{q}\{q}de{q}{q}f"#),
                    format!(r#"ab{q}{q}c{q}{q}{q}de{q}{q}f"#),
                ),
                // backslash-escaped quote characters.
                (
                    format!(r#"{q}{q}{q}a\'\'b\'c\'d{q}{q}{q}"#),
                    r#"a\'\'b\'c\'d"#.into(),
                    r#"a''b'c'd"#.into(),
                ),
                // backslash-escaped characters
                (
                    format!(r#"{q}{q}{q}abc\0\n\rdef{q}{q}{q}"#),
                    r#"abc\0\n\rdef"#.into(),
                    "abc\0\n\rdef".into(),
                ),
            ] {
                let tokens = Tokenizer::new(&dialect, sql.as_str())
                    .with_unescape(false)
                    .tokenize()
                    .unwrap();
                let expected = vec![quote_token(expected.to_string())];
                compare(expected, tokens);

                let tokens = Tokenizer::new(&dialect, sql.as_str())
                    .with_unescape(true)
                    .tokenize()
                    .unwrap();
                let expected = vec![quote_token(expected_unescaped.to_string())];
                compare(expected, tokens);
            }

            for sql in [
                format!(r#"{q}{q}{q}{q}{q}\{q}"#),
                format!(r#"{q}{q}{q}abc{q}{q}\{q}"#),
                format!(r#"{q}{q}{q}{q}"#),
                format!(r#"{q}{q}{q}{r}{r}"#),
                format!(r#"{q}{q}{q}abc{q}"#),
                format!(r#"{q}{q}{q}abc{q}{q}"#),
                format!(r#"{q}{q}{q}abc"#),
            ] {
                let dialect = BigQueryDialect {};
                let mut tokenizer = Tokenizer::new(&dialect, sql.as_str());
                assert_eq!(
                    "Unterminated string literal",
                    tokenizer.tokenize().unwrap_err().message.as_str(),
                );
            }
        }

        check('"', '\'', Token::TripleDoubleQuotedString);

        check('\'', '"', Token::TripleSingleQuotedString);

        let dialect = BigQueryDialect {};

        let sql = r#"""''"#;
        let tokens = Tokenizer::new(&dialect, sql)
            .with_unescape(true)
            .tokenize()
            .unwrap();
        let expected = vec![
            Token::DoubleQuotedString("".to_string()),
            Token::SingleQuotedString("".to_string()),
        ];
        compare(expected, tokens);

        let sql = r#"''"""#;
        let tokens = Tokenizer::new(&dialect, sql)
            .with_unescape(true)
            .tokenize()
            .unwrap();
        let expected = vec![
            Token::SingleQuotedString("".to_string()),
            Token::DoubleQuotedString("".to_string()),
        ];
        compare(expected, tokens);

        // Non-triple quoted string dialect
        let dialect = SnowflakeDialect {};
        let sql = r#"''''''"#;
        let tokens = Tokenizer::new(&dialect, sql).tokenize().unwrap();
        let expected = vec![Token::SingleQuotedString("''".to_string())];
        compare(expected, tokens);
    }

    #[test]
    fn test_mysql_users_grantees() {
        let dialect = MySqlDialect {};

        let sql = "CREATE USER `root`@`%`";
        let tokens = Tokenizer::new(&dialect, sql).tokenize().unwrap();
        let expected = vec![
            Token::make_keyword("CREATE"),
            Token::Whitespace(Whitespace::Space),
            Token::make_keyword("USER"),
            Token::Whitespace(Whitespace::Space),
            Token::make_word("root", Some('`')),
            Token::AtSign,
            Token::make_word("%", Some('`')),
        ];
        compare(expected, tokens);
    }

    #[test]
    fn test_postgres_abs_without_space_and_string_literal() {
        let dialect = MySqlDialect {};

        let sql = "SELECT @'1'";
        let tokens = Tokenizer::new(&dialect, sql).tokenize().unwrap();
        let expected = vec![
            Token::make_keyword("SELECT"),
            Token::Whitespace(Whitespace::Space),
            Token::AtSign,
            Token::SingleQuotedString("1".to_string()),
        ];
        compare(expected, tokens);
    }

    #[test]
    fn test_postgres_abs_without_space_and_quoted_column() {
        let dialect = MySqlDialect {};

        let sql = r#"SELECT @"bar" FROM foo"#;
        let tokens = Tokenizer::new(&dialect, sql).tokenize().unwrap();
        let expected = vec![
            Token::make_keyword("SELECT"),
            Token::Whitespace(Whitespace::Space),
            Token::AtSign,
            Token::DoubleQuotedString("bar".to_string()),
            Token::Whitespace(Whitespace::Space),
            Token::make_keyword("FROM"),
            Token::Whitespace(Whitespace::Space),
            Token::make_word("foo", None),
        ];
        compare(expected, tokens);
    }

    #[test]
<<<<<<< HEAD
    fn test_string_escape_constant_not_supported() {
        all_dialects_where(|dialect| !dialect.supports_string_escape_constant()).tokenizes_to(
            "select e'...'",
            vec![
                Token::make_keyword("select"),
                Token::Whitespace(Whitespace::Space),
                Token::make_word("e", None),
                Token::SingleQuotedString("...".to_string()),
            ],
        );

        all_dialects_where(|dialect| !dialect.supports_string_escape_constant()).tokenizes_to(
            "select E'...'",
            vec![
                Token::make_keyword("select"),
                Token::Whitespace(Whitespace::Space),
                Token::make_word("E", None),
                Token::SingleQuotedString("...".to_string()),
            ],
        );
    }

    #[test]
    fn test_string_escape_constant_supported() {
        all_dialects_where(|dialect| dialect.supports_string_escape_constant()).tokenizes_to(
            "select e'\\''",
            vec![
                Token::make_keyword("select"),
                Token::Whitespace(Whitespace::Space),
                Token::EscapedStringLiteral("'".to_string()),
            ],
        );

        all_dialects_where(|dialect| dialect.supports_string_escape_constant()).tokenizes_to(
            "select E'\\''",
            vec![
                Token::make_keyword("select"),
                Token::Whitespace(Whitespace::Space),
                Token::EscapedStringLiteral("'".to_string()),
            ],
        );
=======
    fn test_national_strings_backslash_escape_not_supported() {
        all_dialects_where(|dialect| !dialect.supports_string_literal_backslash_escape())
            .tokenizes_to(
                "select n'''''\\'",
                vec![
                    Token::make_keyword("select"),
                    Token::Whitespace(Whitespace::Space),
                    Token::NationalStringLiteral("''\\".to_string()),
                ],
            );
    }

    #[test]
    fn test_national_strings_backslash_escape_supported() {
        all_dialects_where(|dialect| dialect.supports_string_literal_backslash_escape())
            .tokenizes_to(
                "select n'''''\\''",
                vec![
                    Token::make_keyword("select"),
                    Token::Whitespace(Whitespace::Space),
                    Token::NationalStringLiteral("'''".to_string()),
                ],
            );
>>>>>>> 4f715428
    }
}<|MERGE_RESOLUTION|>--- conflicted
+++ resolved
@@ -3549,7 +3549,32 @@
     }
 
     #[test]
-<<<<<<< HEAD
+    fn test_national_strings_backslash_escape_not_supported() {
+        all_dialects_where(|dialect| !dialect.supports_string_literal_backslash_escape())
+            .tokenizes_to(
+                "select n'''''\\'",
+                vec![
+                    Token::make_keyword("select"),
+                    Token::Whitespace(Whitespace::Space),
+                    Token::NationalStringLiteral("''\\".to_string()),
+                ],
+            );
+    }
+
+    #[test]
+    fn test_national_strings_backslash_escape_supported() {
+        all_dialects_where(|dialect| dialect.supports_string_literal_backslash_escape())
+            .tokenizes_to(
+                "select n'''''\\''",
+                vec![
+                    Token::make_keyword("select"),
+                    Token::Whitespace(Whitespace::Space),
+                    Token::NationalStringLiteral("'''".to_string()),
+                ],
+            );
+    }
+
+    #[test]
     fn test_string_escape_constant_not_supported() {
         all_dialects_where(|dialect| !dialect.supports_string_escape_constant()).tokenizes_to(
             "select e'...'",
@@ -3591,30 +3616,5 @@
                 Token::EscapedStringLiteral("'".to_string()),
             ],
         );
-=======
-    fn test_national_strings_backslash_escape_not_supported() {
-        all_dialects_where(|dialect| !dialect.supports_string_literal_backslash_escape())
-            .tokenizes_to(
-                "select n'''''\\'",
-                vec![
-                    Token::make_keyword("select"),
-                    Token::Whitespace(Whitespace::Space),
-                    Token::NationalStringLiteral("''\\".to_string()),
-                ],
-            );
-    }
-
-    #[test]
-    fn test_national_strings_backslash_escape_supported() {
-        all_dialects_where(|dialect| dialect.supports_string_literal_backslash_escape())
-            .tokenizes_to(
-                "select n'''''\\''",
-                vec![
-                    Token::make_keyword("select"),
-                    Token::Whitespace(Whitespace::Space),
-                    Token::NationalStringLiteral("'''".to_string()),
-                ],
-            );
->>>>>>> 4f715428
     }
 }