--- conflicted
+++ resolved
@@ -1469,37 +1469,9 @@
 }
 
 #[test]
-<<<<<<< HEAD
-fn parse_map_access_offset() {
-    let sql = "SELECT d[offset(0)]";
-    let _select = bigquery().verified_only_select(sql);
-    assert_eq!(
-        _select.projection[0],
-        SelectItem::UnnamedExpr(Expr::MapAccess {
-            column: Box::new(Expr::Identifier(Ident {
-                value: "d".to_string(),
-                quote_style: None,
-            })),
-            keys: vec![Expr::Function(Function {
-                name: ObjectName(vec!["offset".into()]),
-                args: vec![FunctionArg::Unnamed(FunctionArgExpr::Expr(Expr::Value(
-                    number("0")
-                ))),],
-                null_treatment: None,
-                filter: None,
-                within_group: None,
-                over: None,
-                distinct: false,
-                special: false,
-                order_by: vec![],
-            })],
-        })
-    );
-=======
 fn parse_map_access_expr() {
     let sql = "users[-1][safe_offset(2)].a.b";
     let expr = bigquery().verified_expr(sql);
->>>>>>> 0b5722af
 
     fn map_access_key(key: Expr, syntax: MapAccessSyntax) -> MapAccessKey {
         MapAccessKey { key, syntax }
@@ -1526,6 +1498,7 @@
                     distinct: false,
                     special: false,
                     order_by: vec![],
+                    within_group: None,
                 }),
                 MapAccessSyntax::Bracket,
             ),
