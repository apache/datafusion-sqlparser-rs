// Licensed under the Apache License, Version 2.0 (the "License");
// you may not use this file except in compliance with the License.
// You may obtain a copy of the License at
//
// http://www.apache.org/licenses/LICENSE-2.0
//
// Unless required by applicable law or agreed to in writing, software
// distributed under the License is distributed on an "AS IS" BASIS,
// WITHOUT WARRANTIES OR CONDITIONS OF ANY KIND, either express or implied.
// See the License for the specific language governing permissions and
// limitations under the License.

#[macro_use]
mod test_utils;

use std::ops::Deref;

use sqlparser::ast::*;
use sqlparser::dialect::{BigQueryDialect, GenericDialect};
<<<<<<< HEAD
use sqlparser::parser::{ParserError, ParserOptions};
=======
use sqlparser::tokenizer::Span;
>>>>>>> 079a4e27
use test_utils::*;

#[test]
fn parse_literal_string() {
    let sql = concat!(
        "SELECT ",
        "'single', ",
        r#""double", "#,
        "'''triple-single''', ",
        r#""""triple-double""", "#,
        r#"'single\'escaped', "#,
        r#"'''triple-single\'escaped''', "#,
        r#"'''triple-single'unescaped''', "#,
        r#""double\"escaped", "#,
        r#""""triple-double\"escaped""", "#,
        r#""""triple-double"unescaped""""#,
    );
    let dialect = TestedDialects {
        dialects: vec![Box::new(BigQueryDialect {})],
        options: Some(ParserOptions::new().with_unescape(false)),
    };
    let select = dialect.verified_only_select(sql);
    assert_eq!(10, select.projection.len());
    assert_eq!(
        &Expr::Value(Value::SingleQuotedString("single".to_string())),
        expr_from_projection(&select.projection[0])
    );
    assert_eq!(
        &Expr::Value(Value::DoubleQuotedString("double".to_string())),
        expr_from_projection(&select.projection[1])
    );
    assert_eq!(
        &Expr::Value(Value::TripleSingleQuotedString("triple-single".to_string())),
        expr_from_projection(&select.projection[2])
    );
    assert_eq!(
        &Expr::Value(Value::TripleDoubleQuotedString("triple-double".to_string())),
        expr_from_projection(&select.projection[3])
    );
    assert_eq!(
        &Expr::Value(Value::SingleQuotedString(r#"single\'escaped"#.to_string())),
        expr_from_projection(&select.projection[4])
    );
    assert_eq!(
        &Expr::Value(Value::TripleSingleQuotedString(
            r#"triple-single\'escaped"#.to_string()
        )),
        expr_from_projection(&select.projection[5])
    );
    assert_eq!(
        &Expr::Value(Value::TripleSingleQuotedString(
            r#"triple-single'unescaped"#.to_string()
        )),
        expr_from_projection(&select.projection[6])
    );
    assert_eq!(
        &Expr::Value(Value::DoubleQuotedString(r#"double\"escaped"#.to_string())),
        expr_from_projection(&select.projection[7])
    );
    assert_eq!(
        &Expr::Value(Value::TripleDoubleQuotedString(
            r#"triple-double\"escaped"#.to_string()
        )),
        expr_from_projection(&select.projection[8])
    );
    assert_eq!(
        &Expr::Value(Value::TripleDoubleQuotedString(
            r#"triple-double"unescaped"#.to_string()
        )),
        expr_from_projection(&select.projection[9])
    );
}

#[test]
fn parse_byte_literal() {
    let sql = concat!(
        "SELECT ",
        "B'abc', ",
        r#"B"abc", "#,
        r#"B'f\(abc,(.*),def\)', "#,
        r#"B"f\(abc,(.*),def\)", "#,
        r#"B'''abc''', "#,
        r#"B"""abc""""#,
    );
    let stmt = bigquery().verified_stmt(sql);
    if let Statement::Query(query) = stmt {
        if let SetExpr::Select(select) = *query.body {
            assert_eq!(6, select.projection.len());
            assert_eq!(
                &Expr::Value(Value::SingleQuotedByteStringLiteral("abc".to_string())),
                expr_from_projection(&select.projection[0])
            );
            assert_eq!(
                &Expr::Value(Value::DoubleQuotedByteStringLiteral("abc".to_string())),
                expr_from_projection(&select.projection[1])
            );
            assert_eq!(
                &Expr::Value(Value::SingleQuotedByteStringLiteral(
                    r"f\(abc,(.*),def\)".to_string()
                )),
                expr_from_projection(&select.projection[2])
            );
            assert_eq!(
                &Expr::Value(Value::DoubleQuotedByteStringLiteral(
                    r"f\(abc,(.*),def\)".to_string()
                )),
                expr_from_projection(&select.projection[3])
            );
            assert_eq!(
                &Expr::Value(Value::TripleSingleQuotedByteStringLiteral(
                    r"abc".to_string()
                )),
                expr_from_projection(&select.projection[4])
            );
            assert_eq!(
                &Expr::Value(Value::TripleDoubleQuotedByteStringLiteral(
                    r"abc".to_string()
                )),
                expr_from_projection(&select.projection[5])
            );
        }
    } else {
        panic!("invalid query");
    }

    bigquery().one_statement_parses_to(
        r#"SELECT b'123', b"123", b'''123''', b"""123""""#,
        r#"SELECT B'123', B"123", B'''123''', B"""123""""#,
    );
}

#[test]
fn parse_raw_literal() {
    let sql = concat!(
        "SELECT ",
        "R'abc', ",
        r#"R"abc", "#,
        r#"R'f\(abc,(.*),def\)', "#,
        r#"R"f\(abc,(.*),def\)", "#,
        r#"R'''abc''', "#,
        r#"R"""abc""""#,
    );
    let stmt = bigquery().verified_stmt(sql);
    if let Statement::Query(query) = stmt {
        if let SetExpr::Select(select) = *query.body {
            assert_eq!(6, select.projection.len());
            assert_eq!(
                &Expr::Value(Value::SingleQuotedRawStringLiteral("abc".to_string())),
                expr_from_projection(&select.projection[0])
            );
            assert_eq!(
                &Expr::Value(Value::DoubleQuotedRawStringLiteral("abc".to_string())),
                expr_from_projection(&select.projection[1])
            );
            assert_eq!(
                &Expr::Value(Value::SingleQuotedRawStringLiteral(
                    r"f\(abc,(.*),def\)".to_string()
                )),
                expr_from_projection(&select.projection[2])
            );
            assert_eq!(
                &Expr::Value(Value::DoubleQuotedRawStringLiteral(
                    r"f\(abc,(.*),def\)".to_string()
                )),
                expr_from_projection(&select.projection[3])
            );
            assert_eq!(
                &Expr::Value(Value::TripleSingleQuotedRawStringLiteral(
                    r"abc".to_string()
                )),
                expr_from_projection(&select.projection[4])
            );
            assert_eq!(
                &Expr::Value(Value::TripleDoubleQuotedRawStringLiteral(
                    r"abc".to_string()
                )),
                expr_from_projection(&select.projection[5])
            );
        }
    } else {
        panic!("invalid query");
    }

    bigquery().one_statement_parses_to(
        r#"SELECT r'123', r"123", r'''123''', r"""123""""#,
        r#"SELECT R'123', R"123", R'''123''', R"""123""""#,
    );
}

#[test]
fn parse_delete_statement() {
    let sql = "DELETE \"table\" WHERE 1";
    match bigquery_and_generic().verified_stmt(sql) {
        Statement::Delete(Delete {
            from: FromTable::WithoutKeyword(from),
            ..
        }) => {
            assert_eq!(
                TableFactor::Table {
                    name: ObjectName(vec![Ident::with_quote('"', "table")]),
                    alias: None,
                    args: None,
                    with_hints: vec![],
                    version: None,
                    partitions: vec![],
                    with_ordinality: false,
                },
                from[0].relation
            );
        }
        _ => unreachable!(),
    }
}

#[test]
fn parse_create_view_with_options() {
    let sql = concat!(
        "CREATE VIEW myproject.mydataset.newview ",
        r#"(name, age OPTIONS(description = "field age")) "#,
        r#"OPTIONS(expiration_timestamp = TIMESTAMP_ADD(CURRENT_TIMESTAMP(), INTERVAL 48 HOUR), "#,
        r#"friendly_name = "newview", description = "a view that expires in 2 days", labels = [("org_unit", "development")]) "#,
        "AS SELECT column_1, column_2, column_3 FROM myproject.mydataset.mytable",
    );
    match bigquery().verified_stmt(sql) {
        Statement::CreateView {
            name,
            query,
            options,
            columns,
            ..
        } => {
            assert_eq!(
                name,
                ObjectName(vec![
                    "myproject".into(),
                    "mydataset".into(),
                    "newview".into()
                ])
            );
            assert_eq!(
                vec![
                    ViewColumnDef {
                        name: Ident::new("name"),
                        data_type: None,
                        options: None,
                    },
                    ViewColumnDef {
                        name: Ident::new("age"),
                        data_type: None,
                        options: Some(vec![SqlOption::KeyValue {
                            key: Ident::new("description"),
                            value: Expr::Value(Value::DoubleQuotedString("field age".to_string())),
                        }])
                    },
                ],
                columns
            );
            assert_eq!(
                "SELECT column_1, column_2, column_3 FROM myproject.mydataset.mytable",
                query.to_string()
            );
            assert_eq!(
                r#"OPTIONS(expiration_timestamp = TIMESTAMP_ADD(CURRENT_TIMESTAMP(), INTERVAL 48 HOUR), friendly_name = "newview", description = "a view that expires in 2 days", labels = [("org_unit", "development")])"#,
                options.to_string()
            );
            let CreateTableOptions::Options(options) = options else {
                unreachable!()
            };
            assert_eq!(
                &SqlOption::KeyValue {
                    key: Ident::new("description"),
                    value: Expr::Value(Value::DoubleQuotedString(
                        "a view that expires in 2 days".to_string()
                    )),
                },
                &options[2],
            );
        }
        _ => unreachable!(),
    }
}
#[test]
fn parse_create_view_if_not_exists() {
    let sql = "CREATE VIEW IF NOT EXISTS mydataset.newview AS SELECT foo FROM bar";
    match bigquery().verified_stmt(sql) {
        Statement::CreateView {
            name,
            columns,
            query,
            or_replace,
            materialized,
            options,
            cluster_by,
            comment,
            with_no_schema_binding: late_binding,
            if_not_exists,
            temporary,
            ..
        } => {
            assert_eq!("mydataset.newview", name.to_string());
            assert_eq!(Vec::<ViewColumnDef>::new(), columns);
            assert_eq!("SELECT foo FROM bar", query.to_string());
            assert!(!materialized);
            assert!(!or_replace);
            assert_eq!(options, CreateTableOptions::None);
            assert_eq!(cluster_by, vec![]);
            assert!(comment.is_none());
            assert!(!late_binding);
            assert!(if_not_exists);
            assert!(!temporary);
        }
        _ => unreachable!(),
    }
}

#[test]
fn parse_create_view_with_unquoted_hyphen() {
    let sql = "CREATE VIEW IF NOT EXISTS my-pro-ject.mydataset.myview AS SELECT 1";
    match bigquery().verified_stmt(sql) {
        Statement::CreateView {
            name,
            query,
            if_not_exists,
            ..
        } => {
            assert_eq!("my-pro-ject.mydataset.myview", name.to_string());
            assert_eq!("SELECT 1", query.to_string());
            assert!(if_not_exists);
        }
        _ => unreachable!(),
    }
}

#[test]
fn parse_create_table_with_unquoted_hyphen() {
    let sql = "CREATE TABLE my-pro-ject.mydataset.mytable (x INT64)";
    match bigquery().verified_stmt(sql) {
        Statement::CreateTable(CreateTable { name, columns, .. }) => {
            assert_eq!(
                name,
                ObjectName(vec![
                    "my-pro-ject".into(),
                    "mydataset".into(),
                    "mytable".into()
                ])
            );
            assert_eq!(
                vec![ColumnDef {
                    name: Ident::new("x"),
                    data_type: DataType::Int64,
                    collation: None,
                    options: vec![]
                },],
                columns
            );
        }
        _ => unreachable!(),
    }
}

#[test]
fn parse_create_table_with_options() {
    let sql = concat!(
        "CREATE TABLE mydataset.newtable ",
        r#"(x INT64 NOT NULL OPTIONS(description = "field x"), "#,
        r#"y BOOL OPTIONS(description = "field y")) "#,
        "PARTITION BY _PARTITIONDATE ",
        "CLUSTER BY userid, age ",
        r#"OPTIONS(partition_expiration_days = 1, description = "table option description")"#
    );
    match bigquery().verified_stmt(sql) {
        Statement::CreateTable(CreateTable {
            name,
            columns,
            partition_by,
            cluster_by,
            options,
            ..
        }) => {
            assert_eq!(
                name,
                ObjectName(vec!["mydataset".into(), "newtable".into()])
            );
            assert_eq!(
                vec![
                    ColumnDef {
                        name: Ident::new("x"),
                        data_type: DataType::Int64,
                        collation: None,
                        options: vec![
                            ColumnOptionDef {
                                name: None,
                                option: ColumnOption::NotNull,
                            },
                            ColumnOptionDef {
                                name: None,
                                option: ColumnOption::Options(vec![SqlOption::KeyValue {
                                    key: Ident::new("description"),
                                    value: Expr::Value(Value::DoubleQuotedString(
                                        "field x".to_string()
                                    )),
                                },])
                            },
                        ]
                    },
                    ColumnDef {
                        name: Ident::new("y"),
                        data_type: DataType::Bool,
                        collation: None,
                        options: vec![ColumnOptionDef {
                            name: None,
                            option: ColumnOption::Options(vec![SqlOption::KeyValue {
                                key: Ident::new("description"),
                                value: Expr::Value(Value::DoubleQuotedString(
                                    "field y".to_string()
                                )),
                            },])
                        }]
                    },
                ],
                columns
            );
            assert_eq!(
                (
                    Some(Box::new(Expr::Identifier(Ident::new("_PARTITIONDATE")))),
                    Some(WrappedCollection::NoWrapping(vec![
                        Ident::new("userid"),
                        Ident::new("age"),
                    ])),
                    Some(vec![
                        SqlOption::KeyValue {
                            key: Ident::new("partition_expiration_days"),
                            value: Expr::Value(number("1")),
                        },
                        SqlOption::KeyValue {
                            key: Ident::new("description"),
                            value: Expr::Value(Value::DoubleQuotedString(
                                "table option description".to_string()
                            )),
                        },
                    ])
                ),
                (partition_by, cluster_by, options)
            )
        }
        _ => unreachable!(),
    }

    let sql = concat!(
        "CREATE TABLE mydataset.newtable ",
        r#"(x INT64 NOT NULL OPTIONS(description = "field x"), "#,
        r#"y BOOL OPTIONS(description = "field y")) "#,
        "CLUSTER BY userid ",
        r#"OPTIONS(partition_expiration_days = 1, "#,
        r#"description = "table option description")"#
    );
    bigquery().verified_stmt(sql);
}

#[test]
fn parse_nested_data_types() {
    let sql = "CREATE TABLE table (x STRUCT<a ARRAY<INT64>, b BYTES(42)>, y ARRAY<STRUCT<INT64>>)";
    match bigquery_and_generic().one_statement_parses_to(sql, sql) {
        Statement::CreateTable(CreateTable { name, columns, .. }) => {
            assert_eq!(name, ObjectName(vec!["table".into()]));
            assert_eq!(
                columns,
                vec![
                    ColumnDef {
                        name: Ident::new("x"),
                        data_type: DataType::Struct(
                            vec![
                                StructField {
                                    field_name: Some("a".into()),
                                    field_type: DataType::Array(ArrayElemTypeDef::AngleBracket(
                                        Box::new(DataType::Int64,)
                                    ))
                                },
                                StructField {
                                    field_name: Some("b".into()),
                                    field_type: DataType::Bytes(Some(42))
                                },
                            ],
                            StructBracketKind::AngleBrackets
                        ),
                        collation: None,
                        options: vec![],
                    },
                    ColumnDef {
                        name: Ident::new("y"),
                        data_type: DataType::Array(ArrayElemTypeDef::AngleBracket(Box::new(
                            DataType::Struct(
                                vec![StructField {
                                    field_name: None,
                                    field_type: DataType::Int64,
                                }],
                                StructBracketKind::AngleBrackets
                            ),
                        ))),
                        collation: None,
                        options: vec![],
                    },
                ]
            );
        }
        _ => unreachable!(),
    }
}

#[test]
fn parse_invalid_brackets() {
    let sql = "SELECT STRUCT<INT64>>(NULL)";
    assert_eq!(
        bigquery_and_generic()
            .parse_sql_statements(sql)
            .unwrap_err(),
        ParserError::ParserError("unmatched > in STRUCT literal".to_string())
    );

    let sql = "SELECT STRUCT<STRUCT<INT64>>>(NULL)";
    assert_eq!(
        bigquery_and_generic()
            .parse_sql_statements(sql)
            .unwrap_err(),
        ParserError::ParserError("Expected: (, found: >".to_string())
    );

    let sql = "CREATE TABLE table (x STRUCT<STRUCT<INT64>>>)";
    assert_eq!(
        bigquery_and_generic()
            .parse_sql_statements(sql)
            .unwrap_err(),
        ParserError::ParserError(
            "Expected: ',' or ')' after column definition, found: >".to_string()
        )
    );
}

#[test]
fn parse_tuple_struct_literal() {
    // tuple syntax: https://cloud.google.com/bigquery/docs/reference/standard-sql/data-types#tuple_syntax
    // syntax: (expr1, expr2 [, ... ])
    let sql = "SELECT (1, 2, 3), (1, 1.0, '123', true)";
    let select = bigquery().verified_only_select(sql);
    assert_eq!(2, select.projection.len());
    assert_eq!(
        &Expr::Tuple(vec![
            Expr::Value(number("1")),
            Expr::Value(number("2")),
            Expr::Value(number("3")),
        ]),
        expr_from_projection(&select.projection[0])
    );
    assert_eq!(
        &Expr::Tuple(vec![
            Expr::Value(number("1")),
            Expr::Value(number("1.0")),
            Expr::Value(Value::SingleQuotedString("123".to_string())),
            Expr::Value(Value::Boolean(true))
        ]),
        expr_from_projection(&select.projection[1])
    );
}

#[test]
fn parse_typeless_struct_syntax() {
    // typeless struct syntax https://cloud.google.com/bigquery/docs/reference/standard-sql/data-types#typeless_struct_syntax
    // syntax: STRUCT( expr1 [AS field_name] [, ... ])
    let sql = "SELECT STRUCT(1, 2, 3), STRUCT('abc'), STRUCT(1, t.str_col), STRUCT(1 AS a, 'abc' AS b), STRUCT(str_col AS abc)";
    let select = bigquery_and_generic().verified_only_select(sql);
    assert_eq!(5, select.projection.len());
    assert_eq!(
        &Expr::Struct {
            values: vec![
                Expr::Value(number("1")),
                Expr::Value(number("2")),
                Expr::Value(number("3")),
            ],
            fields: Default::default()
        },
        expr_from_projection(&select.projection[0])
    );

    assert_eq!(
        &Expr::Struct {
            values: vec![Expr::Value(Value::SingleQuotedString("abc".to_string())),],
            fields: Default::default()
        },
        expr_from_projection(&select.projection[1])
    );
    assert_eq!(
        &Expr::Struct {
            values: vec![
                Expr::Value(number("1")),
                Expr::CompoundIdentifier(vec![Ident::from("t"), Ident::from("str_col")]),
            ],
            fields: Default::default()
        },
        expr_from_projection(&select.projection[2])
    );
    assert_eq!(
        &Expr::Struct {
            values: vec![
                Expr::Named {
                    expr: Expr::Value(number("1")).into(),
                    name: Ident::from("a")
                },
                Expr::Named {
                    expr: Expr::Value(Value::SingleQuotedString("abc".to_string())).into(),
                    name: Ident::from("b")
                },
            ],
            fields: Default::default()
        },
        expr_from_projection(&select.projection[3])
    );
    assert_eq!(
        &Expr::Struct {
            values: vec![Expr::Named {
                expr: Expr::Identifier(Ident::from("str_col")).into(),
                name: Ident::from("abc")
            }],
            fields: Default::default()
        },
        expr_from_projection(&select.projection[4])
    );
}

#[test]
fn parse_typed_struct_syntax_bigquery() {
    // typed struct syntax https://cloud.google.com/bigquery/docs/reference/standard-sql/data-types#typed_struct_syntax
    // syntax: STRUCT<[field_name] field_type, ...>( expr1 [, ... ])

    let sql = r#"SELECT STRUCT<INT64>(5), STRUCT<x INT64, y STRING>(1, t.str_col), STRUCT<arr ARRAY<FLOAT64>, str STRUCT<BOOL>>(nested_col)"#;
    let select = bigquery().verified_only_select(sql);
    assert_eq!(3, select.projection.len());
    assert_eq!(
        &Expr::Struct {
            values: vec![Expr::Value(number("5")),],
            fields: vec![StructField {
                field_name: None,
                field_type: DataType::Int64,
            }]
        },
        expr_from_projection(&select.projection[0])
    );
    assert_eq!(
        &Expr::Struct {
            values: vec![
                Expr::Value(number("1")),
                Expr::CompoundIdentifier(vec![
                    Ident {
                        value: "t".into(),
                        quote_style: None,
                    },
                    Ident {
                        value: "str_col".into(),
                        quote_style: None,
                    },
                ]),
            ],
            fields: vec![
                StructField {
                    field_name: Some(Ident {
                        value: "x".into(),
                        quote_style: None,
                    }),
                    field_type: DataType::Int64
                },
                StructField {
                    field_name: Some(Ident {
                        value: "y".into(),
                        quote_style: None,
                    }),
                    field_type: DataType::String(None)
                },
            ]
        },
        expr_from_projection(&select.projection[1])
    );
    assert_eq!(
        &Expr::Struct {
            values: vec![Expr::Identifier(Ident {
                value: "nested_col".into(),
                quote_style: None,
            }),],
            fields: vec![
                StructField {
                    field_name: Some("arr".into()),
                    field_type: DataType::Array(ArrayElemTypeDef::AngleBracket(Box::new(
                        DataType::Float64
                    )))
                },
                StructField {
                    field_name: Some("str".into()),
                    field_type: DataType::Struct(
                        vec![StructField {
                            field_name: None,
                            field_type: DataType::Bool
                        }],
                        StructBracketKind::AngleBrackets
                    )
                },
            ]
        },
        expr_from_projection(&select.projection[2])
    );

    let sql = r#"SELECT STRUCT<x STRUCT, y ARRAY<STRUCT>>(nested_col)"#;
    let select = bigquery().verified_only_select(sql);
    assert_eq!(1, select.projection.len());
    assert_eq!(
        &Expr::Struct {
            values: vec![Expr::Identifier(Ident {
                value: "nested_col".into(),
                quote_style: None,
            }),],
            fields: vec![
                StructField {
                    field_name: Some("x".into()),
                    field_type: DataType::Struct(
                        Default::default(),
                        StructBracketKind::AngleBrackets
                    )
                },
                StructField {
                    field_name: Some("y".into()),
                    field_type: DataType::Array(ArrayElemTypeDef::AngleBracket(Box::new(
                        DataType::Struct(Default::default(), StructBracketKind::AngleBrackets)
                    )))
                },
            ]
        },
        expr_from_projection(&select.projection[0])
    );

    let sql = r#"SELECT STRUCT<BOOL>(true), STRUCT<BYTES(42)>(B'abc')"#;
    let select = bigquery().verified_only_select(sql);
    assert_eq!(2, select.projection.len());
    assert_eq!(
        &Expr::Struct {
            values: vec![Expr::Value(Value::Boolean(true)),],
            fields: vec![StructField {
                field_name: None,
                field_type: DataType::Bool
            }]
        },
        expr_from_projection(&select.projection[0])
    );
    assert_eq!(
        &Expr::Struct {
            values: vec![Expr::Value(Value::SingleQuotedByteStringLiteral(
                "abc".into()
            )),],
            fields: vec![StructField {
                field_name: None,
                field_type: DataType::Bytes(Some(42))
            }]
        },
        expr_from_projection(&select.projection[1])
    );

    let sql = r#"SELECT STRUCT<DATE>("2011-05-05"), STRUCT<DATETIME>(DATETIME '1999-01-01 01:23:34.45'), STRUCT<FLOAT64>(5.0), STRUCT<INT64>(1)"#;
    let select = bigquery().verified_only_select(sql);
    assert_eq!(4, select.projection.len());
    assert_eq!(
        &Expr::Struct {
            values: vec![Expr::Value(Value::DoubleQuotedString(
                "2011-05-05".to_string()
            )),],
            fields: vec![StructField {
                field_name: None,
                field_type: DataType::Date
            }]
        },
        expr_from_projection(&select.projection[0])
    );
    assert_eq!(
        &Expr::Struct {
            values: vec![Expr::TypedString {
                data_type: DataType::Datetime(None),
                value: "1999-01-01 01:23:34.45".to_string()
            },],
            fields: vec![StructField {
                field_name: None,
                field_type: DataType::Datetime(None)
            }]
        },
        expr_from_projection(&select.projection[1])
    );
    assert_eq!(
        &Expr::Struct {
            values: vec![Expr::Value(number("5.0")),],
            fields: vec![StructField {
                field_name: None,
                field_type: DataType::Float64
            }]
        },
        expr_from_projection(&select.projection[2])
    );
    assert_eq!(
        &Expr::Struct {
            values: vec![Expr::Value(number("1")),],
            fields: vec![StructField {
                field_name: None,
                field_type: DataType::Int64
            }]
        },
        expr_from_projection(&select.projection[3])
    );

    let sql = r#"SELECT STRUCT<INTERVAL>(INTERVAL '2' HOUR), STRUCT<JSON>(JSON '{"class" : {"students" : [{"name" : "Jane"}]}}')"#;
    let select = bigquery().verified_only_select(sql);
    assert_eq!(2, select.projection.len());
    assert_eq!(
        &Expr::Struct {
            values: vec![Expr::Interval(Interval {
                value: Box::new(Expr::Value(Value::SingleQuotedString("2".to_string()))),
                leading_field: Some(DateTimeField::Hour),
                leading_precision: None,
                last_field: None,
                fractional_seconds_precision: None
            }),],
            fields: vec![StructField {
                field_name: None,
                field_type: DataType::Interval
            }]
        },
        expr_from_projection(&select.projection[0])
    );
    assert_eq!(
        &Expr::Struct {
            values: vec![Expr::TypedString {
                data_type: DataType::JSON,
                value: r#"{"class" : {"students" : [{"name" : "Jane"}]}}"#.to_string()
            },],
            fields: vec![StructField {
                field_name: None,
                field_type: DataType::JSON
            }]
        },
        expr_from_projection(&select.projection[1])
    );

    let sql = r#"SELECT STRUCT<STRING(42)>("foo"), STRUCT<TIMESTAMP>(TIMESTAMP '2008-12-25 15:30:00 America/Los_Angeles'), STRUCT<TIME>(TIME '15:30:00')"#;
    let select = bigquery().verified_only_select(sql);
    assert_eq!(3, select.projection.len());
    assert_eq!(
        &Expr::Struct {
            values: vec![Expr::Value(Value::DoubleQuotedString("foo".to_string())),],
            fields: vec![StructField {
                field_name: None,
                field_type: DataType::String(Some(42))
            }]
        },
        expr_from_projection(&select.projection[0])
    );
    assert_eq!(
        &Expr::Struct {
            values: vec![Expr::TypedString {
                data_type: DataType::Timestamp(None, TimezoneInfo::None),
                value: "2008-12-25 15:30:00 America/Los_Angeles".to_string()
            },],
            fields: vec![StructField {
                field_name: None,
                field_type: DataType::Timestamp(None, TimezoneInfo::None)
            }]
        },
        expr_from_projection(&select.projection[1])
    );

    assert_eq!(
        &Expr::Struct {
            values: vec![Expr::TypedString {
                data_type: DataType::Time(None, TimezoneInfo::None),
                value: "15:30:00".to_string()
            },],
            fields: vec![StructField {
                field_name: None,
                field_type: DataType::Time(None, TimezoneInfo::None)
            }]
        },
        expr_from_projection(&select.projection[2])
    );

    let sql = r#"SELECT STRUCT<NUMERIC>(NUMERIC '1'), STRUCT<BIGNUMERIC>(BIGNUMERIC '1')"#;
    let select = bigquery().verified_only_select(sql);
    assert_eq!(2, select.projection.len());
    assert_eq!(
        &Expr::Struct {
            values: vec![Expr::TypedString {
                data_type: DataType::Numeric(ExactNumberInfo::None),
                value: "1".to_string()
            },],
            fields: vec![StructField {
                field_name: None,
                field_type: DataType::Numeric(ExactNumberInfo::None)
            }]
        },
        expr_from_projection(&select.projection[0])
    );
    assert_eq!(
        &Expr::Struct {
            values: vec![Expr::TypedString {
                data_type: DataType::BigNumeric(ExactNumberInfo::None),
                value: "1".to_string()
            },],
            fields: vec![StructField {
                field_name: None,
                field_type: DataType::BigNumeric(ExactNumberInfo::None)
            }]
        },
        expr_from_projection(&select.projection[1])
    );

    // Keywords in the parser may be used as field names.
    let sql = r#"SELECT STRUCT<key INT64, value INT64>(1, 2)"#;
    let select = bigquery().verified_only_select(sql);
    assert_eq!(1, select.projection.len());
    assert_eq!(
        &Expr::Struct {
            values: vec![Expr::Value(number("1")), Expr::Value(number("2")),],
            fields: vec![
                StructField {
                    field_name: Some("key".into()),
                    field_type: DataType::Int64,
                },
                StructField {
                    field_name: Some("value".into()),
                    field_type: DataType::Int64,
                },
            ]
        },
        expr_from_projection(&select.projection[0])
    );
}

#[test]
fn parse_typed_struct_syntax_bigquery_and_generic() {
    // typed struct syntax https://cloud.google.com/bigquery/docs/reference/standard-sql/data-types#typed_struct_syntax
    // syntax: STRUCT<[field_name] field_type, ...>( expr1 [, ... ])

    let sql = r#"SELECT STRUCT<INT64>(5), STRUCT<x INT64, y STRING>(1, t.str_col), STRUCT<arr ARRAY<FLOAT64>, str STRUCT<BOOL>>(nested_col)"#;
    let select = bigquery_and_generic().verified_only_select(sql);
    assert_eq!(3, select.projection.len());
    assert_eq!(
        &Expr::Struct {
            values: vec![Expr::Value(number("5")),],
            fields: vec![StructField {
                field_name: None,
                field_type: DataType::Int64,
            }]
        },
        expr_from_projection(&select.projection[0])
    );
    assert_eq!(
        &Expr::Struct {
            values: vec![
                Expr::Value(number("1")),
                Expr::CompoundIdentifier(vec![
                    Ident {
                        value: "t".into(),
                        quote_style: None,
                    },
                    Ident {
                        value: "str_col".into(),
                        quote_style: None,
                    },
                ]),
            ],
            fields: vec![
                StructField {
                    field_name: Some(Ident {
                        value: "x".into(),
                        quote_style: None,
                    }),
                    field_type: DataType::Int64
                },
                StructField {
                    field_name: Some(Ident {
                        value: "y".into(),
                        quote_style: None,
                    }),
                    field_type: DataType::String(None)
                },
            ]
        },
        expr_from_projection(&select.projection[1])
    );
    assert_eq!(
        &Expr::Struct {
            values: vec![Expr::Identifier(Ident {
                value: "nested_col".into(),
                quote_style: None,
            }),],
            fields: vec![
                StructField {
                    field_name: Some("arr".into()),
                    field_type: DataType::Array(ArrayElemTypeDef::AngleBracket(Box::new(
                        DataType::Float64
                    )))
                },
                StructField {
                    field_name: Some("str".into()),
                    field_type: DataType::Struct(
                        vec![StructField {
                            field_name: None,
                            field_type: DataType::Bool
                        }],
                        StructBracketKind::AngleBrackets
                    )
                },
            ]
        },
        expr_from_projection(&select.projection[2])
    );

    let sql = r#"SELECT STRUCT<x STRUCT, y ARRAY<STRUCT>>(nested_col)"#;
    let select = bigquery_and_generic().verified_only_select(sql);
    assert_eq!(1, select.projection.len());
    assert_eq!(
        &Expr::Struct {
            values: vec![Expr::Identifier(Ident {
                value: "nested_col".into(),
                quote_style: None,
            }),],
            fields: vec![
                StructField {
                    field_name: Some("x".into()),
                    field_type: DataType::Struct(
                        Default::default(),
                        StructBracketKind::AngleBrackets
                    )
                },
                StructField {
                    field_name: Some("y".into()),
                    field_type: DataType::Array(ArrayElemTypeDef::AngleBracket(Box::new(
                        DataType::Struct(Default::default(), StructBracketKind::AngleBrackets)
                    )))
                },
            ]
        },
        expr_from_projection(&select.projection[0])
    );

    let sql = r#"SELECT STRUCT<BOOL>(true), STRUCT<BYTES(42)>(B'abc')"#;
    let select = bigquery_and_generic().verified_only_select(sql);
    assert_eq!(2, select.projection.len());
    assert_eq!(
        &Expr::Struct {
            values: vec![Expr::Value(Value::Boolean(true)),],
            fields: vec![StructField {
                field_name: None,
                field_type: DataType::Bool
            }]
        },
        expr_from_projection(&select.projection[0])
    );
    assert_eq!(
        &Expr::Struct {
            values: vec![Expr::Value(Value::SingleQuotedByteStringLiteral(
                "abc".into()
            )),],
            fields: vec![StructField {
                field_name: None,
                field_type: DataType::Bytes(Some(42))
            }]
        },
        expr_from_projection(&select.projection[1])
    );

    let sql = r#"SELECT STRUCT<DATE>('2011-05-05'), STRUCT<DATETIME>(DATETIME '1999-01-01 01:23:34.45'), STRUCT<FLOAT64>(5.0), STRUCT<INT64>(1)"#;
    let select = bigquery_and_generic().verified_only_select(sql);
    assert_eq!(4, select.projection.len());
    assert_eq!(
        &Expr::Struct {
            values: vec![Expr::Value(Value::SingleQuotedString(
                "2011-05-05".to_string()
            )),],
            fields: vec![StructField {
                field_name: None,
                field_type: DataType::Date
            }]
        },
        expr_from_projection(&select.projection[0])
    );
    assert_eq!(
        &Expr::Struct {
            values: vec![Expr::TypedString {
                data_type: DataType::Datetime(None),
                value: "1999-01-01 01:23:34.45".to_string()
            },],
            fields: vec![StructField {
                field_name: None,
                field_type: DataType::Datetime(None)
            }]
        },
        expr_from_projection(&select.projection[1])
    );
    assert_eq!(
        &Expr::Struct {
            values: vec![Expr::Value(number("5.0")),],
            fields: vec![StructField {
                field_name: None,
                field_type: DataType::Float64
            }]
        },
        expr_from_projection(&select.projection[2])
    );
    assert_eq!(
        &Expr::Struct {
            values: vec![Expr::Value(number("1")),],
            fields: vec![StructField {
                field_name: None,
                field_type: DataType::Int64
            }]
        },
        expr_from_projection(&select.projection[3])
    );

    let sql = r#"SELECT STRUCT<INTERVAL>(INTERVAL '1' MONTH), STRUCT<JSON>(JSON '{"class" : {"students" : [{"name" : "Jane"}]}}')"#;
    let select = bigquery_and_generic().verified_only_select(sql);
    assert_eq!(2, select.projection.len());
    assert_eq!(
        &Expr::Struct {
            values: vec![Expr::Interval(Interval {
                value: Box::new(Expr::Value(Value::SingleQuotedString("1".to_string()))),
                leading_field: Some(DateTimeField::Month),
                leading_precision: None,
                last_field: None,
                fractional_seconds_precision: None
            }),],
            fields: vec![StructField {
                field_name: None,
                field_type: DataType::Interval
            }]
        },
        expr_from_projection(&select.projection[0])
    );
    assert_eq!(
        &Expr::Struct {
            values: vec![Expr::TypedString {
                data_type: DataType::JSON,
                value: r#"{"class" : {"students" : [{"name" : "Jane"}]}}"#.to_string()
            },],
            fields: vec![StructField {
                field_name: None,
                field_type: DataType::JSON
            }]
        },
        expr_from_projection(&select.projection[1])
    );

    let sql = r#"SELECT STRUCT<STRING(42)>('foo'), STRUCT<TIMESTAMP>(TIMESTAMP '2008-12-25 15:30:00 America/Los_Angeles'), STRUCT<TIME>(TIME '15:30:00')"#;
    let select = bigquery_and_generic().verified_only_select(sql);
    assert_eq!(3, select.projection.len());
    assert_eq!(
        &Expr::Struct {
            values: vec![Expr::Value(Value::SingleQuotedString("foo".to_string())),],
            fields: vec![StructField {
                field_name: None,
                field_type: DataType::String(Some(42))
            }]
        },
        expr_from_projection(&select.projection[0])
    );
    assert_eq!(
        &Expr::Struct {
            values: vec![Expr::TypedString {
                data_type: DataType::Timestamp(None, TimezoneInfo::None),
                value: "2008-12-25 15:30:00 America/Los_Angeles".to_string()
            },],
            fields: vec![StructField {
                field_name: None,
                field_type: DataType::Timestamp(None, TimezoneInfo::None)
            }]
        },
        expr_from_projection(&select.projection[1])
    );

    assert_eq!(
        &Expr::Struct {
            values: vec![Expr::TypedString {
                data_type: DataType::Time(None, TimezoneInfo::None),
                value: "15:30:00".to_string()
            },],
            fields: vec![StructField {
                field_name: None,
                field_type: DataType::Time(None, TimezoneInfo::None)
            }]
        },
        expr_from_projection(&select.projection[2])
    );

    let sql = r#"SELECT STRUCT<NUMERIC>(NUMERIC '1'), STRUCT<BIGNUMERIC>(BIGNUMERIC '1')"#;
    let select = bigquery_and_generic().verified_only_select(sql);
    assert_eq!(2, select.projection.len());
    assert_eq!(
        &Expr::Struct {
            values: vec![Expr::TypedString {
                data_type: DataType::Numeric(ExactNumberInfo::None),
                value: "1".to_string()
            },],
            fields: vec![StructField {
                field_name: None,
                field_type: DataType::Numeric(ExactNumberInfo::None)
            }]
        },
        expr_from_projection(&select.projection[0])
    );
    assert_eq!(
        &Expr::Struct {
            values: vec![Expr::TypedString {
                data_type: DataType::BigNumeric(ExactNumberInfo::None),
                value: "1".to_string()
            },],
            fields: vec![StructField {
                field_name: None,
                field_type: DataType::BigNumeric(ExactNumberInfo::None)
            }]
        },
        expr_from_projection(&select.projection[1])
    );
}

#[test]
fn parse_typed_struct_with_field_name_bigquery() {
    let sql = r#"SELECT STRUCT<x INT64>(5), STRUCT<y STRING>("foo")"#;
    let select = bigquery().verified_only_select(sql);
    assert_eq!(2, select.projection.len());
    assert_eq!(
        &Expr::Struct {
            values: vec![Expr::Value(number("5")),],
            fields: vec![StructField {
                field_name: Some(Ident::from("x")),
                field_type: DataType::Int64
            }]
        },
        expr_from_projection(&select.projection[0])
    );
    assert_eq!(
        &Expr::Struct {
            values: vec![Expr::Value(Value::DoubleQuotedString("foo".to_string())),],
            fields: vec![StructField {
                field_name: Some(Ident::from("y")),
                field_type: DataType::String(None)
            }]
        },
        expr_from_projection(&select.projection[1])
    );

    let sql = r#"SELECT STRUCT<x INT64, y INT64>(5, 5)"#;
    let select = bigquery().verified_only_select(sql);
    assert_eq!(1, select.projection.len());
    assert_eq!(
        &Expr::Struct {
            values: vec![Expr::Value(number("5")), Expr::Value(number("5")),],
            fields: vec![
                StructField {
                    field_name: Some(Ident::from("x")),
                    field_type: DataType::Int64
                },
                StructField {
                    field_name: Some(Ident::from("y")),
                    field_type: DataType::Int64
                }
            ]
        },
        expr_from_projection(&select.projection[0])
    );
}

#[test]
fn parse_typed_struct_with_field_name_bigquery_and_generic() {
    let sql = r#"SELECT STRUCT<x INT64>(5), STRUCT<y STRING>('foo')"#;
    let select = bigquery().verified_only_select(sql);
    assert_eq!(2, select.projection.len());
    assert_eq!(
        &Expr::Struct {
            values: vec![Expr::Value(number("5")),],
            fields: vec![StructField {
                field_name: Some(Ident::from("x")),
                field_type: DataType::Int64
            }]
        },
        expr_from_projection(&select.projection[0])
    );
    assert_eq!(
        &Expr::Struct {
            values: vec![Expr::Value(Value::SingleQuotedString("foo".to_string())),],
            fields: vec![StructField {
                field_name: Some(Ident::from("y")),
                field_type: DataType::String(None)
            }]
        },
        expr_from_projection(&select.projection[1])
    );

    let sql = r#"SELECT STRUCT<x INT64, y INT64>(5, 5)"#;
    let select = bigquery_and_generic().verified_only_select(sql);
    assert_eq!(1, select.projection.len());
    assert_eq!(
        &Expr::Struct {
            values: vec![Expr::Value(number("5")), Expr::Value(number("5")),],
            fields: vec![
                StructField {
                    field_name: Some(Ident::from("x")),
                    field_type: DataType::Int64
                },
                StructField {
                    field_name: Some(Ident::from("y")),
                    field_type: DataType::Int64
                }
            ]
        },
        expr_from_projection(&select.projection[0])
    );
}

#[test]
fn parse_table_identifiers() {
    /// Parses a table identifier ident and verifies that re-serializing the
    /// parsed identifier produces the original ident string.
    ///
    /// In some cases, re-serializing the result of the parsed ident is not
    /// expected to produce the original ident string. canonical is provided
    /// instead as the canonical representation of the identifier for comparison.
    /// For example, re-serializing the result of ident `foo.bar` produces
    /// the equivalent canonical representation `foo`.`bar`
    fn test_table_ident(ident: &str, canonical: Option<&str>, expected: Vec<Ident>) {
        let sql = format!("SELECT 1 FROM {ident}");
        let canonical = canonical.map(|ident| format!("SELECT 1 FROM {ident}"));

        let select = if let Some(canonical) = canonical {
            bigquery().verified_only_select_with_canonical(&sql, canonical.deref())
        } else {
            bigquery().verified_only_select(&sql)
        };

        assert_eq!(
            select.from,
            vec![TableWithJoins {
                relation: TableFactor::Table {
                    name: ObjectName(expected),
                    alias: None,
                    args: None,
                    with_hints: vec![],
                    version: None,
                    partitions: vec![],
                    with_ordinality: false,
                },
                joins: vec![]
            },]
        );
    }

    fn test_table_ident_err(ident: &str) {
        let sql = format!("SELECT 1 FROM {ident}");
        assert!(bigquery().parse_sql_statements(&sql).is_err());
    }

    test_table_ident("`spa ce`", None, vec![Ident::with_quote('`', "spa ce")]);

    test_table_ident(
        "`!@#$%^&*()-=_+`",
        None,
        vec![Ident::with_quote('`', "!@#$%^&*()-=_+")],
    );

    test_table_ident(
        "_5abc.dataField",
        None,
        vec![Ident::new("_5abc"), Ident::new("dataField")],
    );
    test_table_ident(
        "`5abc`.dataField",
        None,
        vec![Ident::with_quote('`', "5abc"), Ident::new("dataField")],
    );

    test_table_ident_err("5abc.dataField");

    test_table_ident(
        "abc5.dataField",
        None,
        vec![Ident::new("abc5"), Ident::new("dataField")],
    );

    test_table_ident_err("abc5!.dataField");

    test_table_ident(
        "`GROUP`.dataField",
        None,
        vec![Ident::with_quote('`', "GROUP"), Ident::new("dataField")],
    );

    // TODO: this should be error
    // test_table_ident_err("GROUP.dataField");

    test_table_ident(
        "abc5.GROUP",
        None,
        vec![Ident::new("abc5"), Ident::new("GROUP")],
    );

    test_table_ident(
        "`foo.bar.baz`",
        Some("`foo`.`bar`.`baz`"),
        vec![
            Ident::with_quote('`', "foo"),
            Ident::with_quote('`', "bar"),
            Ident::with_quote('`', "baz"),
        ],
    );

    test_table_ident(
        "`foo.bar`.`baz`",
        Some("`foo`.`bar`.`baz`"),
        vec![
            Ident::with_quote('`', "foo"),
            Ident::with_quote('`', "bar"),
            Ident::with_quote('`', "baz"),
        ],
    );

    test_table_ident(
        "`foo`.`bar.baz`",
        Some("`foo`.`bar`.`baz`"),
        vec![
            Ident::with_quote('`', "foo"),
            Ident::with_quote('`', "bar"),
            Ident::with_quote('`', "baz"),
        ],
    );

    test_table_ident(
        "`foo`.`bar`.`baz`",
        Some("`foo`.`bar`.`baz`"),
        vec![
            Ident::with_quote('`', "foo"),
            Ident::with_quote('`', "bar"),
            Ident::with_quote('`', "baz"),
        ],
    );

    test_table_ident(
        "`5abc.dataField`",
        Some("`5abc`.`dataField`"),
        vec![
            Ident::with_quote('`', "5abc"),
            Ident::with_quote('`', "dataField"),
        ],
    );

    test_table_ident(
        "`_5abc.da-sh-es`",
        Some("`_5abc`.`da-sh-es`"),
        vec![
            Ident::with_quote('`', "_5abc"),
            Ident::with_quote('`', "da-sh-es"),
        ],
    );

    test_table_ident(
        "foo-bar.baz-123",
        Some("foo-bar.baz-123"),
        vec![Ident::new("foo-bar"), Ident::new("baz-123")],
    );

    test_table_ident_err("foo-`bar`");
    test_table_ident_err("`foo`-bar");
    test_table_ident_err("foo-123a");
    test_table_ident_err("foo - bar");
    test_table_ident_err("123-bar");
    test_table_ident_err("bar-");
}

#[test]
fn parse_hyphenated_table_identifiers() {
    bigquery().one_statement_parses_to(
        "select * from foo-bar f join baz-qux b on f.id = b.id",
        "SELECT * FROM foo-bar AS f JOIN baz-qux AS b ON f.id = b.id",
    );

    assert_eq!(
        bigquery()
            .verified_only_select_with_canonical(
                "SELECT foo-bar.x FROM t",
                "SELECT foo - bar.x FROM t"
            )
            .projection[0],
        SelectItem::UnnamedExpr(Expr::BinaryOp {
            left: Box::new(Expr::Identifier(Ident::new("foo"))),
            op: BinaryOperator::Minus,
            right: Box::new(Expr::CompoundIdentifier(vec![
                Ident::new("bar"),
                Ident::new("x")
            ]))
        })
    );

    let error_sql = "select foo-bar.* from foo-bar";
    assert!(bigquery().parse_sql_statements(error_sql).is_err());
}

#[test]
fn parse_table_time_travel() {
    let version = "2023-08-18 23:08:18".to_string();
    let sql = format!("SELECT 1 FROM t1 FOR SYSTEM_TIME AS OF '{version}'");
    let select = bigquery().verified_only_select(&sql);
    assert_eq!(
        select.from,
        vec![TableWithJoins {
            relation: TableFactor::Table {
                name: ObjectName(vec![Ident::new("t1")]),
                alias: None,
                args: None,
                with_hints: vec![],
                version: Some(TableVersion::ForSystemTimeAsOf(Expr::Value(
                    Value::SingleQuotedString(version)
                ))),
                partitions: vec![],
                with_ordinality: false,
            },
            joins: vec![]
        },]
    );

    let sql = "SELECT 1 FROM t1 FOR SYSTEM TIME AS OF 'some_timestamp'".to_string();
    assert!(bigquery().parse_sql_statements(&sql).is_err());
}

#[test]
fn parse_join_constraint_unnest_alias() {
    assert_eq!(
        only(
            bigquery()
                .verified_only_select("SELECT * FROM t1 JOIN UNNEST(t1.a) AS f ON c1 = c2")
                .from
        )
        .joins,
        vec![Join {
            relation: TableFactor::UNNEST {
                alias: table_alias("f"),
                array_exprs: vec![Expr::CompoundIdentifier(vec![
                    Ident::new("t1"),
                    Ident::new("a")
                ])],
                with_offset: false,
                with_offset_alias: None,
                with_ordinality: false,
            },
            global: false,
            join_operator: JoinOperator::Inner(JoinConstraint::On(Expr::BinaryOp {
                left: Box::new(Expr::Identifier("c1".into())),
                op: BinaryOperator::Eq,
                right: Box::new(Expr::Identifier("c2".into())),
            })),
        }]
    );
}

#[test]
fn parse_merge() {
    let sql = concat!(
        "MERGE inventory AS T USING newArrivals AS S ON false ",
        "WHEN NOT MATCHED AND 1 THEN INSERT (product, quantity) VALUES (1, 2) ",
        "WHEN NOT MATCHED BY TARGET AND 1 THEN INSERT (product, quantity) VALUES (1, 2) ",
        "WHEN NOT MATCHED BY TARGET THEN INSERT (product, quantity) VALUES (1, 2) ",
        "WHEN NOT MATCHED BY SOURCE AND 2 THEN DELETE ",
        "WHEN NOT MATCHED BY SOURCE THEN DELETE ",
        "WHEN NOT MATCHED BY SOURCE AND 1 THEN UPDATE SET a = 1, b = 2 ",
        "WHEN NOT MATCHED AND 1 THEN INSERT (product, quantity) ROW ",
        "WHEN NOT MATCHED THEN INSERT (product, quantity) ROW ",
        "WHEN NOT MATCHED AND 1 THEN INSERT ROW ",
        "WHEN NOT MATCHED THEN INSERT ROW ",
        "WHEN MATCHED AND 1 THEN DELETE ",
        "WHEN MATCHED THEN UPDATE SET a = 1, b = 2 ",
        "WHEN NOT MATCHED THEN INSERT (a, b) VALUES (1, DEFAULT) ",
        "WHEN NOT MATCHED THEN INSERT VALUES (1, DEFAULT)",
    );
    let insert_action = MergeAction::Insert(MergeInsertExpr {
        columns: vec![Ident::new("product"), Ident::new("quantity")],
        kind: MergeInsertKind::Values(Values {
            explicit_row: false,
            rows: vec![vec![Expr::Value(number("1")), Expr::Value(number("2"))]],
        }),
    });
    let update_action = MergeAction::Update {
        assignments: vec![
            Assignment {
                target: AssignmentTarget::ColumnName(ObjectName(vec![Ident::new("a")])),
                value: Expr::Value(number("1")),
            },
            Assignment {
                target: AssignmentTarget::ColumnName(ObjectName(vec![Ident::new("b")])),
                value: Expr::Value(number("2")),
            },
        ],
    };
    match bigquery_and_generic().verified_stmt(sql) {
        Statement::Merge {
            into,
            table,
            source,
            on,
            clauses,
        } => {
            assert!(!into);
            assert_eq!(
                TableFactor::Table {
                    name: ObjectName(vec![Ident::new("inventory")]),
                    alias: Some(TableAlias {
                        name: Ident::new("T"),
                        columns: vec![],
                    }),
                    args: Default::default(),
                    with_hints: Default::default(),
                    version: Default::default(),
                    partitions: Default::default(),
                    with_ordinality: false,
                },
                table
            );
            assert_eq!(
                TableFactor::Table {
                    name: ObjectName(vec![Ident::new("newArrivals")]),
                    alias: Some(TableAlias {
                        name: Ident::new("S"),
                        columns: vec![],
                    }),
                    args: Default::default(),
                    with_hints: Default::default(),
                    version: Default::default(),
                    partitions: Default::default(),
                    with_ordinality: false,
                },
                source
            );
            assert_eq!(Expr::Value(Value::Boolean(false)), *on);
            assert_eq!(
                vec![
                    MergeClause {
                        clause_kind: MergeClauseKind::NotMatched,
                        predicate: Some(Expr::Value(number("1"))),
                        action: insert_action.clone(),
                    },
                    MergeClause {
                        clause_kind: MergeClauseKind::NotMatchedByTarget,
                        predicate: Some(Expr::Value(number("1"))),
                        action: insert_action.clone(),
                    },
                    MergeClause {
                        clause_kind: MergeClauseKind::NotMatchedByTarget,
                        predicate: None,
                        action: insert_action,
                    },
                    MergeClause {
                        clause_kind: MergeClauseKind::NotMatchedBySource,
                        predicate: Some(Expr::Value(number("2"))),
                        action: MergeAction::Delete
                    },
                    MergeClause {
                        clause_kind: MergeClauseKind::NotMatchedBySource,
                        predicate: None,
                        action: MergeAction::Delete
                    },
                    MergeClause {
                        clause_kind: MergeClauseKind::NotMatchedBySource,
                        predicate: Some(Expr::Value(number("1"))),
                        action: update_action.clone(),
                    },
                    MergeClause {
                        clause_kind: MergeClauseKind::NotMatched,
                        predicate: Some(Expr::Value(number("1"))),
                        action: MergeAction::Insert(MergeInsertExpr {
                            columns: vec![Ident::new("product"), Ident::new("quantity"),],
                            kind: MergeInsertKind::Row,
                        })
                    },
                    MergeClause {
                        clause_kind: MergeClauseKind::NotMatched,
                        predicate: None,
                        action: MergeAction::Insert(MergeInsertExpr {
                            columns: vec![Ident::new("product"), Ident::new("quantity"),],
                            kind: MergeInsertKind::Row,
                        })
                    },
                    MergeClause {
                        clause_kind: MergeClauseKind::NotMatched,
                        predicate: Some(Expr::Value(number("1"))),
                        action: MergeAction::Insert(MergeInsertExpr {
                            columns: vec![],
                            kind: MergeInsertKind::Row
                        })
                    },
                    MergeClause {
                        clause_kind: MergeClauseKind::NotMatched,
                        predicate: None,
                        action: MergeAction::Insert(MergeInsertExpr {
                            columns: vec![],
                            kind: MergeInsertKind::Row
                        })
                    },
                    MergeClause {
                        clause_kind: MergeClauseKind::Matched,
                        predicate: Some(Expr::Value(number("1"))),
                        action: MergeAction::Delete,
                    },
                    MergeClause {
                        clause_kind: MergeClauseKind::Matched,
                        predicate: None,
                        action: update_action,
                    },
                    MergeClause {
                        clause_kind: MergeClauseKind::NotMatched,
                        predicate: None,
                        action: MergeAction::Insert(MergeInsertExpr {
                            columns: vec![Ident::new("a"), Ident::new("b"),],
                            kind: MergeInsertKind::Values(Values {
                                explicit_row: false,
                                rows: vec![vec![
                                    Expr::Value(number("1")),
                                    Expr::Identifier(Ident::new("DEFAULT")),
                                ]]
                            })
                        })
                    },
                    MergeClause {
                        clause_kind: MergeClauseKind::NotMatched,
                        predicate: None,
                        action: MergeAction::Insert(MergeInsertExpr {
                            columns: vec![],
                            kind: MergeInsertKind::Values(Values {
                                explicit_row: false,
                                rows: vec![vec![
                                    Expr::Value(number("1")),
                                    Expr::Identifier(Ident::new("DEFAULT")),
                                ]]
                            })
                        })
                    },
                ],
                clauses
            );
        }
        _ => unreachable!(),
    }
}

#[test]
fn parse_merge_invalid_statements() {
    let dialects = all_dialects_except(|d| d.is::<BigQueryDialect>() || d.is::<GenericDialect>());
    for (sql, err_msg) in [
        (
            "MERGE T USING U ON TRUE WHEN MATCHED BY TARGET AND 1 THEN DELETE",
            "Expected: THEN, found: BY",
        ),
        (
            "MERGE T USING U ON TRUE WHEN MATCHED BY SOURCE AND 1 THEN DELETE",
            "Expected: THEN, found: BY",
        ),
        (
            "MERGE T USING U ON TRUE WHEN NOT MATCHED BY SOURCE THEN INSERT(a) VALUES (b)",
            "INSERT is not allowed in a NOT MATCHED BY SOURCE merge clause",
        ),
        (
            "MERGE INTO T USING U ON TRUE WHEN NOT MATCHED BY TARGET THEN DELETE",
            "DELETE is not allowed in a NOT MATCHED BY TARGET merge clause",
        ),
        (
            "MERGE INTO T USING U ON TRUE WHEN NOT MATCHED BY TARGET THEN UPDATE SET a = b",
            "UPDATE is not allowed in a NOT MATCHED BY TARGET merge clause",
        ),
    ] {
        let res = dialects.parse_sql_statements(sql);
        assert_eq!(
            ParserError::ParserError(err_msg.to_string()),
            res.unwrap_err()
        );
    }
}

#[test]
fn parse_trailing_comma() {
    for (sql, canonical) in [
        ("SELECT a,", "SELECT a"),
        ("SELECT 1,", "SELECT 1"),
        ("SELECT 1,2,", "SELECT 1, 2"),
        ("SELECT a, b,", "SELECT a, b"),
        ("SELECT a, b AS c,", "SELECT a, b AS c"),
        ("SELECT a, b AS c, FROM t", "SELECT a, b AS c FROM t"),
        ("SELECT a, b, FROM t", "SELECT a, b FROM t"),
        ("SELECT a, b, LIMIT 1", "SELECT a, b LIMIT 1"),
        ("SELECT a, (SELECT 1, )", "SELECT a, (SELECT 1)"),
    ] {
        bigquery().one_statement_parses_to(sql, canonical);
    }
}

#[test]
fn parse_cast_type() {
    let sql = r"SELECT SAFE_CAST(1 AS INT64)";
    bigquery_and_generic().verified_only_select(sql);
}

#[test]
fn parse_cast_date_format() {
    let sql =
        r"SELECT CAST(date_valid_from AS DATE FORMAT 'YYYY-MM-DD') AS date_valid_from FROM foo";
    bigquery_and_generic().verified_only_select(sql);
}

#[test]
fn parse_cast_time_format() {
    let sql = r"SELECT CAST(TIME '21:30:00' AS STRING FORMAT 'PM') AS date_time_to_string";
    bigquery_and_generic().verified_only_select(sql);
}

#[test]
fn parse_cast_timestamp_format_tz() {
    let sql = r"SELECT CAST(TIMESTAMP '2008-12-25 00:00:00+00:00' AS STRING FORMAT 'TZH' AT TIME ZONE 'Asia/Kolkata') AS date_time_to_string";
    bigquery_and_generic().verified_only_select(sql);
}

#[test]
fn parse_cast_string_to_bytes_format() {
    let sql = r"SELECT CAST('Hello' AS BYTES FORMAT 'ASCII') AS string_to_bytes";
    bigquery_and_generic().verified_only_select(sql);
}

#[test]
fn parse_cast_bytes_to_string_format() {
    let sql = r"SELECT CAST(B'\x48\x65\x6c\x6c\x6f' AS STRING FORMAT 'ASCII') AS bytes_to_string";
    bigquery_and_generic().verified_only_select(sql);
}

#[test]
fn parse_array_agg_func() {
    for sql in [
        "SELECT ARRAY_AGG(x ORDER BY x) AS a FROM T",
        "SELECT ARRAY_AGG(x ORDER BY x LIMIT 2) FROM tbl",
        "SELECT ARRAY_AGG(DISTINCT x ORDER BY x LIMIT 2) FROM tbl",
    ] {
        bigquery().verified_stmt(sql);
    }
}

#[test]
fn parse_big_query_declare() {
    for (sql, expected_names, expected_data_type, expected_assigned_expr) in [
        (
            "DECLARE x INT64",
            vec![Ident::new("x")],
            Some(DataType::Int64),
            None,
        ),
        (
            "DECLARE x INT64 DEFAULT 42",
            vec![Ident::new("x")],
            Some(DataType::Int64),
            Some(DeclareAssignment::Default(Box::new(Expr::Value(number(
                "42",
            ))))),
        ),
        (
            "DECLARE x, y, z INT64 DEFAULT 42",
            vec![Ident::new("x"), Ident::new("y"), Ident::new("z")],
            Some(DataType::Int64),
            Some(DeclareAssignment::Default(Box::new(Expr::Value(number(
                "42",
            ))))),
        ),
        (
            "DECLARE x DEFAULT 42",
            vec![Ident::new("x")],
            None,
            Some(DeclareAssignment::Default(Box::new(Expr::Value(number(
                "42",
            ))))),
        ),
    ] {
        match bigquery().verified_stmt(sql) {
            Statement::Declare { mut stmts } => {
                assert_eq!(1, stmts.len());
                let Declare {
                    names,
                    data_type,
                    assignment: assigned_expr,
                    ..
                } = stmts.swap_remove(0);
                assert_eq!(expected_names, names);
                assert_eq!(expected_data_type, data_type);
                assert_eq!(expected_assigned_expr, assigned_expr);
            }
            _ => unreachable!(),
        }
    }

    let error_sql = "DECLARE x";
    assert_eq!(
        ParserError::ParserError("Expected: a data type name, found: EOF".to_owned()),
        bigquery().parse_sql_statements(error_sql).unwrap_err()
    );

    let error_sql = "DECLARE x 42";
    assert_eq!(
        ParserError::ParserError("Expected: a data type name, found: 42".to_owned()),
        bigquery().parse_sql_statements(error_sql).unwrap_err()
    );
}

fn bigquery() -> TestedDialects {
    TestedDialects {
        dialects: vec![Box::new(BigQueryDialect {})],
        options: None,
    }
}

fn bigquery_and_generic() -> TestedDialects {
    TestedDialects {
        dialects: vec![Box::new(BigQueryDialect {}), Box::new(GenericDialect {})],
        options: None,
    }
}

#[test]
fn parse_map_access_expr() {
    let sql = "users[-1][safe_offset(2)].a.b";
    let expr = bigquery().verified_expr(sql);

    fn map_access_key(key: Expr, syntax: MapAccessSyntax) -> MapAccessKey {
        MapAccessKey { key, syntax }
    }
    let expected = Expr::MapAccess {
        column: Expr::Identifier(Ident::new("users")).into(),
        keys: vec![
            map_access_key(
                Expr::UnaryOp {
                    op: UnaryOperator::Minus,
                    expr: Expr::Value(number("1")).into(),
                },
                MapAccessSyntax::Bracket,
            ),
            map_access_key(
                call("safe_offset", [Expr::Value(number("2"))]),
                MapAccessSyntax::Bracket,
            ),
            map_access_key(
                Expr::CompoundIdentifier(vec![Ident::new("a"), Ident::new("b")]),
                MapAccessSyntax::Period,
            ),
        ],
    };
    assert_eq!(expr, expected);

    let sql = "SELECT myfunc()[-1].a[SAFE_OFFSET(2)].b";
    bigquery().verified_only_select(sql);
}

#[test]
fn test_bigquery_create_function() {
    let sql = concat!(
        "CREATE OR REPLACE TEMPORARY FUNCTION ",
        "project1.mydataset.myfunction(x FLOAT64) ",
        "RETURNS FLOAT64 ",
        "OPTIONS(x = 'y') ",
        "AS 42"
    );

    let stmt = bigquery().verified_stmt(sql);
    assert_eq!(
<<<<<<< HEAD
        stmt,
        Statement::CreateFunction {
            or_replace: true,
            temporary: true,
            if_not_exists: false,
            name: ObjectName(vec![
                Ident::new("project1"),
                Ident::new("mydataset"),
                Ident::new("myfunction"),
            ]),
            args: Some(vec![OperateFunctionArg::with_name("x", DataType::Float64),]),
            return_type: Some(DataType::Float64),
            function_body: Some(CreateFunctionBody::AsAfterOptions(Expr::Value(number(
                "42"
            )))),
            options: Some(vec![SqlOption::KeyValue {
                key: Ident::new("x"),
                value: Expr::Value(Value::SingleQuotedString("y".into())),
            }]),
            behavior: None,
            using: None,
            language: None,
            determinism_specifier: None,
            remote_connection: None,
            called_on_null: None,
            parallel: None,
        }
=======
        _select.projection[0],
        SelectItem::UnnamedExpr(Expr::MapAccess {
            column: Box::new(Expr::Identifier(Ident {
                value: "d".to_string(),
                quote_style: None,
                span: Span::empty(),
            })),
            keys: vec![Expr::Function(Function {
                name: ObjectName(vec!["offset".into()]),
                args: vec![FunctionArg::Unnamed(FunctionArgExpr::Expr(Expr::Value(
                    Value::Number("0".into(), false)
                ))),],
                over: None,
                distinct: false,
                special: false,
            })],
        })
>>>>>>> 079a4e27
    );

    let sqls = [
        // Arbitrary Options expressions.
        concat!(
            "CREATE OR REPLACE TEMPORARY FUNCTION ",
            "myfunction(a FLOAT64, b INT64, c STRING) ",
            "RETURNS ARRAY<FLOAT64> ",
            "OPTIONS(a = [1, 2], b = 'two', c = [('k1', 'v1'), ('k2', 'v2')]) ",
            "AS ((SELECT 1 FROM mytable))"
        ),
        // Options after body.
        concat!(
            "CREATE OR REPLACE TEMPORARY FUNCTION ",
            "myfunction(a FLOAT64, b INT64, c STRING) ",
            "RETURNS ARRAY<FLOAT64> ",
            "AS ((SELECT 1 FROM mytable)) ",
            "OPTIONS(a = [1, 2], b = 'two', c = [('k1', 'v1'), ('k2', 'v2')])",
        ),
        // IF NOT EXISTS
        concat!(
            "CREATE OR REPLACE TEMPORARY FUNCTION IF NOT EXISTS ",
            "myfunction(a FLOAT64, b INT64, c STRING) ",
            "RETURNS ARRAY<FLOAT64> ",
            "OPTIONS(a = [1, 2]) ",
            "AS ((SELECT 1 FROM mytable))"
        ),
        // No return type.
        concat!(
            "CREATE OR REPLACE TEMPORARY FUNCTION ",
            "myfunction(a FLOAT64, b INT64, c STRING) ",
            "OPTIONS(a = [1, 2]) ",
            "AS ((SELECT 1 FROM mytable))"
        ),
        // With language - body after options
        concat!(
            "CREATE OR REPLACE TEMPORARY FUNCTION ",
            "myfunction(a FLOAT64, b INT64, c STRING) ",
            "DETERMINISTIC ",
            "LANGUAGE js ",
            "OPTIONS(a = [1, 2]) ",
            "AS \"console.log('hello');\""
        ),
        // With language - body before options
        concat!(
            "CREATE OR REPLACE TEMPORARY FUNCTION ",
            "myfunction(a FLOAT64, b INT64, c STRING) ",
            "NOT DETERMINISTIC ",
            "LANGUAGE js ",
            "AS \"console.log('hello');\" ",
            "OPTIONS(a = [1, 2])",
        ),
        // Remote
        concat!(
            "CREATE OR REPLACE TEMPORARY FUNCTION ",
            "myfunction(a FLOAT64, b INT64, c STRING) ",
            "RETURNS INT64 ",
            "REMOTE WITH CONNECTION us.myconnection ",
            "OPTIONS(a = [1, 2])",
        ),
    ];
    for sql in sqls {
        bigquery().verified_stmt(sql);
    }

    let error_sqls = [
        (
            concat!(
                "CREATE TEMPORARY FUNCTION myfunction() ",
                "OPTIONS(a = [1, 2]) ",
                "AS ((SELECT 1 FROM mytable)) ",
                "OPTIONS(a = [1, 2])",
            ),
            "Expected: end of statement, found: OPTIONS",
        ),
        (
            concat!(
                "CREATE TEMPORARY FUNCTION myfunction() ",
                "IMMUTABLE ",
                "AS ((SELECT 1 FROM mytable)) ",
            ),
            "Expected: AS, found: IMMUTABLE",
        ),
        (
            concat!(
                "CREATE TEMPORARY FUNCTION myfunction() ",
                "AS \"console.log('hello');\" ",
                "LANGUAGE js ",
            ),
            "Expected: end of statement, found: LANGUAGE",
        ),
    ];
    for (sql, error) in error_sqls {
        assert_eq!(
            ParserError::ParserError(error.to_owned()),
            bigquery().parse_sql_statements(sql).unwrap_err()
        );
    }
}

#[test]
fn test_bigquery_trim() {
    let real_sql = r#"SELECT customer_id, TRIM(item_price_id, '"', "a") AS item_price_id FROM models_staging.subscriptions"#;
    assert_eq!(bigquery().verified_stmt(real_sql).to_string(), real_sql);

    let sql_only_select = "SELECT TRIM('xyz', 'a')";
    let select = bigquery().verified_only_select(sql_only_select);
    assert_eq!(
        &Expr::Trim {
            expr: Box::new(Expr::Value(Value::SingleQuotedString("xyz".to_owned()))),
            trim_where: None,
            trim_what: None,
            trim_characters: Some(vec![Expr::Value(Value::SingleQuotedString("a".to_owned()))]),
        },
        expr_from_projection(only(&select.projection))
    );

    // missing comma separation
    let error_sql = "SELECT TRIM('xyz' 'a')";
    assert_eq!(
        ParserError::ParserError("Expected: ), found: 'a'".to_owned()),
        bigquery().parse_sql_statements(error_sql).unwrap_err()
    );
}

#[test]
fn parse_extract_weekday() {
    let sql = "SELECT EXTRACT(WEEK(MONDAY) FROM d)";
    let select = bigquery_and_generic().verified_only_select(sql);
    assert_eq!(
        &Expr::Extract {
            field: DateTimeField::Week(Some(Ident::new("MONDAY"))),
            syntax: ExtractSyntax::From,
            expr: Box::new(Expr::Identifier(Ident::new("d"))),
        },
        expr_from_projection(only(&select.projection)),
    );
}

#[test]
fn test_select_as_struct() {
    bigquery().verified_only_select("SELECT * FROM (SELECT AS VALUE STRUCT(123 AS a, false AS b))");
    let select = bigquery().verified_only_select("SELECT AS STRUCT 1 AS a, 2 AS b");
    assert_eq!(Some(ValueTableMode::AsStruct), select.value_table_mode);
}

#[test]
fn test_select_as_value() {
    bigquery().verified_only_select(
        "SELECT * FROM (SELECT AS VALUE STRUCT(5 AS star_rating, false AS up_down_rating))",
    );
    let select = bigquery().verified_only_select("SELECT AS VALUE STRUCT(1 AS a, 2 AS b) AS xyz");
    assert_eq!(Some(ValueTableMode::AsValue), select.value_table_mode);
}

#[test]
fn test_array_agg() {
    bigquery_and_generic().verified_expr("ARRAY_AGG(state)");
    bigquery_and_generic().verified_expr("ARRAY_CONCAT_AGG(x LIMIT 2)");
    bigquery_and_generic().verified_expr("ARRAY_AGG(state IGNORE NULLS LIMIT 10)");
    bigquery_and_generic().verified_expr("ARRAY_AGG(state RESPECT NULLS ORDER BY population)");
    bigquery_and_generic()
        .verified_expr("ARRAY_AGG(DISTINCT state IGNORE NULLS ORDER BY population DESC LIMIT 10)");
    bigquery_and_generic().verified_expr("ARRAY_CONCAT_AGG(x ORDER BY ARRAY_LENGTH(x))");
}

#[test]
fn test_any_value() {
    bigquery_and_generic().verified_expr("ANY_VALUE(fruit)");
    bigquery_and_generic().verified_expr(
        "ANY_VALUE(fruit) OVER (ORDER BY LENGTH(fruit) ROWS BETWEEN 1 PRECEDING AND CURRENT ROW)",
    );
    bigquery_and_generic().verified_expr("ANY_VALUE(fruit HAVING MAX sold)");
    bigquery_and_generic().verified_expr("ANY_VALUE(fruit HAVING MIN sold)");
}<|MERGE_RESOLUTION|>--- conflicted
+++ resolved
@@ -17,11 +17,8 @@
 
 use sqlparser::ast::*;
 use sqlparser::dialect::{BigQueryDialect, GenericDialect};
-<<<<<<< HEAD
 use sqlparser::parser::{ParserError, ParserOptions};
-=======
 use sqlparser::tokenizer::Span;
->>>>>>> 079a4e27
 use test_utils::*;
 
 #[test]
@@ -676,10 +673,12 @@
                     Ident {
                         value: "t".into(),
                         quote_style: None,
+                        span: Span::empty(),
                     },
                     Ident {
                         value: "str_col".into(),
                         quote_style: None,
+                        span: Span::empty(),
                     },
                 ]),
             ],
@@ -688,6 +687,7 @@
                     field_name: Some(Ident {
                         value: "x".into(),
                         quote_style: None,
+                        span: Span::empty(),
                     }),
                     field_type: DataType::Int64
                 },
@@ -695,6 +695,7 @@
                     field_name: Some(Ident {
                         value: "y".into(),
                         quote_style: None,
+                        span: Span::empty(),
                     }),
                     field_type: DataType::String(None)
                 },
@@ -707,6 +708,7 @@
             values: vec![Expr::Identifier(Ident {
                 value: "nested_col".into(),
                 quote_style: None,
+                span: Span::empty(),
             }),],
             fields: vec![
                 StructField {
@@ -738,6 +740,7 @@
             values: vec![Expr::Identifier(Ident {
                 value: "nested_col".into(),
                 quote_style: None,
+                span: Span::empty(),
             }),],
             fields: vec![
                 StructField {
@@ -985,10 +988,12 @@
                     Ident {
                         value: "t".into(),
                         quote_style: None,
+                        span: Span::empty(),
                     },
                     Ident {
                         value: "str_col".into(),
                         quote_style: None,
+                        span: Span::empty(),
                     },
                 ]),
             ],
@@ -997,6 +1002,7 @@
                     field_name: Some(Ident {
                         value: "x".into(),
                         quote_style: None,
+                        span: Span::empty(),
                     }),
                     field_type: DataType::Int64
                 },
@@ -1004,6 +1010,7 @@
                     field_name: Some(Ident {
                         value: "y".into(),
                         quote_style: None,
+                        span: Span::empty(),
                     }),
                     field_type: DataType::String(None)
                 },
@@ -1016,6 +1023,7 @@
             values: vec![Expr::Identifier(Ident {
                 value: "nested_col".into(),
                 quote_style: None,
+                span: Span::empty(),
             }),],
             fields: vec![
                 StructField {
@@ -1047,6 +1055,7 @@
             values: vec![Expr::Identifier(Ident {
                 value: "nested_col".into(),
                 quote_style: None,
+                span: Span::empty(),
             }),],
             fields: vec![
                 StructField {
@@ -1994,7 +2003,6 @@
 
     let stmt = bigquery().verified_stmt(sql);
     assert_eq!(
-<<<<<<< HEAD
         stmt,
         Statement::CreateFunction {
             or_replace: true,
@@ -2022,25 +2030,6 @@
             called_on_null: None,
             parallel: None,
         }
-=======
-        _select.projection[0],
-        SelectItem::UnnamedExpr(Expr::MapAccess {
-            column: Box::new(Expr::Identifier(Ident {
-                value: "d".to_string(),
-                quote_style: None,
-                span: Span::empty(),
-            })),
-            keys: vec![Expr::Function(Function {
-                name: ObjectName(vec!["offset".into()]),
-                args: vec![FunctionArg::Unnamed(FunctionArgExpr::Expr(Expr::Value(
-                    Value::Number("0".into(), false)
-                ))),],
-                over: None,
-                distinct: false,
-                special: false,
-            })],
-        })
->>>>>>> 079a4e27
     );
 
     let sqls = [
