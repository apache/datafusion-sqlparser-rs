--- conflicted
+++ resolved
@@ -2570,25 +2570,6 @@
 }
 
 #[test]
-<<<<<<< HEAD
-fn test_alter_schema_default_collate() {
-    bigquery_and_generic().verified_stmt("ALTER SCHEMA mydataset SET DEFAULT COLLATE 'und:ci'");
-}
-
-#[test]
-fn test_alter_schema_add_replica() {
-    bigquery_and_generic().verified_stmt("ALTER SCHEMA mydataset ADD REPLICA 'us'");
-}
-
-#[test]
-fn test_alter_schema_drop_replica() {
-    bigquery_and_generic().verified_stmt("ALTER SCHEMA mydataset DROP REPLICA 'us'");
-}
-
-#[test]
-fn test_alter_schema_set_options() {
-    bigquery_and_generic().verified_stmt("ALTER SCHEMA mydataset SET OPTIONS (location = 'us')");
-=======
 fn test_export_data() {
     let stmt = bigquery().verified_stmt(concat!(
         "EXPORT DATA OPTIONS(",
@@ -2824,5 +2805,24 @@
 #[test]
 fn test_begin_statement() {
     bigquery().verified_stmt("BEGIN");
->>>>>>> 97a5b61a
+}
+
+#[test]
+fn test_alter_schema_default_collate() {
+    bigquery_and_generic().verified_stmt("ALTER SCHEMA mydataset SET DEFAULT COLLATE 'und:ci'");
+}
+
+#[test]
+fn test_alter_schema_add_replica() {
+    bigquery_and_generic().verified_stmt("ALTER SCHEMA mydataset ADD REPLICA 'us'");
+}
+
+#[test]
+fn test_alter_schema_drop_replica() {
+    bigquery_and_generic().verified_stmt("ALTER SCHEMA mydataset DROP REPLICA 'us'");
+}
+
+#[test]
+fn test_alter_schema_set_options() {
+    bigquery_and_generic().verified_stmt("ALTER SCHEMA mydataset SET OPTIONS (location = 'us')");
 }