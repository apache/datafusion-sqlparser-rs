--- conflicted
+++ resolved
@@ -1158,23 +1158,15 @@
     let select = clickhouse().verified_query(sql);
     assert_eq!(
         Some(WithFill {
-<<<<<<< HEAD
             from: Some(Expr::value(number("10"))),
             to: Some(Expr::value(number("20"))),
             step: Some(Expr::value(number("2"))),
-        }),
-        select.order_by.expect("ORDER BY expected").exprs[0].with_fill
-=======
-            from: Some(Expr::Value(number("10"))),
-            to: Some(Expr::Value(number("20"))),
-            step: Some(Expr::Value(number("2"))),
         })
         .as_ref(),
         match select.order_by.expect("ORDER BY expected").kind {
             OrderByKind::Expressions(ref exprs) => exprs[0].with_fill.as_ref(),
             _ => None,
         }
->>>>>>> aab12add
     );
 }
 
