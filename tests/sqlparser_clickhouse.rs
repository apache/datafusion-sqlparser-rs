--- conflicted
+++ resolved
@@ -50,11 +50,8 @@
                             Value::SingleQuotedString("endpoint".to_string())
                         ))),
                     ],
-<<<<<<< HEAD
                     null_treatment: None,
-=======
                     filter: None,
->>>>>>> 8262abcd
                     over: None,
                     distinct: false,
                     special: false,
@@ -94,11 +91,8 @@
                                     Value::SingleQuotedString("app".to_string())
                                 ))),
                             ],
-<<<<<<< HEAD
                             null_treatment: None,
-=======
                             filter: None,
->>>>>>> 8262abcd
                             over: None,
                             distinct: false,
                             special: false,
@@ -148,11 +142,8 @@
                 FunctionArg::Unnamed(FunctionArgExpr::Expr(Expr::Identifier(Ident::new("x1")))),
                 FunctionArg::Unnamed(FunctionArgExpr::Expr(Expr::Identifier(Ident::new("x2")))),
             ],
-<<<<<<< HEAD
             null_treatment: None,
-=======
             filter: None,
->>>>>>> 8262abcd
             over: None,
             distinct: false,
             special: false,
@@ -211,11 +202,8 @@
         &Expr::Function(Function {
             name: ObjectName(vec![Ident::with_quote('"', "myfun")]),
             args: vec![],
-<<<<<<< HEAD
             null_treatment: None,
-=======
             filter: None,
->>>>>>> 8262abcd
             over: None,
             distinct: false,
             special: false,
