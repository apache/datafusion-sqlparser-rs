// Licensed under the Apache License, Version 2.0 (the "License");
// you may not use this file except in compliance with the License.
// You may obtain a copy of the License at
//
// http://www.apache.org/licenses/LICENSE-2.0
//
// Unless required by applicable law or agreed to in writing, software
// distributed under the License is distributed on an "AS IS" BASIS,
// WITHOUT WARRANTIES OR CONDITIONS OF ANY KIND, either express or implied.
// See the License for the specific language governing permissions and
// limitations under the License.

#![warn(clippy::all)]
//! Test SQL syntax, which all sqlparser dialects must parse in the same way.
//!
//! Note that it does not mean all SQL here is valid in all the dialects, only
//! that 1) it's either standard or widely supported and 2) it can be parsed by
//! sqlparser regardless of the chosen dialect (i.e. it doesn't conflict with
//! dialect-specific parsing rules).

use matches::assert_matches;

use sqlparser::ast::SelectItem::UnnamedExpr;
use sqlparser::ast::*;
use sqlparser::dialect::{
    AnsiDialect, BigQueryDialect, ClickHouseDialect, GenericDialect, HiveDialect, MsSqlDialect,
<<<<<<< HEAD
    PostgreSqlDialect, RedshiftSqlDialect, SQLiteDialect, SnowflakeDialect,
=======
    MySqlDialect, PostgreSqlDialect, SQLiteDialect, SnowflakeDialect,
>>>>>>> 814367a6
};
use sqlparser::keywords::ALL_KEYWORDS;
use sqlparser::parser::{Parser, ParserError};
use test_utils::{
    all_dialects, assert_eq_vec, expr_from_projection, join, number, only, table, table_alias,
    TestedDialects,
};

#[macro_use]
mod test_utils;

#[test]
fn parse_insert_values() {
    let row = vec![
        Expr::Value(number("1")),
        Expr::Value(number("2")),
        Expr::Value(number("3")),
    ];
    let rows1 = vec![row.clone()];
    let rows2 = vec![row.clone(), row];

    let sql = "INSERT customer VALUES (1, 2, 3)";
    check_one(sql, "customer", &[], &rows1);

    let sql = "INSERT INTO customer VALUES (1, 2, 3)";
    check_one(sql, "customer", &[], &rows1);

    let sql = "INSERT INTO customer VALUES (1, 2, 3), (1, 2, 3)";
    check_one(sql, "customer", &[], &rows2);

    let sql = "INSERT INTO public.customer VALUES (1, 2, 3)";
    check_one(sql, "public.customer", &[], &rows1);

    let sql = "INSERT INTO db.public.customer VALUES (1, 2, 3)";
    check_one(sql, "db.public.customer", &[], &rows1);

    let sql = "INSERT INTO public.customer (id, name, active) VALUES (1, 2, 3)";
    check_one(
        sql,
        "public.customer",
        &["id".to_string(), "name".to_string(), "active".to_string()],
        &rows1,
    );

    fn check_one(
        sql: &str,
        expected_table_name: &str,
        expected_columns: &[String],
        expected_rows: &[Vec<Expr>],
    ) {
        match verified_stmt(sql) {
            Statement::Insert {
                table_name,
                columns,
                source,
                ..
            } => {
                assert_eq!(table_name.to_string(), expected_table_name);
                assert_eq!(columns.len(), expected_columns.len());
                for (index, column) in columns.iter().enumerate() {
                    assert_eq!(column, &Ident::new(expected_columns[index].clone()));
                }
                match &*source.body {
                    SetExpr::Values(Values(values)) => assert_eq!(values.as_slice(), expected_rows),
                    _ => unreachable!(),
                }
            }
            _ => unreachable!(),
        }
    }

    verified_stmt("INSERT INTO customer WITH foo AS (SELECT 1) SELECT * FROM foo UNION VALUES (1)");
}

#[test]
fn parse_insert_sqlite() {
    let dialect = SQLiteDialect {};

    let check = |sql: &str, expected_action: Option<SqliteOnConflict>| match Parser::parse_sql(
        &dialect, sql,
    )
    .unwrap()
    .pop()
    .unwrap()
    {
        Statement::Insert { or, .. } => assert_eq!(or, expected_action),
        _ => panic!("{}", sql),
    };

    let sql = "INSERT INTO test_table(id) VALUES(1)";
    check(sql, None);

    let sql = "REPLACE INTO test_table(id) VALUES(1)";
    check(sql, Some(SqliteOnConflict::Replace));

    let sql = "INSERT OR REPLACE INTO test_table(id) VALUES(1)";
    check(sql, Some(SqliteOnConflict::Replace));

    let sql = "INSERT OR ROLLBACK INTO test_table(id) VALUES(1)";
    check(sql, Some(SqliteOnConflict::Rollback));

    let sql = "INSERT OR ABORT INTO test_table(id) VALUES(1)";
    check(sql, Some(SqliteOnConflict::Abort));

    let sql = "INSERT OR FAIL INTO test_table(id) VALUES(1)";
    check(sql, Some(SqliteOnConflict::Fail));

    let sql = "INSERT OR IGNORE INTO test_table(id) VALUES(1)";
    check(sql, Some(SqliteOnConflict::Ignore));
}

#[test]
fn parse_update() {
    let sql = "UPDATE t SET a = 1, b = 2, c = 3 WHERE d";
    match verified_stmt(sql) {
        Statement::Update {
            table,
            assignments,
            selection,
            ..
        } => {
            assert_eq!(table.to_string(), "t".to_string());
            assert_eq!(
                assignments,
                vec![
                    Assignment {
                        id: vec!["a".into()],
                        value: Expr::Value(number("1")),
                    },
                    Assignment {
                        id: vec!["b".into()],
                        value: Expr::Value(number("2")),
                    },
                    Assignment {
                        id: vec!["c".into()],
                        value: Expr::Value(number("3")),
                    },
                ]
            );
            assert_eq!(selection.unwrap(), Expr::Identifier("d".into()));
        }
        _ => unreachable!(),
    }

    verified_stmt("UPDATE t SET a = 1, a = 2, a = 3");

    let sql = "UPDATE t WHERE 1";
    let res = parse_sql_statements(sql);
    assert_eq!(
        ParserError::ParserError("Expected SET, found: WHERE".to_string()),
        res.unwrap_err()
    );

    let sql = "UPDATE t SET a = 1 extrabadstuff";
    let res = parse_sql_statements(sql);
    assert_eq!(
        ParserError::ParserError("Expected end of statement, found: extrabadstuff".to_string()),
        res.unwrap_err()
    );
}

#[test]
fn parse_update_set_from() {
    let sql = "UPDATE t1 SET name = t2.name FROM (SELECT name, id FROM t1 GROUP BY id) AS t2 WHERE t1.id = t2.id";
    let dialects = TestedDialects {
        dialects: vec![
            Box::new(GenericDialect {}),
            Box::new(PostgreSqlDialect {}),
            Box::new(BigQueryDialect {}),
            Box::new(SnowflakeDialect {}),
            Box::new(RedshiftSqlDialect {}),
            Box::new(MsSqlDialect {}),
        ],
    };
    let stmt = dialects.verified_stmt(sql);
    assert_eq!(
        stmt,
        Statement::Update {
            table: TableWithJoins {
                relation: TableFactor::Table {
                    name: ObjectName(vec![Ident::new("t1")]),
                    alias: None,
                    args: None,
                    with_hints: vec![],
                },
                joins: vec![],
            },
            assignments: vec![Assignment {
                id: vec![Ident::new("name")],
                value: Expr::CompoundIdentifier(vec![Ident::new("t2"), Ident::new("name")])
            }],
            from: Some(TableWithJoins {
                relation: TableFactor::Derived {
                    lateral: false,
                    subquery: Box::new(Query {
                        with: None,
                        body: Box::new(SetExpr::Select(Box::new(Select {
                            distinct: false,
                            top: None,
                            projection: vec![
                                SelectItem::UnnamedExpr(Expr::Identifier(Ident::new("name"))),
                                SelectItem::UnnamedExpr(Expr::Identifier(Ident::new("id"))),
                            ],
                            into: None,
                            from: vec![TableWithJoins {
                                relation: TableFactor::Table {
                                    name: ObjectName(vec![Ident::new("t1")]),
                                    alias: None,
                                    args: None,
                                    with_hints: vec![],
                                },
                                joins: vec![],
                            }],
                            lateral_views: vec![],
                            selection: None,
                            group_by: vec![Expr::Identifier(Ident::new("id"))],
                            cluster_by: vec![],
                            distribute_by: vec![],
                            sort_by: vec![],
                            having: None,
                            qualify: None
                        }))),
                        order_by: vec![],
                        limit: None,
                        offset: None,
                        fetch: None,
                        lock: None,
                    }),
                    alias: Some(TableAlias {
                        name: Ident::new("t2"),
                        columns: vec![],
                    })
                },
                joins: vec![],
            }),
            selection: Some(Expr::BinaryOp {
                left: Box::new(Expr::CompoundIdentifier(vec![
                    Ident::new("t1"),
                    Ident::new("id")
                ])),
                op: BinaryOperator::Eq,
                right: Box::new(Expr::CompoundIdentifier(vec![
                    Ident::new("t2"),
                    Ident::new("id")
                ])),
            }),
        }
    );
}

#[test]
fn parse_update_with_table_alias() {
    let sql = "UPDATE users AS u SET u.username = 'new_user' WHERE u.username = 'old_user'";
    match verified_stmt(sql) {
        Statement::Update {
            table,
            assignments,
            from: _from,
            selection,
            returning,
        } => {
            assert_eq!(
                TableWithJoins {
                    relation: TableFactor::Table {
                        name: ObjectName(vec![Ident::new("users")]),
                        alias: Some(TableAlias {
                            name: Ident::new("u"),
                            columns: vec![],
                        }),
                        args: None,
                        with_hints: vec![],
                    },
                    joins: vec![],
                },
                table
            );
            assert_eq!(
                vec![Assignment {
                    id: vec![Ident::new("u"), Ident::new("username")],
                    value: Expr::Value(Value::SingleQuotedString("new_user".to_string())),
                }],
                assignments
            );
            assert_eq!(
                Some(Expr::BinaryOp {
                    left: Box::new(Expr::CompoundIdentifier(vec![
                        Ident::new("u"),
                        Ident::new("username"),
                    ])),
                    op: BinaryOperator::Eq,
                    right: Box::new(Expr::Value(Value::SingleQuotedString(
                        "old_user".to_string()
                    ))),
                }),
                selection
            );
            assert_eq!(None, returning);
        }
        _ => unreachable!(),
    }
}

#[test]
fn parse_invalid_table_name() {
    let ast = all_dialects()
        .run_parser_method("db.public..customer", |parser| parser.parse_object_name());
    assert!(ast.is_err());
}

#[test]
fn parse_no_table_name() {
    let ast = all_dialects().run_parser_method("", |parser| parser.parse_object_name());
    assert!(ast.is_err());
}

#[test]
fn parse_delete_statement() {
    let sql = "DELETE FROM \"table\"";
    match verified_stmt(sql) {
        Statement::Delete { table_name, .. } => {
            assert_eq!(
                TableFactor::Table {
                    name: ObjectName(vec![Ident::with_quote('"', "table")]),
                    alias: None,
                    args: None,
                    with_hints: vec![],
                },
                table_name
            );
        }
        _ => unreachable!(),
    }
}

#[test]
fn parse_where_delete_statement() {
    use self::BinaryOperator::*;

    let sql = "DELETE FROM foo WHERE name = 5";
    match verified_stmt(sql) {
        Statement::Delete {
            table_name,
            using,
            selection,
            returning,
        } => {
            assert_eq!(
                TableFactor::Table {
                    name: ObjectName(vec![Ident::new("foo")]),
                    alias: None,
                    args: None,
                    with_hints: vec![],
                },
                table_name,
            );

            assert_eq!(None, using);
            assert_eq!(
                Expr::BinaryOp {
                    left: Box::new(Expr::Identifier(Ident::new("name"))),
                    op: Eq,
                    right: Box::new(Expr::Value(number("5"))),
                },
                selection.unwrap(),
            );
            assert_eq!(None, returning);
        }
        _ => unreachable!(),
    }
}

#[test]
fn parse_where_delete_with_alias_statement() {
    use self::BinaryOperator::*;

    let sql = "DELETE FROM basket AS a USING basket AS b WHERE a.id < b.id";
    match verified_stmt(sql) {
        Statement::Delete {
            table_name,
            using,
            selection,
            returning,
        } => {
            assert_eq!(
                TableFactor::Table {
                    name: ObjectName(vec![Ident::new("basket")]),
                    alias: Some(TableAlias {
                        name: Ident::new("a"),
                        columns: vec![],
                    }),
                    args: None,
                    with_hints: vec![],
                },
                table_name,
            );

            assert_eq!(
                Some(TableFactor::Table {
                    name: ObjectName(vec![Ident::new("basket")]),
                    alias: Some(TableAlias {
                        name: Ident::new("b"),
                        columns: vec![],
                    }),
                    args: None,
                    with_hints: vec![],
                }),
                using
            );
            assert_eq!(
                Expr::BinaryOp {
                    left: Box::new(Expr::CompoundIdentifier(vec![
                        Ident::new("a"),
                        Ident::new("id"),
                    ])),
                    op: Lt,
                    right: Box::new(Expr::CompoundIdentifier(vec![
                        Ident::new("b"),
                        Ident::new("id"),
                    ])),
                },
                selection.unwrap(),
            );
            assert_eq!(None, returning);
        }
        _ => unreachable!(),
    }
}

#[test]
fn parse_top_level() {
    verified_stmt("SELECT 1");
    verified_stmt("(SELECT 1)");
    verified_stmt("((SELECT 1))");
    verified_stmt("VALUES (1)");
}

#[test]
fn parse_simple_select() {
    let sql = "SELECT id, fname, lname FROM customer WHERE id = 1 LIMIT 5";
    let select = verified_only_select(sql);
    assert!(!select.distinct);
    assert_eq!(3, select.projection.len());
    let select = verified_query(sql);
    assert_eq!(Some(Expr::Value(number("5"))), select.limit);
}

#[test]
fn parse_limit_is_not_an_alias() {
    // In dialects supporting LIMIT it shouldn't be parsed as a table alias
    let ast = verified_query("SELECT id FROM customer LIMIT 1");
    assert_eq!(Some(Expr::Value(number("1"))), ast.limit);

    let ast = verified_query("SELECT 1 LIMIT 5");
    assert_eq!(Some(Expr::Value(number("5"))), ast.limit);
}

#[test]
fn parse_select_distinct() {
    let sql = "SELECT DISTINCT name FROM customer";
    let select = verified_only_select(sql);
    assert!(select.distinct);
    assert_eq!(
        &SelectItem::UnnamedExpr(Expr::Identifier(Ident::new("name"))),
        only(&select.projection)
    );
}

#[test]
fn parse_select_distinct_two_fields() {
    let sql = "SELECT DISTINCT name, id FROM customer";
    let select = verified_only_select(sql);
    assert!(select.distinct);
    assert_eq!(
        &SelectItem::UnnamedExpr(Expr::Identifier(Ident::new("name"))),
        &select.projection[0]
    );
    assert_eq!(
        &SelectItem::UnnamedExpr(Expr::Identifier(Ident::new("id"))),
        &select.projection[1]
    );
}

#[test]
fn parse_select_distinct_tuple() {
    let sql = "SELECT DISTINCT (name, id) FROM customer";
    let select = verified_only_select(sql);
    assert_eq!(
        &vec![SelectItem::UnnamedExpr(Expr::Tuple(vec![
            Expr::Identifier(Ident::new("name")),
            Expr::Identifier(Ident::new("id")),
        ]))],
        &select.projection
    );
}

#[test]
fn parse_select_distinct_missing_paren() {
    let result = parse_sql_statements("SELECT DISTINCT (name, id FROM customer");
    assert_eq!(
        ParserError::ParserError("Expected ), found: FROM".to_string()),
        result.unwrap_err(),
    );
}

#[test]
fn parse_select_all() {
    one_statement_parses_to("SELECT ALL name FROM customer", "SELECT name FROM customer");
}

#[test]
fn parse_select_all_distinct() {
    let result = parse_sql_statements("SELECT ALL DISTINCT name FROM customer");
    assert_eq!(
        ParserError::ParserError("Cannot specify both ALL and DISTINCT".to_string()),
        result.unwrap_err(),
    );
}

#[test]
fn parse_select_into() {
    let sql = "SELECT * INTO table0 FROM table1";
    one_statement_parses_to(sql, "SELECT * INTO table0 FROM table1");
    let select = verified_only_select(sql);
    assert_eq!(
        &SelectInto {
            temporary: false,
            unlogged: false,
            table: false,
            name: ObjectName(vec![Ident::new("table0")]),
        },
        only(&select.into)
    );

    let sql = "SELECT * INTO TEMPORARY UNLOGGED TABLE table0 FROM table1";
    one_statement_parses_to(
        sql,
        "SELECT * INTO TEMPORARY UNLOGGED TABLE table0 FROM table1",
    );

    // Do not allow aliases here
    let sql = "SELECT * INTO table0 asdf FROM table1";
    let result = parse_sql_statements(sql);
    assert_eq!(
        ParserError::ParserError("Expected end of statement, found: asdf".to_string()),
        result.unwrap_err()
    )
}

#[test]
fn parse_select_wildcard() {
    let sql = "SELECT * FROM foo";
    let select = verified_only_select(sql);
    assert_eq!(&SelectItem::Wildcard, only(&select.projection));

    let sql = "SELECT foo.* FROM foo";
    let select = verified_only_select(sql);
    assert_eq!(
        &SelectItem::QualifiedWildcard(ObjectName(vec![Ident::new("foo")])),
        only(&select.projection)
    );

    let sql = "SELECT myschema.mytable.* FROM myschema.mytable";
    let select = verified_only_select(sql);
    assert_eq!(
        &SelectItem::QualifiedWildcard(ObjectName(vec![
            Ident::new("myschema"),
            Ident::new("mytable"),
        ])),
        only(&select.projection)
    );

    let sql = "SELECT * + * FROM foo;";
    let result = parse_sql_statements(sql);
    assert_eq!(
        ParserError::ParserError("Expected end of statement, found: +".to_string()),
        result.unwrap_err(),
    );
}

#[test]
fn parse_count_wildcard() {
    verified_only_select("SELECT COUNT(*) FROM Order WHERE id = 10");

    verified_only_select(
        "SELECT COUNT(Employee.*) FROM Order JOIN Employee ON Order.employee = Employee.id",
    );
}

#[test]
fn parse_column_aliases() {
    let sql = "SELECT a.col + 1 AS newname FROM foo AS a";
    let select = verified_only_select(sql);
    if let SelectItem::ExprWithAlias {
        expr: Expr::BinaryOp {
            ref op, ref right, ..
        },
        ref alias,
    } = only(&select.projection)
    {
        assert_eq!(&BinaryOperator::Plus, op);
        assert_eq!(&Expr::Value(number("1")), right.as_ref());
        assert_eq!(&Ident::new("newname"), alias);
    } else {
        panic!("Expected ExprWithAlias")
    }

    // alias without AS is parsed correctly:
    one_statement_parses_to("SELECT a.col + 1 newname FROM foo AS a", sql);
}

#[test]
fn test_eof_after_as() {
    let res = parse_sql_statements("SELECT foo AS");
    assert_eq!(
        ParserError::ParserError("Expected an identifier after AS, found: EOF".to_string()),
        res.unwrap_err()
    );

    let res = parse_sql_statements("SELECT 1 FROM foo AS");
    assert_eq!(
        ParserError::ParserError("Expected an identifier after AS, found: EOF".to_string()),
        res.unwrap_err()
    );
}

#[test]
fn test_no_infix_error() {
    let res = Parser::parse_sql(&ClickHouseDialect {}, "ASSERT-URA<<");
    assert_eq!(
        ParserError::ParserError("No infix parser for token ShiftLeft".to_string()),
        res.unwrap_err()
    );
}

#[test]
fn parse_select_count_wildcard() {
    let sql = "SELECT COUNT(*) FROM customer";
    let select = verified_only_select(sql);
    assert_eq!(
        &Expr::Function(Function {
            name: ObjectName(vec![Ident::new("COUNT")]),
            args: vec![FunctionArg::Unnamed(FunctionArgExpr::Wildcard)],
            over: None,
            distinct: false,
            special: false,
        }),
        expr_from_projection(only(&select.projection))
    );
}

#[test]
fn parse_select_count_distinct() {
    let sql = "SELECT COUNT(DISTINCT +x) FROM customer";
    let select = verified_only_select(sql);
    assert_eq!(
        &Expr::Function(Function {
            name: ObjectName(vec![Ident::new("COUNT")]),
            args: vec![FunctionArg::Unnamed(FunctionArgExpr::Expr(Expr::UnaryOp {
                op: UnaryOperator::Plus,
                expr: Box::new(Expr::Identifier(Ident::new("x"))),
            }))],
            over: None,
            distinct: true,
            special: false,
        }),
        expr_from_projection(only(&select.projection))
    );

    one_statement_parses_to(
        "SELECT COUNT(ALL +x) FROM customer",
        "SELECT COUNT(+x) FROM customer",
    );

    let sql = "SELECT COUNT(ALL DISTINCT + x) FROM customer";
    let res = parse_sql_statements(sql);
    assert_eq!(
        ParserError::ParserError("Cannot specify both ALL and DISTINCT".to_string()),
        res.unwrap_err()
    );
}

#[test]
fn parse_not() {
    let sql = "SELECT id FROM customer WHERE NOT salary = ''";
    let _ast = verified_only_select(sql);
    //TODO: add assertions
}

#[test]
fn parse_invalid_infix_not() {
    let res = parse_sql_statements("SELECT c FROM t WHERE c NOT (");
    assert_eq!(
        ParserError::ParserError("Expected end of statement, found: NOT".to_string()),
        res.unwrap_err(),
    );
}

#[test]
fn parse_collate() {
    let sql = "SELECT name COLLATE \"de_DE\" FROM customer";
    assert_matches!(
        only(&all_dialects().verified_only_select(sql).projection),
        SelectItem::UnnamedExpr(Expr::Collate { .. })
    );
}

#[test]
fn parse_collate_after_parens() {
    let sql = "SELECT (name) COLLATE \"de_DE\" FROM customer";
    assert_matches!(
        only(&all_dialects().verified_only_select(sql).projection),
        SelectItem::UnnamedExpr(Expr::Collate { .. })
    );
}

#[test]
fn parse_select_string_predicate() {
    let sql = "SELECT id, fname, lname FROM customer \
               WHERE salary <> 'Not Provided' AND salary <> ''";
    let _ast = verified_only_select(sql);
    //TODO: add assertions
}

#[test]
fn parse_projection_nested_type() {
    let sql = "SELECT customer.address.state FROM foo";
    let _ast = verified_only_select(sql);
    //TODO: add assertions
}

#[test]
fn parse_null_in_select() {
    let sql = "SELECT NULL";
    let select = verified_only_select(sql);
    assert_eq!(
        &Expr::Value(Value::Null),
        expr_from_projection(only(&select.projection)),
    );
}

#[test]
fn parse_select_with_date_column_name() {
    let sql = "SELECT date";
    let select = verified_only_select(sql);
    assert_eq!(
        &Expr::Identifier(Ident {
            value: "date".into(),
            quote_style: None,
        }),
        expr_from_projection(only(&select.projection)),
    );
}

#[test]
fn parse_escaped_single_quote_string_predicate() {
    use self::BinaryOperator::*;
    let sql = "SELECT id, fname, lname FROM customer \
               WHERE salary <> 'Jim''s salary'";
    let ast = verified_only_select(sql);
    assert_eq!(
        Some(Expr::BinaryOp {
            left: Box::new(Expr::Identifier(Ident::new("salary"))),
            op: NotEq,
            right: Box::new(Expr::Value(Value::SingleQuotedString(
                "Jim's salary".to_string()
            ))),
        }),
        ast.selection,
    );
}

#[test]
fn parse_number() {
    let expr = verified_expr("1.0");

    #[cfg(feature = "bigdecimal")]
    assert_eq!(
        expr,
        Expr::Value(Value::Number(bigdecimal::BigDecimal::from(1), false))
    );

    #[cfg(not(feature = "bigdecimal"))]
    assert_eq!(expr, Expr::Value(Value::Number("1.0".into(), false)));
}

#[test]
fn parse_compound_expr_1() {
    use self::BinaryOperator::*;
    use self::Expr::*;
    let sql = "a + b * c";
    assert_eq!(
        BinaryOp {
            left: Box::new(Identifier(Ident::new("a"))),
            op: Plus,
            right: Box::new(BinaryOp {
                left: Box::new(Identifier(Ident::new("b"))),
                op: Multiply,
                right: Box::new(Identifier(Ident::new("c"))),
            }),
        },
        verified_expr(sql)
    );
}

#[test]
fn parse_compound_expr_2() {
    use self::BinaryOperator::*;
    use self::Expr::*;
    let sql = "a * b + c";
    assert_eq!(
        BinaryOp {
            left: Box::new(BinaryOp {
                left: Box::new(Identifier(Ident::new("a"))),
                op: Multiply,
                right: Box::new(Identifier(Ident::new("b"))),
            }),
            op: Plus,
            right: Box::new(Identifier(Ident::new("c"))),
        },
        verified_expr(sql)
    );
}

#[test]
fn parse_unary_math() {
    use self::Expr::*;
    let sql = "-a + -b";
    assert_eq!(
        BinaryOp {
            left: Box::new(UnaryOp {
                op: UnaryOperator::Minus,
                expr: Box::new(Identifier(Ident::new("a"))),
            }),
            op: BinaryOperator::Plus,
            right: Box::new(UnaryOp {
                op: UnaryOperator::Minus,
                expr: Box::new(Identifier(Ident::new("b"))),
            }),
        },
        verified_expr(sql)
    );
}

#[test]
fn parse_is_null() {
    use self::Expr::*;
    let sql = "a IS NULL";
    assert_eq!(
        IsNull(Box::new(Identifier(Ident::new("a")))),
        verified_expr(sql)
    );
}

#[test]
fn parse_is_not_null() {
    use self::Expr::*;
    let sql = "a IS NOT NULL";
    assert_eq!(
        IsNotNull(Box::new(Identifier(Ident::new("a")))),
        verified_expr(sql)
    );
}

#[test]
fn parse_is_distinct_from() {
    use self::Expr::*;
    let sql = "a IS DISTINCT FROM b";
    assert_eq!(
        IsDistinctFrom(
            Box::new(Identifier(Ident::new("a"))),
            Box::new(Identifier(Ident::new("b"))),
        ),
        verified_expr(sql)
    );
}

#[test]
fn parse_is_not_distinct_from() {
    use self::Expr::*;
    let sql = "a IS NOT DISTINCT FROM b";
    assert_eq!(
        IsNotDistinctFrom(
            Box::new(Identifier(Ident::new("a"))),
            Box::new(Identifier(Ident::new("b"))),
        ),
        verified_expr(sql)
    );
}

#[test]
fn parse_not_precedence() {
    // NOT has higher precedence than OR/AND, so the following must parse as (NOT true) OR true
    let sql = "NOT true OR true";
    assert_matches!(
        verified_expr(sql),
        Expr::BinaryOp {
            op: BinaryOperator::Or,
            ..
        }
    );

    // But NOT has lower precedence than comparison operators, so the following parses as NOT (a IS NULL)
    let sql = "NOT a IS NULL";
    assert_matches!(
        verified_expr(sql),
        Expr::UnaryOp {
            op: UnaryOperator::Not,
            ..
        }
    );

    // NOT has lower precedence than BETWEEN, so the following parses as NOT (1 NOT BETWEEN 1 AND 2)
    let sql = "NOT 1 NOT BETWEEN 1 AND 2";
    assert_eq!(
        verified_expr(sql),
        Expr::UnaryOp {
            op: UnaryOperator::Not,
            expr: Box::new(Expr::Between {
                expr: Box::new(Expr::Value(number("1"))),
                low: Box::new(Expr::Value(number("1"))),
                high: Box::new(Expr::Value(number("2"))),
                negated: true,
            }),
        },
    );

    // NOT has lower precedence than LIKE, so the following parses as NOT ('a' NOT LIKE 'b')
    let sql = "NOT 'a' NOT LIKE 'b'";
    assert_eq!(
        verified_expr(sql),
        Expr::UnaryOp {
            op: UnaryOperator::Not,
            expr: Box::new(Expr::Like {
                expr: Box::new(Expr::Value(Value::SingleQuotedString("a".into()))),
                negated: true,
                pattern: Box::new(Expr::Value(Value::SingleQuotedString("b".into()))),
                escape_char: None,
            }),
        },
    );

    // NOT has lower precedence than IN, so the following parses as NOT (a NOT IN 'a')
    let sql = "NOT a NOT IN ('a')";
    assert_eq!(
        verified_expr(sql),
        Expr::UnaryOp {
            op: UnaryOperator::Not,
            expr: Box::new(Expr::InList {
                expr: Box::new(Expr::Identifier("a".into())),
                list: vec![Expr::Value(Value::SingleQuotedString("a".into()))],
                negated: true,
            }),
        },
    );
}

#[test]
fn parse_null_like() {
    let sql = "SELECT \
            column1 LIKE NULL AS col_null, \
            NULL LIKE column1 AS null_col \
        FROM customers";
    let select = verified_only_select(sql);
    assert_eq!(
        SelectItem::ExprWithAlias {
            expr: Expr::Like {
                expr: Box::new(Expr::Identifier(Ident::new("column1"))),
                negated: false,
                pattern: Box::new(Expr::Value(Value::Null)),
                escape_char: None,
            },
            alias: Ident {
                value: "col_null".to_owned(),
                quote_style: None,
            },
        },
        select.projection[0]
    );
    assert_eq!(
        SelectItem::ExprWithAlias {
            expr: Expr::Like {
                expr: Box::new(Expr::Value(Value::Null)),
                negated: false,
                pattern: Box::new(Expr::Identifier(Ident::new("column1"))),
                escape_char: None,
            },
            alias: Ident {
                value: "null_col".to_owned(),
                quote_style: None,
            },
        },
        select.projection[1]
    );
}

#[test]
fn parse_ilike() {
    fn chk(negated: bool) {
        let sql = &format!(
            "SELECT * FROM customers WHERE name {}ILIKE '%a'",
            if negated { "NOT " } else { "" }
        );
        let select = verified_only_select(sql);
        assert_eq!(
            Expr::ILike {
                expr: Box::new(Expr::Identifier(Ident::new("name"))),
                negated,
                pattern: Box::new(Expr::Value(Value::SingleQuotedString("%a".to_string()))),
                escape_char: None,
            },
            select.selection.unwrap()
        );

        // Test with escape char
        let sql = &format!(
            "SELECT * FROM customers WHERE name {}ILIKE '%a' ESCAPE '^'",
            if negated { "NOT " } else { "" }
        );
        let select = verified_only_select(sql);
        assert_eq!(
            Expr::ILike {
                expr: Box::new(Expr::Identifier(Ident::new("name"))),
                negated,
                pattern: Box::new(Expr::Value(Value::SingleQuotedString("%a".to_string()))),
                escape_char: Some('^'),
            },
            select.selection.unwrap()
        );

        // This statement tests that ILIKE and NOT ILIKE have the same precedence.
        // This was previously mishandled (#81).
        let sql = &format!(
            "SELECT * FROM customers WHERE name {}ILIKE '%a' IS NULL",
            if negated { "NOT " } else { "" }
        );
        let select = verified_only_select(sql);
        assert_eq!(
            Expr::IsNull(Box::new(Expr::ILike {
                expr: Box::new(Expr::Identifier(Ident::new("name"))),
                negated,
                pattern: Box::new(Expr::Value(Value::SingleQuotedString("%a".to_string()))),
                escape_char: None,
            })),
            select.selection.unwrap()
        );
    }
    chk(false);
    chk(true);
}

#[test]
fn parse_in_list() {
    fn chk(negated: bool) {
        let sql = &format!(
            "SELECT * FROM customers WHERE segment {}IN ('HIGH', 'MED')",
            if negated { "NOT " } else { "" }
        );
        let select = verified_only_select(sql);
        assert_eq!(
            Expr::InList {
                expr: Box::new(Expr::Identifier(Ident::new("segment"))),
                list: vec![
                    Expr::Value(Value::SingleQuotedString("HIGH".to_string())),
                    Expr::Value(Value::SingleQuotedString("MED".to_string())),
                ],
                negated,
            },
            select.selection.unwrap()
        );
    }
    chk(false);
    chk(true);
}

#[test]
fn parse_in_subquery() {
    let sql = "SELECT * FROM customers WHERE segment IN (SELECT segm FROM bar)";
    let select = verified_only_select(sql);
    assert_eq!(
        Expr::InSubquery {
            expr: Box::new(Expr::Identifier(Ident::new("segment"))),
            subquery: Box::new(verified_query("SELECT segm FROM bar")),
            negated: false,
        },
        select.selection.unwrap()
    );
}

#[test]
fn parse_in_unnest() {
    fn chk(negated: bool) {
        let sql = &format!(
            "SELECT * FROM customers WHERE segment {}IN UNNEST(expr)",
            if negated { "NOT " } else { "" }
        );
        let select = verified_only_select(sql);
        assert_eq!(
            Expr::InUnnest {
                expr: Box::new(Expr::Identifier(Ident::new("segment"))),
                array_expr: Box::new(verified_expr("expr")),
                negated,
            },
            select.selection.unwrap()
        );
    }
    chk(false);
    chk(true);
}

#[test]
fn parse_in_error() {
    // <expr> IN <expr> is no valid
    let sql = "SELECT * FROM customers WHERE segment in segment";
    let res = parse_sql_statements(sql);
    assert_eq!(
        ParserError::ParserError("Expected (, found: segment".to_string()),
        res.unwrap_err()
    );
}

#[test]
fn parse_string_agg() {
    let sql = "SELECT a || b";

    let select = verified_only_select(sql);
    assert_eq!(
        SelectItem::UnnamedExpr(Expr::BinaryOp {
            left: Box::new(Expr::Identifier(Ident::new("a"))),
            op: BinaryOperator::StringConcat,
            right: Box::new(Expr::Identifier(Ident::new("b"))),
        }),
        select.projection[0]
    );
}

#[test]
fn parse_bitwise_ops() {
    let bitwise_ops = &[
        ("^", BinaryOperator::BitwiseXor),
        ("|", BinaryOperator::BitwiseOr),
        ("&", BinaryOperator::BitwiseAnd),
    ];

    for (str_op, op) in bitwise_ops {
        let select = verified_only_select(&format!("SELECT a {} b", &str_op));
        assert_eq!(
            SelectItem::UnnamedExpr(Expr::BinaryOp {
                left: Box::new(Expr::Identifier(Ident::new("a"))),
                op: op.clone(),
                right: Box::new(Expr::Identifier(Ident::new("b"))),
            }),
            select.projection[0]
        );
    }
}

#[test]
fn parse_binary_any() {
    let select = verified_only_select("SELECT a = ANY(b)");
    assert_eq!(
        SelectItem::UnnamedExpr(Expr::BinaryOp {
            left: Box::new(Expr::Identifier(Ident::new("a"))),
            op: BinaryOperator::Eq,
            right: Box::new(Expr::AnyOp(Box::new(Expr::Identifier(Ident::new("b"))))),
        }),
        select.projection[0]
    );
}

#[test]
fn parse_binary_all() {
    let select = verified_only_select("SELECT a = ALL(b)");
    assert_eq!(
        SelectItem::UnnamedExpr(Expr::BinaryOp {
            left: Box::new(Expr::Identifier(Ident::new("a"))),
            op: BinaryOperator::Eq,
            right: Box::new(Expr::AllOp(Box::new(Expr::Identifier(Ident::new("b"))))),
        }),
        select.projection[0]
    );
}

#[test]
fn parse_logical_xor() {
    let sql = "SELECT true XOR true, false XOR false, true XOR false, false XOR true";
    let select = verified_only_select(sql);
    assert_eq!(
        SelectItem::UnnamedExpr(Expr::BinaryOp {
            left: Box::new(Expr::Value(Value::Boolean(true))),
            op: BinaryOperator::Xor,
            right: Box::new(Expr::Value(Value::Boolean(true))),
        }),
        select.projection[0]
    );
    assert_eq!(
        SelectItem::UnnamedExpr(Expr::BinaryOp {
            left: Box::new(Expr::Value(Value::Boolean(false))),
            op: BinaryOperator::Xor,
            right: Box::new(Expr::Value(Value::Boolean(false))),
        }),
        select.projection[1]
    );
    assert_eq!(
        SelectItem::UnnamedExpr(Expr::BinaryOp {
            left: Box::new(Expr::Value(Value::Boolean(true))),
            op: BinaryOperator::Xor,
            right: Box::new(Expr::Value(Value::Boolean(false))),
        }),
        select.projection[2]
    );
    assert_eq!(
        SelectItem::UnnamedExpr(Expr::BinaryOp {
            left: Box::new(Expr::Value(Value::Boolean(false))),
            op: BinaryOperator::Xor,
            right: Box::new(Expr::Value(Value::Boolean(true))),
        }),
        select.projection[3]
    );
}

#[test]
fn parse_between() {
    fn chk(negated: bool) {
        let sql = &format!(
            "SELECT * FROM customers WHERE age {}BETWEEN 25 AND 32",
            if negated { "NOT " } else { "" }
        );
        let select = verified_only_select(sql);
        assert_eq!(
            Expr::Between {
                expr: Box::new(Expr::Identifier(Ident::new("age"))),
                low: Box::new(Expr::Value(number("25"))),
                high: Box::new(Expr::Value(number("32"))),
                negated,
            },
            select.selection.unwrap()
        );
    }
    chk(false);
    chk(true);
}

#[test]
fn parse_between_with_expr() {
    use self::BinaryOperator::*;
    let sql = "SELECT * FROM t WHERE 1 BETWEEN 1 + 2 AND 3 + 4 IS NULL";
    let select = verified_only_select(sql);
    assert_eq!(
        Expr::IsNull(Box::new(Expr::Between {
            expr: Box::new(Expr::Value(number("1"))),
            low: Box::new(Expr::BinaryOp {
                left: Box::new(Expr::Value(number("1"))),
                op: Plus,
                right: Box::new(Expr::Value(number("2"))),
            }),
            high: Box::new(Expr::BinaryOp {
                left: Box::new(Expr::Value(number("3"))),
                op: Plus,
                right: Box::new(Expr::Value(number("4"))),
            }),
            negated: false,
        })),
        select.selection.unwrap()
    );

    let sql = "SELECT * FROM t WHERE 1 = 1 AND 1 + x BETWEEN 1 AND 2";
    let select = verified_only_select(sql);
    assert_eq!(
        Expr::BinaryOp {
            left: Box::new(Expr::BinaryOp {
                left: Box::new(Expr::Value(number("1"))),
                op: BinaryOperator::Eq,
                right: Box::new(Expr::Value(number("1"))),
            }),
            op: BinaryOperator::And,
            right: Box::new(Expr::Between {
                expr: Box::new(Expr::BinaryOp {
                    left: Box::new(Expr::Value(number("1"))),
                    op: BinaryOperator::Plus,
                    right: Box::new(Expr::Identifier(Ident::new("x"))),
                }),
                low: Box::new(Expr::Value(number("1"))),
                high: Box::new(Expr::Value(number("2"))),
                negated: false,
            }),
        },
        select.selection.unwrap(),
    )
}

#[test]
fn parse_tuples() {
    let sql = "SELECT (1, 2), (1), ('foo', 3, baz)";
    let select = verified_only_select(sql);
    assert_eq!(
        vec![
            SelectItem::UnnamedExpr(Expr::Tuple(vec![
                Expr::Value(number("1")),
                Expr::Value(number("2")),
            ])),
            SelectItem::UnnamedExpr(Expr::Nested(Box::new(Expr::Value(number("1"))))),
            SelectItem::UnnamedExpr(Expr::Tuple(vec![
                Expr::Value(Value::SingleQuotedString("foo".into())),
                Expr::Value(number("3")),
                Expr::Identifier(Ident::new("baz")),
            ])),
        ],
        select.projection
    );
}

#[test]
fn parse_tuple_invalid() {
    let sql = "select (1";
    let res = parse_sql_statements(sql);
    assert_eq!(
        ParserError::ParserError("Expected ), found: EOF".to_string()),
        res.unwrap_err()
    );

    let sql = "select (), 2";
    let res = parse_sql_statements(sql);
    assert_eq!(
        ParserError::ParserError("Expected an expression:, found: )".to_string()),
        res.unwrap_err()
    );
}

#[test]
fn parse_select_order_by() {
    fn chk(sql: &str) {
        let select = verified_query(sql);
        assert_eq!(
            vec![
                OrderByExpr {
                    expr: Expr::Identifier(Ident::new("lname")),
                    asc: Some(true),
                    nulls_first: None,
                },
                OrderByExpr {
                    expr: Expr::Identifier(Ident::new("fname")),
                    asc: Some(false),
                    nulls_first: None,
                },
                OrderByExpr {
                    expr: Expr::Identifier(Ident::new("id")),
                    asc: None,
                    nulls_first: None,
                },
            ],
            select.order_by
        );
    }
    chk("SELECT id, fname, lname FROM customer WHERE id < 5 ORDER BY lname ASC, fname DESC, id");
    // make sure ORDER is not treated as an alias
    chk("SELECT id, fname, lname FROM customer ORDER BY lname ASC, fname DESC, id");
    chk("SELECT 1 AS lname, 2 AS fname, 3 AS id, 4 ORDER BY lname ASC, fname DESC, id");
}

#[test]
fn parse_select_order_by_limit() {
    let sql = "SELECT id, fname, lname FROM customer WHERE id < 5 \
               ORDER BY lname ASC, fname DESC LIMIT 2";
    let select = verified_query(sql);
    assert_eq!(
        vec![
            OrderByExpr {
                expr: Expr::Identifier(Ident::new("lname")),
                asc: Some(true),
                nulls_first: None,
            },
            OrderByExpr {
                expr: Expr::Identifier(Ident::new("fname")),
                asc: Some(false),
                nulls_first: None,
            },
        ],
        select.order_by
    );
    assert_eq!(Some(Expr::Value(number("2"))), select.limit);
}

#[test]
fn parse_select_order_by_nulls_order() {
    let sql = "SELECT id, fname, lname FROM customer WHERE id < 5 \
               ORDER BY lname ASC NULLS FIRST, fname DESC NULLS LAST LIMIT 2";
    let select = verified_query(sql);
    assert_eq!(
        vec![
            OrderByExpr {
                expr: Expr::Identifier(Ident::new("lname")),
                asc: Some(true),
                nulls_first: Some(true),
            },
            OrderByExpr {
                expr: Expr::Identifier(Ident::new("fname")),
                asc: Some(false),
                nulls_first: Some(false),
            },
        ],
        select.order_by
    );
    assert_eq!(Some(Expr::Value(number("2"))), select.limit);
}

#[test]
fn parse_select_group_by() {
    let sql = "SELECT id, fname, lname FROM customer GROUP BY lname, fname";
    let select = verified_only_select(sql);
    assert_eq!(
        vec![
            Expr::Identifier(Ident::new("lname")),
            Expr::Identifier(Ident::new("fname")),
        ],
        select.group_by
    );

    // Tuples can also be in the set
    one_statement_parses_to(
        "SELECT id, fname, lname FROM customer GROUP BY (lname, fname)",
        "SELECT id, fname, lname FROM customer GROUP BY (lname, fname)",
    );
}

#[test]
fn parse_select_group_by_grouping_sets() {
    let dialects = TestedDialects {
        dialects: vec![Box::new(PostgreSqlDialect {})],
    };
    let sql =
        "SELECT brand, size, sum(sales) FROM items_sold GROUP BY size, GROUPING SETS ((brand), (size), ())";
    let select = dialects.verified_only_select(sql);
    assert_eq!(
        vec![
            Expr::Identifier(Ident::new("size")),
            Expr::GroupingSets(vec![
                vec![Expr::Identifier(Ident::new("brand"))],
                vec![Expr::Identifier(Ident::new("size"))],
                vec![],
            ]),
        ],
        select.group_by
    );
}

#[test]
fn parse_select_group_by_rollup() {
    let dialects = TestedDialects {
        dialects: vec![Box::new(PostgreSqlDialect {})],
    };
    let sql = "SELECT brand, size, sum(sales) FROM items_sold GROUP BY size, ROLLUP (brand, size)";
    let select = dialects.verified_only_select(sql);
    assert_eq!(
        vec![
            Expr::Identifier(Ident::new("size")),
            Expr::Rollup(vec![
                vec![Expr::Identifier(Ident::new("brand"))],
                vec![Expr::Identifier(Ident::new("size"))],
            ]),
        ],
        select.group_by
    );
}

#[test]
fn parse_select_group_by_cube() {
    let dialects = TestedDialects {
        dialects: vec![Box::new(PostgreSqlDialect {})],
    };
    let sql = "SELECT brand, size, sum(sales) FROM items_sold GROUP BY size, CUBE (brand, size)";
    let select = dialects.verified_only_select(sql);
    assert_eq!(
        vec![
            Expr::Identifier(Ident::new("size")),
            Expr::Cube(vec![
                vec![Expr::Identifier(Ident::new("brand"))],
                vec![Expr::Identifier(Ident::new("size"))],
            ]),
        ],
        select.group_by
    );
}

#[test]
fn parse_select_having() {
    let sql = "SELECT foo FROM bar GROUP BY foo HAVING COUNT(*) > 1";
    let select = verified_only_select(sql);
    assert_eq!(
        Some(Expr::BinaryOp {
            left: Box::new(Expr::Function(Function {
                name: ObjectName(vec![Ident::new("COUNT")]),
                args: vec![FunctionArg::Unnamed(FunctionArgExpr::Wildcard)],
                over: None,
                distinct: false,
                special: false,
            })),
            op: BinaryOperator::Gt,
            right: Box::new(Expr::Value(number("1"))),
        }),
        select.having
    );

    let sql = "SELECT 'foo' HAVING 1 = 1";
    let select = verified_only_select(sql);
    assert!(select.having.is_some());
}

#[cfg(feature = "bigdecimal")]
#[test]
fn parse_select_qualify() {
    let sql = "SELECT i, p, o FROM qt QUALIFY ROW_NUMBER() OVER (PARTITION BY p ORDER BY o) = 1";
    let select = verified_only_select(sql);
    assert_eq!(
        Some(Expr::BinaryOp {
            left: Box::new(Expr::Function(Function {
                name: ObjectName(vec![Ident::new("ROW_NUMBER")]),
                args: vec![],
                over: Some(WindowSpec {
                    partition_by: vec![Expr::Identifier(Ident::new("p"))],
                    order_by: vec![OrderByExpr {
                        expr: Expr::Identifier(Ident::new("o")),
                        asc: None,
                        nulls_first: None,
                    }],
                    window_frame: None,
                }),
                distinct: false,
                special: false,
            })),
            op: BinaryOperator::Eq,
            right: Box::new(Expr::Value(number("1"))),
        }),
        select.qualify
    );

    let sql = "SELECT i, p, o, ROW_NUMBER() OVER (PARTITION BY p ORDER BY o) AS row_num FROM qt QUALIFY row_num = 1";
    let select = verified_only_select(sql);
    assert_eq!(
        Some(Expr::BinaryOp {
            left: Box::new(Expr::Identifier(Ident::new("row_num"))),
            op: BinaryOperator::Eq,
            right: Box::new(Expr::Value(number("1"))),
        }),
        select.qualify
    );
}

#[test]
fn parse_limit_accepts_all() {
    one_statement_parses_to(
        "SELECT id, fname, lname FROM customer WHERE id = 1 LIMIT ALL",
        "SELECT id, fname, lname FROM customer WHERE id = 1",
    );
}

#[test]
fn parse_cast() {
    let sql = "SELECT CAST(id AS BIGINT) FROM customer";
    let select = verified_only_select(sql);
    assert_eq!(
        &Expr::Cast {
            expr: Box::new(Expr::Identifier(Ident::new("id"))),
            data_type: DataType::BigInt(None),
        },
        expr_from_projection(only(&select.projection))
    );

    let sql = "SELECT CAST(id AS TINYINT) FROM customer";
    let select = verified_only_select(sql);
    assert_eq!(
        &Expr::Cast {
            expr: Box::new(Expr::Identifier(Ident::new("id"))),
            data_type: DataType::TinyInt(None),
        },
        expr_from_projection(only(&select.projection))
    );

    one_statement_parses_to(
        "SELECT CAST(id AS MEDIUMINT) FROM customer",
        "SELECT CAST(id AS MEDIUMINT) FROM customer",
    );

    one_statement_parses_to(
        "SELECT CAST(id AS BIGINT) FROM customer",
        "SELECT CAST(id AS BIGINT) FROM customer",
    );

    verified_stmt("SELECT CAST(id AS NUMERIC) FROM customer");

    verified_stmt("SELECT CAST(id AS DEC) FROM customer");

    verified_stmt("SELECT CAST(id AS DECIMAL) FROM customer");

    let sql = "SELECT CAST(id AS NVARCHAR(50)) FROM customer";
    let select = verified_only_select(sql);
    assert_eq!(
        &Expr::Cast {
            expr: Box::new(Expr::Identifier(Ident::new("id"))),
            data_type: DataType::Nvarchar(Some(50)),
        },
        expr_from_projection(only(&select.projection))
    );

    let sql = "SELECT CAST(id AS CLOB) FROM customer";
    let select = verified_only_select(sql);
    assert_eq!(
        &Expr::Cast {
            expr: Box::new(Expr::Identifier(Ident::new("id"))),
            data_type: DataType::Clob(None),
        },
        expr_from_projection(only(&select.projection))
    );

    let sql = "SELECT CAST(id AS CLOB(50)) FROM customer";
    let select = verified_only_select(sql);
    assert_eq!(
        &Expr::Cast {
            expr: Box::new(Expr::Identifier(Ident::new("id"))),
            data_type: DataType::Clob(Some(50)),
        },
        expr_from_projection(only(&select.projection))
    );

    let sql = "SELECT CAST(id AS BINARY(50)) FROM customer";
    let select = verified_only_select(sql);
    assert_eq!(
        &Expr::Cast {
            expr: Box::new(Expr::Identifier(Ident::new("id"))),
            data_type: DataType::Binary(Some(50)),
        },
        expr_from_projection(only(&select.projection))
    );

    let sql = "SELECT CAST(id AS VARBINARY(50)) FROM customer";
    let select = verified_only_select(sql);
    assert_eq!(
        &Expr::Cast {
            expr: Box::new(Expr::Identifier(Ident::new("id"))),
            data_type: DataType::Varbinary(Some(50)),
        },
        expr_from_projection(only(&select.projection))
    );

    let sql = "SELECT CAST(id AS BLOB) FROM customer";
    let select = verified_only_select(sql);
    assert_eq!(
        &Expr::Cast {
            expr: Box::new(Expr::Identifier(Ident::new("id"))),
            data_type: DataType::Blob(None),
        },
        expr_from_projection(only(&select.projection))
    );

    let sql = "SELECT CAST(id AS BLOB(50)) FROM customer";
    let select = verified_only_select(sql);
    assert_eq!(
        &Expr::Cast {
            expr: Box::new(Expr::Identifier(Ident::new("id"))),
            data_type: DataType::Blob(Some(50)),
        },
        expr_from_projection(only(&select.projection))
    );
}

#[test]
fn parse_try_cast() {
    let sql = "SELECT TRY_CAST(id AS BIGINT) FROM customer";
    let select = verified_only_select(sql);
    assert_eq!(
        &Expr::TryCast {
            expr: Box::new(Expr::Identifier(Ident::new("id"))),
            data_type: DataType::BigInt(None),
        },
        expr_from_projection(only(&select.projection))
    );
    verified_stmt("SELECT TRY_CAST(id AS BIGINT) FROM customer");

    verified_stmt("SELECT TRY_CAST(id AS NUMERIC) FROM customer");

    verified_stmt("SELECT TRY_CAST(id AS DEC) FROM customer");

    verified_stmt("SELECT TRY_CAST(id AS DECIMAL) FROM customer");
}

#[test]
fn parse_extract() {
    let sql = "SELECT EXTRACT(YEAR FROM d)";
    let select = verified_only_select(sql);
    assert_eq!(
        &Expr::Extract {
            field: DateTimeField::Year,
            expr: Box::new(Expr::Identifier(Ident::new("d"))),
        },
        expr_from_projection(only(&select.projection)),
    );

    one_statement_parses_to("SELECT EXTRACT(year from d)", "SELECT EXTRACT(YEAR FROM d)");

    verified_stmt("SELECT EXTRACT(MONTH FROM d)");
    verified_stmt("SELECT EXTRACT(WEEK FROM d)");
    verified_stmt("SELECT EXTRACT(DAY FROM d)");
    verified_stmt("SELECT EXTRACT(DATE FROM d)");
    verified_stmt("SELECT EXTRACT(HOUR FROM d)");
    verified_stmt("SELECT EXTRACT(MINUTE FROM d)");
    verified_stmt("SELECT EXTRACT(SECOND FROM d)");
    verified_stmt("SELECT EXTRACT(CENTURY FROM d)");
    verified_stmt("SELECT EXTRACT(DECADE FROM d)");
    verified_stmt("SELECT EXTRACT(DOW FROM d)");
    verified_stmt("SELECT EXTRACT(DOY FROM d)");
    verified_stmt("SELECT EXTRACT(EPOCH FROM d)");
    verified_stmt("SELECT EXTRACT(ISODOW FROM d)");
    verified_stmt("SELECT EXTRACT(ISOYEAR FROM d)");
    verified_stmt("SELECT EXTRACT(JULIAN FROM d)");
    verified_stmt("SELECT EXTRACT(MICROSECOND FROM d)");
    verified_stmt("SELECT EXTRACT(MICROSECONDS FROM d)");
    verified_stmt("SELECT EXTRACT(MILLENIUM FROM d)");
    verified_stmt("SELECT EXTRACT(MILLENNIUM FROM d)");
    verified_stmt("SELECT EXTRACT(MILLISECOND FROM d)");
    verified_stmt("SELECT EXTRACT(MILLISECONDS FROM d)");
    verified_stmt("SELECT EXTRACT(QUARTER FROM d)");
    verified_stmt("SELECT EXTRACT(TIMEZONE FROM d)");
    verified_stmt("SELECT EXTRACT(TIMEZONE_HOUR FROM d)");
    verified_stmt("SELECT EXTRACT(TIMEZONE_MINUTE FROM d)");

    let res = parse_sql_statements("SELECT EXTRACT(JIFFY FROM d)");
    assert_eq!(
        ParserError::ParserError("Expected date/time field, found: JIFFY".to_string()),
        res.unwrap_err()
    );
}

#[test]
fn parse_ceil_number() {
    verified_stmt("SELECT CEIL(1.5)");
    verified_stmt("SELECT CEIL(float_column) FROM my_table");
}

#[test]
fn parse_floor_number() {
    verified_stmt("SELECT FLOOR(1.5)");
    verified_stmt("SELECT FLOOR(float_column) FROM my_table");
}

#[test]
fn parse_ceil_datetime() {
    let sql = "SELECT CEIL(d TO DAY)";
    let select = verified_only_select(sql);
    assert_eq!(
        &Expr::Ceil {
            expr: Box::new(Expr::Identifier(Ident::new("d"))),
            field: DateTimeField::Day,
        },
        expr_from_projection(only(&select.projection)),
    );

    one_statement_parses_to("SELECT CEIL(d to day)", "SELECT CEIL(d TO DAY)");

    verified_stmt("SELECT CEIL(d TO HOUR) FROM df");
    verified_stmt("SELECT CEIL(d TO MINUTE) FROM df");
    verified_stmt("SELECT CEIL(d TO SECOND) FROM df");
    verified_stmt("SELECT CEIL(d TO MILLISECOND) FROM df");

    let res = parse_sql_statements("SELECT CEIL(d TO JIFFY) FROM df");
    assert_eq!(
        ParserError::ParserError("Expected date/time field, found: JIFFY".to_string()),
        res.unwrap_err()
    );
}

#[test]
fn parse_floor_datetime() {
    let sql = "SELECT FLOOR(d TO DAY)";
    let select = verified_only_select(sql);
    assert_eq!(
        &Expr::Floor {
            expr: Box::new(Expr::Identifier(Ident::new("d"))),
            field: DateTimeField::Day,
        },
        expr_from_projection(only(&select.projection)),
    );

    one_statement_parses_to("SELECT FLOOR(d to day)", "SELECT FLOOR(d TO DAY)");

    verified_stmt("SELECT FLOOR(d TO HOUR) FROM df");
    verified_stmt("SELECT FLOOR(d TO MINUTE) FROM df");
    verified_stmt("SELECT FLOOR(d TO SECOND) FROM df");
    verified_stmt("SELECT FLOOR(d TO MILLISECOND) FROM df");

    let res = parse_sql_statements("SELECT FLOOR(d TO JIFFY) FROM df");
    assert_eq!(
        ParserError::ParserError("Expected date/time field, found: JIFFY".to_string()),
        res.unwrap_err()
    );
}

#[test]
fn parse_listagg() {
    let sql = "SELECT LISTAGG(DISTINCT dateid, ', ' ON OVERFLOW TRUNCATE '%' WITHOUT COUNT) \
               WITHIN GROUP (ORDER BY id, username)";
    let select = verified_only_select(sql);

    verified_stmt("SELECT LISTAGG(sellerid) WITHIN GROUP (ORDER BY dateid)");
    verified_stmt("SELECT LISTAGG(dateid)");
    verified_stmt("SELECT LISTAGG(DISTINCT dateid)");
    verified_stmt("SELECT LISTAGG(dateid ON OVERFLOW ERROR)");
    verified_stmt("SELECT LISTAGG(dateid ON OVERFLOW TRUNCATE N'...' WITH COUNT)");
    verified_stmt("SELECT LISTAGG(dateid ON OVERFLOW TRUNCATE X'deadbeef' WITH COUNT)");

    let expr = Box::new(Expr::Identifier(Ident::new("dateid")));
    let on_overflow = Some(ListAggOnOverflow::Truncate {
        filler: Some(Box::new(Expr::Value(Value::SingleQuotedString(
            "%".to_string(),
        )))),
        with_count: false,
    });
    let within_group = vec![
        OrderByExpr {
            expr: Expr::Identifier(Ident {
                value: "id".to_string(),
                quote_style: None,
            }),
            asc: None,
            nulls_first: None,
        },
        OrderByExpr {
            expr: Expr::Identifier(Ident {
                value: "username".to_string(),
                quote_style: None,
            }),
            asc: None,
            nulls_first: None,
        },
    ];
    assert_eq!(
        &Expr::ListAgg(ListAgg {
            distinct: true,
            expr,
            separator: Some(Box::new(Expr::Value(Value::SingleQuotedString(
                ", ".to_string()
            )))),
            on_overflow,
            within_group,
        }),
        expr_from_projection(only(&select.projection))
    );
}

#[test]
fn parse_array_agg_func() {
    let supported_dialects = TestedDialects {
        dialects: vec![
            Box::new(GenericDialect {}),
            Box::new(PostgreSqlDialect {}),
            Box::new(MsSqlDialect {}),
            Box::new(AnsiDialect {}),
            Box::new(HiveDialect {}),
        ],
    };

    for sql in [
        "SELECT ARRAY_AGG(x ORDER BY x) AS a FROM T",
        "SELECT ARRAY_AGG(x ORDER BY x LIMIT 2) FROM tbl",
        "SELECT ARRAY_AGG(DISTINCT x ORDER BY x LIMIT 2) FROM tbl",
    ] {
        supported_dialects.verified_stmt(sql);
    }
}

#[test]
fn parse_create_table() {
    let sql = "CREATE TABLE uk_cities (\
               name VARCHAR(100) NOT NULL,\
               lat DOUBLE NULL,\
               lng DOUBLE,
               constrained INT NULL CONSTRAINT pkey PRIMARY KEY NOT NULL UNIQUE CHECK (constrained > 0),
               ref INT REFERENCES othertable (a, b),\
               ref2 INT references othertable2 on delete cascade on update no action,\
               constraint fkey foreign key (lat) references othertable3 (lat) on delete restrict,\
               constraint fkey2 foreign key (lat) references othertable4(lat) on delete no action on update restrict, \
               foreign key (lat) references othertable4(lat) on update set default on delete cascade, \
               FOREIGN KEY (lng) REFERENCES othertable4 (longitude) ON UPDATE SET NULL
               )";
    let ast = one_statement_parses_to(
        sql,
        "CREATE TABLE uk_cities (\
         name VARCHAR(100) NOT NULL, \
         lat DOUBLE NULL, \
         lng DOUBLE, \
         constrained INT NULL CONSTRAINT pkey PRIMARY KEY NOT NULL UNIQUE CHECK (constrained > 0), \
         ref INT REFERENCES othertable (a, b), \
         ref2 INT REFERENCES othertable2 ON DELETE CASCADE ON UPDATE NO ACTION, \
         CONSTRAINT fkey FOREIGN KEY (lat) REFERENCES othertable3(lat) ON DELETE RESTRICT, \
         CONSTRAINT fkey2 FOREIGN KEY (lat) REFERENCES othertable4(lat) ON DELETE NO ACTION ON UPDATE RESTRICT, \
         FOREIGN KEY (lat) REFERENCES othertable4(lat) ON DELETE CASCADE ON UPDATE SET DEFAULT, \
         FOREIGN KEY (lng) REFERENCES othertable4(longitude) ON UPDATE SET NULL)",
    );
    match ast {
        Statement::CreateTable {
            name,
            columns,
            constraints,
            with_options,
            if_not_exists: false,
            external: false,
            file_format: None,
            location: None,
            ..
        } => {
            assert_eq!("uk_cities", name.to_string());
            assert_eq!(
                columns,
                vec![
                    ColumnDef {
                        name: "name".into(),
                        data_type: DataType::Varchar(Some(CharacterLength {
                            length: 100,
                            unit: None,
                        })),
                        collation: None,
                        options: vec![ColumnOptionDef {
                            name: None,
                            option: ColumnOption::NotNull,
                        }],
                    },
                    ColumnDef {
                        name: "lat".into(),
                        data_type: DataType::Double,
                        collation: None,
                        options: vec![ColumnOptionDef {
                            name: None,
                            option: ColumnOption::Null,
                        }],
                    },
                    ColumnDef {
                        name: "lng".into(),
                        data_type: DataType::Double,
                        collation: None,
                        options: vec![],
                    },
                    ColumnDef {
                        name: "constrained".into(),
                        data_type: DataType::Int(None),
                        collation: None,
                        options: vec![
                            ColumnOptionDef {
                                name: None,
                                option: ColumnOption::Null,
                            },
                            ColumnOptionDef {
                                name: Some("pkey".into()),
                                option: ColumnOption::Unique { is_primary: true },
                            },
                            ColumnOptionDef {
                                name: None,
                                option: ColumnOption::NotNull,
                            },
                            ColumnOptionDef {
                                name: None,
                                option: ColumnOption::Unique { is_primary: false },
                            },
                            ColumnOptionDef {
                                name: None,
                                option: ColumnOption::Check(verified_expr("constrained > 0")),
                            },
                        ],
                    },
                    ColumnDef {
                        name: "ref".into(),
                        data_type: DataType::Int(None),
                        collation: None,
                        options: vec![ColumnOptionDef {
                            name: None,
                            option: ColumnOption::ForeignKey {
                                foreign_table: ObjectName(vec!["othertable".into()]),
                                referred_columns: vec!["a".into(), "b".into()],
                                on_delete: None,
                                on_update: None,
                            },
                        }],
                    },
                    ColumnDef {
                        name: "ref2".into(),
                        data_type: DataType::Int(None),
                        collation: None,
                        options: vec![ColumnOptionDef {
                            name: None,
                            option: ColumnOption::ForeignKey {
                                foreign_table: ObjectName(vec!["othertable2".into()]),
                                referred_columns: vec![],
                                on_delete: Some(ReferentialAction::Cascade),
                                on_update: Some(ReferentialAction::NoAction),
                            },
                        },],
                    },
                ]
            );
            assert_eq!(
                constraints,
                vec![
                    TableConstraint::ForeignKey {
                        name: Some("fkey".into()),
                        columns: vec!["lat".into()],
                        foreign_table: ObjectName(vec!["othertable3".into()]),
                        referred_columns: vec!["lat".into()],
                        on_delete: Some(ReferentialAction::Restrict),
                        on_update: None,
                    },
                    TableConstraint::ForeignKey {
                        name: Some("fkey2".into()),
                        columns: vec!["lat".into()],
                        foreign_table: ObjectName(vec!["othertable4".into()]),
                        referred_columns: vec!["lat".into()],
                        on_delete: Some(ReferentialAction::NoAction),
                        on_update: Some(ReferentialAction::Restrict),
                    },
                    TableConstraint::ForeignKey {
                        name: None,
                        columns: vec!["lat".into()],
                        foreign_table: ObjectName(vec!["othertable4".into()]),
                        referred_columns: vec!["lat".into()],
                        on_delete: Some(ReferentialAction::Cascade),
                        on_update: Some(ReferentialAction::SetDefault),
                    },
                    TableConstraint::ForeignKey {
                        name: None,
                        columns: vec!["lng".into()],
                        foreign_table: ObjectName(vec!["othertable4".into()]),
                        referred_columns: vec!["longitude".into()],
                        on_delete: None,
                        on_update: Some(ReferentialAction::SetNull),
                    },
                ]
            );
            assert_eq!(with_options, vec![]);
        }
        _ => unreachable!(),
    }

    let res = parse_sql_statements("CREATE TABLE t (a int NOT NULL GARBAGE)");
    assert!(res
        .unwrap_err()
        .to_string()
        .contains("Expected \',\' or \')\' after column definition, found: GARBAGE"));

    let res = parse_sql_statements("CREATE TABLE t (a int NOT NULL CONSTRAINT foo)");
    assert!(res
        .unwrap_err()
        .to_string()
        .contains("Expected constraint details after CONSTRAINT <name>"));
}

#[test]
fn parse_create_table_hive_array() {
    // Parsing [] type arrays does not work in MsSql since [ is used in is_delimited_identifier_start
    let dialects = TestedDialects {
        dialects: vec![Box::new(PostgreSqlDialect {}), Box::new(HiveDialect {})],
    };
    let sql = "CREATE TABLE IF NOT EXISTS something (name int, val array<int>)";
    match dialects.one_statement_parses_to(
        sql,
        "CREATE TABLE IF NOT EXISTS something (name INT, val INT[])",
    ) {
        Statement::CreateTable {
            if_not_exists,
            name,
            columns,
            ..
        } => {
            assert!(if_not_exists);
            assert_eq!(name, ObjectName(vec!["something".into()]));
            assert_eq!(
                columns,
                vec![
                    ColumnDef {
                        name: Ident::new("name"),
                        data_type: DataType::Int(None),
                        collation: None,
                        options: vec![],
                    },
                    ColumnDef {
                        name: Ident::new("val"),
                        data_type: DataType::Array(Some(Box::new(DataType::Int(None)))),
                        collation: None,
                        options: vec![],
                    },
                ],
            )
        }
        _ => unreachable!(),
    }

    // SnowflakeDialect using array diffrent
    let dialects = TestedDialects {
        dialects: vec![
            Box::new(PostgreSqlDialect {}),
            Box::new(HiveDialect {}),
            Box::new(MySqlDialect {}),
        ],
    };
    let sql = "CREATE TABLE IF NOT EXISTS something (name int, val array<int)";

    assert_eq!(
        dialects.parse_sql_statements(sql).unwrap_err(),
        ParserError::ParserError("Expected >, found: )".to_string())
    );
}

#[test]
fn parse_create_table_with_multiple_on_delete_in_constraint_fails() {
    parse_sql_statements(
        "\
        create table X (\
            y_id int, \
            foreign key (y_id) references Y (id) on delete cascade on update cascade on delete no action\
        )",
    )
        .expect_err("should have failed");
}

#[test]
fn parse_create_table_with_multiple_on_delete_fails() {
    parse_sql_statements(
        "\
        create table X (\
            y_id int references Y (id) \
            on delete cascade on update cascade on delete no action\
        )",
    )
    .expect_err("should have failed");
}

#[test]
fn parse_assert() {
    let sql = "ASSERT (SELECT COUNT(*) FROM my_table) > 0";
    let ast = one_statement_parses_to(sql, "ASSERT (SELECT COUNT(*) FROM my_table) > 0");
    match ast {
        Statement::Assert {
            condition: _condition,
            message,
        } => {
            assert_eq!(message, None);
        }
        _ => unreachable!(),
    }
}

#[test]
#[allow(clippy::collapsible_match)]
fn parse_assert_message() {
    let sql = "ASSERT (SELECT COUNT(*) FROM my_table) > 0 AS 'No rows in my_table'";
    let ast = one_statement_parses_to(
        sql,
        "ASSERT (SELECT COUNT(*) FROM my_table) > 0 AS 'No rows in my_table'",
    );
    match ast {
        Statement::Assert {
            condition: _condition,
            message: Some(message),
        } => {
            match message {
                Expr::Value(Value::SingleQuotedString(s)) => assert_eq!(s, "No rows in my_table"),
                _ => unreachable!(),
            };
        }
        _ => unreachable!(),
    }
}

#[test]
fn parse_create_schema() {
    let sql = "CREATE SCHEMA X";

    match verified_stmt(sql) {
        Statement::CreateSchema { schema_name, .. } => {
            assert_eq!(schema_name.to_string(), "X".to_owned())
        }
        _ => unreachable!(),
    }
}

#[test]
fn parse_create_schema_with_authorization() {
    let sql = "CREATE SCHEMA AUTHORIZATION Y";

    match verified_stmt(sql) {
        Statement::CreateSchema { schema_name, .. } => {
            assert_eq!(schema_name.to_string(), "AUTHORIZATION Y".to_owned())
        }
        _ => unreachable!(),
    }
}

#[test]
fn parse_create_schema_with_name_and_authorization() {
    let sql = "CREATE SCHEMA X AUTHORIZATION Y";

    match verified_stmt(sql) {
        Statement::CreateSchema { schema_name, .. } => {
            assert_eq!(schema_name.to_string(), "X AUTHORIZATION Y".to_owned())
        }
        _ => unreachable!(),
    }
}

#[test]
fn parse_drop_schema() {
    let sql = "DROP SCHEMA X";

    match verified_stmt(sql) {
        Statement::Drop { object_type, .. } => assert_eq!(object_type, ObjectType::Schema),
        _ => unreachable!(),
    }
}

#[test]
fn parse_create_table_as() {
    let sql = "CREATE TABLE t AS SELECT * FROM a";

    match verified_stmt(sql) {
        Statement::CreateTable { name, query, .. } => {
            assert_eq!(name.to_string(), "t".to_string());
            assert_eq!(query, Some(Box::new(verified_query("SELECT * FROM a"))));
        }
        _ => unreachable!(),
    }

    // BigQuery allows specifying table schema in CTAS
    // ANSI SQL and PostgreSQL let you only specify the list of columns
    // (without data types) in a CTAS, but we have yet to support that.
    let sql = "CREATE TABLE t (a INT, b INT) AS SELECT 1 AS b, 2 AS a";
    match verified_stmt(sql) {
        Statement::CreateTable { columns, query, .. } => {
            assert_eq!(columns.len(), 2);
            assert_eq!(columns[0].to_string(), "a INT".to_string());
            assert_eq!(columns[1].to_string(), "b INT".to_string());
            assert_eq!(
                query,
                Some(Box::new(verified_query("SELECT 1 AS b, 2 AS a")))
            );
        }
        _ => unreachable!(),
    }
}

#[test]
fn parse_create_table_on_cluster() {
    // Using single-quote literal to define current cluster
    let sql = "CREATE TABLE t ON CLUSTER '{cluster}' (a INT, b INT)";
    match verified_stmt(sql) {
        Statement::CreateTable { on_cluster, .. } => {
            assert_eq!(on_cluster.unwrap(), "{cluster}".to_string());
        }
        _ => unreachable!(),
    }

    // Using explicitly declared cluster name
    let sql = "CREATE TABLE t ON CLUSTER my_cluster (a INT, b INT)";
    match verified_stmt(sql) {
        Statement::CreateTable { on_cluster, .. } => {
            assert_eq!(on_cluster.unwrap(), "my_cluster".to_string());
        }
        _ => unreachable!(),
    }
}

#[test]
fn parse_create_or_replace_table() {
    let sql = "CREATE OR REPLACE TABLE t (a INT)";

    match verified_stmt(sql) {
        Statement::CreateTable {
            name, or_replace, ..
        } => {
            assert_eq!(name.to_string(), "t".to_string());
            assert!(or_replace);
        }
        _ => unreachable!(),
    }

    let sql = "CREATE TABLE t (a INT, b INT) AS SELECT 1 AS b, 2 AS a";
    match verified_stmt(sql) {
        Statement::CreateTable { columns, query, .. } => {
            assert_eq!(columns.len(), 2);
            assert_eq!(columns[0].to_string(), "a INT".to_string());
            assert_eq!(columns[1].to_string(), "b INT".to_string());
            assert_eq!(
                query,
                Some(Box::new(verified_query("SELECT 1 AS b, 2 AS a")))
            );
        }
        _ => unreachable!(),
    }
}

#[test]
fn parse_create_table_with_on_delete_on_update_2in_any_order() -> Result<(), ParserError> {
    let sql = |options: &str| -> String {
        format!("create table X (y_id int references Y (id) {})", options)
    };

    parse_sql_statements(&sql("on update cascade on delete no action"))?;
    parse_sql_statements(&sql("on delete cascade on update cascade"))?;
    parse_sql_statements(&sql("on update no action"))?;
    parse_sql_statements(&sql("on delete restrict"))?;

    Ok(())
}

#[test]
fn parse_create_table_with_options() {
    let sql = "CREATE TABLE t (c INT) WITH (foo = 'bar', a = 123)";
    match verified_stmt(sql) {
        Statement::CreateTable { with_options, .. } => {
            assert_eq!(
                vec![
                    SqlOption {
                        name: "foo".into(),
                        value: Value::SingleQuotedString("bar".into()),
                    },
                    SqlOption {
                        name: "a".into(),
                        value: number("123"),
                    },
                ],
                with_options
            );
        }
        _ => unreachable!(),
    }
}

#[test]
fn parse_create_table_clone() {
    let sql = "CREATE OR REPLACE TABLE a CLONE a_tmp";
    match verified_stmt(sql) {
        Statement::CreateTable { name, clone, .. } => {
            assert_eq!(ObjectName(vec![Ident::new("a")]), name);
            assert_eq!(Some(ObjectName(vec![(Ident::new("a_tmp"))])), clone)
        }
        _ => unreachable!(),
    }
}

#[test]
fn parse_create_table_trailing_comma() {
    let sql = "CREATE TABLE foo (bar int,)";
    all_dialects().one_statement_parses_to(sql, "CREATE TABLE foo (bar INT)");
}

#[test]
fn parse_create_external_table() {
    let sql = "CREATE EXTERNAL TABLE uk_cities (\
               name VARCHAR(100) NOT NULL,\
               lat DOUBLE NULL,\
               lng DOUBLE)\
               STORED AS TEXTFILE LOCATION '/tmp/example.csv'";
    let ast = one_statement_parses_to(
        sql,
        "CREATE EXTERNAL TABLE uk_cities (\
         name VARCHAR(100) NOT NULL, \
         lat DOUBLE NULL, \
         lng DOUBLE) \
         STORED AS TEXTFILE LOCATION '/tmp/example.csv'",
    );
    match ast {
        Statement::CreateTable {
            name,
            columns,
            constraints,
            with_options,
            if_not_exists,
            external,
            file_format,
            location,
            ..
        } => {
            assert_eq!("uk_cities", name.to_string());
            assert_eq!(
                columns,
                vec![
                    ColumnDef {
                        name: "name".into(),
                        data_type: DataType::Varchar(Some(CharacterLength {
                            length: 100,
                            unit: None,
                        })),
                        collation: None,
                        options: vec![ColumnOptionDef {
                            name: None,
                            option: ColumnOption::NotNull,
                        }],
                    },
                    ColumnDef {
                        name: "lat".into(),
                        data_type: DataType::Double,
                        collation: None,
                        options: vec![ColumnOptionDef {
                            name: None,
                            option: ColumnOption::Null,
                        }],
                    },
                    ColumnDef {
                        name: "lng".into(),
                        data_type: DataType::Double,
                        collation: None,
                        options: vec![],
                    },
                ]
            );
            assert!(constraints.is_empty());

            assert!(external);
            assert_eq!(FileFormat::TEXTFILE, file_format.unwrap());
            assert_eq!("/tmp/example.csv", location.unwrap());

            assert_eq!(with_options, vec![]);
            assert!(!if_not_exists);
        }
        _ => unreachable!(),
    }
}

#[test]
fn parse_create_or_replace_external_table() {
    // Supported by at least Snowflake
    // https://docs.snowflake.com/en/sql-reference/sql/create-external-table.html
    let sql = "CREATE OR REPLACE EXTERNAL TABLE uk_cities (\
               name VARCHAR(100) NOT NULL)\
               STORED AS TEXTFILE LOCATION '/tmp/example.csv'";
    let ast = one_statement_parses_to(
        sql,
        "CREATE OR REPLACE EXTERNAL TABLE uk_cities (\
         name VARCHAR(100) NOT NULL) \
         STORED AS TEXTFILE LOCATION '/tmp/example.csv'",
    );
    match ast {
        Statement::CreateTable {
            name,
            columns,
            constraints,
            with_options,
            if_not_exists,
            external,
            file_format,
            location,
            or_replace,
            ..
        } => {
            assert_eq!("uk_cities", name.to_string());
            assert_eq!(
                columns,
                vec![ColumnDef {
                    name: "name".into(),
                    data_type: DataType::Varchar(Some(CharacterLength {
                        length: 100,
                        unit: None,
                    })),
                    collation: None,
                    options: vec![ColumnOptionDef {
                        name: None,
                        option: ColumnOption::NotNull,
                    }],
                },]
            );
            assert!(constraints.is_empty());

            assert!(external);
            assert_eq!(FileFormat::TEXTFILE, file_format.unwrap());
            assert_eq!("/tmp/example.csv", location.unwrap());

            assert_eq!(with_options, vec![]);
            assert!(!if_not_exists);
            assert!(or_replace);
        }
        _ => unreachable!(),
    }
}

#[test]
fn parse_create_external_table_lowercase() {
    let sql = "create external table uk_cities (\
               name varchar(100) not null,\
               lat double null,\
               lng double)\
               stored as parquet location '/tmp/example.csv'";
    let ast = one_statement_parses_to(
        sql,
        "CREATE EXTERNAL TABLE uk_cities (\
         name VARCHAR(100) NOT NULL, \
         lat DOUBLE NULL, \
         lng DOUBLE) \
         STORED AS PARQUET LOCATION '/tmp/example.csv'",
    );
    assert_matches!(ast, Statement::CreateTable { .. });
}

#[test]
fn parse_alter_table() {
    let add_column = "ALTER TABLE tab ADD COLUMN foo TEXT;";
    match one_statement_parses_to(add_column, "ALTER TABLE tab ADD COLUMN foo TEXT") {
        Statement::AlterTable {
            name,
            operation: AlterTableOperation::AddColumn { column_def },
        } => {
            assert_eq!("tab", name.to_string());
            assert_eq!("foo", column_def.name.to_string());
            assert_eq!("TEXT", column_def.data_type.to_string());
        }
        _ => unreachable!(),
    };

    let rename_table = "ALTER TABLE tab RENAME TO new_tab";
    match verified_stmt(rename_table) {
        Statement::AlterTable {
            name,
            operation: AlterTableOperation::RenameTable { table_name },
        } => {
            assert_eq!("tab", name.to_string());
            assert_eq!("new_tab", table_name.to_string())
        }
        _ => unreachable!(),
    };

    let rename_column = "ALTER TABLE tab RENAME COLUMN foo TO new_foo";
    match verified_stmt(rename_column) {
        Statement::AlterTable {
            name,
            operation:
                AlterTableOperation::RenameColumn {
                    old_column_name,
                    new_column_name,
                },
        } => {
            assert_eq!("tab", name.to_string());
            assert_eq!(old_column_name.to_string(), "foo");
            assert_eq!(new_column_name.to_string(), "new_foo");
        }
        _ => unreachable!(),
    }
}

#[test]
fn parse_alter_table_constraints() {
    check_one("CONSTRAINT address_pkey PRIMARY KEY (address_id)");
    check_one("CONSTRAINT uk_task UNIQUE (report_date, task_id)");
    check_one(
        "CONSTRAINT customer_address_id_fkey FOREIGN KEY (address_id) \
         REFERENCES public.address(address_id)",
    );
    check_one("CONSTRAINT ck CHECK (rtrim(ltrim(REF_CODE)) <> '')");

    check_one("PRIMARY KEY (foo, bar)");
    check_one("UNIQUE (id)");
    check_one("FOREIGN KEY (foo, bar) REFERENCES AnotherTable(foo, bar)");
    check_one("CHECK (end_date > start_date OR end_date IS NULL)");

    fn check_one(constraint_text: &str) {
        match verified_stmt(&format!("ALTER TABLE tab ADD {}", constraint_text)) {
            Statement::AlterTable {
                name,
                operation: AlterTableOperation::AddConstraint(constraint),
            } => {
                assert_eq!("tab", name.to_string());
                assert_eq!(constraint_text, constraint.to_string());
            }
            _ => unreachable!(),
        }
        verified_stmt(&format!("CREATE TABLE foo (id INT, {})", constraint_text));
    }
}

#[test]
fn parse_alter_table_drop_column() {
    check_one("DROP COLUMN IF EXISTS is_active CASCADE");
    one_statement_parses_to(
        "ALTER TABLE tab DROP IF EXISTS is_active CASCADE",
        "ALTER TABLE tab DROP COLUMN IF EXISTS is_active CASCADE",
    );
    one_statement_parses_to(
        "ALTER TABLE tab DROP is_active CASCADE",
        "ALTER TABLE tab DROP COLUMN is_active CASCADE",
    );

    fn check_one(constraint_text: &str) {
        match verified_stmt(&format!("ALTER TABLE tab {}", constraint_text)) {
            Statement::AlterTable {
                name,
                operation:
                    AlterTableOperation::DropColumn {
                        column_name,
                        if_exists,
                        cascade,
                    },
            } => {
                assert_eq!("tab", name.to_string());
                assert_eq!("is_active", column_name.to_string());
                assert!(if_exists);
                assert!(cascade);
            }
            _ => unreachable!(),
        }
    }
}

#[test]
fn parse_alter_table_alter_column() {
    let alter_stmt = "ALTER TABLE tab";
    match verified_stmt(&format!(
        "{} ALTER COLUMN is_active SET NOT NULL",
        alter_stmt
    )) {
        Statement::AlterTable {
            name,
            operation: AlterTableOperation::AlterColumn { column_name, op },
        } => {
            assert_eq!("tab", name.to_string());
            assert_eq!("is_active", column_name.to_string());
            assert_eq!(op, AlterColumnOperation::SetNotNull {});
        }
        _ => unreachable!(),
    }

    one_statement_parses_to(
        "ALTER TABLE tab ALTER is_active DROP NOT NULL",
        "ALTER TABLE tab ALTER COLUMN is_active DROP NOT NULL",
    );

    match verified_stmt(&format!(
        "{} ALTER COLUMN is_active SET DEFAULT false",
        alter_stmt
    )) {
        Statement::AlterTable {
            name,
            operation: AlterTableOperation::AlterColumn { column_name, op },
        } => {
            assert_eq!("tab", name.to_string());
            assert_eq!("is_active", column_name.to_string());
            assert_eq!(
                op,
                AlterColumnOperation::SetDefault {
                    value: Expr::Value(Value::Boolean(false))
                }
            );
        }
        _ => unreachable!(),
    }

    match verified_stmt(&format!(
        "{} ALTER COLUMN is_active DROP DEFAULT",
        alter_stmt
    )) {
        Statement::AlterTable {
            name,
            operation: AlterTableOperation::AlterColumn { column_name, op },
        } => {
            assert_eq!("tab", name.to_string());
            assert_eq!("is_active", column_name.to_string());
            assert_eq!(op, AlterColumnOperation::DropDefault {});
        }
        _ => unreachable!(),
    }
}

#[test]
fn parse_alter_table_alter_column_type() {
    let alter_stmt = "ALTER TABLE tab";
    match verified_stmt("ALTER TABLE tab ALTER COLUMN is_active SET DATA TYPE TEXT") {
        Statement::AlterTable {
            name,
            operation: AlterTableOperation::AlterColumn { column_name, op },
        } => {
            assert_eq!("tab", name.to_string());
            assert_eq!("is_active", column_name.to_string());
            assert_eq!(
                op,
                AlterColumnOperation::SetDataType {
                    data_type: DataType::Text,
                    using: None,
                }
            );
        }
        _ => unreachable!(),
    }

    let res = Parser::parse_sql(
        &GenericDialect {},
        &format!("{} ALTER COLUMN is_active TYPE TEXT", alter_stmt),
    );
    assert_eq!(
        ParserError::ParserError("Expected SET/DROP NOT NULL, SET DEFAULT, SET DATA TYPE after ALTER COLUMN, found: TYPE".to_string()),
        res.unwrap_err()
    );

    let res = Parser::parse_sql(
        &GenericDialect {},
        &format!(
            "{} ALTER COLUMN is_active SET DATA TYPE TEXT USING 'text'",
            alter_stmt
        ),
    );
    assert_eq!(
        ParserError::ParserError("Expected end of statement, found: USING".to_string()),
        res.unwrap_err()
    );
}

#[test]
fn parse_alter_table_drop_constraint() {
    let alter_stmt = "ALTER TABLE tab";
    match verified_stmt("ALTER TABLE tab DROP CONSTRAINT constraint_name CASCADE") {
        Statement::AlterTable {
            name,
            operation:
                AlterTableOperation::DropConstraint {
                    name: constr_name,
                    if_exists,
                    cascade,
                },
        } => {
            assert_eq!("tab", name.to_string());
            assert_eq!("constraint_name", constr_name.to_string());
            assert!(!if_exists);
            assert!(cascade);
        }
        _ => unreachable!(),
    }
    match verified_stmt("ALTER TABLE tab DROP CONSTRAINT IF EXISTS constraint_name") {
        Statement::AlterTable {
            name,
            operation:
                AlterTableOperation::DropConstraint {
                    name: constr_name,
                    if_exists,
                    cascade,
                },
        } => {
            assert_eq!("tab", name.to_string());
            assert_eq!("constraint_name", constr_name.to_string());
            assert!(if_exists);
            assert!(!cascade);
        }
        _ => unreachable!(),
    }

    let res = Parser::parse_sql(
        &GenericDialect {},
        &format!("{} DROP CONSTRAINT is_active TEXT", alter_stmt),
    );
    assert_eq!(
        ParserError::ParserError("Expected end of statement, found: TEXT".to_string()),
        res.unwrap_err()
    );
}

#[test]
fn parse_bad_constraint() {
    let res = parse_sql_statements("ALTER TABLE tab ADD");
    assert_eq!(
        ParserError::ParserError("Expected identifier, found: EOF".to_string()),
        res.unwrap_err()
    );

    let res = parse_sql_statements("CREATE TABLE tab (foo int,");
    assert_eq!(
        ParserError::ParserError(
            "Expected column name or constraint definition, found: EOF".to_string()
        ),
        res.unwrap_err()
    );
}

#[test]
fn parse_scalar_function_in_projection() {
    let names = vec!["sqrt", "foo"];

    for function_name in names {
        // like SELECT sqrt(id) FROM foo
        let sql = dbg!(format!("SELECT {}(id) FROM foo", function_name));
        let select = verified_only_select(&sql);
        assert_eq!(
            &Expr::Function(Function {
                name: ObjectName(vec![Ident::new(function_name)]),
                args: vec![FunctionArg::Unnamed(FunctionArgExpr::Expr(
                    Expr::Identifier(Ident::new("id"))
                ))],
                over: None,
                distinct: false,
                special: false,
            }),
            expr_from_projection(only(&select.projection))
        );
    }
}

fn run_explain_analyze(
    query: &str,
    expected_verbose: bool,
    expected_analyze: bool,
    expected_format: Option<AnalyzeFormat>,
) {
    match verified_stmt(query) {
        Statement::Explain {
            describe_alias: _,
            analyze,
            verbose,
            statement,
            format,
        } => {
            assert_eq!(verbose, expected_verbose);
            assert_eq!(analyze, expected_analyze);
            assert_eq!(format, expected_format);
            assert_eq!("SELECT sqrt(id) FROM foo", statement.to_string());
        }
        _ => panic!("Unexpected Statement, must be Explain"),
    }
}

#[test]
fn parse_explain_table() {
    let validate_explain = |query: &str, expected_describe_alias: bool| match verified_stmt(query) {
        Statement::ExplainTable {
            describe_alias,
            table_name,
        } => {
            assert_eq!(describe_alias, expected_describe_alias);
            assert_eq!("test_identifier", table_name.to_string());
        }
        _ => panic!("Unexpected Statement, must be ExplainTable"),
    };

    validate_explain("EXPLAIN test_identifier", false);
    validate_explain("DESCRIBE test_identifier", true);
}

#[test]
fn parse_explain_analyze_with_simple_select() {
    // Describe is an alias for EXPLAIN
    run_explain_analyze("DESCRIBE SELECT sqrt(id) FROM foo", false, false, None);

    run_explain_analyze("EXPLAIN SELECT sqrt(id) FROM foo", false, false, None);
    run_explain_analyze(
        "EXPLAIN VERBOSE SELECT sqrt(id) FROM foo",
        true,
        false,
        None,
    );
    run_explain_analyze(
        "EXPLAIN ANALYZE SELECT sqrt(id) FROM foo",
        false,
        true,
        None,
    );
    run_explain_analyze(
        "EXPLAIN ANALYZE VERBOSE SELECT sqrt(id) FROM foo",
        true,
        true,
        None,
    );

    run_explain_analyze(
        "EXPLAIN ANALYZE FORMAT GRAPHVIZ SELECT sqrt(id) FROM foo",
        false,
        true,
        Some(AnalyzeFormat::GRAPHVIZ),
    );

    run_explain_analyze(
        "EXPLAIN ANALYZE VERBOSE FORMAT JSON SELECT sqrt(id) FROM foo",
        true,
        true,
        Some(AnalyzeFormat::JSON),
    );

    run_explain_analyze(
        "EXPLAIN VERBOSE FORMAT TEXT SELECT sqrt(id) FROM foo",
        true,
        false,
        Some(AnalyzeFormat::TEXT),
    );
}

#[test]
fn parse_named_argument_function() {
    let sql = "SELECT FUN(a => '1', b => '2') FROM foo";
    let select = verified_only_select(sql);

    assert_eq!(
        &Expr::Function(Function {
            name: ObjectName(vec![Ident::new("FUN")]),
            args: vec![
                FunctionArg::Named {
                    name: Ident::new("a"),
                    arg: FunctionArgExpr::Expr(Expr::Value(Value::SingleQuotedString(
                        "1".to_owned()
                    ))),
                },
                FunctionArg::Named {
                    name: Ident::new("b"),
                    arg: FunctionArgExpr::Expr(Expr::Value(Value::SingleQuotedString(
                        "2".to_owned()
                    ))),
                },
            ],
            over: None,
            distinct: false,
            special: false,
        }),
        expr_from_projection(only(&select.projection))
    );
}

#[test]
fn parse_window_functions() {
    let sql = "SELECT row_number() OVER (ORDER BY dt DESC), \
               sum(foo) OVER (PARTITION BY a, b ORDER BY c, d \
               ROWS BETWEEN UNBOUNDED PRECEDING AND CURRENT ROW), \
               avg(bar) OVER (ORDER BY a \
               RANGE BETWEEN 1 PRECEDING AND 1 FOLLOWING), \
               sum(bar) OVER (ORDER BY a \
               RANGE BETWEEN INTERVAL '1' DAY PRECEDING AND INTERVAL '1 MONTH' FOLLOWING), \
               COUNT(*) OVER (ORDER BY a \
               RANGE BETWEEN INTERVAL '1 DAY' PRECEDING AND INTERVAL '1 DAY' FOLLOWING), \
               max(baz) OVER (ORDER BY a \
               ROWS UNBOUNDED PRECEDING), \
               sum(qux) OVER (ORDER BY a \
               GROUPS BETWEEN 1 PRECEDING AND 1 FOLLOWING) \
               FROM foo";
    let select = verified_only_select(sql);
    assert_eq!(7, select.projection.len());
    assert_eq!(
        &Expr::Function(Function {
            name: ObjectName(vec![Ident::new("row_number")]),
            args: vec![],
            over: Some(WindowSpec {
                partition_by: vec![],
                order_by: vec![OrderByExpr {
                    expr: Expr::Identifier(Ident::new("dt")),
                    asc: Some(false),
                    nulls_first: None,
                }],
                window_frame: None,
            }),
            distinct: false,
            special: false,
        }),
        expr_from_projection(&select.projection[0])
    );
}

#[test]
fn parse_aggregate_with_group_by() {
    let sql = "SELECT a, COUNT(1), MIN(b), MAX(b) FROM foo GROUP BY a";
    let _ast = verified_only_select(sql);
    //TODO: assertions
}

#[test]
fn parse_literal_decimal() {
    // These numbers were explicitly chosen to not roundtrip if represented as
    // f64s (i.e., as 64-bit binary floating point numbers).
    let sql = "SELECT 0.300000000000000004, 9007199254740993.0";
    let select = verified_only_select(sql);
    assert_eq!(2, select.projection.len());
    assert_eq!(
        &Expr::Value(number("0.300000000000000004")),
        expr_from_projection(&select.projection[0]),
    );
    assert_eq!(
        &Expr::Value(number("9007199254740993.0")),
        expr_from_projection(&select.projection[1]),
    )
}

#[test]
fn parse_literal_string() {
    let sql = "SELECT 'one', N'national string', X'deadBEEF'";
    let select = verified_only_select(sql);
    assert_eq!(3, select.projection.len());
    assert_eq!(
        &Expr::Value(Value::SingleQuotedString("one".to_string())),
        expr_from_projection(&select.projection[0])
    );
    assert_eq!(
        &Expr::Value(Value::NationalStringLiteral("national string".to_string())),
        expr_from_projection(&select.projection[1])
    );
    assert_eq!(
        &Expr::Value(Value::HexStringLiteral("deadBEEF".to_string())),
        expr_from_projection(&select.projection[2])
    );

    one_statement_parses_to("SELECT x'deadBEEF'", "SELECT X'deadBEEF'");
    one_statement_parses_to("SELECT n'national string'", "SELECT N'national string'");
}

#[test]
fn parse_literal_date() {
    let sql = "SELECT DATE '1999-01-01'";
    let select = verified_only_select(sql);
    assert_eq!(
        &Expr::TypedString {
            data_type: DataType::Date,
            value: "1999-01-01".into(),
        },
        expr_from_projection(only(&select.projection)),
    );
}

#[test]
fn parse_literal_time() {
    let sql = "SELECT TIME '01:23:34'";
    let select = verified_only_select(sql);
    assert_eq!(
        &Expr::TypedString {
            data_type: DataType::Time(None, TimezoneInfo::None),
            value: "01:23:34".into(),
        },
        expr_from_projection(only(&select.projection)),
    );
}

#[test]
fn parse_literal_datetime() {
    let sql = "SELECT DATETIME '1999-01-01 01:23:34.45'";
    let select = verified_only_select(sql);
    assert_eq!(
        &Expr::TypedString {
            data_type: DataType::Datetime(None),
            value: "1999-01-01 01:23:34.45".into(),
        },
        expr_from_projection(only(&select.projection)),
    );
}

#[test]
fn parse_literal_timestamp_without_time_zone() {
    let sql = "SELECT TIMESTAMP '1999-01-01 01:23:34'";
    let select = verified_only_select(sql);
    assert_eq!(
        &Expr::TypedString {
            data_type: DataType::Timestamp(None, TimezoneInfo::None),
            value: "1999-01-01 01:23:34".into(),
        },
        expr_from_projection(only(&select.projection)),
    );

    one_statement_parses_to("SELECT TIMESTAMP '1999-01-01 01:23:34'", sql);
}

#[test]
fn parse_literal_timestamp_with_time_zone() {
    let sql = "SELECT TIMESTAMPTZ '1999-01-01 01:23:34Z'";
    let select = verified_only_select(sql);
    assert_eq!(
        &Expr::TypedString {
            data_type: DataType::Timestamp(None, TimezoneInfo::Tz),
            value: "1999-01-01 01:23:34Z".into(),
        },
        expr_from_projection(only(&select.projection)),
    );

    one_statement_parses_to("SELECT TIMESTAMPTZ '1999-01-01 01:23:34Z'", sql);
}

#[test]
fn parse_interval() {
    let sql = "SELECT INTERVAL '1-1' YEAR TO MONTH";
    let select = verified_only_select(sql);
    assert_eq!(
        &Expr::Interval {
            value: Box::new(Expr::Value(Value::SingleQuotedString(String::from("1-1")))),
            leading_field: Some(DateTimeField::Year),
            leading_precision: None,
            last_field: Some(DateTimeField::Month),
            fractional_seconds_precision: None,
        },
        expr_from_projection(only(&select.projection)),
    );

    let sql = "SELECT INTERVAL '01:01.01' MINUTE (5) TO SECOND (5)";
    let select = verified_only_select(sql);
    assert_eq!(
        &Expr::Interval {
            value: Box::new(Expr::Value(Value::SingleQuotedString(String::from(
                "01:01.01"
            )))),
            leading_field: Some(DateTimeField::Minute),
            leading_precision: Some(5),
            last_field: Some(DateTimeField::Second),
            fractional_seconds_precision: Some(5),
        },
        expr_from_projection(only(&select.projection)),
    );

    let sql = "SELECT INTERVAL '1' SECOND (5, 4)";
    let select = verified_only_select(sql);
    assert_eq!(
        &Expr::Interval {
            value: Box::new(Expr::Value(Value::SingleQuotedString(String::from("1")))),
            leading_field: Some(DateTimeField::Second),
            leading_precision: Some(5),
            last_field: None,
            fractional_seconds_precision: Some(4),
        },
        expr_from_projection(only(&select.projection)),
    );

    let sql = "SELECT INTERVAL '10' HOUR";
    let select = verified_only_select(sql);
    assert_eq!(
        &Expr::Interval {
            value: Box::new(Expr::Value(Value::SingleQuotedString(String::from("10")))),
            leading_field: Some(DateTimeField::Hour),
            leading_precision: None,
            last_field: None,
            fractional_seconds_precision: None,
        },
        expr_from_projection(only(&select.projection)),
    );

    let sql = "SELECT INTERVAL 5 DAY";
    let select = verified_only_select(sql);
    assert_eq!(
        &Expr::Interval {
            value: Box::new(Expr::Value(number("5"))),
            leading_field: Some(DateTimeField::Day),
            leading_precision: None,
            last_field: None,
            fractional_seconds_precision: None,
        },
        expr_from_projection(only(&select.projection)),
    );

    let sql = "SELECT INTERVAL 1 + 1 DAY";
    let select = verified_only_select(sql);
    assert_eq!(
        &Expr::Interval {
            value: Box::new(Expr::BinaryOp {
                left: Box::new(Expr::Value(number("1"))),
                op: BinaryOperator::Plus,
                right: Box::new(Expr::Value(number("1"))),
            }),
            leading_field: Some(DateTimeField::Day),
            leading_precision: None,
            last_field: None,
            fractional_seconds_precision: None,
        },
        expr_from_projection(only(&select.projection)),
    );

    let sql = "SELECT INTERVAL '10' HOUR (1)";
    let select = verified_only_select(sql);
    assert_eq!(
        &Expr::Interval {
            value: Box::new(Expr::Value(Value::SingleQuotedString(String::from("10")))),
            leading_field: Some(DateTimeField::Hour),
            leading_precision: Some(1),
            last_field: None,
            fractional_seconds_precision: None,
        },
        expr_from_projection(only(&select.projection)),
    );

    let sql = "SELECT INTERVAL '1 DAY'";
    let select = verified_only_select(sql);
    assert_eq!(
        &Expr::Interval {
            value: Box::new(Expr::Value(Value::SingleQuotedString(String::from(
                "1 DAY"
            )))),
            leading_field: None,
            leading_precision: None,
            last_field: None,
            fractional_seconds_precision: None,
        },
        expr_from_projection(only(&select.projection)),
    );

    let result = parse_sql_statements("SELECT INTERVAL '1' SECOND TO SECOND");
    assert_eq!(
        ParserError::ParserError("Expected end of statement, found: SECOND".to_string()),
        result.unwrap_err(),
    );

    let result = parse_sql_statements("SELECT INTERVAL '10' HOUR (1) TO HOUR (2)");
    assert_eq!(
        ParserError::ParserError("Expected end of statement, found: (".to_string()),
        result.unwrap_err(),
    );

    verified_only_select("SELECT INTERVAL '1' YEAR");
    verified_only_select("SELECT INTERVAL '1' MONTH");
    verified_only_select("SELECT INTERVAL '1' DAY");
    verified_only_select("SELECT INTERVAL '1' HOUR");
    verified_only_select("SELECT INTERVAL '1' MINUTE");
    verified_only_select("SELECT INTERVAL '1' SECOND");
    verified_only_select("SELECT INTERVAL '1' YEAR TO MONTH");
    verified_only_select("SELECT INTERVAL '1' DAY TO HOUR");
    verified_only_select("SELECT INTERVAL '1' DAY TO MINUTE");
    verified_only_select("SELECT INTERVAL '1' DAY TO SECOND");
    verified_only_select("SELECT INTERVAL '1' HOUR TO MINUTE");
    verified_only_select("SELECT INTERVAL '1' HOUR TO SECOND");
    verified_only_select("SELECT INTERVAL '1' MINUTE TO SECOND");
    verified_only_select("SELECT INTERVAL '1 YEAR'");
    verified_only_select("SELECT INTERVAL '1 YEAR' AS one_year");
    one_statement_parses_to(
        "SELECT INTERVAL '1 YEAR' one_year",
        "SELECT INTERVAL '1 YEAR' AS one_year",
    );
}

#[test]
fn parse_at_timezone() {
    let zero = Expr::Value(number("0"));
    let sql = "SELECT FROM_UNIXTIME(0) AT TIME ZONE 'UTC-06:00' FROM t";
    let select = verified_only_select(sql);
    assert_eq!(
        &Expr::AtTimeZone {
            timestamp: Box::new(Expr::Function(Function {
                name: ObjectName(vec![Ident {
                    value: "FROM_UNIXTIME".to_string(),
                    quote_style: None,
                }]),
                args: vec![FunctionArg::Unnamed(FunctionArgExpr::Expr(zero.clone()))],
                over: None,
                distinct: false,
                special: false,
            })),
            time_zone: "UTC-06:00".to_string(),
        },
        expr_from_projection(only(&select.projection)),
    );

    let sql = r#"SELECT DATE_FORMAT(FROM_UNIXTIME(0) AT TIME ZONE 'UTC-06:00', '%Y-%m-%dT%H') AS "hour" FROM t"#;
    let select = verified_only_select(sql);
    assert_eq!(
        &SelectItem::ExprWithAlias {
            expr: Expr::Function(Function {
                name: ObjectName(vec![Ident {
                    value: "DATE_FORMAT".to_string(),
                    quote_style: None,
                },],),
                args: vec![
                    FunctionArg::Unnamed(FunctionArgExpr::Expr(Expr::AtTimeZone {
                        timestamp: Box::new(Expr::Function(Function {
                            name: ObjectName(vec![Ident {
                                value: "FROM_UNIXTIME".to_string(),
                                quote_style: None,
                            },],),
                            args: vec![FunctionArg::Unnamed(FunctionArgExpr::Expr(zero))],
                            over: None,
                            distinct: false,
                            special: false,
                        },)),
                        time_zone: "UTC-06:00".to_string(),
                    },),),
                    FunctionArg::Unnamed(FunctionArgExpr::Expr(Expr::Value(
                        Value::SingleQuotedString("%Y-%m-%dT%H".to_string()),
                    ),),),
                ],
                over: None,
                distinct: false,
                special: false,
            },),
            alias: Ident {
                value: "hour".to_string(),
                quote_style: Some('"'),
            },
        },
        only(&select.projection),
    );
}

#[test]
fn parse_simple_math_expr_plus() {
    let sql = "SELECT a + b, 2 + a, 2.5 + a, a_f + b_f, 2 + a_f, 2.5 + a_f FROM c";
    verified_only_select(sql);
}

#[test]
fn parse_simple_math_expr_minus() {
    let sql = "SELECT a - b, 2 - a, 2.5 - a, a_f - b_f, 2 - a_f, 2.5 - a_f FROM c";
    verified_only_select(sql);
}

#[test]
fn parse_table_function() {
    let select = verified_only_select("SELECT * FROM TABLE(FUN('1')) AS a");

    match only(select.from).relation {
        TableFactor::TableFunction { expr, alias } => {
            let expected_expr = Expr::Function(Function {
                name: ObjectName(vec![Ident::new("FUN")]),
                args: vec![FunctionArg::Unnamed(FunctionArgExpr::Expr(Expr::Value(
                    Value::SingleQuotedString("1".to_owned()),
                )))],
                over: None,
                distinct: false,
                special: false,
            });
            assert_eq!(expr, expected_expr);
            assert_eq!(alias, table_alias("a"))
        }
        _ => panic!("Expecting TableFactor::TableFunction"),
    }

    let res = parse_sql_statements("SELECT * FROM TABLE '1' AS a");
    assert_eq!(
        ParserError::ParserError("Expected (, found: \'1\'".to_string()),
        res.unwrap_err()
    );

    let res = parse_sql_statements("SELECT * FROM TABLE (FUN(a) AS a");
    assert_eq!(
        ParserError::ParserError("Expected ), found: AS".to_string()),
        res.unwrap_err()
    );
}

#[test]
fn parse_unnest() {
    fn chk(
        alias: bool,
        with_offset: bool,
        with_offset_alias: bool,
        dialects: &TestedDialects,
        want: Vec<TableWithJoins>,
    ) {
        let sql = &format!(
            "SELECT * FROM UNNEST(expr){}{}{}",
            if alias { " AS numbers" } else { "" },
            if with_offset { " WITH OFFSET" } else { "" },
            if with_offset_alias {
                " AS with_offset_alias"
            } else {
                ""
            },
        );
        let select = dialects.verified_only_select(sql);
        assert_eq!(select.from, want);
    }
    let dialects = TestedDialects {
        dialects: vec![Box::new(BigQueryDialect {}), Box::new(GenericDialect {})],
    };
    // 1. both Alias and WITH OFFSET clauses.
    chk(
        true,
        true,
        false,
        &dialects,
        vec![TableWithJoins {
            relation: TableFactor::UNNEST {
                alias: Some(TableAlias {
                    name: Ident::new("numbers"),
                    columns: vec![],
                }),
                array_expr: Box::new(Expr::Identifier(Ident::new("expr"))),
                with_offset: true,
                with_offset_alias: None,
            },
            joins: vec![],
        }],
    );
    // 2. neither Alias nor WITH OFFSET clause.
    chk(
        false,
        false,
        false,
        &dialects,
        vec![TableWithJoins {
            relation: TableFactor::UNNEST {
                alias: None,
                array_expr: Box::new(Expr::Identifier(Ident::new("expr"))),
                with_offset: false,
                with_offset_alias: None,
            },
            joins: vec![],
        }],
    );
    // 3. Alias but no WITH OFFSET clause.
    chk(
        false,
        true,
        false,
        &dialects,
        vec![TableWithJoins {
            relation: TableFactor::UNNEST {
                alias: None,
                array_expr: Box::new(Expr::Identifier(Ident::new("expr"))),
                with_offset: true,
                with_offset_alias: None,
            },
            joins: vec![],
        }],
    );
    // 4. WITH OFFSET but no Alias.
    chk(
        true,
        false,
        false,
        &dialects,
        vec![TableWithJoins {
            relation: TableFactor::UNNEST {
                alias: Some(TableAlias {
                    name: Ident::new("numbers"),
                    columns: vec![],
                }),
                array_expr: Box::new(Expr::Identifier(Ident::new("expr"))),
                with_offset: false,
                with_offset_alias: None,
            },
            joins: vec![],
        }],
    );
    // 5. WITH OFFSET and WITH OFFSET Alias
    chk(
        true,
        false,
        true,
        &dialects,
        vec![TableWithJoins {
            relation: TableFactor::UNNEST {
                alias: Some(TableAlias {
                    name: Ident::new("numbers"),
                    columns: vec![],
                }),
                array_expr: Box::new(Expr::Identifier(Ident::new("expr"))),
                with_offset: false,
                with_offset_alias: Some(Ident::new("with_offset_alias")),
            },
            joins: vec![],
        }],
    );
}

#[test]
fn parse_parens() {
    use self::BinaryOperator::*;
    use self::Expr::*;
    let sql = "(a + b) - (c + d)";
    assert_eq!(
        BinaryOp {
            left: Box::new(Nested(Box::new(BinaryOp {
                left: Box::new(Identifier(Ident::new("a"))),
                op: Plus,
                right: Box::new(Identifier(Ident::new("b"))),
            }))),
            op: Minus,
            right: Box::new(Nested(Box::new(BinaryOp {
                left: Box::new(Identifier(Ident::new("c"))),
                op: Plus,
                right: Box::new(Identifier(Ident::new("d"))),
            }))),
        },
        verified_expr(sql)
    );
}

#[test]
fn parse_searched_case_expr() {
    let sql = "SELECT CASE WHEN bar IS NULL THEN 'null' WHEN bar = 0 THEN '=0' WHEN bar >= 0 THEN '>=0' ELSE '<0' END FROM foo";
    use self::BinaryOperator::*;
    use self::Expr::{BinaryOp, Case, Identifier, IsNull};
    let select = verified_only_select(sql);
    assert_eq!(
        &Case {
            operand: None,
            conditions: vec![
                IsNull(Box::new(Identifier(Ident::new("bar")))),
                BinaryOp {
                    left: Box::new(Identifier(Ident::new("bar"))),
                    op: Eq,
                    right: Box::new(Expr::Value(number("0"))),
                },
                BinaryOp {
                    left: Box::new(Identifier(Ident::new("bar"))),
                    op: GtEq,
                    right: Box::new(Expr::Value(number("0"))),
                },
            ],
            results: vec![
                Expr::Value(Value::SingleQuotedString("null".to_string())),
                Expr::Value(Value::SingleQuotedString("=0".to_string())),
                Expr::Value(Value::SingleQuotedString(">=0".to_string())),
            ],
            else_result: Some(Box::new(Expr::Value(Value::SingleQuotedString(
                "<0".to_string()
            )))),
        },
        expr_from_projection(only(&select.projection)),
    );
}

#[test]
fn parse_simple_case_expr() {
    // ANSI calls a CASE expression with an operand "<simple case>"
    let sql = "SELECT CASE foo WHEN 1 THEN 'Y' ELSE 'N' END";
    let select = verified_only_select(sql);
    use self::Expr::{Case, Identifier};
    assert_eq!(
        &Case {
            operand: Some(Box::new(Identifier(Ident::new("foo")))),
            conditions: vec![Expr::Value(number("1"))],
            results: vec![Expr::Value(Value::SingleQuotedString("Y".to_string()))],
            else_result: Some(Box::new(Expr::Value(Value::SingleQuotedString(
                "N".to_string()
            )))),
        },
        expr_from_projection(only(&select.projection)),
    );
}

#[test]
fn parse_from_advanced() {
    let sql = "SELECT * FROM fn(1, 2) AS foo, schema.bar AS bar WITH (NOLOCK)";
    let _select = verified_only_select(sql);
}

#[test]
fn parse_nullary_table_valued_function() {
    let sql = "SELECT * FROM fn()";
    let _select = verified_only_select(sql);
}

#[test]
fn parse_implicit_join() {
    let sql = "SELECT * FROM t1, t2";
    let select = verified_only_select(sql);
    assert_eq!(
        vec![
            TableWithJoins {
                relation: TableFactor::Table {
                    name: ObjectName(vec!["t1".into()]),
                    alias: None,
                    args: None,
                    with_hints: vec![],
                },
                joins: vec![],
            },
            TableWithJoins {
                relation: TableFactor::Table {
                    name: ObjectName(vec!["t2".into()]),
                    alias: None,
                    args: None,
                    with_hints: vec![],
                },
                joins: vec![],
            },
        ],
        select.from,
    );

    let sql = "SELECT * FROM t1a NATURAL JOIN t1b, t2a NATURAL JOIN t2b";
    let select = verified_only_select(sql);
    assert_eq!(
        vec![
            TableWithJoins {
                relation: TableFactor::Table {
                    name: ObjectName(vec!["t1a".into()]),
                    alias: None,
                    args: None,
                    with_hints: vec![],
                },
                joins: vec![Join {
                    relation: TableFactor::Table {
                        name: ObjectName(vec!["t1b".into()]),
                        alias: None,
                        args: None,
                        with_hints: vec![],
                    },
                    join_operator: JoinOperator::Inner(JoinConstraint::Natural),
                }],
            },
            TableWithJoins {
                relation: TableFactor::Table {
                    name: ObjectName(vec!["t2a".into()]),
                    alias: None,
                    args: None,
                    with_hints: vec![],
                },
                joins: vec![Join {
                    relation: TableFactor::Table {
                        name: ObjectName(vec!["t2b".into()]),
                        alias: None,
                        args: None,
                        with_hints: vec![],
                    },
                    join_operator: JoinOperator::Inner(JoinConstraint::Natural),
                }],
            },
        ],
        select.from,
    );
}

#[test]
fn parse_cross_join() {
    let sql = "SELECT * FROM t1 CROSS JOIN t2";
    let select = verified_only_select(sql);
    assert_eq!(
        Join {
            relation: TableFactor::Table {
                name: ObjectName(vec![Ident::new("t2")]),
                alias: None,
                args: None,
                with_hints: vec![],
            },
            join_operator: JoinOperator::CrossJoin,
        },
        only(only(select.from).joins),
    );
}

#[test]
fn parse_joins_on() {
    fn join_with_constraint(
        relation: impl Into<String>,
        alias: Option<TableAlias>,
        f: impl Fn(JoinConstraint) -> JoinOperator,
    ) -> Join {
        Join {
            relation: TableFactor::Table {
                name: ObjectName(vec![Ident::new(relation.into())]),
                alias,
                args: None,
                with_hints: vec![],
            },
            join_operator: f(JoinConstraint::On(Expr::BinaryOp {
                left: Box::new(Expr::Identifier("c1".into())),
                op: BinaryOperator::Eq,
                right: Box::new(Expr::Identifier("c2".into())),
            })),
        }
    }
    // Test parsing of aliases
    assert_eq!(
        only(&verified_only_select("SELECT * FROM t1 JOIN t2 AS foo ON c1 = c2").from).joins,
        vec![join_with_constraint(
            "t2",
            table_alias("foo"),
            JoinOperator::Inner,
        )]
    );
    one_statement_parses_to(
        "SELECT * FROM t1 JOIN t2 foo ON c1 = c2",
        "SELECT * FROM t1 JOIN t2 AS foo ON c1 = c2",
    );
    // Test parsing of different join operators
    assert_eq!(
        only(&verified_only_select("SELECT * FROM t1 JOIN t2 ON c1 = c2").from).joins,
        vec![join_with_constraint("t2", None, JoinOperator::Inner)]
    );
    assert_eq!(
        only(&verified_only_select("SELECT * FROM t1 LEFT JOIN t2 ON c1 = c2").from).joins,
        vec![join_with_constraint("t2", None, JoinOperator::LeftOuter)]
    );
    assert_eq!(
        only(&verified_only_select("SELECT * FROM t1 RIGHT JOIN t2 ON c1 = c2").from).joins,
        vec![join_with_constraint("t2", None, JoinOperator::RightOuter)]
    );
    assert_eq!(
        only(&verified_only_select("SELECT * FROM t1 FULL JOIN t2 ON c1 = c2").from).joins,
        vec![join_with_constraint("t2", None, JoinOperator::FullOuter)]
    );
}

#[test]
fn parse_joins_using() {
    fn join_with_constraint(
        relation: impl Into<String>,
        alias: Option<TableAlias>,
        f: impl Fn(JoinConstraint) -> JoinOperator,
    ) -> Join {
        Join {
            relation: TableFactor::Table {
                name: ObjectName(vec![Ident::new(relation.into())]),
                alias,
                args: None,
                with_hints: vec![],
            },
            join_operator: f(JoinConstraint::Using(vec!["c1".into()])),
        }
    }
    // Test parsing of aliases
    assert_eq!(
        only(&verified_only_select("SELECT * FROM t1 JOIN t2 AS foo USING(c1)").from).joins,
        vec![join_with_constraint(
            "t2",
            table_alias("foo"),
            JoinOperator::Inner,
        )]
    );
    one_statement_parses_to(
        "SELECT * FROM t1 JOIN t2 foo USING(c1)",
        "SELECT * FROM t1 JOIN t2 AS foo USING(c1)",
    );
    // Test parsing of different join operators
    assert_eq!(
        only(&verified_only_select("SELECT * FROM t1 JOIN t2 USING(c1)").from).joins,
        vec![join_with_constraint("t2", None, JoinOperator::Inner)]
    );
    assert_eq!(
        only(&verified_only_select("SELECT * FROM t1 LEFT JOIN t2 USING(c1)").from).joins,
        vec![join_with_constraint("t2", None, JoinOperator::LeftOuter)]
    );
    assert_eq!(
        only(&verified_only_select("SELECT * FROM t1 RIGHT JOIN t2 USING(c1)").from).joins,
        vec![join_with_constraint("t2", None, JoinOperator::RightOuter)]
    );
    assert_eq!(
        only(&verified_only_select("SELECT * FROM t1 FULL JOIN t2 USING(c1)").from).joins,
        vec![join_with_constraint("t2", None, JoinOperator::FullOuter)]
    );
}

#[test]
fn parse_natural_join() {
    fn natural_join(f: impl Fn(JoinConstraint) -> JoinOperator, alias: Option<TableAlias>) -> Join {
        Join {
            relation: TableFactor::Table {
                name: ObjectName(vec![Ident::new("t2")]),
                alias,
                args: None,
                with_hints: vec![],
            },
            join_operator: f(JoinConstraint::Natural),
        }
    }

    // if not specified, inner join as default
    assert_eq!(
        only(&verified_only_select("SELECT * FROM t1 NATURAL JOIN t2").from).joins,
        vec![natural_join(JoinOperator::Inner, None)]
    );
    // left join explicitly
    assert_eq!(
        only(&verified_only_select("SELECT * FROM t1 NATURAL LEFT JOIN t2").from).joins,
        vec![natural_join(JoinOperator::LeftOuter, None)]
    );

    // right join explicitly
    assert_eq!(
        only(&verified_only_select("SELECT * FROM t1 NATURAL RIGHT JOIN t2").from).joins,
        vec![natural_join(JoinOperator::RightOuter, None)]
    );

    // full join explicitly
    assert_eq!(
        only(&verified_only_select("SELECT * FROM t1 NATURAL FULL JOIN t2").from).joins,
        vec![natural_join(JoinOperator::FullOuter, None)]
    );

    // natural join another table with alias
    assert_eq!(
        only(&verified_only_select("SELECT * FROM t1 NATURAL JOIN t2 AS t3").from).joins,
        vec![natural_join(JoinOperator::Inner, table_alias("t3"))]
    );

    let sql = "SELECT * FROM t1 natural";
    assert_eq!(
        ParserError::ParserError("Expected a join type after NATURAL, found: EOF".to_string()),
        parse_sql_statements(sql).unwrap_err(),
    );
}

#[test]
fn parse_complex_join() {
    let sql = "SELECT c1, c2 FROM t1, t4 JOIN t2 ON t2.c = t1.c LEFT JOIN t3 USING(q, c) WHERE t4.c = t1.c";
    verified_only_select(sql);
}

#[test]
fn parse_join_nesting() {
    let sql = "SELECT * FROM a NATURAL JOIN (b NATURAL JOIN (c NATURAL JOIN d NATURAL JOIN e)) \
               NATURAL JOIN (f NATURAL JOIN (g NATURAL JOIN h))";
    assert_eq!(
        only(&verified_only_select(sql).from).joins,
        vec![
            join(nest!(table("b"), nest!(table("c"), table("d"), table("e")))),
            join(nest!(table("f"), nest!(table("g"), table("h")))),
        ],
    );

    let sql = "SELECT * FROM (a NATURAL JOIN b) NATURAL JOIN c";
    let select = verified_only_select(sql);
    let from = only(select.from);
    assert_eq!(from.relation, nest!(table("a"), table("b")));
    assert_eq!(from.joins, vec![join(table("c"))]);

    let sql = "SELECT * FROM (((a NATURAL JOIN b)))";
    let select = verified_only_select(sql);
    let from = only(select.from);
    assert_eq!(from.relation, nest!(nest!(nest!(table("a"), table("b")))));
    assert_eq!(from.joins, vec![]);

    let sql = "SELECT * FROM a NATURAL JOIN (((b NATURAL JOIN c)))";
    let select = verified_only_select(sql);
    let from = only(select.from);
    assert_eq!(from.relation, table("a"));
    assert_eq!(
        from.joins,
        vec![join(nest!(nest!(nest!(table("b"), table("c")))))]
    );

    let sql = "SELECT * FROM (a NATURAL JOIN b) AS c";
    let select = verified_only_select(sql);
    let from = only(select.from);
    assert_eq!(
        from.relation,
        TableFactor::NestedJoin {
            table_with_joins: Box::new(TableWithJoins {
                relation: table("a"),
                joins: vec![join(table("b"))],
            }),
            alias: table_alias("c"),
        }
    );
    assert_eq!(from.joins, vec![]);
}

#[test]
fn parse_join_syntax_variants() {
    one_statement_parses_to(
        "SELECT c1 FROM t1 INNER JOIN t2 USING(c1)",
        "SELECT c1 FROM t1 JOIN t2 USING(c1)",
    );
    one_statement_parses_to(
        "SELECT c1 FROM t1 LEFT OUTER JOIN t2 USING(c1)",
        "SELECT c1 FROM t1 LEFT JOIN t2 USING(c1)",
    );
    one_statement_parses_to(
        "SELECT c1 FROM t1 RIGHT OUTER JOIN t2 USING(c1)",
        "SELECT c1 FROM t1 RIGHT JOIN t2 USING(c1)",
    );
    one_statement_parses_to(
        "SELECT c1 FROM t1 FULL OUTER JOIN t2 USING(c1)",
        "SELECT c1 FROM t1 FULL JOIN t2 USING(c1)",
    );

    let res = parse_sql_statements("SELECT * FROM a OUTER JOIN b ON 1");
    assert_eq!(
        ParserError::ParserError("Expected APPLY, found: JOIN".to_string()),
        res.unwrap_err()
    );
}

#[test]
fn parse_ctes() {
    let cte_sqls = vec!["SELECT 1 AS foo", "SELECT 2 AS bar"];
    let with = &format!(
        "WITH a AS ({}), b AS ({}) SELECT foo + bar FROM a, b",
        cte_sqls[0], cte_sqls[1]
    );

    fn assert_ctes_in_select(expected: &[&str], sel: &Query) {
        for (i, exp) in expected.iter().enumerate() {
            let Cte { alias, query, .. } = &sel.with.as_ref().unwrap().cte_tables[i];
            assert_eq!(*exp, query.to_string());
            assert_eq!(
                if i == 0 {
                    Ident::new("a")
                } else {
                    Ident::new("b")
                },
                alias.name
            );
            assert!(alias.columns.is_empty());
        }
    }

    // Top-level CTE
    assert_ctes_in_select(&cte_sqls, &verified_query(with));
    // CTE in a subquery
    let sql = &format!("SELECT ({})", with);
    let select = verified_only_select(sql);
    match expr_from_projection(only(&select.projection)) {
        Expr::Subquery(ref subquery) => {
            assert_ctes_in_select(&cte_sqls, subquery.as_ref());
        }
        _ => panic!("Expected subquery"),
    }
    // CTE in a derived table
    let sql = &format!("SELECT * FROM ({})", with);
    let select = verified_only_select(sql);
    match only(select.from).relation {
        TableFactor::Derived { subquery, .. } => {
            assert_ctes_in_select(&cte_sqls, subquery.as_ref())
        }
        _ => panic!("Expected derived table"),
    }
    // CTE in a view
    let sql = &format!("CREATE VIEW v AS {}", with);
    match verified_stmt(sql) {
        Statement::CreateView { query, .. } => assert_ctes_in_select(&cte_sqls, &query),
        _ => panic!("Expected CREATE VIEW"),
    }
    // CTE in a CTE...
    let sql = &format!("WITH outer_cte AS ({}) SELECT * FROM outer_cte", with);
    let select = verified_query(sql);
    assert_ctes_in_select(&cte_sqls, &only(&select.with.unwrap().cte_tables).query);
}

#[test]
fn parse_cte_renamed_columns() {
    let sql = "WITH cte (col1, col2) AS (SELECT foo, bar FROM baz) SELECT * FROM cte";
    let query = all_dialects().verified_query(sql);
    assert_eq!(
        vec![Ident::new("col1"), Ident::new("col2")],
        query
            .with
            .unwrap()
            .cte_tables
            .first()
            .unwrap()
            .alias
            .columns
    );
}

#[test]
fn parse_recursive_cte() {
    let cte_query = "SELECT 1 UNION ALL SELECT val + 1 FROM nums WHERE val < 10".to_owned();
    let sql = &format!(
        "WITH RECURSIVE nums (val) AS ({}) SELECT * FROM nums",
        cte_query
    );

    let cte_query = verified_query(&cte_query);
    let query = verified_query(sql);

    let with = query.with.as_ref().unwrap();
    assert!(with.recursive);
    assert_eq!(with.cte_tables.len(), 1);
    let expected = Cte {
        alias: TableAlias {
            name: Ident {
                value: "nums".to_string(),
                quote_style: None,
            },
            columns: vec![Ident {
                value: "val".to_string(),
                quote_style: None,
            }],
        },
        query: Box::new(cte_query),
        from: None,
    };
    assert_eq!(with.cte_tables.first().unwrap(), &expected);
}

#[test]
fn parse_derived_tables() {
    let sql = "SELECT a.x, b.y FROM (SELECT x FROM foo) AS a CROSS JOIN (SELECT y FROM bar) AS b";
    let _ = verified_only_select(sql);
    //TODO: add assertions

    let sql = "SELECT a.x, b.y \
               FROM (SELECT x FROM foo) AS a (x) \
               CROSS JOIN (SELECT y FROM bar) AS b (y)";
    let _ = verified_only_select(sql);
    //TODO: add assertions

    let sql = "SELECT * FROM (((SELECT 1)))";
    let _ = verified_only_select(sql);
    // TODO: add assertions

    let sql = "SELECT * FROM t NATURAL JOIN (((SELECT 1)))";
    let _ = verified_only_select(sql);
    // TODO: add assertions

    let sql = "SELECT * FROM (((SELECT 1) UNION (SELECT 2)) AS t1 NATURAL JOIN t2)";
    let select = verified_only_select(sql);
    let from = only(select.from);
    assert_eq!(
        from.relation,
        TableFactor::NestedJoin {
            table_with_joins: Box::new(TableWithJoins {
                relation: TableFactor::Derived {
                    lateral: false,
                    subquery: Box::new(verified_query("(SELECT 1) UNION (SELECT 2)")),
                    alias: Some(TableAlias {
                        name: "t1".into(),
                        columns: vec![],
                    }),
                },
                joins: vec![Join {
                    relation: TableFactor::Table {
                        name: ObjectName(vec!["t2".into()]),
                        alias: None,
                        args: None,
                        with_hints: vec![],
                    },
                    join_operator: JoinOperator::Inner(JoinConstraint::Natural),
                }],
            }),
            alias: None,
        }
    );
}

#[test]
fn parse_union_except_intersect() {
    // TODO: add assertions
    verified_stmt("SELECT 1 UNION SELECT 2");
    verified_stmt("SELECT 1 UNION ALL SELECT 2");
    verified_stmt("SELECT 1 UNION DISTINCT SELECT 1");
    verified_stmt("SELECT 1 EXCEPT SELECT 2");
    verified_stmt("SELECT 1 EXCEPT ALL SELECT 2");
    verified_stmt("SELECT 1 EXCEPT DISTINCT SELECT 1");
    verified_stmt("SELECT 1 INTERSECT SELECT 2");
    verified_stmt("SELECT 1 INTERSECT ALL SELECT 2");
    verified_stmt("SELECT 1 INTERSECT DISTINCT SELECT 1");
    verified_stmt("SELECT 1 UNION SELECT 2 UNION SELECT 3");
    verified_stmt("SELECT 1 EXCEPT SELECT 2 UNION SELECT 3"); // Union[Except[1,2], 3]
    verified_stmt("SELECT 1 INTERSECT (SELECT 2 EXCEPT SELECT 3)");
    verified_stmt("WITH cte AS (SELECT 1 AS foo) (SELECT foo FROM cte ORDER BY 1 LIMIT 1)");
    verified_stmt("SELECT 1 UNION (SELECT 2 ORDER BY 1 LIMIT 1)");
    verified_stmt("SELECT 1 UNION SELECT 2 INTERSECT SELECT 3"); // Union[1, Intersect[2,3]]
    verified_stmt("SELECT foo FROM tab UNION SELECT bar FROM TAB");
    verified_stmt("(SELECT * FROM new EXCEPT SELECT * FROM old) UNION ALL (SELECT * FROM old EXCEPT SELECT * FROM new) ORDER BY 1");
    verified_stmt("(SELECT * FROM new EXCEPT DISTINCT SELECT * FROM old) UNION DISTINCT (SELECT * FROM old EXCEPT DISTINCT SELECT * FROM new) ORDER BY 1");
}

#[test]
fn parse_values() {
    verified_stmt("SELECT * FROM (VALUES (1), (2), (3))");
    verified_stmt("SELECT * FROM (VALUES (1), (2), (3)), (VALUES (1, 2, 3))");
    verified_stmt("SELECT * FROM (VALUES (1)) UNION VALUES (1)");
}

#[test]
fn parse_multiple_statements() {
    fn test_with(sql1: &str, sql2_kw: &str, sql2_rest: &str) {
        // Check that a string consisting of two statements delimited by a semicolon
        // parses the same as both statements individually:
        let res = parse_sql_statements(&(sql1.to_owned() + ";" + sql2_kw + sql2_rest));
        assert_eq!(
            vec![
                one_statement_parses_to(sql1, ""),
                one_statement_parses_to(&(sql2_kw.to_owned() + sql2_rest), ""),
            ],
            res.unwrap()
        );
        // Check that extra semicolon at the end is stripped by normalization:
        one_statement_parses_to(&(sql1.to_owned() + ";"), sql1);
        // Check that forgetting the semicolon results in an error:
        let res = parse_sql_statements(&(sql1.to_owned() + " " + sql2_kw + sql2_rest));
        assert_eq!(
            ParserError::ParserError("Expected end of statement, found: ".to_string() + sql2_kw),
            res.unwrap_err()
        );
    }
    test_with("SELECT foo", "SELECT", " bar");
    // ensure that SELECT/WITH is not parsed as a table or column alias if ';'
    // separating the statements is omitted:
    test_with("SELECT foo FROM baz", "SELECT", " bar");
    test_with("SELECT foo", "WITH", " cte AS (SELECT 1 AS s) SELECT bar");
    test_with(
        "SELECT foo FROM baz",
        "WITH",
        " cte AS (SELECT 1 AS s) SELECT bar",
    );
    test_with("DELETE FROM foo", "SELECT", " bar");
    test_with("INSERT INTO foo VALUES (1)", "SELECT", " bar");
    test_with("CREATE TABLE foo (baz INT)", "SELECT", " bar");
    // Make sure that empty statements do not cause an error:
    let res = parse_sql_statements(";;");
    assert_eq!(0, res.unwrap().len());
}

#[test]
fn parse_scalar_subqueries() {
    let sql = "(SELECT 1) + (SELECT 2)";
    assert_matches!(
        verified_expr(sql),
        Expr::BinaryOp {
            op: BinaryOperator::Plus,
            ..
        }
    );
}

#[test]
fn parse_substring() {
    one_statement_parses_to("SELECT SUBSTRING('1')", "SELECT SUBSTRING('1')");

    one_statement_parses_to(
        "SELECT SUBSTRING('1' FROM 1)",
        "SELECT SUBSTRING('1' FROM 1)",
    );

    one_statement_parses_to(
        "SELECT SUBSTRING('1' FROM 1 FOR 3)",
        "SELECT SUBSTRING('1' FROM 1 FOR 3)",
    );

    one_statement_parses_to("SELECT SUBSTRING('1' FOR 3)", "SELECT SUBSTRING('1' FOR 3)");
}

#[test]
fn parse_overlay() {
    one_statement_parses_to(
        "SELECT OVERLAY('abccccde' PLACING 'abc' FROM 3)",
        "SELECT OVERLAY('abccccde' PLACING 'abc' FROM 3)",
    );
    one_statement_parses_to(
        "SELECT OVERLAY('abccccde' PLACING 'abc' FROM 3 FOR 12)",
        "SELECT OVERLAY('abccccde' PLACING 'abc' FROM 3 FOR 12)",
    );
    assert_eq!(
        ParserError::ParserError("Expected PLACING, found: FROM".to_owned()),
        parse_sql_statements("SELECT OVERLAY('abccccde' FROM 3)").unwrap_err(),
    );

    let sql = "SELECT OVERLAY('abcdef' PLACING name FROM 3 FOR id + 1) FROM CUSTOMERS";
    let select = verified_only_select(sql);
    assert_eq!(
        &Expr::Overlay {
            expr: Box::new(Expr::Value(Value::SingleQuotedString("abcdef".to_string()))),
            overlay_what: Box::new(Expr::Identifier(Ident::new("name"))),
            overlay_from: Box::new(Expr::Value(number("3"))),
            overlay_for: Some(Box::new(Expr::BinaryOp {
                left: Box::new(Expr::Identifier(Ident::new("id"))),
                op: BinaryOperator::Plus,
                right: Box::new(Expr::Value(number("1"))),
            })),
        },
        expr_from_projection(only(&select.projection))
    );
}

#[test]
fn parse_trim() {
    one_statement_parses_to(
        "SELECT TRIM(BOTH 'xyz' FROM 'xyzfooxyz')",
        "SELECT TRIM(BOTH 'xyz' FROM 'xyzfooxyz')",
    );

    one_statement_parses_to(
        "SELECT TRIM(LEADING 'xyz' FROM 'xyzfooxyz')",
        "SELECT TRIM(LEADING 'xyz' FROM 'xyzfooxyz')",
    );

    one_statement_parses_to(
        "SELECT TRIM(TRAILING 'xyz' FROM 'xyzfooxyz')",
        "SELECT TRIM(TRAILING 'xyz' FROM 'xyzfooxyz')",
    );

    one_statement_parses_to(
        "SELECT TRIM('xyz' FROM 'xyzfooxyz')",
        "SELECT TRIM('xyz' FROM 'xyzfooxyz')",
    );
    one_statement_parses_to("SELECT TRIM('   foo   ')", "SELECT TRIM('   foo   ')");
    one_statement_parses_to(
        "SELECT TRIM(LEADING '   foo   ')",
        "SELECT TRIM(LEADING '   foo   ')",
    );

    assert_eq!(
        ParserError::ParserError("Expected ), found: 'xyz'".to_owned()),
        parse_sql_statements("SELECT TRIM(FOO 'xyz' FROM 'xyzfooxyz')").unwrap_err()
    );
}

#[test]
fn parse_exists_subquery() {
    let expected_inner = verified_query("SELECT 1");
    let sql = "SELECT * FROM t WHERE EXISTS (SELECT 1)";
    let select = verified_only_select(sql);
    assert_eq!(
        Expr::Exists {
            negated: false,
            subquery: Box::new(expected_inner.clone()),
        },
        select.selection.unwrap(),
    );

    let sql = "SELECT * FROM t WHERE NOT EXISTS (SELECT 1)";
    let select = verified_only_select(sql);
    assert_eq!(
        Expr::Exists {
            negated: true,
            subquery: Box::new(expected_inner),
        },
        select.selection.unwrap(),
    );

    verified_stmt("SELECT * FROM t WHERE EXISTS (WITH u AS (SELECT 1) SELECT * FROM u)");
    verified_stmt("SELECT EXISTS (SELECT 1)");

    let res = parse_sql_statements("SELECT EXISTS (");
    assert_eq!(
        ParserError::ParserError(
            "Expected SELECT, VALUES, or a subquery in the query body, found: EOF".to_string()
        ),
        res.unwrap_err(),
    );

    let res = parse_sql_statements("SELECT EXISTS (NULL)");
    assert_eq!(
        ParserError::ParserError(
            "Expected SELECT, VALUES, or a subquery in the query body, found: NULL".to_string()
        ),
        res.unwrap_err(),
    );
}

#[test]
fn parse_create_database() {
    let sql = "CREATE DATABASE mydb";
    match verified_stmt(sql) {
        Statement::CreateDatabase {
            db_name,
            if_not_exists,
            location,
            managed_location,
        } => {
            assert_eq!("mydb", db_name.to_string());
            assert!(!if_not_exists);
            assert_eq!(None, location);
            assert_eq!(None, managed_location);
        }
        _ => unreachable!(),
    }
}

#[test]
fn parse_create_database_ine() {
    let sql = "CREATE DATABASE IF NOT EXISTS mydb";
    match verified_stmt(sql) {
        Statement::CreateDatabase {
            db_name,
            if_not_exists,
            location,
            managed_location,
        } => {
            assert_eq!("mydb", db_name.to_string());
            assert!(if_not_exists);
            assert_eq!(None, location);
            assert_eq!(None, managed_location);
        }
        _ => unreachable!(),
    }
}

#[test]
fn parse_create_view() {
    let sql = "CREATE VIEW myschema.myview AS SELECT foo FROM bar";
    match verified_stmt(sql) {
        Statement::CreateView {
            name,
            columns,
            query,
            or_replace,
            materialized,
            with_options,
        } => {
            assert_eq!("myschema.myview", name.to_string());
            assert_eq!(Vec::<Ident>::new(), columns);
            assert_eq!("SELECT foo FROM bar", query.to_string());
            assert!(!materialized);
            assert!(!or_replace);
            assert_eq!(with_options, vec![]);
        }
        _ => unreachable!(),
    }
}

#[test]
fn parse_create_view_with_options() {
    let sql = "CREATE VIEW v WITH (foo = 'bar', a = 123) AS SELECT 1";
    match verified_stmt(sql) {
        Statement::CreateView { with_options, .. } => {
            assert_eq!(
                vec![
                    SqlOption {
                        name: "foo".into(),
                        value: Value::SingleQuotedString("bar".into()),
                    },
                    SqlOption {
                        name: "a".into(),
                        value: number("123"),
                    },
                ],
                with_options
            );
        }
        _ => unreachable!(),
    }
}

#[test]
fn parse_create_view_with_columns() {
    let sql = "CREATE VIEW v (has, cols) AS SELECT 1, 2";
    match verified_stmt(sql) {
        Statement::CreateView {
            name,
            columns,
            or_replace,
            with_options,
            query,
            materialized,
        } => {
            assert_eq!("v", name.to_string());
            assert_eq!(columns, vec![Ident::new("has"), Ident::new("cols")]);
            assert_eq!(with_options, vec![]);
            assert_eq!("SELECT 1, 2", query.to_string());
            assert!(!materialized);
            assert!(!or_replace)
        }
        _ => unreachable!(),
    }
}

#[test]
fn parse_create_or_replace_view() {
    let sql = "CREATE OR REPLACE VIEW v AS SELECT 1";
    match verified_stmt(sql) {
        Statement::CreateView {
            name,
            columns,
            or_replace,
            with_options,
            query,
            materialized,
        } => {
            assert_eq!("v", name.to_string());
            assert_eq!(columns, vec![]);
            assert_eq!(with_options, vec![]);
            assert_eq!("SELECT 1", query.to_string());
            assert!(!materialized);
            assert!(or_replace)
        }
        _ => unreachable!(),
    }
}

#[test]
fn parse_create_or_replace_materialized_view() {
    // Supported in BigQuery (Beta)
    // https://cloud.google.com/bigquery/docs/materialized-views-intro
    // and Snowflake:
    // https://docs.snowflake.com/en/sql-reference/sql/create-materialized-view.html
    let sql = "CREATE OR REPLACE MATERIALIZED VIEW v AS SELECT 1";
    match verified_stmt(sql) {
        Statement::CreateView {
            name,
            columns,
            or_replace,
            with_options,
            query,
            materialized,
        } => {
            assert_eq!("v", name.to_string());
            assert_eq!(columns, vec![]);
            assert_eq!(with_options, vec![]);
            assert_eq!("SELECT 1", query.to_string());
            assert!(materialized);
            assert!(or_replace)
        }
        _ => unreachable!(),
    }
}

#[test]
fn parse_create_materialized_view() {
    let sql = "CREATE MATERIALIZED VIEW myschema.myview AS SELECT foo FROM bar";
    match verified_stmt(sql) {
        Statement::CreateView {
            name,
            or_replace,
            columns,
            query,
            materialized,
            with_options,
        } => {
            assert_eq!("myschema.myview", name.to_string());
            assert_eq!(Vec::<Ident>::new(), columns);
            assert_eq!("SELECT foo FROM bar", query.to_string());
            assert!(materialized);
            assert_eq!(with_options, vec![]);
            assert!(!or_replace);
        }
        _ => unreachable!(),
    }
}

#[test]
fn parse_drop_table() {
    let sql = "DROP TABLE foo";
    match verified_stmt(sql) {
        Statement::Drop {
            object_type,
            if_exists,
            names,
            cascade,
            purge: _,
            ..
        } => {
            assert!(!if_exists);
            assert_eq!(ObjectType::Table, object_type);
            assert_eq!(
                vec!["foo"],
                names.iter().map(ToString::to_string).collect::<Vec<_>>()
            );
            assert!(!cascade);
        }
        _ => unreachable!(),
    }

    let sql = "DROP TABLE IF EXISTS foo, bar CASCADE";
    match verified_stmt(sql) {
        Statement::Drop {
            object_type,
            if_exists,
            names,
            cascade,
            purge: _,
            ..
        } => {
            assert!(if_exists);
            assert_eq!(ObjectType::Table, object_type);
            assert_eq!(
                vec!["foo", "bar"],
                names.iter().map(ToString::to_string).collect::<Vec<_>>()
            );
            assert!(cascade);
        }
        _ => unreachable!(),
    }

    let sql = "DROP TABLE";
    assert_eq!(
        ParserError::ParserError("Expected identifier, found: EOF".to_string()),
        parse_sql_statements(sql).unwrap_err(),
    );

    let sql = "DROP TABLE IF EXISTS foo, bar CASCADE RESTRICT";
    assert_eq!(
        ParserError::ParserError("Cannot specify both CASCADE and RESTRICT in DROP".to_string()),
        parse_sql_statements(sql).unwrap_err(),
    );
}

#[test]
fn parse_drop_view() {
    let sql = "DROP VIEW myschema.myview";
    match verified_stmt(sql) {
        Statement::Drop {
            names, object_type, ..
        } => {
            assert_eq!(
                vec!["myschema.myview"],
                names.iter().map(ToString::to_string).collect::<Vec<_>>()
            );
            assert_eq!(ObjectType::View, object_type);
        }
        _ => unreachable!(),
    }
}

#[test]
fn parse_invalid_subquery_without_parens() {
    let res = parse_sql_statements("SELECT SELECT 1 FROM bar WHERE 1=1 FROM baz");
    assert_eq!(
        ParserError::ParserError("Expected end of statement, found: 1".to_string()),
        res.unwrap_err()
    );
}

#[test]
fn parse_offset() {
    let expect = Some(Offset {
        value: Expr::Value(number("2")),
        rows: OffsetRows::Rows,
    });
    let ast = verified_query("SELECT foo FROM bar OFFSET 2 ROWS");
    assert_eq!(ast.offset, expect);
    let ast = verified_query("SELECT foo FROM bar WHERE foo = 4 OFFSET 2 ROWS");
    assert_eq!(ast.offset, expect);
    let ast = verified_query("SELECT foo FROM bar ORDER BY baz OFFSET 2 ROWS");
    assert_eq!(ast.offset, expect);
    let ast = verified_query("SELECT foo FROM bar WHERE foo = 4 ORDER BY baz OFFSET 2 ROWS");
    assert_eq!(ast.offset, expect);
    let ast = verified_query("SELECT foo FROM (SELECT * FROM bar OFFSET 2 ROWS) OFFSET 2 ROWS");
    assert_eq!(ast.offset, expect);
    match *ast.body {
        SetExpr::Select(s) => match only(s.from).relation {
            TableFactor::Derived { subquery, .. } => {
                assert_eq!(subquery.offset, expect);
            }
            _ => panic!("Test broke"),
        },
        _ => panic!("Test broke"),
    }
    let ast = verified_query("SELECT 'foo' OFFSET 0 ROWS");
    assert_eq!(
        ast.offset,
        Some(Offset {
            value: Expr::Value(number("0")),
            rows: OffsetRows::Rows,
        })
    );
    let ast = verified_query("SELECT 'foo' OFFSET 1 ROW");
    assert_eq!(
        ast.offset,
        Some(Offset {
            value: Expr::Value(number("1")),
            rows: OffsetRows::Row,
        })
    );
    let ast = verified_query("SELECT 'foo' OFFSET 1");
    assert_eq!(
        ast.offset,
        Some(Offset {
            value: Expr::Value(number("1")),
            rows: OffsetRows::None,
        })
    );
}

#[test]
fn parse_fetch() {
    let fetch_first_two_rows_only = Some(Fetch {
        with_ties: false,
        percent: false,
        quantity: Some(Expr::Value(number("2"))),
    });
    let ast = verified_query("SELECT foo FROM bar FETCH FIRST 2 ROWS ONLY");
    assert_eq!(ast.fetch, fetch_first_two_rows_only);
    let ast = verified_query("SELECT 'foo' FETCH FIRST 2 ROWS ONLY");
    assert_eq!(ast.fetch, fetch_first_two_rows_only);
    let ast = verified_query("SELECT foo FROM bar FETCH FIRST ROWS ONLY");
    assert_eq!(
        ast.fetch,
        Some(Fetch {
            with_ties: false,
            percent: false,
            quantity: None,
        })
    );
    let ast = verified_query("SELECT foo FROM bar WHERE foo = 4 FETCH FIRST 2 ROWS ONLY");
    assert_eq!(ast.fetch, fetch_first_two_rows_only);
    let ast = verified_query("SELECT foo FROM bar ORDER BY baz FETCH FIRST 2 ROWS ONLY");
    assert_eq!(ast.fetch, fetch_first_two_rows_only);
    let ast = verified_query(
        "SELECT foo FROM bar WHERE foo = 4 ORDER BY baz FETCH FIRST 2 ROWS WITH TIES",
    );
    assert_eq!(
        ast.fetch,
        Some(Fetch {
            with_ties: true,
            percent: false,
            quantity: Some(Expr::Value(number("2"))),
        })
    );
    let ast = verified_query("SELECT foo FROM bar FETCH FIRST 50 PERCENT ROWS ONLY");
    assert_eq!(
        ast.fetch,
        Some(Fetch {
            with_ties: false,
            percent: true,
            quantity: Some(Expr::Value(number("50"))),
        })
    );
    let ast = verified_query(
        "SELECT foo FROM bar WHERE foo = 4 ORDER BY baz OFFSET 2 ROWS FETCH FIRST 2 ROWS ONLY",
    );
    assert_eq!(
        ast.offset,
        Some(Offset {
            value: Expr::Value(number("2")),
            rows: OffsetRows::Rows,
        })
    );
    assert_eq!(ast.fetch, fetch_first_two_rows_only);
    let ast = verified_query(
        "SELECT foo FROM (SELECT * FROM bar FETCH FIRST 2 ROWS ONLY) FETCH FIRST 2 ROWS ONLY",
    );
    assert_eq!(ast.fetch, fetch_first_two_rows_only);
    match *ast.body {
        SetExpr::Select(s) => match only(s.from).relation {
            TableFactor::Derived { subquery, .. } => {
                assert_eq!(subquery.fetch, fetch_first_two_rows_only);
            }
            _ => panic!("Test broke"),
        },
        _ => panic!("Test broke"),
    }
    let ast = verified_query("SELECT foo FROM (SELECT * FROM bar OFFSET 2 ROWS FETCH FIRST 2 ROWS ONLY) OFFSET 2 ROWS FETCH FIRST 2 ROWS ONLY");
    assert_eq!(
        ast.offset,
        Some(Offset {
            value: Expr::Value(number("2")),
            rows: OffsetRows::Rows,
        })
    );
    assert_eq!(ast.fetch, fetch_first_two_rows_only);
    match *ast.body {
        SetExpr::Select(s) => match only(s.from).relation {
            TableFactor::Derived { subquery, .. } => {
                assert_eq!(
                    subquery.offset,
                    Some(Offset {
                        value: Expr::Value(number("2")),
                        rows: OffsetRows::Rows,
                    })
                );
                assert_eq!(subquery.fetch, fetch_first_two_rows_only);
            }
            _ => panic!("Test broke"),
        },
        _ => panic!("Test broke"),
    }
}

#[test]
fn parse_fetch_variations() {
    one_statement_parses_to(
        "SELECT foo FROM bar FETCH FIRST 10 ROW ONLY",
        "SELECT foo FROM bar FETCH FIRST 10 ROWS ONLY",
    );
    one_statement_parses_to(
        "SELECT foo FROM bar FETCH NEXT 10 ROW ONLY",
        "SELECT foo FROM bar FETCH FIRST 10 ROWS ONLY",
    );
    one_statement_parses_to(
        "SELECT foo FROM bar FETCH NEXT 10 ROWS WITH TIES",
        "SELECT foo FROM bar FETCH FIRST 10 ROWS WITH TIES",
    );
    one_statement_parses_to(
        "SELECT foo FROM bar FETCH NEXT ROWS WITH TIES",
        "SELECT foo FROM bar FETCH FIRST ROWS WITH TIES",
    );
    one_statement_parses_to(
        "SELECT foo FROM bar FETCH FIRST ROWS ONLY",
        "SELECT foo FROM bar FETCH FIRST ROWS ONLY",
    );
}

#[test]
fn lateral_derived() {
    fn chk(lateral_in: bool) {
        let lateral_str = if lateral_in { "LATERAL " } else { "" };
        let sql = format!(
            "SELECT * FROM customer LEFT JOIN {}\
             (SELECT * FROM order WHERE order.customer = customer.id LIMIT 3) AS order ON true",
            lateral_str
        );
        let select = verified_only_select(&sql);
        let from = only(select.from);
        assert_eq!(from.joins.len(), 1);
        let join = &from.joins[0];
        assert_eq!(
            join.join_operator,
            JoinOperator::LeftOuter(JoinConstraint::On(Expr::Value(Value::Boolean(true))))
        );
        if let TableFactor::Derived {
            lateral,
            ref subquery,
            alias: Some(ref alias),
        } = join.relation
        {
            assert_eq!(lateral_in, lateral);
            assert_eq!(Ident::new("order"), alias.name);
            assert_eq!(
                subquery.to_string(),
                "SELECT * FROM order WHERE order.customer = customer.id LIMIT 3"
            );
        } else {
            unreachable!()
        }
    }
    chk(false);
    chk(true);

    let sql = "SELECT * FROM customer LEFT JOIN LATERAL generate_series(1, customer.id)";
    let res = parse_sql_statements(sql);
    assert_eq!(
        ParserError::ParserError(
            "Expected subquery after LATERAL, found: generate_series".to_string()
        ),
        res.unwrap_err()
    );

    let sql = "SELECT * FROM a LEFT JOIN LATERAL (b CROSS JOIN c)";
    let res = parse_sql_statements(sql);
    assert_eq!(
        ParserError::ParserError(
            "Expected SELECT, VALUES, or a subquery in the query body, found: b".to_string()
        ),
        res.unwrap_err()
    );
}

#[test]
fn parse_start_transaction() {
    match verified_stmt("START TRANSACTION READ ONLY, READ WRITE, ISOLATION LEVEL SERIALIZABLE") {
        Statement::StartTransaction { modes } => assert_eq!(
            modes,
            vec![
                TransactionMode::AccessMode(TransactionAccessMode::ReadOnly),
                TransactionMode::AccessMode(TransactionAccessMode::ReadWrite),
                TransactionMode::IsolationLevel(TransactionIsolationLevel::Serializable),
            ]
        ),
        _ => unreachable!(),
    }

    // For historical reasons, PostgreSQL allows the commas between the modes to
    // be omitted.
    match one_statement_parses_to(
        "START TRANSACTION READ ONLY READ WRITE ISOLATION LEVEL SERIALIZABLE",
        "START TRANSACTION READ ONLY, READ WRITE, ISOLATION LEVEL SERIALIZABLE",
    ) {
        Statement::StartTransaction { modes } => assert_eq!(
            modes,
            vec![
                TransactionMode::AccessMode(TransactionAccessMode::ReadOnly),
                TransactionMode::AccessMode(TransactionAccessMode::ReadWrite),
                TransactionMode::IsolationLevel(TransactionIsolationLevel::Serializable),
            ]
        ),
        _ => unreachable!(),
    }

    verified_stmt("START TRANSACTION");
    one_statement_parses_to("BEGIN", "START TRANSACTION");
    one_statement_parses_to("BEGIN WORK", "START TRANSACTION");
    one_statement_parses_to("BEGIN TRANSACTION", "START TRANSACTION");

    verified_stmt("START TRANSACTION ISOLATION LEVEL READ UNCOMMITTED");
    verified_stmt("START TRANSACTION ISOLATION LEVEL READ COMMITTED");
    verified_stmt("START TRANSACTION ISOLATION LEVEL REPEATABLE READ");
    verified_stmt("START TRANSACTION ISOLATION LEVEL SERIALIZABLE");

    // Regression test for https://github.com/sqlparser-rs/sqlparser-rs/pull/139,
    // in which START TRANSACTION would fail to parse if followed by a statement
    // terminator.
    assert_eq!(
        parse_sql_statements("START TRANSACTION; SELECT 1"),
        Ok(vec![
            verified_stmt("START TRANSACTION"),
            verified_stmt("SELECT 1"),
        ])
    );

    let res = parse_sql_statements("START TRANSACTION ISOLATION LEVEL BAD");
    assert_eq!(
        ParserError::ParserError("Expected isolation level, found: BAD".to_string()),
        res.unwrap_err()
    );

    let res = parse_sql_statements("START TRANSACTION BAD");
    assert_eq!(
        ParserError::ParserError("Expected end of statement, found: BAD".to_string()),
        res.unwrap_err()
    );

    let res = parse_sql_statements("START TRANSACTION READ ONLY,");
    assert_eq!(
        ParserError::ParserError("Expected transaction mode, found: EOF".to_string()),
        res.unwrap_err()
    );
}

#[test]
fn parse_set_transaction() {
    // SET TRANSACTION shares transaction mode parsing code with START
    // TRANSACTION, so no need to duplicate the tests here. We just do a quick
    // sanity check.
    match verified_stmt("SET TRANSACTION READ ONLY, READ WRITE, ISOLATION LEVEL SERIALIZABLE") {
        Statement::SetTransaction {
            modes,
            session,
            snapshot,
        } => {
            assert_eq!(
                modes,
                vec![
                    TransactionMode::AccessMode(TransactionAccessMode::ReadOnly),
                    TransactionMode::AccessMode(TransactionAccessMode::ReadWrite),
                    TransactionMode::IsolationLevel(TransactionIsolationLevel::Serializable),
                ]
            );
            assert!(!session);
            assert_eq!(snapshot, None);
        }
        _ => unreachable!(),
    }
}

#[test]
fn parse_set_variable() {
    match verified_stmt("SET SOMETHING = '1'") {
        Statement::SetVariable {
            local,
            hivevar,
            variable,
            value,
        } => {
            assert!(!local);
            assert!(!hivevar);
            assert_eq!(variable, ObjectName(vec!["SOMETHING".into()]));
            assert_eq!(
                value,
                vec![Expr::Value(Value::SingleQuotedString("1".into()))]
            );
        }
        _ => unreachable!(),
    }

    one_statement_parses_to("SET SOMETHING TO '1'", "SET SOMETHING = '1'");
}

#[test]
fn parse_set_time_zone() {
    match verified_stmt("SET TIMEZONE = 'UTC'") {
        Statement::SetVariable {
            local,
            hivevar,
            variable,
            value,
        } => {
            assert!(!local);
            assert!(!hivevar);
            assert_eq!(variable, ObjectName(vec!["TIMEZONE".into()]));
            assert_eq!(
                value,
                vec![Expr::Value(Value::SingleQuotedString("UTC".into()))]
            );
        }
        _ => unreachable!(),
    }

    one_statement_parses_to("SET TIME ZONE TO 'UTC'", "SET TIMEZONE = 'UTC'");
}

#[test]
fn parse_commit() {
    match verified_stmt("COMMIT") {
        Statement::Commit { chain: false } => (),
        _ => unreachable!(),
    }

    match verified_stmt("COMMIT AND CHAIN") {
        Statement::Commit { chain: true } => (),
        _ => unreachable!(),
    }

    one_statement_parses_to("COMMIT AND NO CHAIN", "COMMIT");
    one_statement_parses_to("COMMIT WORK AND NO CHAIN", "COMMIT");
    one_statement_parses_to("COMMIT TRANSACTION AND NO CHAIN", "COMMIT");
    one_statement_parses_to("COMMIT WORK AND CHAIN", "COMMIT AND CHAIN");
    one_statement_parses_to("COMMIT TRANSACTION AND CHAIN", "COMMIT AND CHAIN");
    one_statement_parses_to("COMMIT WORK", "COMMIT");
    one_statement_parses_to("COMMIT TRANSACTION", "COMMIT");
}

#[test]
fn parse_rollback() {
    match verified_stmt("ROLLBACK") {
        Statement::Rollback { chain: false } => (),
        _ => unreachable!(),
    }

    match verified_stmt("ROLLBACK AND CHAIN") {
        Statement::Rollback { chain: true } => (),
        _ => unreachable!(),
    }

    one_statement_parses_to("ROLLBACK AND NO CHAIN", "ROLLBACK");
    one_statement_parses_to("ROLLBACK WORK AND NO CHAIN", "ROLLBACK");
    one_statement_parses_to("ROLLBACK TRANSACTION AND NO CHAIN", "ROLLBACK");
    one_statement_parses_to("ROLLBACK WORK AND CHAIN", "ROLLBACK AND CHAIN");
    one_statement_parses_to("ROLLBACK TRANSACTION AND CHAIN", "ROLLBACK AND CHAIN");
    one_statement_parses_to("ROLLBACK WORK", "ROLLBACK");
    one_statement_parses_to("ROLLBACK TRANSACTION", "ROLLBACK");
}

#[test]
#[should_panic(expected = "Parse results with GenericDialect are different from PostgreSqlDialect")]
fn ensure_multiple_dialects_are_tested() {
    // The SQL here must be parsed differently by different dialects.
    // At the time of writing, `@foo` is accepted as a valid identifier
    // by the Generic and the MSSQL dialect, but not by Postgres and ANSI.
    let _ = parse_sql_statements("SELECT @foo");
}

#[test]
fn parse_create_index() {
    let sql = "CREATE UNIQUE INDEX IF NOT EXISTS idx_name ON test(name,age DESC)";
    let indexed_columns = vec![
        OrderByExpr {
            expr: Expr::Identifier(Ident::new("name")),
            asc: None,
            nulls_first: None,
        },
        OrderByExpr {
            expr: Expr::Identifier(Ident::new("age")),
            asc: Some(false),
            nulls_first: None,
        },
    ];
    match verified_stmt(sql) {
        Statement::CreateIndex {
            name,
            table_name,
            columns,
            unique,
            if_not_exists,
        } => {
            assert_eq!("idx_name", name.to_string());
            assert_eq!("test", table_name.to_string());
            assert_eq!(indexed_columns, columns);
            assert!(unique);
            assert!(if_not_exists)
        }
        _ => unreachable!(),
    }
}

#[test]
fn parse_drop_index() {
    let sql = "DROP INDEX idx_a";
    match verified_stmt(sql) {
        Statement::Drop {
            names, object_type, ..
        } => {
            assert_eq!(
                vec!["idx_a"],
                names.iter().map(ToString::to_string).collect::<Vec<_>>()
            );
            assert_eq!(ObjectType::Index, object_type);
        }
        _ => unreachable!(),
    }
}

#[test]
fn parse_create_role() {
    let sql = "CREATE ROLE consultant";
    match verified_stmt(sql) {
        Statement::CreateRole { names, .. } => {
            assert_eq_vec(&["consultant"], &names);
        }
        _ => unreachable!(),
    }

    let sql = "CREATE ROLE IF NOT EXISTS mysql_a, mysql_b";
    match verified_stmt(sql) {
        Statement::CreateRole {
            names,
            if_not_exists,
            ..
        } => {
            assert_eq_vec(&["mysql_a", "mysql_b"], &names);
            assert!(if_not_exists);
        }
        _ => unreachable!(),
    }
}

#[test]
fn parse_drop_role() {
    let sql = "DROP ROLE abc";
    match verified_stmt(sql) {
        Statement::Drop {
            names,
            object_type,
            if_exists,
            ..
        } => {
            assert_eq_vec(&["abc"], &names);
            assert_eq!(ObjectType::Role, object_type);
            assert!(!if_exists);
        }
        _ => unreachable!(),
    };

    let sql = "DROP ROLE IF EXISTS def, magician, quaternion";
    match verified_stmt(sql) {
        Statement::Drop {
            names,
            object_type,
            if_exists,
            ..
        } => {
            assert_eq_vec(&["def", "magician", "quaternion"], &names);
            assert_eq!(ObjectType::Role, object_type);
            assert!(if_exists);
        }
        _ => unreachable!(),
    }
}

#[test]
fn parse_grant() {
    let sql = "GRANT SELECT, INSERT, UPDATE (shape, size), USAGE, DELETE, TRUNCATE, REFERENCES, TRIGGER, CONNECT, CREATE, EXECUTE, TEMPORARY ON abc, def TO xyz, m WITH GRANT OPTION GRANTED BY jj";
    match verified_stmt(sql) {
        Statement::Grant {
            privileges,
            objects,
            grantees,
            with_grant_option,
            granted_by,
            ..
        } => match (privileges, objects) {
            (Privileges::Actions(actions), GrantObjects::Tables(objects)) => {
                assert_eq!(
                    vec![
                        Action::Select { columns: None },
                        Action::Insert { columns: None },
                        Action::Update {
                            columns: Some(vec![
                                Ident {
                                    value: "shape".into(),
                                    quote_style: None,
                                },
                                Ident {
                                    value: "size".into(),
                                    quote_style: None,
                                },
                            ])
                        },
                        Action::Usage,
                        Action::Delete,
                        Action::Truncate,
                        Action::References { columns: None },
                        Action::Trigger,
                        Action::Connect,
                        Action::Create,
                        Action::Execute,
                        Action::Temporary,
                    ],
                    actions
                );
                assert_eq_vec(&["abc", "def"], &objects);
                assert_eq_vec(&["xyz", "m"], &grantees);
                assert!(with_grant_option);
                assert_eq!("jj", granted_by.unwrap().to_string());
            }
            _ => unreachable!(),
        },
        _ => unreachable!(),
    }

    let sql2 = "GRANT INSERT ON ALL TABLES IN SCHEMA public TO browser";
    match verified_stmt(sql2) {
        Statement::Grant {
            privileges,
            objects,
            grantees,
            with_grant_option,
            ..
        } => match (privileges, objects) {
            (Privileges::Actions(actions), GrantObjects::AllTablesInSchema { schemas }) => {
                assert_eq!(vec![Action::Insert { columns: None }], actions);
                assert_eq_vec(&["public"], &schemas);
                assert_eq_vec(&["browser"], &grantees);
                assert!(!with_grant_option);
            }
            _ => unreachable!(),
        },
        _ => unreachable!(),
    }

    let sql3 = "GRANT USAGE, SELECT ON SEQUENCE p TO u";
    match verified_stmt(sql3) {
        Statement::Grant {
            privileges,
            objects,
            grantees,
            granted_by,
            ..
        } => match (privileges, objects, granted_by) {
            (Privileges::Actions(actions), GrantObjects::Sequences(objects), None) => {
                assert_eq!(
                    vec![Action::Usage, Action::Select { columns: None }],
                    actions
                );
                assert_eq_vec(&["p"], &objects);
                assert_eq_vec(&["u"], &grantees);
            }
            _ => unreachable!(),
        },
        _ => unreachable!(),
    }

    let sql4 = "GRANT ALL PRIVILEGES ON aa, b TO z";
    match verified_stmt(sql4) {
        Statement::Grant { privileges, .. } => {
            assert_eq!(
                Privileges::All {
                    with_privileges_keyword: true
                },
                privileges
            );
        }
        _ => unreachable!(),
    }

    let sql5 = "GRANT ALL ON SCHEMA aa, b TO z";
    match verified_stmt(sql5) {
        Statement::Grant {
            privileges,
            objects,
            ..
        } => match (privileges, objects) {
            (
                Privileges::All {
                    with_privileges_keyword,
                },
                GrantObjects::Schemas(schemas),
            ) => {
                assert!(!with_privileges_keyword);
                assert_eq_vec(&["aa", "b"], &schemas);
            }
            _ => unreachable!(),
        },
        _ => unreachable!(),
    }

    let sql6 = "GRANT USAGE ON ALL SEQUENCES IN SCHEMA bus TO a, beta WITH GRANT OPTION";
    match verified_stmt(sql6) {
        Statement::Grant {
            privileges,
            objects,
            ..
        } => match (privileges, objects) {
            (Privileges::Actions(actions), GrantObjects::AllSequencesInSchema { schemas }) => {
                assert_eq!(vec![Action::Usage], actions);
                assert_eq_vec(&["bus"], &schemas);
            }
            _ => unreachable!(),
        },
        _ => unreachable!(),
    }
}

#[test]
fn test_revoke() {
    let sql = "REVOKE ALL PRIVILEGES ON users, auth FROM analyst CASCADE";
    match verified_stmt(sql) {
        Statement::Revoke {
            privileges,
            objects: GrantObjects::Tables(tables),
            grantees,
            cascade,
            granted_by,
        } => {
            assert_eq!(
                Privileges::All {
                    with_privileges_keyword: true
                },
                privileges
            );
            assert_eq_vec(&["users", "auth"], &tables);
            assert_eq_vec(&["analyst"], &grantees);
            assert!(cascade);
            assert_eq!(None, granted_by);
        }
        _ => unreachable!(),
    }
}

#[test]
fn parse_merge() {
    let sql = "MERGE INTO s.bar AS dest USING (SELECT * FROM s.foo) AS stg ON dest.D = stg.D AND dest.E = stg.E WHEN NOT MATCHED THEN INSERT (A, B, C) VALUES (stg.A, stg.B, stg.C) WHEN MATCHED AND dest.A = 'a' THEN UPDATE SET dest.F = stg.F, dest.G = stg.G WHEN MATCHED THEN DELETE";
    let sql_no_into = "MERGE s.bar AS dest USING (SELECT * FROM s.foo) AS stg ON dest.D = stg.D AND dest.E = stg.E WHEN NOT MATCHED THEN INSERT (A, B, C) VALUES (stg.A, stg.B, stg.C) WHEN MATCHED AND dest.A = 'a' THEN UPDATE SET dest.F = stg.F, dest.G = stg.G WHEN MATCHED THEN DELETE";
    match (verified_stmt(sql), verified_stmt(sql_no_into)) {
        (
            Statement::Merge {
                into,
                table,
                source,
                on,
                clauses,
            },
            Statement::Merge {
                into: no_into,
                table: table_no_into,
                source: source_no_into,
                on: on_no_into,
                clauses: clauses_no_into,
            },
        ) => {
            assert!(into);
            assert!(!no_into);

            assert_eq!(
                table,
                TableFactor::Table {
                    name: ObjectName(vec![Ident::new("s"), Ident::new("bar")]),
                    alias: Some(TableAlias {
                        name: Ident::new("dest"),
                        columns: vec![],
                    }),
                    args: None,
                    with_hints: vec![],
                }
            );
            assert_eq!(table, table_no_into);

            assert_eq!(
                source,
                TableFactor::Derived {
                    lateral: false,
                    subquery: Box::new(Query {
                        with: None,
                        body: Box::new(SetExpr::Select(Box::new(Select {
                            distinct: false,
                            top: None,
                            projection: vec![SelectItem::Wildcard],
                            into: None,
                            from: vec![TableWithJoins {
                                relation: TableFactor::Table {
                                    name: ObjectName(vec![Ident::new("s"), Ident::new("foo")]),
                                    alias: None,
                                    args: None,
                                    with_hints: vec![],
                                },
                                joins: vec![],
                            }],
                            lateral_views: vec![],
                            selection: None,
                            group_by: vec![],
                            cluster_by: vec![],
                            distribute_by: vec![],
                            sort_by: vec![],
                            having: None,
                            qualify: None,
                        }))),
                        order_by: vec![],
                        limit: None,
                        offset: None,
                        fetch: None,
                        lock: None,
                    }),
                    alias: Some(TableAlias {
                        name: Ident {
                            value: "stg".to_string(),
                            quote_style: None,
                        },
                        columns: vec![],
                    }),
                }
            );
            assert_eq!(source, source_no_into);

            assert_eq!(
                on,
                Box::new(Expr::BinaryOp {
                    left: Box::new(Expr::BinaryOp {
                        left: Box::new(Expr::CompoundIdentifier(vec![
                            Ident::new("dest"),
                            Ident::new("D"),
                        ])),
                        op: BinaryOperator::Eq,
                        right: Box::new(Expr::CompoundIdentifier(vec![
                            Ident::new("stg"),
                            Ident::new("D"),
                        ])),
                    }),
                    op: BinaryOperator::And,
                    right: Box::new(Expr::BinaryOp {
                        left: Box::new(Expr::CompoundIdentifier(vec![
                            Ident::new("dest"),
                            Ident::new("E"),
                        ])),
                        op: BinaryOperator::Eq,
                        right: Box::new(Expr::CompoundIdentifier(vec![
                            Ident::new("stg"),
                            Ident::new("E"),
                        ])),
                    }),
                })
            );
            assert_eq!(on, on_no_into);

            assert_eq!(
                clauses,
                vec![
                    MergeClause::NotMatched {
                        predicate: None,
                        columns: vec![Ident::new("A"), Ident::new("B"), Ident::new("C")],
                        values: Values(vec![vec![
                            Expr::CompoundIdentifier(vec![Ident::new("stg"), Ident::new("A")]),
                            Expr::CompoundIdentifier(vec![Ident::new("stg"), Ident::new("B")]),
                            Expr::CompoundIdentifier(vec![Ident::new("stg"), Ident::new("C")]),
                        ]]),
                    },
                    MergeClause::MatchedUpdate {
                        predicate: Some(Expr::BinaryOp {
                            left: Box::new(Expr::CompoundIdentifier(vec![
                                Ident::new("dest"),
                                Ident::new("A"),
                            ])),
                            op: BinaryOperator::Eq,
                            right: Box::new(Expr::Value(Value::SingleQuotedString(
                                "a".to_string()
                            ))),
                        }),
                        assignments: vec![
                            Assignment {
                                id: vec![Ident::new("dest"), Ident::new("F")],
                                value: Expr::CompoundIdentifier(vec![
                                    Ident::new("stg"),
                                    Ident::new("F"),
                                ]),
                            },
                            Assignment {
                                id: vec![Ident::new("dest"), Ident::new("G")],
                                value: Expr::CompoundIdentifier(vec![
                                    Ident::new("stg"),
                                    Ident::new("G"),
                                ]),
                            },
                        ],
                    },
                    MergeClause::MatchedDelete(None),
                ]
            );
            assert_eq!(clauses, clauses_no_into);
        }
        _ => unreachable!(),
    }
}

#[test]
fn test_merge_into_using_table() {
    let sql = "MERGE INTO target_table USING source_table \
        ON target_table.id = source_table.oooid \
        WHEN MATCHED THEN \
            UPDATE SET target_table.description = source_table.description \
        WHEN NOT MATCHED THEN \
            INSERT (ID, description) VALUES (source_table.id, source_table.description)";

    verified_stmt(sql);
}

#[test]
fn test_merge_with_delimiter() {
    let sql = "MERGE INTO target_table USING source_table \
    ON target_table.id = source_table.oooid \
    WHEN MATCHED THEN \
        UPDATE SET target_table.description = source_table.description \
    WHEN NOT MATCHED THEN \
        INSERT (ID, description) VALUES (source_table.id, source_table.description);";

    match parse_sql_statements(sql) {
        Ok(_) => {}
        _ => unreachable!(),
    }
}

#[test]
fn test_lock() {
    let sql = "SELECT * FROM student WHERE id = '1' FOR UPDATE";
    let ast = verified_query(sql);
    assert_eq!(ast.lock.unwrap(), LockType::Update);

    let sql = "SELECT * FROM student WHERE id = '1' FOR SHARE";
    let ast = verified_query(sql);
    assert_eq!(ast.lock.unwrap(), LockType::Share);
}

#[test]
fn test_placeholder() {
    let sql = "SELECT * FROM student WHERE id = ?";
    let ast = verified_only_select(sql);
    assert_eq!(
        ast.selection,
        Some(Expr::BinaryOp {
            left: Box::new(Expr::Identifier(Ident::new("id"))),
            op: BinaryOperator::Eq,
            right: Box::new(Expr::Value(Value::Placeholder("?".into()))),
        })
    );

    let dialects = TestedDialects {
        dialects: vec![
            Box::new(GenericDialect {}),
            Box::new(PostgreSqlDialect {}),
            Box::new(MsSqlDialect {}),
            Box::new(AnsiDialect {}),
            Box::new(BigQueryDialect {}),
            Box::new(SnowflakeDialect {}),
            // Note: `$` is the starting word for the HiveDialect identifier
            // Box::new(sqlparser::dialect::HiveDialect {}),
        ],
    };
    let sql = "SELECT * FROM student WHERE id = $Id1";
    let ast = dialects.verified_only_select(sql);
    assert_eq!(
        ast.selection,
        Some(Expr::BinaryOp {
            left: Box::new(Expr::Identifier(Ident::new("id"))),
            op: BinaryOperator::Eq,
            right: Box::new(Expr::Value(Value::Placeholder("$Id1".into()))),
        })
    );

    let sql = "SELECT * FROM student LIMIT $1 OFFSET $2";
    let ast = dialects.verified_query(sql);
    assert_eq!(
        ast.limit,
        Some(Expr::Value(Value::Placeholder("$1".into())))
    );
    assert_eq!(
        ast.offset,
        Some(Offset {
            value: Expr::Value(Value::Placeholder("$2".into())),
            rows: OffsetRows::None,
        }),
    );

    let sql = "SELECT $fromage_français, :x, ?123";
    let ast = dialects.verified_only_select(sql);
    assert_eq!(
        ast.projection,
        vec![
            UnnamedExpr(Expr::Value(Value::Placeholder("$fromage_français".into()))),
            UnnamedExpr(Expr::Value(Value::Placeholder(":x".into()))),
            UnnamedExpr(Expr::Value(Value::Placeholder("?123".into()))),
        ]
    );
}

#[test]
fn all_keywords_sorted() {
    // assert!(ALL_KEYWORDS.is_sorted())
    let mut copy = Vec::from(ALL_KEYWORDS);
    copy.sort_unstable();
    assert_eq!(copy, ALL_KEYWORDS)
}

fn parse_sql_statements(sql: &str) -> Result<Vec<Statement>, ParserError> {
    all_dialects().parse_sql_statements(sql)
}

fn one_statement_parses_to(sql: &str, canonical: &str) -> Statement {
    all_dialects().one_statement_parses_to(sql, canonical)
}

fn verified_stmt(query: &str) -> Statement {
    all_dialects().verified_stmt(query)
}

fn verified_query(query: &str) -> Query {
    all_dialects().verified_query(query)
}

fn verified_only_select(query: &str) -> Select {
    all_dialects().verified_only_select(query)
}

fn verified_expr(query: &str) -> Expr {
    all_dialects().verified_expr(query)
}

#[test]
fn parse_offset_and_limit() {
    let sql = "SELECT foo FROM bar LIMIT 2 OFFSET 2";
    let expect = Some(Offset {
        value: Expr::Value(number("2")),
        rows: OffsetRows::None,
    });
    let ast = verified_query(sql);
    assert_eq!(ast.offset, expect);
    assert_eq!(ast.limit, Some(Expr::Value(number("2"))));

    // different order is OK
    one_statement_parses_to("SELECT foo FROM bar OFFSET 2 LIMIT 2", sql);

    // expressions are allowed
    let sql = "SELECT foo FROM bar LIMIT 1 + 2 OFFSET 3 * 4";
    let ast = verified_query(sql);
    assert_eq!(
        ast.limit,
        Some(Expr::BinaryOp {
            left: Box::new(Expr::Value(number("1"))),
            op: BinaryOperator::Plus,
            right: Box::new(Expr::Value(number("2"))),
        }),
    );
    assert_eq!(
        ast.offset,
        Some(Offset {
            value: Expr::BinaryOp {
                left: Box::new(Expr::Value(number("3"))),
                op: BinaryOperator::Multiply,
                right: Box::new(Expr::Value(number("4"))),
            },
            rows: OffsetRows::None,
        }),
    );

    // Can't repeat OFFSET / LIMIT
    let res = parse_sql_statements("SELECT foo FROM bar OFFSET 2 OFFSET 2");
    assert_eq!(
        ParserError::ParserError("Expected end of statement, found: OFFSET".to_string()),
        res.unwrap_err()
    );

    let res = parse_sql_statements("SELECT foo FROM bar LIMIT 2 LIMIT 2");
    assert_eq!(
        ParserError::ParserError("Expected end of statement, found: LIMIT".to_string()),
        res.unwrap_err()
    );

    let res = parse_sql_statements("SELECT foo FROM bar OFFSET 2 LIMIT 2 OFFSET 2");
    assert_eq!(
        ParserError::ParserError("Expected end of statement, found: OFFSET".to_string()),
        res.unwrap_err()
    );
}

#[test]
fn parse_time_functions() {
    let sql = "SELECT CURRENT_TIMESTAMP()";
    let select = verified_only_select(sql);
    assert_eq!(
        &Expr::Function(Function {
            name: ObjectName(vec![Ident::new("CURRENT_TIMESTAMP")]),
            args: vec![],
            over: None,
            distinct: false,
            special: false,
        }),
        expr_from_projection(&select.projection[0])
    );

    // Validating Parenthesis
    one_statement_parses_to("SELECT CURRENT_TIMESTAMP", sql);

    let sql = "SELECT CURRENT_TIME()";
    let select = verified_only_select(sql);
    assert_eq!(
        &Expr::Function(Function {
            name: ObjectName(vec![Ident::new("CURRENT_TIME")]),
            args: vec![],
            over: None,
            distinct: false,
            special: false,
        }),
        expr_from_projection(&select.projection[0])
    );

    // Validating Parenthesis
    one_statement_parses_to("SELECT CURRENT_TIME", sql);

    let sql = "SELECT CURRENT_DATE()";
    let select = verified_only_select(sql);
    assert_eq!(
        &Expr::Function(Function {
            name: ObjectName(vec![Ident::new("CURRENT_DATE")]),
            args: vec![],
            over: None,
            distinct: false,
            special: false,
        }),
        expr_from_projection(&select.projection[0])
    );

    // Validating Parenthesis
    one_statement_parses_to("SELECT CURRENT_DATE", sql);

    let sql = "SELECT LOCALTIME()";
    let select = verified_only_select(sql);
    assert_eq!(
        &Expr::Function(Function {
            name: ObjectName(vec![Ident::new("LOCALTIME")]),
            args: vec![],
            over: None,
            distinct: false,
            special: false,
        }),
        expr_from_projection(&select.projection[0])
    );

    // Validating Parenthesis
    one_statement_parses_to("SELECT LOCALTIME", sql);

    let sql = "SELECT LOCALTIMESTAMP()";
    let select = verified_only_select(sql);
    assert_eq!(
        &Expr::Function(Function {
            name: ObjectName(vec![Ident::new("LOCALTIMESTAMP")]),
            args: vec![],
            over: None,
            distinct: false,
            special: false,
        }),
        expr_from_projection(&select.projection[0])
    );

    // Validating Parenthesis
    one_statement_parses_to("SELECT LOCALTIMESTAMP", sql);
}

#[test]
fn parse_position() {
    let sql = "SELECT POSITION('@' IN field)";
    let select = verified_only_select(sql);
    assert_eq!(
        &Expr::Position {
            expr: Box::new(Expr::Value(Value::SingleQuotedString("@".to_string()))),
            r#in: Box::new(Expr::Identifier(Ident::new("field"))),
        },
        expr_from_projection(only(&select.projection))
    );
}

#[test]
fn parse_position_negative() {
    let sql = "SELECT POSITION(foo) from bar";
    let res = parse_sql_statements(sql);
    assert_eq!(
        ParserError::ParserError("Position function must include IN keyword".to_string()),
        res.unwrap_err()
    );

    let sql = "SELECT POSITION(foo IN) from bar";
    let res = parse_sql_statements(sql);
    assert_eq!(
        ParserError::ParserError("Expected an expression:, found: )".to_string()),
        res.unwrap_err()
    );
}

#[test]
fn parse_is_boolean() {
    use self::Expr::*;

    let sql = "a IS TRUE";
    assert_eq!(
        IsTrue(Box::new(Identifier(Ident::new("a")))),
        verified_expr(sql)
    );

    let sql = "a IS NOT TRUE";
    assert_eq!(
        IsNotTrue(Box::new(Identifier(Ident::new("a")))),
        verified_expr(sql)
    );

    let sql = "a IS FALSE";
    assert_eq!(
        IsFalse(Box::new(Identifier(Ident::new("a")))),
        verified_expr(sql)
    );

    let sql = "a IS NOT FALSE";
    assert_eq!(
        IsNotFalse(Box::new(Identifier(Ident::new("a")))),
        verified_expr(sql)
    );

    let sql = "a IS UNKNOWN";
    assert_eq!(
        IsUnknown(Box::new(Identifier(Ident::new("a")))),
        verified_expr(sql)
    );

    let sql = "a IS NOT UNKNOWN";
    assert_eq!(
        IsNotUnknown(Box::new(Identifier(Ident::new("a")))),
        verified_expr(sql)
    );

    verified_stmt("SELECT f FROM foo WHERE field IS TRUE");
    verified_stmt("SELECT f FROM foo WHERE field IS NOT TRUE");

    verified_stmt("SELECT f FROM foo WHERE field IS FALSE");
    verified_stmt("SELECT f FROM foo WHERE field IS NOT FALSE");

    verified_stmt("SELECT f FROM foo WHERE field IS UNKNOWN");
    verified_stmt("SELECT f FROM foo WHERE field IS NOT UNKNOWN");

    let sql = "SELECT f from foo where field is 0";
    let res = parse_sql_statements(sql);
    assert_eq!(
        ParserError::ParserError(
            "Expected [NOT] NULL or TRUE|FALSE or [NOT] DISTINCT FROM after IS, found: 0"
                .to_string()
        ),
        res.unwrap_err()
    );
}

#[test]
fn parse_discard() {
    let sql = "DISCARD ALL";
    match verified_stmt(sql) {
        Statement::Discard { object_type, .. } => assert_eq!(object_type, DiscardObject::ALL),
        _ => unreachable!(),
    }

    let sql = "DISCARD PLANS";
    match verified_stmt(sql) {
        Statement::Discard { object_type, .. } => assert_eq!(object_type, DiscardObject::PLANS),
        _ => unreachable!(),
    }

    let sql = "DISCARD SEQUENCES";
    match verified_stmt(sql) {
        Statement::Discard { object_type, .. } => assert_eq!(object_type, DiscardObject::SEQUENCES),
        _ => unreachable!(),
    }

    let sql = "DISCARD TEMP";
    match verified_stmt(sql) {
        Statement::Discard { object_type, .. } => assert_eq!(object_type, DiscardObject::TEMP),
        _ => unreachable!(),
    }
}

#[test]
fn parse_cursor() {
    let sql = r#"CLOSE my_cursor"#;
    match verified_stmt(sql) {
        Statement::Close { cursor } => assert_eq!(
            cursor,
            CloseCursor::Specific {
                name: Ident::new("my_cursor"),
            }
        ),
        _ => unreachable!(),
    }

    let sql = r#"CLOSE ALL"#;
    match verified_stmt(sql) {
        Statement::Close { cursor } => assert_eq!(cursor, CloseCursor::All),
        _ => unreachable!(),
    }
}

#[test]
fn parse_show_functions() {
    assert_eq!(
        verified_stmt("SHOW FUNCTIONS LIKE 'pattern'"),
        Statement::ShowFunctions {
            filter: Some(ShowStatementFilter::Like("pattern".into())),
        }
    );
}

#[test]
fn parse_cache_table() {
    let sql = "SELECT a, b, c FROM foo";
    let cache_table_name = "cache_table_name";
    let table_flag = "flag";
    let query = all_dialects().verified_query(sql);

    assert_eq!(
        verified_stmt(
            format!("CACHE TABLE '{table_name}'", table_name = cache_table_name).as_str()
        ),
        Statement::Cache {
            table_flag: None,
            table_name: ObjectName(vec![Ident::with_quote('\'', cache_table_name)]),
            has_as: false,
            options: vec![],
            query: None,
        }
    );

    assert_eq!(
        verified_stmt(
            format!(
                "CACHE {flag} TABLE '{table_name}'",
                flag = table_flag,
                table_name = cache_table_name
            )
            .as_str()
        ),
        Statement::Cache {
            table_flag: Some(ObjectName(vec![Ident::new(table_flag)])),
            table_name: ObjectName(vec![Ident::with_quote('\'', cache_table_name)]),
            has_as: false,
            options: vec![],
            query: None,
        }
    );

    assert_eq!(
        verified_stmt(
            format!(
                "CACHE {flag} TABLE '{table_name}' OPTIONS('K1' = 'V1', 'K2' = 0.88)",
                flag = table_flag,
                table_name = cache_table_name,
            )
            .as_str()
        ),
        Statement::Cache {
            table_flag: Some(ObjectName(vec![Ident::new(table_flag)])),
            table_name: ObjectName(vec![Ident::with_quote('\'', cache_table_name)]),
            has_as: false,
            options: vec![
                SqlOption {
                    name: Ident::with_quote('\'', "K1"),
                    value: Value::SingleQuotedString("V1".into()),
                },
                SqlOption {
                    name: Ident::with_quote('\'', "K2"),
                    value: number("0.88"),
                },
            ],
            query: None,
        }
    );

    assert_eq!(
        verified_stmt(
            format!(
                "CACHE {flag} TABLE '{table_name}' OPTIONS('K1' = 'V1', 'K2' = 0.88) {sql}",
                flag = table_flag,
                table_name = cache_table_name,
                sql = sql,
            )
            .as_str()
        ),
        Statement::Cache {
            table_flag: Some(ObjectName(vec![Ident::new(table_flag)])),
            table_name: ObjectName(vec![Ident::with_quote('\'', cache_table_name)]),
            has_as: false,
            options: vec![
                SqlOption {
                    name: Ident::with_quote('\'', "K1"),
                    value: Value::SingleQuotedString("V1".into()),
                },
                SqlOption {
                    name: Ident::with_quote('\'', "K2"),
                    value: number("0.88"),
                },
            ],
            query: Some(query.clone()),
        }
    );

    assert_eq!(
        verified_stmt(
            format!(
                "CACHE {flag} TABLE '{table_name}' OPTIONS('K1' = 'V1', 'K2' = 0.88) AS {sql}",
                flag = table_flag,
                table_name = cache_table_name,
                sql = sql,
            )
            .as_str()
        ),
        Statement::Cache {
            table_flag: Some(ObjectName(vec![Ident::new(table_flag)])),
            table_name: ObjectName(vec![Ident::with_quote('\'', cache_table_name)]),
            has_as: true,
            options: vec![
                SqlOption {
                    name: Ident::with_quote('\'', "K1"),
                    value: Value::SingleQuotedString("V1".into()),
                },
                SqlOption {
                    name: Ident::with_quote('\'', "K2"),
                    value: number("0.88"),
                },
            ],
            query: Some(query.clone()),
        }
    );

    assert_eq!(
        verified_stmt(
            format!(
                "CACHE {flag} TABLE '{table_name}' {sql}",
                flag = table_flag,
                table_name = cache_table_name,
                sql = sql
            )
            .as_str()
        ),
        Statement::Cache {
            table_flag: Some(ObjectName(vec![Ident::new(table_flag)])),
            table_name: ObjectName(vec![Ident::with_quote('\'', cache_table_name)]),
            has_as: false,
            options: vec![],
            query: Some(query.clone()),
        }
    );

    assert_eq!(
        verified_stmt(
            format!(
                "CACHE {flag} TABLE '{table_name}' AS {sql}",
                flag = table_flag,
                table_name = cache_table_name
            )
            .as_str()
        ),
        Statement::Cache {
            table_flag: Some(ObjectName(vec![Ident::new(table_flag)])),
            table_name: ObjectName(vec![Ident::with_quote('\'', cache_table_name)]),
            has_as: true,
            options: vec![],
            query: Some(query),
        }
    );

    let res = parse_sql_statements("CACHE TABLE 'table_name' foo");
    assert_eq!(
        ParserError::ParserError(
            "Expected SELECT, VALUES, or a subquery in the query body, found: foo".to_string()
        ),
        res.unwrap_err()
    );

    let res = parse_sql_statements("CACHE flag TABLE 'table_name' OPTIONS('K1'='V1') foo");
    assert_eq!(
        ParserError::ParserError(
            "Expected SELECT, VALUES, or a subquery in the query body, found: foo".to_string()
        ),
        res.unwrap_err()
    );

    let res = parse_sql_statements("CACHE TABLE 'table_name' AS foo");
    assert_eq!(
        ParserError::ParserError(
            "Expected SELECT, VALUES, or a subquery in the query body, found: foo".to_string()
        ),
        res.unwrap_err()
    );

    let res = parse_sql_statements("CACHE flag TABLE 'table_name' OPTIONS('K1'='V1') AS foo");
    assert_eq!(
        ParserError::ParserError(
            "Expected SELECT, VALUES, or a subquery in the query body, found: foo".to_string()
        ),
        res.unwrap_err()
    );

    let res = parse_sql_statements("CACHE 'table_name'");
    assert_eq!(
        ParserError::ParserError("Expected a `TABLE` keyword, found: 'table_name'".to_string()),
        res.unwrap_err()
    );

    let res = parse_sql_statements("CACHE 'table_name' OPTIONS('K1'='V1')");
    assert_eq!(
        ParserError::ParserError("Expected a `TABLE` keyword, found: OPTIONS".to_string()),
        res.unwrap_err()
    );

    let res = parse_sql_statements("CACHE flag 'table_name' OPTIONS('K1'='V1')");
    assert_eq!(
        ParserError::ParserError("Expected a `TABLE` keyword, found: 'table_name'".to_string()),
        res.unwrap_err()
    );
}

#[test]
fn parse_uncache_table() {
    assert_eq!(
        verified_stmt("UNCACHE TABLE 'table_name'"),
        Statement::UNCache {
            table_name: ObjectName(vec![Ident::with_quote('\'', "table_name")]),
            if_exists: false,
        }
    );

    assert_eq!(
        verified_stmt("UNCACHE TABLE IF EXISTS 'table_name'"),
        Statement::UNCache {
            table_name: ObjectName(vec![Ident::with_quote('\'', "table_name")]),
            if_exists: true,
        }
    );

    let res = parse_sql_statements("UNCACHE TABLE 'table_name' foo");
    assert_eq!(
        ParserError::ParserError("Expected an `EOF`, found: foo".to_string()),
        res.unwrap_err()
    );

    let res = parse_sql_statements("UNCACHE 'table_name' foo");
    assert_eq!(
        ParserError::ParserError("Expected a `TABLE` keyword, found: 'table_name'".to_string()),
        res.unwrap_err()
    );

    let res = parse_sql_statements("UNCACHE IF EXISTS 'table_name' foo");
    assert_eq!(
        ParserError::ParserError("Expected a `TABLE` keyword, found: IF".to_string()),
        res.unwrap_err()
    );
}<|MERGE_RESOLUTION|>--- conflicted
+++ resolved
@@ -24,11 +24,7 @@
 use sqlparser::ast::*;
 use sqlparser::dialect::{
     AnsiDialect, BigQueryDialect, ClickHouseDialect, GenericDialect, HiveDialect, MsSqlDialect,
-<<<<<<< HEAD
-    PostgreSqlDialect, RedshiftSqlDialect, SQLiteDialect, SnowflakeDialect,
-=======
-    MySqlDialect, PostgreSqlDialect, SQLiteDialect, SnowflakeDialect,
->>>>>>> 814367a6
+    MySqlDialect, PostgreSqlDialect, RedshiftSqlDialect, SQLiteDialect, SnowflakeDialect,
 };
 use sqlparser::keywords::ALL_KEYWORDS;
 use sqlparser::parser::{Parser, ParserError};
@@ -275,6 +271,7 @@
                     Ident::new("id")
                 ])),
             }),
+            returning: None,
         }
     );
 }
