// Licensed to the Apache Software Foundation (ASF) under one
// or more contributor license agreements.  See the NOTICE file
// distributed with this work for additional information
// regarding copyright ownership.  The ASF licenses this file
// to you under the Apache License, Version 2.0 (the
// "License"); you may not use this file except in compliance
// with the License.  You may obtain a copy of the License at
//
//   http://www.apache.org/licenses/LICENSE-2.0
//
// Unless required by applicable law or agreed to in writing,
// software distributed under the License is distributed on an
// "AS IS" BASIS, WITHOUT WARRANTIES OR CONDITIONS OF ANY
// KIND, either express or implied.  See the License for the
// specific language governing permissions and limitations
// under the License.

#![warn(clippy::all)]
//! Test SQL syntax, which all sqlparser dialects must parse in the same way.
//!
//! Note that it does not mean all SQL here is valid in all the dialects, only
//! that 1) it's either standard or widely supported and 2) it can be parsed by
//! sqlparser regardless of the chosen dialect (i.e. it doesn't conflict with
//! dialect-specific parsing rules).

extern crate core;

use matches::assert_matches;
use sqlparser::ast::SelectItem::UnnamedExpr;
use sqlparser::ast::TableFactor::{Pivot, Unpivot};
use sqlparser::ast::*;
use sqlparser::dialect::{
    AnsiDialect, BigQueryDialect, ClickHouseDialect, DatabricksDialect, Dialect, DuckDbDialect,
    GenericDialect, HiveDialect, MsSqlDialect, MySqlDialect, PostgreSqlDialect, RedshiftSqlDialect,
    SQLiteDialect, SnowflakeDialect,
};
use sqlparser::keywords::ALL_KEYWORDS;
use sqlparser::parser::{Parser, ParserError, ParserOptions};
use sqlparser::tokenizer::Tokenizer;
use sqlparser::tokenizer::{Span, Token, TokenWithLocation};
use test_utils::{
    all_dialects, all_dialects_where, alter_table_op, assert_eq_vec, call, expr_from_projection,
    join, number, only, table, table_alias, TestedDialects,
};

#[macro_use]
mod test_utils;

#[cfg(test)]
use pretty_assertions::assert_eq;
use sqlparser::ast::ColumnOption::Comment;
use sqlparser::ast::Expr::{Identifier, UnaryOp};
use sqlparser::test_utils::all_dialects_except;

#[test]
fn parse_insert_values() {
    let row = vec![
        Expr::Value(number("1")),
        Expr::Value(number("2")),
        Expr::Value(number("3")),
    ];
    let rows1 = vec![row.clone()];
    let rows2 = vec![row.clone(), row];

    let sql = "INSERT customer VALUES (1, 2, 3)";
    check_one(sql, "customer", &[], &rows1);

    let sql = "INSERT INTO customer VALUES (1, 2, 3)";
    check_one(sql, "customer", &[], &rows1);

    let sql = "INSERT INTO customer VALUES (1, 2, 3), (1, 2, 3)";
    check_one(sql, "customer", &[], &rows2);

    let sql = "INSERT INTO public.customer VALUES (1, 2, 3)";
    check_one(sql, "public.customer", &[], &rows1);

    let sql = "INSERT INTO db.public.customer VALUES (1, 2, 3)";
    check_one(sql, "db.public.customer", &[], &rows1);

    let sql = "INSERT INTO public.customer (id, name, active) VALUES (1, 2, 3)";
    check_one(
        sql,
        "public.customer",
        &["id".to_string(), "name".to_string(), "active".to_string()],
        &rows1,
    );

    fn check_one(
        sql: &str,
        expected_table_name: &str,
        expected_columns: &[String],
        expected_rows: &[Vec<Expr>],
    ) {
        match verified_stmt(sql) {
            Statement::Insert(Insert {
                table_name,
                columns,
                source: Some(source),
                ..
            }) => {
                assert_eq!(table_name.to_string(), expected_table_name);
                assert_eq!(columns.len(), expected_columns.len());
                for (index, column) in columns.iter().enumerate() {
                    assert_eq!(column, &Ident::new(expected_columns[index].clone()));
                }
                match *source.body {
                    SetExpr::Values(Values { rows, .. }) => {
                        assert_eq!(rows.as_slice(), expected_rows)
                    }
                    _ => unreachable!(),
                }
            }
            _ => unreachable!(),
        }
    }

    verified_stmt("INSERT INTO customer WITH foo AS (SELECT 1) SELECT * FROM foo UNION VALUES (1)");
}

#[test]
fn parse_replace_into() {
    let dialect = PostgreSqlDialect {};
    let sql = "REPLACE INTO public.customer (id, name, active) VALUES (1, 2, 3)";

    assert_eq!(
        ParserError::ParserError("Unsupported statement REPLACE at Line: 1, Column: 9".to_string()),
        Parser::parse_sql(&dialect, sql,).unwrap_err(),
    )
}

#[test]
fn parse_insert_default_values() {
    let insert_with_default_values = verified_stmt("INSERT INTO test_table DEFAULT VALUES");

    match insert_with_default_values {
        Statement::Insert(Insert {
            after_columns,
            columns,
            on,
            partitioned,
            returning,
            source,
            table_name,
            ..
        }) => {
            assert_eq!(columns, vec![]);
            assert_eq!(after_columns, vec![]);
            assert_eq!(on, None);
            assert_eq!(partitioned, None);
            assert_eq!(returning, None);
            assert_eq!(source, None);
            assert_eq!(table_name, ObjectName(vec!["test_table".into()]));
        }
        _ => unreachable!(),
    }

    let insert_with_default_values_and_returning =
        verified_stmt("INSERT INTO test_table DEFAULT VALUES RETURNING test_column");

    match insert_with_default_values_and_returning {
        Statement::Insert(Insert {
            after_columns,
            columns,
            on,
            partitioned,
            returning,
            source,
            table_name,
            ..
        }) => {
            assert_eq!(after_columns, vec![]);
            assert_eq!(columns, vec![]);
            assert_eq!(on, None);
            assert_eq!(partitioned, None);
            assert!(returning.is_some());
            assert_eq!(source, None);
            assert_eq!(table_name, ObjectName(vec!["test_table".into()]));
        }
        _ => unreachable!(),
    }

    let insert_with_default_values_and_on_conflict =
        verified_stmt("INSERT INTO test_table DEFAULT VALUES ON CONFLICT DO NOTHING");

    match insert_with_default_values_and_on_conflict {
        Statement::Insert(Insert {
            after_columns,
            columns,
            on,
            partitioned,
            returning,
            source,
            table_name,
            ..
        }) => {
            assert_eq!(after_columns, vec![]);
            assert_eq!(columns, vec![]);
            assert!(on.is_some());
            assert_eq!(partitioned, None);
            assert_eq!(returning, None);
            assert_eq!(source, None);
            assert_eq!(table_name, ObjectName(vec!["test_table".into()]));
        }
        _ => unreachable!(),
    }

    let insert_with_columns_and_default_values = "INSERT INTO test_table (test_col) DEFAULT VALUES";
    assert_eq!(
        ParserError::ParserError(
            "Expected: SELECT, VALUES, or a subquery in the query body, found: DEFAULT".to_string()
        ),
        parse_sql_statements(insert_with_columns_and_default_values).unwrap_err()
    );

    let insert_with_default_values_and_hive_after_columns =
        "INSERT INTO test_table DEFAULT VALUES (some_column)";
    assert_eq!(
        ParserError::ParserError("Expected: end of statement, found: (".to_string()),
        parse_sql_statements(insert_with_default_values_and_hive_after_columns).unwrap_err()
    );

    let insert_with_default_values_and_hive_partition =
        "INSERT INTO test_table DEFAULT VALUES PARTITION (some_column)";
    assert_eq!(
        ParserError::ParserError("Expected: end of statement, found: PARTITION".to_string()),
        parse_sql_statements(insert_with_default_values_and_hive_partition).unwrap_err()
    );

    let insert_with_default_values_and_values_list = "INSERT INTO test_table DEFAULT VALUES (1)";
    assert_eq!(
        ParserError::ParserError("Expected: end of statement, found: (".to_string()),
        parse_sql_statements(insert_with_default_values_and_values_list).unwrap_err()
    );
}

#[test]
fn parse_insert_select_returning() {
    verified_stmt("INSERT INTO t SELECT 1 RETURNING 2");
    let stmt = verified_stmt("INSERT INTO t SELECT x RETURNING x AS y");
    match stmt {
        Statement::Insert(Insert {
            returning: Some(ret),
            source: Some(_),
            ..
        }) => assert_eq!(ret.len(), 1),
        _ => unreachable!(),
    }
}

#[test]
fn parse_returning_as_column_alias() {
    verified_stmt("SELECT 1 AS RETURNING");
}

#[test]
fn parse_insert_sqlite() {
    let dialect = SQLiteDialect {};

    let check = |sql: &str, expected_action: Option<SqliteOnConflict>| match Parser::parse_sql(
        &dialect, sql,
    )
    .unwrap()
    .pop()
    .unwrap()
    {
        Statement::Insert(Insert { or, .. }) => assert_eq!(or, expected_action),
        _ => panic!("{}", sql),
    };

    let sql = "INSERT INTO test_table(id) VALUES(1)";
    check(sql, None);

    let sql = "REPLACE INTO test_table(id) VALUES(1)";
    check(sql, Some(SqliteOnConflict::Replace));

    let sql = "INSERT OR REPLACE INTO test_table(id) VALUES(1)";
    check(sql, Some(SqliteOnConflict::Replace));

    let sql = "INSERT OR ROLLBACK INTO test_table(id) VALUES(1)";
    check(sql, Some(SqliteOnConflict::Rollback));

    let sql = "INSERT OR ABORT INTO test_table(id) VALUES(1)";
    check(sql, Some(SqliteOnConflict::Abort));

    let sql = "INSERT OR FAIL INTO test_table(id) VALUES(1)";
    check(sql, Some(SqliteOnConflict::Fail));

    let sql = "INSERT OR IGNORE INTO test_table(id) VALUES(1)";
    check(sql, Some(SqliteOnConflict::Ignore));
}

#[test]
fn parse_update() {
    let sql = "UPDATE t SET a = 1, b = 2, c = 3 WHERE d";
    match verified_stmt(sql) {
        Statement::Update {
            table,
            assignments,
            selection,
            ..
        } => {
            assert_eq!(table.to_string(), "t".to_string());
            assert_eq!(
                assignments,
                vec![
                    Assignment {
                        target: AssignmentTarget::ColumnName(ObjectName(vec!["a".into()])),
                        value: Expr::Value(number("1")),
                    },
                    Assignment {
                        target: AssignmentTarget::ColumnName(ObjectName(vec!["b".into()])),
                        value: Expr::Value(number("2")),
                    },
                    Assignment {
                        target: AssignmentTarget::ColumnName(ObjectName(vec!["c".into()])),
                        value: Expr::Value(number("3")),
                    },
                ]
            );
            assert_eq!(selection.unwrap(), Expr::Identifier("d".into()));
        }
        _ => unreachable!(),
    }

    verified_stmt("UPDATE t SET a = 1, a = 2, a = 3");

    let sql = "UPDATE t WHERE 1";
    let res = parse_sql_statements(sql);
    assert_eq!(
        ParserError::ParserError("Expected: SET, found: WHERE".to_string()),
        res.unwrap_err()
    );

    let sql = "UPDATE t SET a = 1 extrabadstuff";
    let res = parse_sql_statements(sql);
    assert_eq!(
        ParserError::ParserError("Expected: end of statement, found: extrabadstuff".to_string()),
        res.unwrap_err()
    );
}

#[test]
fn parse_update_set_from() {
    let sql = "UPDATE t1 SET name = t2.name FROM (SELECT name, id FROM t1 GROUP BY id) AS t2 WHERE t1.id = t2.id";
    let dialects = TestedDialects::new(vec![
        Box::new(GenericDialect {}),
        Box::new(DuckDbDialect {}),
        Box::new(PostgreSqlDialect {}),
        Box::new(BigQueryDialect {}),
        Box::new(SnowflakeDialect {}),
        Box::new(RedshiftSqlDialect {}),
        Box::new(MsSqlDialect {}),
        Box::new(SQLiteDialect {}),
    ]);
    let stmt = dialects.verified_stmt(sql);
    assert_eq!(
        stmt,
        Statement::Update {
            table: TableWithJoins {
                relation: TableFactor::Table {
                    name: ObjectName(vec![Ident::new("t1")]),
                    alias: None,
                    args: None,
                    with_hints: vec![],
                    version: None,
                    partitions: vec![],
                    with_ordinality: false,
                },
                joins: vec![],
            },
            assignments: vec![Assignment {
                target: AssignmentTarget::ColumnName(ObjectName(vec![Ident::new("name")])),
                value: Expr::CompoundIdentifier(vec![Ident::new("t2"), Ident::new("name")])
            }],
            from: Some(TableWithJoins {
                relation: TableFactor::Derived {
                    lateral: false,
                    subquery: Box::new(Query {
                        with: None,
                        body: Box::new(SetExpr::Select(Box::new(Select {
                            select_token: TokenWithLocation::wrap(Token::make_keyword("SELECT")),
                            distinct: None,
                            top: None,
                            top_before_distinct: false,
                            projection: vec![
                                SelectItem::UnnamedExpr(Expr::Identifier(Ident::new("name"))),
                                SelectItem::UnnamedExpr(Expr::Identifier(Ident::new("id"))),
                            ],
                            into: None,
                            from: vec![TableWithJoins {
                                relation: TableFactor::Table {
                                    name: ObjectName(vec![Ident::new("t1")]),
                                    alias: None,
                                    args: None,
                                    with_hints: vec![],
                                    version: None,
                                    partitions: vec![],
                                    with_ordinality: false,
                                },
                                joins: vec![],
                            }],
                            lateral_views: vec![],
                            prewhere: None,
                            selection: None,
                            group_by: GroupByExpr::Expressions(
                                vec![Expr::Identifier(Ident::new("id"))],
                                vec![]
                            ),
                            cluster_by: vec![],
                            distribute_by: vec![],
                            sort_by: vec![],
                            having: None,
                            named_window: vec![],
                            qualify: None,
                            window_before_qualify: false,
                            value_table_mode: None,
                            connect_by: None,
                        }))),
                        order_by: None,
                        limit: None,
                        limit_by: vec![],
                        offset: None,
                        fetch: None,
                        locks: vec![],
                        for_clause: None,
                        settings: None,
                        format_clause: None,
                    }),
                    alias: Some(TableAlias {
                        name: Ident::new("t2"),
                        columns: vec![],
                    })
                },
                joins: vec![],
            }),
            selection: Some(Expr::BinaryOp {
                left: Box::new(Expr::CompoundIdentifier(vec![
                    Ident::new("t1"),
                    Ident::new("id")
                ])),
                op: BinaryOperator::Eq,
                right: Box::new(Expr::CompoundIdentifier(vec![
                    Ident::new("t2"),
                    Ident::new("id")
                ])),
            }),
            returning: None,
        }
    );
}

#[test]
fn parse_update_with_table_alias() {
    let sql = "UPDATE users AS u SET u.username = 'new_user' WHERE u.username = 'old_user'";
    match verified_stmt(sql) {
        Statement::Update {
            table,
            assignments,
            from: _from,
            selection,
            returning,
        } => {
            assert_eq!(
                TableWithJoins {
                    relation: TableFactor::Table {
                        name: ObjectName(vec![Ident::new("users")]),
                        alias: Some(TableAlias {
                            name: Ident::new("u"),
                            columns: vec![],
                        }),
                        args: None,
                        with_hints: vec![],
                        version: None,
                        partitions: vec![],
                        with_ordinality: false,
                    },
                    joins: vec![],
                },
                table
            );
            assert_eq!(
                vec![Assignment {
                    target: AssignmentTarget::ColumnName(ObjectName(vec![
                        Ident::new("u"),
                        Ident::new("username")
                    ])),
                    value: Expr::Value(Value::SingleQuotedString("new_user".to_string())),
                }],
                assignments
            );
            assert_eq!(
                Some(Expr::BinaryOp {
                    left: Box::new(Expr::CompoundIdentifier(vec![
                        Ident::new("u"),
                        Ident::new("username"),
                    ])),
                    op: BinaryOperator::Eq,
                    right: Box::new(Expr::Value(Value::SingleQuotedString(
                        "old_user".to_string()
                    ))),
                }),
                selection
            );
            assert_eq!(None, returning);
        }
        _ => unreachable!(),
    }
}

#[test]
fn parse_select_with_table_alias_as() {
    // AS is optional
    one_statement_parses_to(
        "SELECT a, b, c FROM lineitem l (A, B, C)",
        "SELECT a, b, c FROM lineitem AS l (A, B, C)",
    );
}

#[test]
fn parse_select_with_table_alias() {
    let select = verified_only_select("SELECT a, b, c FROM lineitem AS l (A, B, C)");
    assert_eq!(
        select.projection,
        vec![
            SelectItem::UnnamedExpr(Expr::Identifier(Ident::new("a")),),
            SelectItem::UnnamedExpr(Expr::Identifier(Ident::new("b")),),
            SelectItem::UnnamedExpr(Expr::Identifier(Ident::new("c")),),
        ]
    );
    assert_eq!(
        select.from,
        vec![TableWithJoins {
            relation: TableFactor::Table {
                name: ObjectName(vec![Ident::new("lineitem")]),
                alias: Some(TableAlias {
                    name: Ident::new("l"),
                    columns: vec![Ident::new("A"), Ident::new("B"), Ident::new("C"),],
                }),
                args: None,
                with_hints: vec![],
                version: None,
                partitions: vec![],
                with_ordinality: false,
            },
            joins: vec![],
        }]
    );
}

#[test]
fn parse_invalid_table_name() {
    let ast = all_dialects().run_parser_method("db.public..customer", |parser| {
        parser.parse_object_name(false)
    });
    assert!(ast.is_err());
}

#[test]
fn parse_no_table_name() {
    let ast = all_dialects().run_parser_method("", |parser| parser.parse_object_name(false));
    assert!(ast.is_err());
}

#[test]
fn parse_delete_statement() {
    let sql = "DELETE FROM \"table\"";
    match verified_stmt(sql) {
        Statement::Delete(Delete {
            from: FromTable::WithFromKeyword(from),
            ..
        }) => {
            assert_eq!(
                TableFactor::Table {
                    name: ObjectName(vec![Ident::with_quote('"', "table")]),
                    alias: None,
                    args: None,
                    with_hints: vec![],
                    version: None,
                    partitions: vec![],
                    with_ordinality: false,
                },
                from[0].relation
            );
        }
        _ => unreachable!(),
    }
}

#[test]
fn parse_delete_without_from_error() {
    let sql = "DELETE \"table\" WHERE 1";

    let dialects = all_dialects_except(|d| d.is::<BigQueryDialect>() || d.is::<GenericDialect>());
    let res = dialects.parse_sql_statements(sql);
    assert_eq!(
        ParserError::ParserError("Expected: FROM, found: WHERE".to_string()),
        res.unwrap_err()
    );
}

#[test]
fn parse_delete_statement_for_multi_tables() {
    let sql = "DELETE schema1.table1, schema2.table2 FROM schema1.table1 JOIN schema2.table2 ON schema2.table2.col1 = schema1.table1.col1 WHERE schema2.table2.col2 = 1";
    let dialects = all_dialects_except(|d| d.is::<BigQueryDialect>() || d.is::<GenericDialect>());
    match dialects.verified_stmt(sql) {
        Statement::Delete(Delete {
            tables,
            from: FromTable::WithFromKeyword(from),
            ..
        }) => {
            assert_eq!(
                ObjectName(vec![Ident::new("schema1"), Ident::new("table1")]),
                tables[0]
            );
            assert_eq!(
                ObjectName(vec![Ident::new("schema2"), Ident::new("table2")]),
                tables[1]
            );
            assert_eq!(
                TableFactor::Table {
                    name: ObjectName(vec![Ident::new("schema1"), Ident::new("table1")]),
                    alias: None,
                    args: None,
                    with_hints: vec![],
                    version: None,
                    partitions: vec![],
                    with_ordinality: false,
                },
                from[0].relation
            );
            assert_eq!(
                TableFactor::Table {
                    name: ObjectName(vec![Ident::new("schema2"), Ident::new("table2")]),
                    alias: None,
                    args: None,
                    with_hints: vec![],
                    version: None,
                    partitions: vec![],
                    with_ordinality: false,
                },
                from[0].joins[0].relation
            );
        }
        _ => unreachable!(),
    }
}

#[test]
fn parse_delete_statement_for_multi_tables_with_using() {
    let sql = "DELETE FROM schema1.table1, schema2.table2 USING schema1.table1 JOIN schema2.table2 ON schema2.table2.pk = schema1.table1.col1 WHERE schema2.table2.col2 = 1";
    match verified_stmt(sql) {
        Statement::Delete(Delete {
            from: FromTable::WithFromKeyword(from),
            using: Some(using),
            ..
        }) => {
            assert_eq!(
                TableFactor::Table {
                    name: ObjectName(vec![Ident::new("schema1"), Ident::new("table1")]),
                    alias: None,
                    args: None,
                    with_hints: vec![],
                    version: None,
                    partitions: vec![],
                    with_ordinality: false,
                },
                from[0].relation
            );
            assert_eq!(
                TableFactor::Table {
                    name: ObjectName(vec![Ident::new("schema2"), Ident::new("table2")]),
                    alias: None,
                    args: None,
                    with_hints: vec![],
                    version: None,
                    partitions: vec![],
                    with_ordinality: false,
                },
                from[1].relation
            );
            assert_eq!(
                TableFactor::Table {
                    name: ObjectName(vec![Ident::new("schema1"), Ident::new("table1")]),
                    alias: None,
                    args: None,
                    with_hints: vec![],
                    version: None,
                    partitions: vec![],
                    with_ordinality: false,
                },
                using[0].relation
            );
            assert_eq!(
                TableFactor::Table {
                    name: ObjectName(vec![Ident::new("schema2"), Ident::new("table2")]),
                    alias: None,
                    args: None,
                    with_hints: vec![],
                    version: None,
                    partitions: vec![],
                    with_ordinality: false,
                },
                using[0].joins[0].relation
            );
        }
        _ => unreachable!(),
    }
}

#[test]
fn parse_where_delete_statement() {
    use self::BinaryOperator::*;

    let sql = "DELETE FROM foo WHERE name = 5";
    match verified_stmt(sql) {
        Statement::Delete(Delete {
            tables: _,
            from: FromTable::WithFromKeyword(from),
            using,
            selection,
            returning,
            ..
        }) => {
            assert_eq!(
                TableFactor::Table {
                    name: ObjectName(vec![Ident::new("foo")]),
                    alias: None,
                    args: None,
                    with_hints: vec![],
                    version: None,
                    partitions: vec![],
                    with_ordinality: false,
                },
                from[0].relation,
            );

            assert_eq!(None, using);
            assert_eq!(
                Expr::BinaryOp {
                    left: Box::new(Expr::Identifier(Ident::new("name"))),
                    op: Eq,
                    right: Box::new(Expr::Value(number("5"))),
                },
                selection.unwrap(),
            );
            assert_eq!(None, returning);
        }
        _ => unreachable!(),
    }
}

#[test]
fn parse_where_delete_with_alias_statement() {
    use self::BinaryOperator::*;

    let sql = "DELETE FROM basket AS a USING basket AS b WHERE a.id < b.id";
    match verified_stmt(sql) {
        Statement::Delete(Delete {
            tables: _,
            from: FromTable::WithFromKeyword(from),
            using,
            selection,
            returning,
            ..
        }) => {
            assert_eq!(
                TableFactor::Table {
                    name: ObjectName(vec![Ident::new("basket")]),
                    alias: Some(TableAlias {
                        name: Ident::new("a"),
                        columns: vec![],
                    }),
                    args: None,
                    with_hints: vec![],
                    version: None,
                    partitions: vec![],
                    with_ordinality: false,
                },
                from[0].relation,
            );
            assert_eq!(
                Some(vec![TableWithJoins {
                    relation: TableFactor::Table {
                        name: ObjectName(vec![Ident::new("basket")]),
                        alias: Some(TableAlias {
                            name: Ident::new("b"),
                            columns: vec![],
                        }),
                        args: None,
                        with_hints: vec![],
                        version: None,
                        partitions: vec![],
                        with_ordinality: false,
                    },
                    joins: vec![],
                }]),
                using
            );
            assert_eq!(
                Expr::BinaryOp {
                    left: Box::new(Expr::CompoundIdentifier(vec![
                        Ident::new("a"),
                        Ident::new("id"),
                    ])),
                    op: Lt,
                    right: Box::new(Expr::CompoundIdentifier(vec![
                        Ident::new("b"),
                        Ident::new("id"),
                    ])),
                },
                selection.unwrap(),
            );
            assert_eq!(None, returning);
        }
        _ => unreachable!(),
    }
}

#[test]
fn parse_top_level() {
    verified_stmt("SELECT 1");
    verified_stmt("(SELECT 1)");
    verified_stmt("((SELECT 1))");
    verified_stmt("VALUES (1)");
    verified_stmt("VALUES ROW(1, true, 'a'), ROW(2, false, 'b')");
}

#[test]
fn parse_simple_select() {
    let sql = "SELECT id, fname, lname FROM customer WHERE id = 1 LIMIT 5";
    let select = verified_only_select(sql);
    assert!(select.distinct.is_none());
    assert_eq!(3, select.projection.len());
    let select = verified_query(sql);
    assert_eq!(Some(Expr::Value(number("5"))), select.limit);
}

#[test]
fn parse_limit() {
    verified_stmt("SELECT * FROM user LIMIT 1");
}

#[test]
fn parse_limit_is_not_an_alias() {
    // In dialects supporting LIMIT it shouldn't be parsed as a table alias
    let ast = verified_query("SELECT id FROM customer LIMIT 1");
    assert_eq!(Some(Expr::Value(number("1"))), ast.limit);

    let ast = verified_query("SELECT 1 LIMIT 5");
    assert_eq!(Some(Expr::Value(number("5"))), ast.limit);
}

#[test]
fn parse_select_distinct() {
    let sql = "SELECT DISTINCT name FROM customer";
    let select = verified_only_select(sql);
    assert!(select.distinct.is_some());
    assert_eq!(
        &SelectItem::UnnamedExpr(Expr::Identifier(Ident::new("name"))),
        only(&select.projection)
    );
}

#[test]
fn parse_select_distinct_two_fields() {
    let sql = "SELECT DISTINCT name, id FROM customer";
    let select = verified_only_select(sql);
    assert!(select.distinct.is_some());
    assert_eq!(
        &SelectItem::UnnamedExpr(Expr::Identifier(Ident::new("name"))),
        &select.projection[0]
    );
    assert_eq!(
        &SelectItem::UnnamedExpr(Expr::Identifier(Ident::new("id"))),
        &select.projection[1]
    );
}

#[test]
fn parse_select_distinct_tuple() {
    let sql = "SELECT DISTINCT (name, id) FROM customer";
    let select = verified_only_select(sql);
    assert_eq!(
        &vec![SelectItem::UnnamedExpr(Expr::Tuple(vec![
            Expr::Identifier(Ident::new("name")),
            Expr::Identifier(Ident::new("id")),
        ]))],
        &select.projection
    );
}

#[test]
fn parse_select_distinct_on() {
    let sql = "SELECT DISTINCT ON (album_id) name FROM track ORDER BY album_id, milliseconds";
    let select = verified_only_select(sql);
    assert_eq!(
        &Some(Distinct::On(vec![Expr::Identifier(Ident::new("album_id"))])),
        &select.distinct
    );

    let sql = "SELECT DISTINCT ON () name FROM track ORDER BY milliseconds";
    let select = verified_only_select(sql);
    assert_eq!(&Some(Distinct::On(vec![])), &select.distinct);

    let sql = "SELECT DISTINCT ON (album_id, milliseconds) name FROM track";
    let select = verified_only_select(sql);
    assert_eq!(
        &Some(Distinct::On(vec![
            Expr::Identifier(Ident::new("album_id")),
            Expr::Identifier(Ident::new("milliseconds")),
        ])),
        &select.distinct
    );
}

#[test]
fn parse_select_distinct_missing_paren() {
    let result = parse_sql_statements("SELECT DISTINCT (name, id FROM customer");
    assert_eq!(
        ParserError::ParserError("Expected: ), found: FROM".to_string()),
        result.unwrap_err(),
    );
}

#[test]
fn parse_select_all() {
    one_statement_parses_to("SELECT ALL name FROM customer", "SELECT name FROM customer");
}

#[test]
fn parse_select_all_distinct() {
    let result = parse_sql_statements("SELECT ALL DISTINCT name FROM customer");
    assert_eq!(
        ParserError::ParserError("Cannot specify both ALL and DISTINCT".to_string()),
        result.unwrap_err(),
    );
}

#[test]
fn parse_select_into() {
    let sql = "SELECT * INTO table0 FROM table1";
    one_statement_parses_to(sql, "SELECT * INTO table0 FROM table1");
    let select = verified_only_select(sql);
    assert_eq!(
        &SelectInto {
            temporary: false,
            unlogged: false,
            table: false,
            name: ObjectName(vec![Ident::new("table0")]),
        },
        only(&select.into)
    );

    let sql = "SELECT * INTO TEMPORARY UNLOGGED TABLE table0 FROM table1";
    one_statement_parses_to(
        sql,
        "SELECT * INTO TEMPORARY UNLOGGED TABLE table0 FROM table1",
    );

    // Do not allow aliases here
    let sql = "SELECT * INTO table0 asdf FROM table1";
    let result = parse_sql_statements(sql);
    assert_eq!(
        ParserError::ParserError("Expected: end of statement, found: asdf".to_string()),
        result.unwrap_err()
    )
}

#[test]
fn parse_select_wildcard() {
    let sql = "SELECT * FROM foo";
    let select = verified_only_select(sql);
    assert_eq!(
        &SelectItem::Wildcard(WildcardAdditionalOptions::default()),
        only(&select.projection)
    );

    let sql = "SELECT foo.* FROM foo";
    let select = verified_only_select(sql);
    assert_eq!(
        &SelectItem::QualifiedWildcard(
            ObjectName(vec![Ident::new("foo")]),
            WildcardAdditionalOptions::default()
        ),
        only(&select.projection)
    );

    let sql = "SELECT myschema.mytable.* FROM myschema.mytable";
    let select = verified_only_select(sql);
    assert_eq!(
        &SelectItem::QualifiedWildcard(
            ObjectName(vec![Ident::new("myschema"), Ident::new("mytable"),]),
            WildcardAdditionalOptions::default(),
        ),
        only(&select.projection)
    );

    let sql = "SELECT * + * FROM foo;";
    let result = parse_sql_statements(sql);
    assert_eq!(
        ParserError::ParserError("Expected: end of statement, found: +".to_string()),
        result.unwrap_err(),
    );
}

#[test]
fn parse_count_wildcard() {
    verified_only_select("SELECT COUNT(*) FROM Order WHERE id = 10");

    verified_only_select(
        "SELECT COUNT(Employee.*) FROM Order JOIN Employee ON Order.employee = Employee.id",
    );
}

#[test]
fn parse_column_aliases() {
    let sql = "SELECT a.col + 1 AS newname FROM foo AS a";
    let select = verified_only_select(sql);
    if let SelectItem::ExprWithAlias {
        expr: Expr::BinaryOp {
            ref op, ref right, ..
        },
        ref alias,
    } = only(&select.projection)
    {
        assert_eq!(&BinaryOperator::Plus, op);
        assert_eq!(&Expr::Value(number("1")), right.as_ref());
        assert_eq!(&Ident::new("newname"), alias);
    } else {
        panic!("Expected: ExprWithAlias")
    }

    // alias without AS is parsed correctly:
    one_statement_parses_to("SELECT a.col + 1 newname FROM foo AS a", sql);
}

#[test]
fn test_eof_after_as() {
    let res = parse_sql_statements("SELECT foo AS");
    assert_eq!(
        ParserError::ParserError("Expected: an identifier after AS, found: EOF".to_string()),
        res.unwrap_err()
    );

    let res = parse_sql_statements("SELECT 1 FROM foo AS");
    assert_eq!(
        ParserError::ParserError("Expected: an identifier after AS, found: EOF".to_string()),
        res.unwrap_err()
    );
}

#[test]
fn test_no_infix_error() {
    let dialects = TestedDialects::new(vec![Box::new(ClickHouseDialect {})]);

    let res = dialects.parse_sql_statements("ASSERT-URA<<");
    assert_eq!(
        ParserError::ParserError("No infix parser for token ShiftLeft".to_string()),
        res.unwrap_err()
    );
}

#[test]
fn parse_select_count_wildcard() {
    let sql = "SELECT COUNT(*) FROM customer";
    let select = verified_only_select(sql);
    assert_eq!(
        &Expr::Function(Function {
            name: ObjectName(vec![Ident::new("COUNT")]),
            parameters: FunctionArguments::None,
            args: FunctionArguments::List(FunctionArgumentList {
                duplicate_treatment: None,
                args: vec![FunctionArg::Unnamed(FunctionArgExpr::Wildcard)],
                clauses: vec![],
            }),
            null_treatment: None,
            filter: None,
            over: None,
            within_group: vec![]
        }),
        expr_from_projection(only(&select.projection))
    );
}

#[test]
fn parse_select_count_distinct() {
    let sql = "SELECT COUNT(DISTINCT +x) FROM customer";
    let select = verified_only_select(sql);
    assert_eq!(
        &Expr::Function(Function {
            name: ObjectName(vec![Ident::new("COUNT")]),
            parameters: FunctionArguments::None,
            args: FunctionArguments::List(FunctionArgumentList {
                duplicate_treatment: Some(DuplicateTreatment::Distinct),
                args: vec![FunctionArg::Unnamed(FunctionArgExpr::Expr(Expr::UnaryOp {
                    op: UnaryOperator::Plus,
                    expr: Box::new(Expr::Identifier(Ident::new("x"))),
                }))],
                clauses: vec![],
            }),
            null_treatment: None,
            within_group: vec![],
            filter: None,
            over: None
        }),
        expr_from_projection(only(&select.projection))
    );

    verified_stmt("SELECT COUNT(ALL +x) FROM customer");
    verified_stmt("SELECT COUNT(+x) FROM customer");

    let sql = "SELECT COUNT(ALL DISTINCT + x) FROM customer";
    let res = parse_sql_statements(sql);
    assert_eq!(
        ParserError::ParserError("Cannot specify both ALL and DISTINCT".to_string()),
        res.unwrap_err()
    );
}

#[test]
fn parse_not() {
    let sql = "SELECT id FROM customer WHERE NOT salary = ''";
    let _ast = verified_only_select(sql);
    //TODO: add assertions
}

#[test]
fn parse_invalid_infix_not() {
    let res = parse_sql_statements("SELECT c FROM t WHERE c NOT (");
    assert_eq!(
        ParserError::ParserError("Expected: end of statement, found: NOT".to_string()),
        res.unwrap_err(),
    );
}

#[test]
fn parse_collate() {
    let sql = "SELECT name COLLATE \"de_DE\" FROM customer";
    assert_matches!(
        only(&all_dialects().verified_only_select(sql).projection),
        SelectItem::UnnamedExpr(Expr::Collate { .. })
    );
}

#[test]
fn parse_collate_after_parens() {
    let sql = "SELECT (name) COLLATE \"de_DE\" FROM customer";
    assert_matches!(
        only(&all_dialects().verified_only_select(sql).projection),
        SelectItem::UnnamedExpr(Expr::Collate { .. })
    );
}

#[test]
fn parse_select_string_predicate() {
    let sql = "SELECT id, fname, lname FROM customer \
               WHERE salary <> 'Not Provided' AND salary <> ''";
    let _ast = verified_only_select(sql);
    //TODO: add assertions
}

#[test]
fn parse_projection_nested_type() {
    let sql = "SELECT customer.address.state FROM foo";
    let _ast = verified_only_select(sql);
    //TODO: add assertions
}

#[test]
fn parse_null_in_select() {
    let sql = "SELECT NULL";
    let select = verified_only_select(sql);
    assert_eq!(
        &Expr::Value(Value::Null),
        expr_from_projection(only(&select.projection)),
    );
}

#[test]
fn parse_exponent_in_select() -> Result<(), ParserError> {
    // all except Hive, as it allows numbers to start an identifier
    let dialects = TestedDialects::new(vec![
        Box::new(AnsiDialect {}),
        Box::new(BigQueryDialect {}),
        Box::new(ClickHouseDialect {}),
        Box::new(DuckDbDialect {}),
        Box::new(GenericDialect {}),
        // Box::new(HiveDialect {}),
        Box::new(MsSqlDialect {}),
        Box::new(MySqlDialect {}),
        Box::new(PostgreSqlDialect {}),
        Box::new(RedshiftSqlDialect {}),
        Box::new(SnowflakeDialect {}),
        Box::new(SQLiteDialect {}),
    ]);
    let sql = "SELECT 10e-20, 1e3, 1e+3, 1e3a, 1e, 0.5e2";
    let mut select = dialects.parse_sql_statements(sql)?;

    let select = match select.pop().unwrap() {
        Statement::Query(inner) => *inner,
        _ => panic!("Expected: Query"),
    };
    let select = match *select.body {
        SetExpr::Select(inner) => *inner,
        _ => panic!("Expected: SetExpr::Select"),
    };

    assert_eq!(
        &vec![
            SelectItem::UnnamedExpr(Expr::Value(number("10e-20"))),
            SelectItem::UnnamedExpr(Expr::Value(number("1e3"))),
            SelectItem::UnnamedExpr(Expr::Value(number("1e+3"))),
            SelectItem::ExprWithAlias {
                expr: Expr::Value(number("1e3")),
                alias: Ident::new("a")
            },
            SelectItem::ExprWithAlias {
                expr: Expr::Value(number("1")),
                alias: Ident::new("e")
            },
            SelectItem::UnnamedExpr(Expr::Value(number("0.5e2"))),
        ],
        &select.projection
    );

    Ok(())
}

#[test]
fn parse_select_with_date_column_name() {
    let sql = "SELECT date";
    let select = verified_only_select(sql);
    assert_eq!(
        &Expr::Identifier(Ident {
            value: "date".into(),
            quote_style: None,
            span: Span::empty(),
        }),
        expr_from_projection(only(&select.projection)),
    );
}

#[test]
fn parse_escaped_single_quote_string_predicate_with_escape() {
    use self::BinaryOperator::*;
    let sql = "SELECT id, fname, lname FROM customer \
               WHERE salary <> 'Jim''s salary'";

    let ast = verified_only_select(sql);

    assert_eq!(
        Some(Expr::BinaryOp {
            left: Box::new(Expr::Identifier(Ident::new("salary"))),
            op: NotEq,
            right: Box::new(Expr::Value(Value::SingleQuotedString(
                "Jim's salary".to_string()
            ))),
        }),
        ast.selection,
    );
}

#[test]
fn parse_escaped_single_quote_string_predicate_with_no_escape() {
    use self::BinaryOperator::*;
    let sql = "SELECT id, fname, lname FROM customer \
               WHERE salary <> 'Jim''s salary'";

    let ast = TestedDialects::new_with_options(
        vec![Box::new(MySqlDialect {})],
        ParserOptions::new()
            .with_trailing_commas(true)
            .with_unescape(false),
    )
    .verified_only_select(sql);

    assert_eq!(
        Some(Expr::BinaryOp {
            left: Box::new(Expr::Identifier(Ident::new("salary"))),
            op: NotEq,
            right: Box::new(Expr::Value(Value::SingleQuotedString(
                "Jim''s salary".to_string()
            ))),
        }),
        ast.selection,
    );
}

#[test]
fn parse_number() {
    let expr = verified_expr("1.0");

    #[cfg(feature = "bigdecimal")]
    assert_eq!(
        expr,
        Expr::Value(Value::Number(bigdecimal::BigDecimal::from(1), false))
    );

    #[cfg(not(feature = "bigdecimal"))]
    assert_eq!(expr, Expr::Value(Value::Number("1.0".into(), false)));
}

#[test]
fn parse_compound_expr_1() {
    use self::BinaryOperator::*;
    use self::Expr::*;
    let sql = "a + b * c";
    assert_eq!(
        BinaryOp {
            left: Box::new(Identifier(Ident::new("a"))),
            op: Plus,
            right: Box::new(BinaryOp {
                left: Box::new(Identifier(Ident::new("b"))),
                op: Multiply,
                right: Box::new(Identifier(Ident::new("c"))),
            }),
        },
        verified_expr(sql)
    );
}

#[test]
fn parse_compound_expr_2() {
    use self::BinaryOperator::*;
    use self::Expr::*;
    let sql = "a * b + c";
    assert_eq!(
        BinaryOp {
            left: Box::new(BinaryOp {
                left: Box::new(Identifier(Ident::new("a"))),
                op: Multiply,
                right: Box::new(Identifier(Ident::new("b"))),
            }),
            op: Plus,
            right: Box::new(Identifier(Ident::new("c"))),
        },
        verified_expr(sql)
    );
}

#[test]
fn parse_unary_math_with_plus() {
    use self::Expr::*;
    let sql = "-a + -b";
    assert_eq!(
        BinaryOp {
            left: Box::new(UnaryOp {
                op: UnaryOperator::Minus,
                expr: Box::new(Identifier(Ident::new("a"))),
            }),
            op: BinaryOperator::Plus,
            right: Box::new(UnaryOp {
                op: UnaryOperator::Minus,
                expr: Box::new(Identifier(Ident::new("b"))),
            }),
        },
        verified_expr(sql)
    );
}

#[test]
fn parse_unary_math_with_multiply() {
    use self::Expr::*;
    let sql = "-a * -b";
    assert_eq!(
        BinaryOp {
            left: Box::new(UnaryOp {
                op: UnaryOperator::Minus,
                expr: Box::new(Identifier(Ident::new("a"))),
            }),
            op: BinaryOperator::Multiply,
            right: Box::new(UnaryOp {
                op: UnaryOperator::Minus,
                expr: Box::new(Identifier(Ident::new("b"))),
            }),
        },
        verified_expr(sql)
    );
}

#[test]
fn parse_mod() {
    use self::Expr::*;
    let sql = "a % b";
    assert_eq!(
        BinaryOp {
            left: Box::new(Identifier(Ident::new("a"))),
            op: BinaryOperator::Modulo,
            right: Box::new(Identifier(Ident::new("b"))),
        },
        verified_expr(sql)
    );
}

fn pg_and_generic() -> TestedDialects {
    TestedDialects::new(vec![
        Box::new(PostgreSqlDialect {}),
        Box::new(GenericDialect {}),
    ])
}

fn ms_and_generic() -> TestedDialects {
    TestedDialects::new(vec![Box::new(MsSqlDialect {}), Box::new(GenericDialect {})])
}

#[test]
fn parse_json_ops_without_colon() {
    use self::BinaryOperator::*;
    let binary_ops = [
        (
            "->",
            Arrow,
            all_dialects_except(|d| d.supports_lambda_functions()),
        ),
        ("->>", LongArrow, all_dialects()),
        ("#>", HashArrow, pg_and_generic()),
        ("#>>", HashLongArrow, pg_and_generic()),
        ("@>", AtArrow, all_dialects()),
        ("<@", ArrowAt, all_dialects()),
        ("#-", HashMinus, pg_and_generic()),
        ("@?", AtQuestion, all_dialects()),
        ("@@", AtAt, all_dialects()),
    ];

    for (str_op, op, dialects) in binary_ops {
        let select = dialects.verified_only_select(&format!("SELECT a {} b", &str_op));
        assert_eq!(
            SelectItem::UnnamedExpr(Expr::BinaryOp {
                left: Box::new(Expr::Identifier(Ident::new("a"))),
                op,
                right: Box::new(Expr::Identifier(Ident::new("b"))),
            }),
            select.projection[0]
        );
    }
}

#[test]
fn parse_mod_no_spaces() {
    use self::Expr::*;
    let canonical = "a1 % b1";
    let sqls = ["a1 % b1", "a1% b1", "a1 %b1", "a1%b1"];
    for sql in sqls {
        println!("Parsing {sql}");
        assert_eq!(
            BinaryOp {
                left: Box::new(Identifier(Ident::new("a1"))),
                op: BinaryOperator::Modulo,
                right: Box::new(Identifier(Ident::new("b1"))),
            },
            pg_and_generic().expr_parses_to(sql, canonical)
        );
    }
}

#[test]
fn parse_is_null() {
    use self::Expr::*;
    let sql = "a IS NULL";
    assert_eq!(
        IsNull(Box::new(Identifier(Ident::new("a")))),
        verified_expr(sql)
    );
}

#[test]
fn parse_is_not_null() {
    use self::Expr::*;
    let sql = "a IS NOT NULL";
    assert_eq!(
        IsNotNull(Box::new(Identifier(Ident::new("a")))),
        verified_expr(sql)
    );
}

#[test]
fn parse_is_distinct_from() {
    use self::Expr::*;
    let sql = "a IS DISTINCT FROM b";
    assert_eq!(
        IsDistinctFrom(
            Box::new(Identifier(Ident::new("a"))),
            Box::new(Identifier(Ident::new("b"))),
        ),
        verified_expr(sql)
    );
}

#[test]
fn parse_is_not_distinct_from() {
    use self::Expr::*;
    let sql = "a IS NOT DISTINCT FROM b";
    assert_eq!(
        IsNotDistinctFrom(
            Box::new(Identifier(Ident::new("a"))),
            Box::new(Identifier(Ident::new("b"))),
        ),
        verified_expr(sql)
    );
}

#[test]
fn parse_not_precedence() {
    // NOT has higher precedence than OR/AND, so the following must parse as (NOT true) OR true
    let sql = "NOT true OR true";
    assert_matches!(
        verified_expr(sql),
        Expr::BinaryOp {
            op: BinaryOperator::Or,
            ..
        }
    );

    // But NOT has lower precedence than comparison operators, so the following parses as NOT (a IS NULL)
    let sql = "NOT a IS NULL";
    assert_matches!(
        verified_expr(sql),
        Expr::UnaryOp {
            op: UnaryOperator::Not,
            ..
        }
    );

    // NOT has lower precedence than BETWEEN, so the following parses as NOT (1 NOT BETWEEN 1 AND 2)
    let sql = "NOT 1 NOT BETWEEN 1 AND 2";
    assert_eq!(
        verified_expr(sql),
        Expr::UnaryOp {
            op: UnaryOperator::Not,
            expr: Box::new(Expr::Between {
                expr: Box::new(Expr::Value(number("1"))),
                low: Box::new(Expr::Value(number("1"))),
                high: Box::new(Expr::Value(number("2"))),
                negated: true,
            }),
        },
    );

    // NOT has lower precedence than LIKE, so the following parses as NOT ('a' NOT LIKE 'b')
    let sql = "NOT 'a' NOT LIKE 'b'";
    assert_eq!(
        verified_expr(sql),
        Expr::UnaryOp {
            op: UnaryOperator::Not,
            expr: Box::new(Expr::Like {
                expr: Box::new(Expr::Value(Value::SingleQuotedString("a".into()))),
                negated: true,
                pattern: Box::new(Expr::Value(Value::SingleQuotedString("b".into()))),
                escape_char: None,
                any: false,
            }),
        },
    );

    // NOT has lower precedence than IN, so the following parses as NOT (a NOT IN 'a')
    let sql = "NOT a NOT IN ('a')";
    assert_eq!(
        verified_expr(sql),
        Expr::UnaryOp {
            op: UnaryOperator::Not,
            expr: Box::new(Expr::InList {
                expr: Box::new(Expr::Identifier("a".into())),
                list: vec![Expr::Value(Value::SingleQuotedString("a".into()))],
                negated: true,
            }),
        },
    );
}

#[test]
fn parse_null_like() {
    let sql = "SELECT \
            column1 LIKE NULL AS col_null, \
            NULL LIKE column1 AS null_col \
        FROM customers";
    let select = verified_only_select(sql);
    assert_eq!(
        SelectItem::ExprWithAlias {
            expr: Expr::Like {
                expr: Box::new(Expr::Identifier(Ident::new("column1"))),
                any: false,
                negated: false,
                pattern: Box::new(Expr::Value(Value::Null)),
                escape_char: None,
            },
            alias: Ident {
                value: "col_null".to_owned(),
                quote_style: None,
                span: Span::empty(),
            },
        },
        select.projection[0]
    );
    assert_eq!(
        SelectItem::ExprWithAlias {
            expr: Expr::Like {
                expr: Box::new(Expr::Value(Value::Null)),
                any: false,
                negated: false,
                pattern: Box::new(Expr::Identifier(Ident::new("column1"))),
                escape_char: None,
            },
            alias: Ident {
                value: "null_col".to_owned(),
                quote_style: None,
                span: Span::empty(),
            },
        },
        select.projection[1]
    );
}

#[test]
fn parse_ilike() {
    fn chk(negated: bool) {
        let sql = &format!(
            "SELECT * FROM customers WHERE name {}ILIKE '%a'",
            if negated { "NOT " } else { "" }
        );
        let select = verified_only_select(sql);
        assert_eq!(
            Expr::ILike {
                expr: Box::new(Expr::Identifier(Ident::new("name"))),
                negated,
                pattern: Box::new(Expr::Value(Value::SingleQuotedString("%a".to_string()))),
                escape_char: None,
                any: false,
            },
            select.selection.unwrap()
        );

        // Test with escape char
        let sql = &format!(
            "SELECT * FROM customers WHERE name {}ILIKE '%a' ESCAPE '^'",
            if negated { "NOT " } else { "" }
        );
        let select = verified_only_select(sql);
        assert_eq!(
            Expr::ILike {
                expr: Box::new(Expr::Identifier(Ident::new("name"))),
                negated,
                pattern: Box::new(Expr::Value(Value::SingleQuotedString("%a".to_string()))),
                escape_char: Some('^'.to_string()),
                any: false,
            },
            select.selection.unwrap()
        );

        // This statement tests that ILIKE and NOT ILIKE have the same precedence.
        // This was previously mishandled (#81).
        let sql = &format!(
            "SELECT * FROM customers WHERE name {}ILIKE '%a' IS NULL",
            if negated { "NOT " } else { "" }
        );
        let select = verified_only_select(sql);
        assert_eq!(
            Expr::IsNull(Box::new(Expr::ILike {
                expr: Box::new(Expr::Identifier(Ident::new("name"))),
                negated,
                pattern: Box::new(Expr::Value(Value::SingleQuotedString("%a".to_string()))),
                escape_char: None,
                any: false,
            })),
            select.selection.unwrap()
        );
    }
    chk(false);
    chk(true);
}

#[test]
fn parse_like() {
    fn chk(negated: bool) {
        let sql = &format!(
            "SELECT * FROM customers WHERE name {}LIKE '%a'",
            if negated { "NOT " } else { "" }
        );
        let select = verified_only_select(sql);
        assert_eq!(
            Expr::Like {
                expr: Box::new(Expr::Identifier(Ident::new("name"))),
                negated,
                pattern: Box::new(Expr::Value(Value::SingleQuotedString("%a".to_string()))),
                escape_char: None,
                any: false,
            },
            select.selection.unwrap()
        );

        // Test with escape char
        let sql = &format!(
            "SELECT * FROM customers WHERE name {}LIKE '%a' ESCAPE '^'",
            if negated { "NOT " } else { "" }
        );
        let select = verified_only_select(sql);
        assert_eq!(
            Expr::Like {
                expr: Box::new(Expr::Identifier(Ident::new("name"))),
                negated,
                pattern: Box::new(Expr::Value(Value::SingleQuotedString("%a".to_string()))),
                escape_char: Some('^'.to_string()),
                any: false,
            },
            select.selection.unwrap()
        );

        // This statement tests that LIKE and NOT LIKE have the same precedence.
        // This was previously mishandled (#81).
        let sql = &format!(
            "SELECT * FROM customers WHERE name {}LIKE '%a' IS NULL",
            if negated { "NOT " } else { "" }
        );
        let select = verified_only_select(sql);
        assert_eq!(
            Expr::IsNull(Box::new(Expr::Like {
                expr: Box::new(Expr::Identifier(Ident::new("name"))),
                negated,
                pattern: Box::new(Expr::Value(Value::SingleQuotedString("%a".to_string()))),
                escape_char: None,
                any: false,
            })),
            select.selection.unwrap()
        );
    }
    chk(false);
    chk(true);
}

#[test]
fn parse_similar_to() {
    fn chk(negated: bool) {
        let sql = &format!(
            "SELECT * FROM customers WHERE name {}SIMILAR TO '%a'",
            if negated { "NOT " } else { "" }
        );
        let select = verified_only_select(sql);
        assert_eq!(
            Expr::SimilarTo {
                expr: Box::new(Expr::Identifier(Ident::new("name"))),
                negated,
                pattern: Box::new(Expr::Value(Value::SingleQuotedString("%a".to_string()))),
                escape_char: None,
            },
            select.selection.unwrap()
        );

        // Test with escape char
        let sql = &format!(
            "SELECT * FROM customers WHERE name {}SIMILAR TO '%a' ESCAPE '^'",
            if negated { "NOT " } else { "" }
        );
        let select = verified_only_select(sql);
        assert_eq!(
            Expr::SimilarTo {
                expr: Box::new(Expr::Identifier(Ident::new("name"))),
                negated,
                pattern: Box::new(Expr::Value(Value::SingleQuotedString("%a".to_string()))),
                escape_char: Some('^'.to_string()),
            },
            select.selection.unwrap()
        );

        // This statement tests that SIMILAR TO and NOT SIMILAR TO have the same precedence.
        let sql = &format!(
            "SELECT * FROM customers WHERE name {}SIMILAR TO '%a' ESCAPE '^' IS NULL",
            if negated { "NOT " } else { "" }
        );
        let select = verified_only_select(sql);
        assert_eq!(
            Expr::IsNull(Box::new(Expr::SimilarTo {
                expr: Box::new(Expr::Identifier(Ident::new("name"))),
                negated,
                pattern: Box::new(Expr::Value(Value::SingleQuotedString("%a".to_string()))),
                escape_char: Some('^'.to_string()),
            })),
            select.selection.unwrap()
        );
    }
    chk(false);
    chk(true);
}

#[test]
fn parse_in_list() {
    fn chk(negated: bool) {
        let sql = &format!(
            "SELECT * FROM customers WHERE segment {}IN ('HIGH', 'MED')",
            if negated { "NOT " } else { "" }
        );
        let select = verified_only_select(sql);
        assert_eq!(
            Expr::InList {
                expr: Box::new(Expr::Identifier(Ident::new("segment"))),
                list: vec![
                    Expr::Value(Value::SingleQuotedString("HIGH".to_string())),
                    Expr::Value(Value::SingleQuotedString("MED".to_string())),
                ],
                negated,
            },
            select.selection.unwrap()
        );
    }
    chk(false);
    chk(true);
}

#[test]
fn parse_in_subquery() {
    let sql = "SELECT * FROM customers WHERE segment IN (SELECT segm FROM bar)";
    let select = verified_only_select(sql);
    assert_eq!(
        Expr::InSubquery {
            expr: Box::new(Expr::Identifier(Ident::new("segment"))),
            subquery: Box::new(verified_query("SELECT segm FROM bar")),
            negated: false,
        },
        select.selection.unwrap()
    );
}

#[test]
fn parse_in_unnest() {
    fn chk(negated: bool) {
        let sql = &format!(
            "SELECT * FROM customers WHERE segment {}IN UNNEST(expr)",
            if negated { "NOT " } else { "" }
        );
        let select = verified_only_select(sql);
        assert_eq!(
            Expr::InUnnest {
                expr: Box::new(Expr::Identifier(Ident::new("segment"))),
                array_expr: Box::new(verified_expr("expr")),
                negated,
            },
            select.selection.unwrap()
        );
    }
    chk(false);
    chk(true);
}

#[test]
fn parse_in_error() {
    // <expr> IN <expr> is no valid
    let sql = "SELECT * FROM customers WHERE segment in segment";
    let res = parse_sql_statements(sql);
    assert_eq!(
        ParserError::ParserError("Expected: (, found: segment".to_string()),
        res.unwrap_err()
    );
}

#[test]
fn parse_string_agg() {
    let sql = "SELECT a || b";

    let select = verified_only_select(sql);
    assert_eq!(
        SelectItem::UnnamedExpr(Expr::BinaryOp {
            left: Box::new(Expr::Identifier(Ident::new("a"))),
            op: BinaryOperator::StringConcat,
            right: Box::new(Expr::Identifier(Ident::new("b"))),
        }),
        select.projection[0]
    );
}

/// selects all dialects but PostgreSQL
pub fn all_dialects_but_pg() -> TestedDialects {
    TestedDialects::new(
        all_dialects()
            .dialects
            .into_iter()
            .filter(|x| !x.is::<PostgreSqlDialect>())
            .collect(),
    )
}

#[test]
fn parse_bitwise_ops() {
    let bitwise_ops = &[
        ("^", BinaryOperator::BitwiseXor, all_dialects_but_pg()),
        ("|", BinaryOperator::BitwiseOr, all_dialects()),
        ("&", BinaryOperator::BitwiseAnd, all_dialects()),
    ];

    for (str_op, op, dialects) in bitwise_ops {
        let select = dialects.verified_only_select(&format!("SELECT a {} b", &str_op));
        assert_eq!(
            SelectItem::UnnamedExpr(Expr::BinaryOp {
                left: Box::new(Expr::Identifier(Ident::new("a"))),
                op: op.clone(),
                right: Box::new(Expr::Identifier(Ident::new("b"))),
            }),
            select.projection[0]
        );
    }
}

#[test]
fn parse_binary_any() {
    let select = verified_only_select("SELECT a = ANY(b)");
    assert_eq!(
        SelectItem::UnnamedExpr(Expr::AnyOp {
            left: Box::new(Expr::Identifier(Ident::new("a"))),
            compare_op: BinaryOperator::Eq,
            right: Box::new(Expr::Identifier(Ident::new("b"))),
            is_some: false,
        }),
        select.projection[0]
    );
}

#[test]
fn parse_binary_all() {
    let select = verified_only_select("SELECT a = ALL(b)");
    assert_eq!(
        SelectItem::UnnamedExpr(Expr::AllOp {
            left: Box::new(Expr::Identifier(Ident::new("a"))),
            compare_op: BinaryOperator::Eq,
            right: Box::new(Expr::Identifier(Ident::new("b"))),
        }),
        select.projection[0]
    );
}

#[test]
fn parse_logical_xor() {
    let sql = "SELECT true XOR true, false XOR false, true XOR false, false XOR true";
    let select = verified_only_select(sql);
    assert_eq!(
        SelectItem::UnnamedExpr(Expr::BinaryOp {
            left: Box::new(Expr::Value(Value::Boolean(true))),
            op: BinaryOperator::Xor,
            right: Box::new(Expr::Value(Value::Boolean(true))),
        }),
        select.projection[0]
    );
    assert_eq!(
        SelectItem::UnnamedExpr(Expr::BinaryOp {
            left: Box::new(Expr::Value(Value::Boolean(false))),
            op: BinaryOperator::Xor,
            right: Box::new(Expr::Value(Value::Boolean(false))),
        }),
        select.projection[1]
    );
    assert_eq!(
        SelectItem::UnnamedExpr(Expr::BinaryOp {
            left: Box::new(Expr::Value(Value::Boolean(true))),
            op: BinaryOperator::Xor,
            right: Box::new(Expr::Value(Value::Boolean(false))),
        }),
        select.projection[2]
    );
    assert_eq!(
        SelectItem::UnnamedExpr(Expr::BinaryOp {
            left: Box::new(Expr::Value(Value::Boolean(false))),
            op: BinaryOperator::Xor,
            right: Box::new(Expr::Value(Value::Boolean(true))),
        }),
        select.projection[3]
    );
}

#[test]
fn parse_between() {
    fn chk(negated: bool) {
        let sql = &format!(
            "SELECT * FROM customers WHERE age {}BETWEEN 25 AND 32",
            if negated { "NOT " } else { "" }
        );
        let select = verified_only_select(sql);
        assert_eq!(
            Expr::Between {
                expr: Box::new(Expr::Identifier(Ident::new("age"))),
                low: Box::new(Expr::Value(number("25"))),
                high: Box::new(Expr::Value(number("32"))),
                negated,
            },
            select.selection.unwrap()
        );
    }
    chk(false);
    chk(true);
}

#[test]
fn parse_between_with_expr() {
    use self::BinaryOperator::*;
    let sql = "SELECT * FROM t WHERE 1 BETWEEN 1 + 2 AND 3 + 4 IS NULL";
    let select = verified_only_select(sql);
    assert_eq!(
        Expr::IsNull(Box::new(Expr::Between {
            expr: Box::new(Expr::Value(number("1"))),
            low: Box::new(Expr::BinaryOp {
                left: Box::new(Expr::Value(number("1"))),
                op: Plus,
                right: Box::new(Expr::Value(number("2"))),
            }),
            high: Box::new(Expr::BinaryOp {
                left: Box::new(Expr::Value(number("3"))),
                op: Plus,
                right: Box::new(Expr::Value(number("4"))),
            }),
            negated: false,
        })),
        select.selection.unwrap()
    );

    let sql = "SELECT * FROM t WHERE 1 = 1 AND 1 + x BETWEEN 1 AND 2";
    let select = verified_only_select(sql);
    assert_eq!(
        Expr::BinaryOp {
            left: Box::new(Expr::BinaryOp {
                left: Box::new(Expr::Value(number("1"))),
                op: BinaryOperator::Eq,
                right: Box::new(Expr::Value(number("1"))),
            }),
            op: BinaryOperator::And,
            right: Box::new(Expr::Between {
                expr: Box::new(Expr::BinaryOp {
                    left: Box::new(Expr::Value(number("1"))),
                    op: BinaryOperator::Plus,
                    right: Box::new(Expr::Identifier(Ident::new("x"))),
                }),
                low: Box::new(Expr::Value(number("1"))),
                high: Box::new(Expr::Value(number("2"))),
                negated: false,
            }),
        },
        select.selection.unwrap(),
    )
}

#[test]
fn parse_tuples() {
    let sql = "SELECT (1, 2), (1), ('foo', 3, baz)";
    let select = verified_only_select(sql);
    assert_eq!(
        vec![
            SelectItem::UnnamedExpr(Expr::Tuple(vec![
                Expr::Value(number("1")),
                Expr::Value(number("2")),
            ])),
            SelectItem::UnnamedExpr(Expr::Nested(Box::new(Expr::Value(number("1"))))),
            SelectItem::UnnamedExpr(Expr::Tuple(vec![
                Expr::Value(Value::SingleQuotedString("foo".into())),
                Expr::Value(number("3")),
                Expr::Identifier(Ident::new("baz")),
            ])),
        ],
        select.projection
    );
}

#[test]
fn parse_tuple_invalid() {
    let sql = "select (1";
    let res = parse_sql_statements(sql);
    assert_eq!(
        ParserError::ParserError("Expected: ), found: EOF".to_string()),
        res.unwrap_err()
    );

    let sql = "select (), 2";
    let res = parse_sql_statements(sql);
    assert_eq!(
        ParserError::ParserError("Expected: an expression, found: )".to_string()),
        res.unwrap_err()
    );
}

#[test]
fn parse_select_order_by() {
    fn chk(sql: &str) {
        let select = verified_query(sql);
        assert_eq!(
            vec![
                OrderByExpr {
                    expr: Expr::Identifier(Ident::new("lname")),
                    asc: Some(true),
                    nulls_first: None,
                    with_fill: None,
                },
                OrderByExpr {
                    expr: Expr::Identifier(Ident::new("fname")),
                    asc: Some(false),
                    nulls_first: None,
                    with_fill: None,
                },
                OrderByExpr {
                    expr: Expr::Identifier(Ident::new("id")),
                    asc: None,
                    nulls_first: None,
                    with_fill: None,
                },
            ],
            select.order_by.expect("ORDER BY expected").exprs
        );
    }
    chk("SELECT id, fname, lname FROM customer WHERE id < 5 ORDER BY lname ASC, fname DESC, id");
    // make sure ORDER is not treated as an alias
    chk("SELECT id, fname, lname FROM customer ORDER BY lname ASC, fname DESC, id");
    chk("SELECT 1 AS lname, 2 AS fname, 3 AS id, 4 ORDER BY lname ASC, fname DESC, id");
}

#[test]
fn parse_select_order_by_limit() {
    let sql = "SELECT id, fname, lname FROM customer WHERE id < 5 \
               ORDER BY lname ASC, fname DESC LIMIT 2";
    let select = verified_query(sql);
    assert_eq!(
        vec![
            OrderByExpr {
                expr: Expr::Identifier(Ident::new("lname")),
                asc: Some(true),
                nulls_first: None,
                with_fill: None,
            },
            OrderByExpr {
                expr: Expr::Identifier(Ident::new("fname")),
                asc: Some(false),
                nulls_first: None,
                with_fill: None,
            },
        ],
        select.order_by.expect("ORDER BY expected").exprs
    );
    assert_eq!(Some(Expr::Value(number("2"))), select.limit);
}

#[test]
fn parse_select_order_by_nulls_order() {
    let sql = "SELECT id, fname, lname FROM customer WHERE id < 5 \
               ORDER BY lname ASC NULLS FIRST, fname DESC NULLS LAST LIMIT 2";
    let select = verified_query(sql);
    assert_eq!(
        vec![
            OrderByExpr {
                expr: Expr::Identifier(Ident::new("lname")),
                asc: Some(true),
                nulls_first: Some(true),
                with_fill: None,
            },
            OrderByExpr {
                expr: Expr::Identifier(Ident::new("fname")),
                asc: Some(false),
                nulls_first: Some(false),
                with_fill: None,
            },
        ],
        select.order_by.expect("ORDER BY expeccted").exprs
    );
    assert_eq!(Some(Expr::Value(number("2"))), select.limit);
}

#[test]
fn parse_select_group_by() {
    let sql = "SELECT id, fname, lname FROM customer GROUP BY lname, fname";
    let select = verified_only_select(sql);
    assert_eq!(
        GroupByExpr::Expressions(
            vec![
                Expr::Identifier(Ident::new("lname")),
                Expr::Identifier(Ident::new("fname")),
            ],
            vec![]
        ),
        select.group_by
    );

    // Tuples can also be in the set
    one_statement_parses_to(
        "SELECT id, fname, lname FROM customer GROUP BY (lname, fname)",
        "SELECT id, fname, lname FROM customer GROUP BY (lname, fname)",
    );
}

#[test]
fn parse_select_group_by_all() {
    let sql = "SELECT id, fname, lname, SUM(order) FROM customer GROUP BY ALL";
    let select = verified_only_select(sql);
    assert_eq!(GroupByExpr::All(vec![]), select.group_by);

    one_statement_parses_to(
        "SELECT id, fname, lname, SUM(order) FROM customer GROUP BY ALL",
        "SELECT id, fname, lname, SUM(order) FROM customer GROUP BY ALL",
    );
}

#[test]
fn parse_select_having() {
    let sql = "SELECT foo FROM bar GROUP BY foo HAVING COUNT(*) > 1";
    let select = verified_only_select(sql);
    assert_eq!(
        Some(Expr::BinaryOp {
            left: Box::new(Expr::Function(Function {
                name: ObjectName(vec![Ident::new("COUNT")]),
                parameters: FunctionArguments::None,
                args: FunctionArguments::List(FunctionArgumentList {
                    duplicate_treatment: None,
                    args: vec![FunctionArg::Unnamed(FunctionArgExpr::Wildcard)],
                    clauses: vec![],
                }),
                null_treatment: None,
                filter: None,
                over: None,
                within_group: vec![]
            })),
            op: BinaryOperator::Gt,
            right: Box::new(Expr::Value(number("1"))),
        }),
        select.having
    );

    let sql = "SELECT 'foo' HAVING 1 = 1";
    let select = verified_only_select(sql);
    assert!(select.having.is_some());
}

#[test]
fn parse_select_qualify() {
    let sql = "SELECT i, p, o FROM qt QUALIFY ROW_NUMBER() OVER (PARTITION BY p ORDER BY o) = 1";
    let select = verified_only_select(sql);
    assert_eq!(
        Some(Expr::BinaryOp {
            left: Box::new(Expr::Function(Function {
                name: ObjectName(vec![Ident::new("ROW_NUMBER")]),
                parameters: FunctionArguments::None,
                args: FunctionArguments::List(FunctionArgumentList {
                    duplicate_treatment: None,
                    args: vec![],
                    clauses: vec![],
                }),
                null_treatment: None,
                filter: None,
                over: Some(WindowType::WindowSpec(WindowSpec {
                    window_name: None,
                    partition_by: vec![Expr::Identifier(Ident::new("p"))],
                    order_by: vec![OrderByExpr {
                        expr: Expr::Identifier(Ident::new("o")),
                        asc: None,
                        nulls_first: None,
                        with_fill: None,
                    }],
                    window_frame: None,
                })),
                within_group: vec![]
            })),
            op: BinaryOperator::Eq,
            right: Box::new(Expr::Value(number("1"))),
        }),
        select.qualify
    );

    let sql = "SELECT i, p, o, ROW_NUMBER() OVER (PARTITION BY p ORDER BY o) AS row_num FROM qt QUALIFY row_num = 1";
    let select = verified_only_select(sql);
    assert_eq!(
        Some(Expr::BinaryOp {
            left: Box::new(Expr::Identifier(Ident::new("row_num"))),
            op: BinaryOperator::Eq,
            right: Box::new(Expr::Value(number("1"))),
        }),
        select.qualify
    );
}

#[test]
fn parse_limit_accepts_all() {
    one_statement_parses_to(
        "SELECT id, fname, lname FROM customer WHERE id = 1 LIMIT ALL",
        "SELECT id, fname, lname FROM customer WHERE id = 1",
    );
}

#[test]
fn parse_cast() {
    let sql = "SELECT CAST(id AS BIGINT) FROM customer";
    let select = verified_only_select(sql);
    assert_eq!(
        &Expr::Cast {
            kind: CastKind::Cast,
            expr: Box::new(Expr::Identifier(Ident::new("id"))),
            data_type: DataType::BigInt(None),
            format: None,
        },
        expr_from_projection(only(&select.projection))
    );

    let sql = "SELECT CAST(id AS TINYINT) FROM customer";
    let select = verified_only_select(sql);
    assert_eq!(
        &Expr::Cast {
            kind: CastKind::Cast,
            expr: Box::new(Expr::Identifier(Ident::new("id"))),
            data_type: DataType::TinyInt(None),
            format: None,
        },
        expr_from_projection(only(&select.projection))
    );

    one_statement_parses_to(
        "SELECT CAST(id AS MEDIUMINT) FROM customer",
        "SELECT CAST(id AS MEDIUMINT) FROM customer",
    );

    one_statement_parses_to(
        "SELECT CAST(id AS BIGINT) FROM customer",
        "SELECT CAST(id AS BIGINT) FROM customer",
    );

    verified_stmt("SELECT CAST(id AS NUMERIC) FROM customer");

    verified_stmt("SELECT CAST(id AS DEC) FROM customer");

    verified_stmt("SELECT CAST(id AS DECIMAL) FROM customer");

    let sql = "SELECT CAST(id AS NVARCHAR(50)) FROM customer";
    let select = verified_only_select(sql);
    assert_eq!(
        &Expr::Cast {
            kind: CastKind::Cast,
            expr: Box::new(Expr::Identifier(Ident::new("id"))),
            data_type: DataType::Nvarchar(Some(CharacterLength::IntegerLength {
                length: 50,
                unit: None,
            })),
            format: None,
        },
        expr_from_projection(only(&select.projection))
    );

    let sql = "SELECT CAST(id AS CLOB) FROM customer";
    let select = verified_only_select(sql);
    assert_eq!(
        &Expr::Cast {
            kind: CastKind::Cast,
            expr: Box::new(Expr::Identifier(Ident::new("id"))),
            data_type: DataType::Clob(None),
            format: None,
        },
        expr_from_projection(only(&select.projection))
    );

    let sql = "SELECT CAST(id AS CLOB(50)) FROM customer";
    let select = verified_only_select(sql);
    assert_eq!(
        &Expr::Cast {
            kind: CastKind::Cast,
            expr: Box::new(Expr::Identifier(Ident::new("id"))),
            data_type: DataType::Clob(Some(50)),
            format: None,
        },
        expr_from_projection(only(&select.projection))
    );

    let sql = "SELECT CAST(id AS BINARY(50)) FROM customer";
    let select = verified_only_select(sql);
    assert_eq!(
        &Expr::Cast {
            kind: CastKind::Cast,
            expr: Box::new(Expr::Identifier(Ident::new("id"))),
            data_type: DataType::Binary(Some(50)),
            format: None,
        },
        expr_from_projection(only(&select.projection))
    );

    let sql = "SELECT CAST(id AS VARBINARY(50)) FROM customer";
    let select = verified_only_select(sql);
    assert_eq!(
        &Expr::Cast {
            kind: CastKind::Cast,
            expr: Box::new(Expr::Identifier(Ident::new("id"))),
            data_type: DataType::Varbinary(Some(50)),
            format: None,
        },
        expr_from_projection(only(&select.projection))
    );

    let sql = "SELECT CAST(id AS BLOB) FROM customer";
    let select = verified_only_select(sql);
    assert_eq!(
        &Expr::Cast {
            kind: CastKind::Cast,
            expr: Box::new(Expr::Identifier(Ident::new("id"))),
            data_type: DataType::Blob(None),
            format: None,
        },
        expr_from_projection(only(&select.projection))
    );

    let sql = "SELECT CAST(id AS BLOB(50)) FROM customer";
    let select = verified_only_select(sql);
    assert_eq!(
        &Expr::Cast {
            kind: CastKind::Cast,
            expr: Box::new(Expr::Identifier(Ident::new("id"))),
            data_type: DataType::Blob(Some(50)),
            format: None,
        },
        expr_from_projection(only(&select.projection))
    );

    let sql = "SELECT CAST(details AS JSONB) FROM customer";
    let select = verified_only_select(sql);
    assert_eq!(
        &Expr::Cast {
            kind: CastKind::Cast,
            expr: Box::new(Expr::Identifier(Ident::new("details"))),
            data_type: DataType::JSONB,
            format: None,
        },
        expr_from_projection(only(&select.projection))
    );
}

#[test]
fn parse_try_cast() {
    let sql = "SELECT TRY_CAST(id AS BIGINT) FROM customer";
    let select = verified_only_select(sql);
    assert_eq!(
        &Expr::Cast {
            kind: CastKind::TryCast,
            expr: Box::new(Expr::Identifier(Ident::new("id"))),
            data_type: DataType::BigInt(None),
            format: None,
        },
        expr_from_projection(only(&select.projection))
    );
    verified_stmt("SELECT TRY_CAST(id AS BIGINT) FROM customer");

    verified_stmt("SELECT TRY_CAST(id AS NUMERIC) FROM customer");

    verified_stmt("SELECT TRY_CAST(id AS DEC) FROM customer");

    verified_stmt("SELECT TRY_CAST(id AS DECIMAL) FROM customer");
}

#[test]
fn parse_extract() {
    let sql = "SELECT EXTRACT(YEAR FROM d)";
    let select = verified_only_select(sql);
    assert_eq!(
        &Expr::Extract {
            field: DateTimeField::Year,
            syntax: ExtractSyntax::From,
            expr: Box::new(Expr::Identifier(Ident::new("d"))),
        },
        expr_from_projection(only(&select.projection)),
    );

    one_statement_parses_to("SELECT EXTRACT(year from d)", "SELECT EXTRACT(YEAR FROM d)");

    verified_stmt("SELECT EXTRACT(MONTH FROM d)");
    verified_stmt("SELECT EXTRACT(WEEK FROM d)");
    verified_stmt("SELECT EXTRACT(DAY FROM d)");
    verified_stmt("SELECT EXTRACT(DAYOFWEEK FROM d)");
    verified_stmt("SELECT EXTRACT(DAYOFYEAR FROM d)");
    verified_stmt("SELECT EXTRACT(DATE FROM d)");
    verified_stmt("SELECT EXTRACT(DATETIME FROM d)");
    verified_stmt("SELECT EXTRACT(HOUR FROM d)");
    verified_stmt("SELECT EXTRACT(MINUTE FROM d)");
    verified_stmt("SELECT EXTRACT(SECOND FROM d)");
    verified_stmt("SELECT EXTRACT(MILLISECOND FROM d)");
    verified_stmt("SELECT EXTRACT(MICROSECOND FROM d)");
    verified_stmt("SELECT EXTRACT(NANOSECOND FROM d)");
    verified_stmt("SELECT EXTRACT(CENTURY FROM d)");
    verified_stmt("SELECT EXTRACT(DECADE FROM d)");
    verified_stmt("SELECT EXTRACT(DOW FROM d)");
    verified_stmt("SELECT EXTRACT(DOY FROM d)");
    verified_stmt("SELECT EXTRACT(EPOCH FROM d)");
    verified_stmt("SELECT EXTRACT(ISODOW FROM d)");
    verified_stmt("SELECT EXTRACT(ISOWEEK FROM d)");
    verified_stmt("SELECT EXTRACT(ISOYEAR FROM d)");
    verified_stmt("SELECT EXTRACT(JULIAN FROM d)");
    verified_stmt("SELECT EXTRACT(MICROSECOND FROM d)");
    verified_stmt("SELECT EXTRACT(MICROSECONDS FROM d)");
    verified_stmt("SELECT EXTRACT(MILLENIUM FROM d)");
    verified_stmt("SELECT EXTRACT(MILLENNIUM FROM d)");
    verified_stmt("SELECT EXTRACT(MILLISECOND FROM d)");
    verified_stmt("SELECT EXTRACT(MILLISECONDS FROM d)");
    verified_stmt("SELECT EXTRACT(QUARTER FROM d)");
    verified_stmt("SELECT EXTRACT(TIMEZONE FROM d)");
    verified_stmt("SELECT EXTRACT(TIMEZONE_ABBR FROM d)");
    verified_stmt("SELECT EXTRACT(TIMEZONE_HOUR FROM d)");
    verified_stmt("SELECT EXTRACT(TIMEZONE_MINUTE FROM d)");
    verified_stmt("SELECT EXTRACT(TIMEZONE_REGION FROM d)");
    verified_stmt("SELECT EXTRACT(TIME FROM d)");

    let dialects = all_dialects_except(|d| d.allow_extract_custom());
    let res = dialects.parse_sql_statements("SELECT EXTRACT(JIFFY FROM d)");
    assert_eq!(
        ParserError::ParserError("Expected: date/time field, found: JIFFY".to_string()),
        res.unwrap_err()
    );
}

#[test]
fn parse_ceil_number() {
    verified_stmt("SELECT CEIL(1.5)");
    verified_stmt("SELECT CEIL(float_column) FROM my_table");
}

#[test]
fn parse_floor_number() {
    verified_stmt("SELECT FLOOR(1.5)");
    verified_stmt("SELECT FLOOR(float_column) FROM my_table");
}

#[test]
fn parse_ceil_number_scale() {
    verified_stmt("SELECT CEIL(1.5, 1)");
    verified_stmt("SELECT CEIL(float_column, 3) FROM my_table");
}

#[test]
fn parse_floor_number_scale() {
    verified_stmt("SELECT FLOOR(1.5, 1)");
    verified_stmt("SELECT FLOOR(float_column, 3) FROM my_table");
}

#[test]
fn parse_ceil_scale() {
    let sql = "SELECT CEIL(d, 2)";
    let select = verified_only_select(sql);

    #[cfg(feature = "bigdecimal")]
    assert_eq!(
        &Expr::Ceil {
            expr: Box::new(Expr::Identifier(Ident::new("d"))),
            field: CeilFloorKind::Scale(Value::Number(bigdecimal::BigDecimal::from(2), false)),
        },
        expr_from_projection(only(&select.projection)),
    );

    #[cfg(not(feature = "bigdecimal"))]
    assert_eq!(
        &Expr::Ceil {
            expr: Box::new(Expr::Identifier(Ident::new("d"))),
            field: CeilFloorKind::Scale(Value::Number(2.to_string(), false)),
        },
        expr_from_projection(only(&select.projection)),
    );
}

#[test]
fn parse_floor_scale() {
    let sql = "SELECT FLOOR(d, 2)";
    let select = verified_only_select(sql);

    #[cfg(feature = "bigdecimal")]
    assert_eq!(
        &Expr::Floor {
            expr: Box::new(Expr::Identifier(Ident::new("d"))),
            field: CeilFloorKind::Scale(Value::Number(bigdecimal::BigDecimal::from(2), false)),
        },
        expr_from_projection(only(&select.projection)),
    );

    #[cfg(not(feature = "bigdecimal"))]
    assert_eq!(
        &Expr::Floor {
            expr: Box::new(Expr::Identifier(Ident::new("d"))),
            field: CeilFloorKind::Scale(Value::Number(2.to_string(), false)),
        },
        expr_from_projection(only(&select.projection)),
    );
}

#[test]
fn parse_ceil_datetime() {
    let sql = "SELECT CEIL(d TO DAY)";
    let select = verified_only_select(sql);
    assert_eq!(
        &Expr::Ceil {
            expr: Box::new(Expr::Identifier(Ident::new("d"))),
            field: CeilFloorKind::DateTimeField(DateTimeField::Day),
        },
        expr_from_projection(only(&select.projection)),
    );

    one_statement_parses_to("SELECT CEIL(d to day)", "SELECT CEIL(d TO DAY)");

    verified_stmt("SELECT CEIL(d TO HOUR) FROM df");
    verified_stmt("SELECT CEIL(d TO MINUTE) FROM df");
    verified_stmt("SELECT CEIL(d TO SECOND) FROM df");
    verified_stmt("SELECT CEIL(d TO MILLISECOND) FROM df");

    let dialects = all_dialects_except(|d| d.allow_extract_custom());
    let res = dialects.parse_sql_statements("SELECT CEIL(d TO JIFFY) FROM df");
    assert_eq!(
        ParserError::ParserError("Expected: date/time field, found: JIFFY".to_string()),
        res.unwrap_err()
    );
}

#[test]
fn parse_floor_datetime() {
    let sql = "SELECT FLOOR(d TO DAY)";
    let select = verified_only_select(sql);
    assert_eq!(
        &Expr::Floor {
            expr: Box::new(Expr::Identifier(Ident::new("d"))),
            field: CeilFloorKind::DateTimeField(DateTimeField::Day),
        },
        expr_from_projection(only(&select.projection)),
    );

    one_statement_parses_to("SELECT FLOOR(d to day)", "SELECT FLOOR(d TO DAY)");

    verified_stmt("SELECT FLOOR(d TO HOUR) FROM df");
    verified_stmt("SELECT FLOOR(d TO MINUTE) FROM df");
    verified_stmt("SELECT FLOOR(d TO SECOND) FROM df");
    verified_stmt("SELECT FLOOR(d TO MILLISECOND) FROM df");

    let dialects = all_dialects_except(|d| d.allow_extract_custom());
    let res = dialects.parse_sql_statements("SELECT FLOOR(d TO JIFFY) FROM df");
    assert_eq!(
        ParserError::ParserError("Expected: date/time field, found: JIFFY".to_string()),
        res.unwrap_err()
    );
}

#[test]
fn parse_listagg() {
    let select = verified_only_select(concat!(
        "SELECT LISTAGG(DISTINCT dateid, ', ' ON OVERFLOW TRUNCATE '%' WITHOUT COUNT) ",
        "WITHIN GROUP (ORDER BY id, username)",
    ));

    assert_eq!(
        &Expr::Function(Function {
            name: ObjectName(vec![Ident::new("LISTAGG")]),
            parameters: FunctionArguments::None,
            args: FunctionArguments::List(FunctionArgumentList {
                duplicate_treatment: Some(DuplicateTreatment::Distinct),
                args: vec![
                    FunctionArg::Unnamed(FunctionArgExpr::Expr(Expr::Identifier(Ident::new(
                        "dateid"
                    )))),
                    FunctionArg::Unnamed(FunctionArgExpr::Expr(Expr::Value(
                        Value::SingleQuotedString(", ".to_owned())
                    )))
                ],
                clauses: vec![FunctionArgumentClause::OnOverflow(
                    ListAggOnOverflow::Truncate {
                        filler: Some(Box::new(Expr::Value(Value::SingleQuotedString(
                            "%".to_string(),
                        )))),
                        with_count: false,
                    }
                )],
            }),
            filter: None,
            null_treatment: None,
            over: None,
            within_group: vec![
                OrderByExpr {
                    expr: Expr::Identifier(Ident {
                        value: "id".to_string(),
                        quote_style: None,
                        span: Span::empty(),
                    }),
                    asc: None,
                    nulls_first: None,
                    with_fill: None,
                },
                OrderByExpr {
                    expr: Expr::Identifier(Ident {
                        value: "username".to_string(),
                        quote_style: None,
                        span: Span::empty(),
                    }),
                    asc: None,
                    nulls_first: None,
                    with_fill: None,
                },
            ]
        }),
        expr_from_projection(only(&select.projection))
    );

    verified_stmt("SELECT LISTAGG(sellerid) WITHIN GROUP (ORDER BY dateid)");
    verified_stmt("SELECT LISTAGG(dateid)");
    verified_stmt("SELECT LISTAGG(DISTINCT dateid)");
    verified_stmt("SELECT LISTAGG(dateid ON OVERFLOW ERROR)");
    verified_stmt("SELECT LISTAGG(dateid ON OVERFLOW TRUNCATE N'...' WITH COUNT)");
    verified_stmt("SELECT LISTAGG(dateid ON OVERFLOW TRUNCATE X'deadbeef' WITH COUNT)");
}

#[test]
fn parse_array_agg_func() {
    let supported_dialects = TestedDialects::new(vec![
        Box::new(GenericDialect {}),
        Box::new(DuckDbDialect {}),
        Box::new(PostgreSqlDialect {}),
        Box::new(MsSqlDialect {}),
        Box::new(AnsiDialect {}),
        Box::new(HiveDialect {}),
    ]);

    for sql in [
        "SELECT ARRAY_AGG(x ORDER BY x) AS a FROM T",
        "SELECT ARRAY_AGG(x ORDER BY x LIMIT 2) FROM tbl",
        "SELECT ARRAY_AGG(DISTINCT x ORDER BY x LIMIT 2) FROM tbl",
        "SELECT ARRAY_AGG(x ORDER BY x, y) AS a FROM T",
        "SELECT ARRAY_AGG(x ORDER BY x ASC, y DESC) AS a FROM T",
    ] {
        supported_dialects.verified_stmt(sql);
    }
}

#[test]
fn parse_agg_with_order_by() {
    let supported_dialects = TestedDialects::new(vec![
        Box::new(GenericDialect {}),
        Box::new(PostgreSqlDialect {}),
        Box::new(MsSqlDialect {}),
        Box::new(AnsiDialect {}),
        Box::new(HiveDialect {}),
    ]);

    for sql in [
        "SELECT FIRST_VALUE(x ORDER BY x) AS a FROM T",
        "SELECT FIRST_VALUE(x ORDER BY x) FROM tbl",
        "SELECT LAST_VALUE(x ORDER BY x, y) AS a FROM T",
        "SELECT LAST_VALUE(x ORDER BY x ASC, y DESC) AS a FROM T",
    ] {
        supported_dialects.verified_stmt(sql);
    }
}

#[test]
fn parse_window_rank_function() {
    let supported_dialects = TestedDialects::new(vec![
        Box::new(GenericDialect {}),
        Box::new(PostgreSqlDialect {}),
        Box::new(MsSqlDialect {}),
        Box::new(AnsiDialect {}),
        Box::new(HiveDialect {}),
        Box::new(SnowflakeDialect {}),
    ]);

    for sql in [
        "SELECT column1, column2, FIRST_VALUE(column2) OVER (PARTITION BY column1 ORDER BY column2 NULLS LAST) AS column2_first FROM t1",
        "SELECT column1, column2, FIRST_VALUE(column2) OVER (ORDER BY column2 NULLS LAST) AS column2_first FROM t1",
        "SELECT col_1, col_2, LAG(col_2) OVER (ORDER BY col_1) FROM t1",
        "SELECT LAG(col_2, 1, 0) OVER (ORDER BY col_1) FROM t1",
        "SELECT LAG(col_2, 1, 0) OVER (PARTITION BY col_3 ORDER BY col_1)",
    ] {
        supported_dialects.verified_stmt(sql);
    }

    let supported_dialects_nulls = TestedDialects::new(vec![
        Box::new(MsSqlDialect {}),
        Box::new(SnowflakeDialect {}),
    ]);

    for sql in [
        "SELECT column1, column2, FIRST_VALUE(column2) IGNORE NULLS OVER (PARTITION BY column1 ORDER BY column2 NULLS LAST) AS column2_first FROM t1",
        "SELECT column1, column2, FIRST_VALUE(column2) RESPECT NULLS OVER (PARTITION BY column1 ORDER BY column2 NULLS LAST) AS column2_first FROM t1",
        "SELECT LAG(col_2, 1, 0) IGNORE NULLS OVER (ORDER BY col_1) FROM t1",
        "SELECT LAG(col_2, 1, 0) RESPECT NULLS OVER (ORDER BY col_1) FROM t1",
    ] {
        supported_dialects_nulls.verified_stmt(sql);
    }
}

#[test]
fn parse_window_function_null_treatment_arg() {
    let dialects = all_dialects_where(|d| d.supports_window_function_null_treatment_arg());
    let sql = "SELECT \
        FIRST_VALUE(a IGNORE NULLS) OVER (), \
        FIRST_VALUE(b RESPECT NULLS) OVER () \
    FROM mytable";
    let Select { projection, .. } = dialects.verified_only_select(sql);
    for (i, (expected_expr, expected_null_treatment)) in [
        ("a", NullTreatment::IgnoreNulls),
        ("b", NullTreatment::RespectNulls),
    ]
    .into_iter()
    .enumerate()
    {
        let SelectItem::UnnamedExpr(Expr::Function(actual)) = &projection[i] else {
            unreachable!()
        };
        assert_eq!(ObjectName(vec![Ident::new("FIRST_VALUE")]), actual.name);
        let FunctionArguments::List(arg_list) = &actual.args else {
            panic!("expected argument list")
        };
        assert!({
            arg_list
                .clauses
                .iter()
                .all(|clause| !matches!(clause, FunctionArgumentClause::OrderBy(_)))
        });
        assert_eq!(1, arg_list.args.len());
        let FunctionArg::Unnamed(FunctionArgExpr::Expr(Expr::Identifier(actual_expr))) =
            &arg_list.args[0]
        else {
            unreachable!()
        };
        assert_eq!(&Ident::new(expected_expr), actual_expr);
        assert_eq!(
            Some(expected_null_treatment),
            arg_list.clauses.iter().find_map(|clause| match clause {
                FunctionArgumentClause::IgnoreOrRespectNulls(nt) => Some(*nt),
                _ => None,
            })
        );
    }

    let sql = "SELECT LAG(1 IGNORE NULLS) IGNORE NULLS OVER () FROM t1";
    assert_eq!(
        dialects.parse_sql_statements(sql).unwrap_err(),
        ParserError::ParserError("Expected: end of statement, found: NULLS".to_string())
    );

    let sql = "SELECT LAG(1 IGNORE NULLS) IGNORE NULLS OVER () FROM t1";
    assert_eq!(
        all_dialects_where(|d| !d.supports_window_function_null_treatment_arg())
            .parse_sql_statements(sql)
            .unwrap_err(),
        ParserError::ParserError("Expected: ), found: IGNORE".to_string())
    );
}

#[test]
fn parse_negative_value() {
    let sql1 = "SELECT -1";
    one_statement_parses_to(sql1, "SELECT -1");

    let sql2 = "CREATE SEQUENCE name INCREMENT -10 MINVALUE -1000 MAXVALUE 15 START -100;";
    one_statement_parses_to(
        sql2,
        "CREATE SEQUENCE name INCREMENT -10 MINVALUE -1000 MAXVALUE 15 START -100",
    );
}

#[test]
fn parse_create_table() {
    let sql = "CREATE TABLE uk_cities (\
               name VARCHAR(100) NOT NULL,\
               lat DOUBLE NULL,\
               lng DOUBLE,
               constrained INT NULL CONSTRAINT pkey PRIMARY KEY NOT NULL UNIQUE CHECK (constrained > 0),
               ref INT REFERENCES othertable (a, b),\
               ref2 INT references othertable2 on delete cascade on update no action,\
               constraint fkey foreign key (lat) references othertable3 (lat) on delete restrict,\
               constraint fkey2 foreign key (lat) references othertable4(lat) on delete no action on update restrict, \
               foreign key (lat) references othertable4(lat) on update set default on delete cascade, \
               FOREIGN KEY (lng) REFERENCES othertable4 (longitude) ON UPDATE SET NULL
               )";
    let ast = one_statement_parses_to(
        sql,
        "CREATE TABLE uk_cities (\
         name VARCHAR(100) NOT NULL, \
         lat DOUBLE NULL, \
         lng DOUBLE, \
         constrained INT NULL CONSTRAINT pkey PRIMARY KEY NOT NULL UNIQUE CHECK (constrained > 0), \
         ref INT REFERENCES othertable (a, b), \
         ref2 INT REFERENCES othertable2 ON DELETE CASCADE ON UPDATE NO ACTION, \
         CONSTRAINT fkey FOREIGN KEY (lat) REFERENCES othertable3(lat) ON DELETE RESTRICT, \
         CONSTRAINT fkey2 FOREIGN KEY (lat) REFERENCES othertable4(lat) ON DELETE NO ACTION ON UPDATE RESTRICT, \
         FOREIGN KEY (lat) REFERENCES othertable4(lat) ON DELETE CASCADE ON UPDATE SET DEFAULT, \
         FOREIGN KEY (lng) REFERENCES othertable4(longitude) ON UPDATE SET NULL)",
    );
    match ast {
        Statement::CreateTable(CreateTable {
            name,
            columns,
            constraints,
            with_options,
            if_not_exists: false,
            external: false,
            file_format: None,
            location: None,
            ..
        }) => {
            assert_eq!("uk_cities", name.to_string());
            assert_eq!(
                columns,
                vec![
                    ColumnDef {
                        name: "name".into(),
                        data_type: DataType::Varchar(Some(CharacterLength::IntegerLength {
                            length: 100,
                            unit: None,
                        })),
                        collation: None,
                        options: vec![ColumnOptionDef {
                            name: None,
                            option: ColumnOption::NotNull,
                        }],
                    },
                    ColumnDef {
                        name: "lat".into(),
                        data_type: DataType::Double,
                        collation: None,
                        options: vec![ColumnOptionDef {
                            name: None,
                            option: ColumnOption::Null,
                        }],
                    },
                    ColumnDef {
                        name: "lng".into(),
                        data_type: DataType::Double,
                        collation: None,
                        options: vec![],
                    },
                    ColumnDef {
                        name: "constrained".into(),
                        data_type: DataType::Int(None),
                        collation: None,
                        options: vec![
                            ColumnOptionDef {
                                name: None,
                                option: ColumnOption::Null,
                            },
                            ColumnOptionDef {
                                name: Some("pkey".into()),
                                option: ColumnOption::Unique {
                                    is_primary: true,
                                    characteristics: None
                                },
                            },
                            ColumnOptionDef {
                                name: None,
                                option: ColumnOption::NotNull,
                            },
                            ColumnOptionDef {
                                name: None,
                                option: ColumnOption::Unique {
                                    is_primary: false,
                                    characteristics: None
                                },
                            },
                            ColumnOptionDef {
                                name: None,
                                option: ColumnOption::Check(verified_expr("constrained > 0")),
                            },
                        ],
                    },
                    ColumnDef {
                        name: "ref".into(),
                        data_type: DataType::Int(None),
                        collation: None,
                        options: vec![ColumnOptionDef {
                            name: None,
                            option: ColumnOption::ForeignKey {
                                foreign_table: ObjectName(vec!["othertable".into()]),
                                referred_columns: vec!["a".into(), "b".into()],
                                on_delete: None,
                                on_update: None,
                                characteristics: None,
                            },
                        }],
                    },
                    ColumnDef {
                        name: "ref2".into(),
                        data_type: DataType::Int(None),
                        collation: None,
                        options: vec![ColumnOptionDef {
                            name: None,
                            option: ColumnOption::ForeignKey {
                                foreign_table: ObjectName(vec!["othertable2".into()]),
                                referred_columns: vec![],
                                on_delete: Some(ReferentialAction::Cascade),
                                on_update: Some(ReferentialAction::NoAction),
                                characteristics: None,
                            },
                        },],
                    },
                ]
            );
            assert_eq!(
                constraints,
                vec![
                    TableConstraint::ForeignKey {
                        name: Some("fkey".into()),
                        columns: vec!["lat".into()],
                        foreign_table: ObjectName(vec!["othertable3".into()]),
                        referred_columns: vec!["lat".into()],
                        on_delete: Some(ReferentialAction::Restrict),
                        on_update: None,
                        characteristics: None,
                    },
                    TableConstraint::ForeignKey {
                        name: Some("fkey2".into()),
                        columns: vec!["lat".into()],
                        foreign_table: ObjectName(vec!["othertable4".into()]),
                        referred_columns: vec!["lat".into()],
                        on_delete: Some(ReferentialAction::NoAction),
                        on_update: Some(ReferentialAction::Restrict),
                        characteristics: None,
                    },
                    TableConstraint::ForeignKey {
                        name: None,
                        columns: vec!["lat".into()],
                        foreign_table: ObjectName(vec!["othertable4".into()]),
                        referred_columns: vec!["lat".into()],
                        on_delete: Some(ReferentialAction::Cascade),
                        on_update: Some(ReferentialAction::SetDefault),
                        characteristics: None,
                    },
                    TableConstraint::ForeignKey {
                        name: None,
                        columns: vec!["lng".into()],
                        foreign_table: ObjectName(vec!["othertable4".into()]),
                        referred_columns: vec!["longitude".into()],
                        on_delete: None,
                        on_update: Some(ReferentialAction::SetNull),
                        characteristics: None,
                    },
                ]
            );
            assert_eq!(with_options, vec![]);
        }
        _ => unreachable!(),
    }

    let res = parse_sql_statements("CREATE TABLE t (a int NOT NULL GARBAGE)");
    assert!(res
        .unwrap_err()
        .to_string()
        .contains("Expected: \',\' or \')\' after column definition, found: GARBAGE"));

    let res = parse_sql_statements("CREATE TABLE t (a int NOT NULL CONSTRAINT foo)");
    assert!(res
        .unwrap_err()
        .to_string()
        .contains("Expected: constraint details after CONSTRAINT <name>"));
}

#[test]
fn parse_create_table_with_constraint_characteristics() {
    let sql = "CREATE TABLE uk_cities (\
               name VARCHAR(100) NOT NULL,\
               lat DOUBLE NULL,\
               lng DOUBLE,
               constraint fkey foreign key (lat) references othertable3 (lat) on delete restrict deferrable initially deferred,\
               constraint fkey2 foreign key (lat) references othertable4(lat) on delete no action on update restrict deferrable initially immediate, \
               foreign key (lat) references othertable4(lat) on update set default on delete cascade not deferrable initially deferred not enforced, \
               FOREIGN KEY (lng) REFERENCES othertable4 (longitude) ON UPDATE SET NULL enforced not deferrable initially immediate
               )";
    let ast = one_statement_parses_to(
        sql,
        "CREATE TABLE uk_cities (\
         name VARCHAR(100) NOT NULL, \
         lat DOUBLE NULL, \
         lng DOUBLE, \
         CONSTRAINT fkey FOREIGN KEY (lat) REFERENCES othertable3(lat) ON DELETE RESTRICT DEFERRABLE INITIALLY DEFERRED, \
         CONSTRAINT fkey2 FOREIGN KEY (lat) REFERENCES othertable4(lat) ON DELETE NO ACTION ON UPDATE RESTRICT DEFERRABLE INITIALLY IMMEDIATE, \
         FOREIGN KEY (lat) REFERENCES othertable4(lat) ON DELETE CASCADE ON UPDATE SET DEFAULT NOT DEFERRABLE INITIALLY DEFERRED NOT ENFORCED, \
         FOREIGN KEY (lng) REFERENCES othertable4(longitude) ON UPDATE SET NULL NOT DEFERRABLE INITIALLY IMMEDIATE ENFORCED)",
    );
    match ast {
        Statement::CreateTable(CreateTable {
            name,
            columns,
            constraints,
            with_options,
            if_not_exists: false,
            external: false,
            file_format: None,
            location: None,
            ..
        }) => {
            assert_eq!("uk_cities", name.to_string());
            assert_eq!(
                columns,
                vec![
                    ColumnDef {
                        name: "name".into(),
                        data_type: DataType::Varchar(Some(CharacterLength::IntegerLength {
                            length: 100,
                            unit: None,
                        })),
                        collation: None,
                        options: vec![ColumnOptionDef {
                            name: None,
                            option: ColumnOption::NotNull,
                        }],
                    },
                    ColumnDef {
                        name: "lat".into(),
                        data_type: DataType::Double,
                        collation: None,
                        options: vec![ColumnOptionDef {
                            name: None,
                            option: ColumnOption::Null,
                        }],
                    },
                    ColumnDef {
                        name: "lng".into(),
                        data_type: DataType::Double,
                        collation: None,
                        options: vec![],
                    },
                ]
            );
            assert_eq!(
                constraints,
                vec![
                    TableConstraint::ForeignKey {
                        name: Some("fkey".into()),
                        columns: vec!["lat".into()],
                        foreign_table: ObjectName(vec!["othertable3".into()]),
                        referred_columns: vec!["lat".into()],
                        on_delete: Some(ReferentialAction::Restrict),
                        on_update: None,
                        characteristics: Some(ConstraintCharacteristics {
                            deferrable: Some(true),
                            initially: Some(DeferrableInitial::Deferred),
                            enforced: None
                        }),
                    },
                    TableConstraint::ForeignKey {
                        name: Some("fkey2".into()),
                        columns: vec!["lat".into()],
                        foreign_table: ObjectName(vec!["othertable4".into()]),
                        referred_columns: vec!["lat".into()],
                        on_delete: Some(ReferentialAction::NoAction),
                        on_update: Some(ReferentialAction::Restrict),
                        characteristics: Some(ConstraintCharacteristics {
                            deferrable: Some(true),
                            initially: Some(DeferrableInitial::Immediate),
                            enforced: None,
                        }),
                    },
                    TableConstraint::ForeignKey {
                        name: None,
                        columns: vec!["lat".into()],
                        foreign_table: ObjectName(vec!["othertable4".into()]),
                        referred_columns: vec!["lat".into()],
                        on_delete: Some(ReferentialAction::Cascade),
                        on_update: Some(ReferentialAction::SetDefault),
                        characteristics: Some(ConstraintCharacteristics {
                            deferrable: Some(false),
                            initially: Some(DeferrableInitial::Deferred),
                            enforced: Some(false),
                        }),
                    },
                    TableConstraint::ForeignKey {
                        name: None,
                        columns: vec!["lng".into()],
                        foreign_table: ObjectName(vec!["othertable4".into()]),
                        referred_columns: vec!["longitude".into()],
                        on_delete: None,
                        on_update: Some(ReferentialAction::SetNull),
                        characteristics: Some(ConstraintCharacteristics {
                            deferrable: Some(false),
                            initially: Some(DeferrableInitial::Immediate),
                            enforced: Some(true),
                        }),
                    },
                ]
            );
            assert_eq!(with_options, vec![]);
        }
        _ => unreachable!(),
    }

    let res = parse_sql_statements("CREATE TABLE t (
        a int NOT NULL,
         FOREIGN KEY (a) REFERENCES othertable4(a) ON DELETE CASCADE ON UPDATE SET DEFAULT DEFERRABLE INITIALLY IMMEDIATE NOT DEFERRABLE, \
        )");
    assert!(res
        .unwrap_err()
        .to_string()
        .contains("Expected: \',\' or \')\' after column definition, found: NOT"));

    let res = parse_sql_statements("CREATE TABLE t (
        a int NOT NULL,
         FOREIGN KEY (a) REFERENCES othertable4(a) ON DELETE CASCADE ON UPDATE SET DEFAULT NOT ENFORCED INITIALLY DEFERRED ENFORCED, \
        )");
    assert!(res
        .unwrap_err()
        .to_string()
        .contains("Expected: \',\' or \')\' after column definition, found: ENFORCED"));

    let res = parse_sql_statements("CREATE TABLE t (
        a int NOT NULL,
         FOREIGN KEY (lat) REFERENCES othertable4(lat) ON DELETE CASCADE ON UPDATE SET DEFAULT INITIALLY DEFERRED INITIALLY IMMEDIATE, \
        )");
    assert!(res
        .unwrap_err()
        .to_string()
        .contains("Expected: \',\' or \')\' after column definition, found: INITIALLY"));
}

#[test]
fn parse_create_table_column_constraint_characteristics() {
    fn test_combo(
        syntax: &str,
        deferrable: Option<bool>,
        initially: Option<DeferrableInitial>,
        enforced: Option<bool>,
    ) {
        let message = if syntax.is_empty() {
            "No clause"
        } else {
            syntax
        };

        let sql = format!("CREATE TABLE t (a int UNIQUE {})", syntax);
        let expected_clause = if syntax.is_empty() {
            String::new()
        } else {
            format!(" {syntax}")
        };
        let expected = format!("CREATE TABLE t (a INT UNIQUE{})", expected_clause);
        let ast = one_statement_parses_to(&sql, &expected);

        let expected_value = if deferrable.is_some() || initially.is_some() || enforced.is_some() {
            Some(ConstraintCharacteristics {
                deferrable,
                initially,
                enforced,
            })
        } else {
            None
        };

        match ast {
            Statement::CreateTable(CreateTable { columns, .. }) => {
                assert_eq!(
                    columns,
                    vec![ColumnDef {
                        name: "a".into(),
                        data_type: DataType::Int(None),
                        collation: None,
                        options: vec![ColumnOptionDef {
                            name: None,
                            option: ColumnOption::Unique {
                                is_primary: false,
                                characteristics: expected_value
                            }
                        }]
                    }],
                    "{message}"
                )
            }
            _ => unreachable!(),
        }
    }

    for deferrable in [None, Some(true), Some(false)] {
        for initially in [
            None,
            Some(DeferrableInitial::Immediate),
            Some(DeferrableInitial::Deferred),
        ] {
            for enforced in [None, Some(true), Some(false)] {
                let deferrable_text =
                    deferrable.map(|d| if d { "DEFERRABLE" } else { "NOT DEFERRABLE" });
                let initially_text = initially.map(|i| match i {
                    DeferrableInitial::Immediate => "INITIALLY IMMEDIATE",
                    DeferrableInitial::Deferred => "INITIALLY DEFERRED",
                });
                let enforced_text = enforced.map(|e| if e { "ENFORCED" } else { "NOT ENFORCED" });

                let syntax = [deferrable_text, initially_text, enforced_text]
                    .into_iter()
                    .flatten()
                    .collect::<Vec<_>>()
                    .join(" ");

                test_combo(&syntax, deferrable, initially, enforced);
            }
        }
    }

    let res = parse_sql_statements(
        "CREATE TABLE t (a int NOT NULL UNIQUE DEFERRABLE INITIALLY BADVALUE)",
    );
    assert!(res
        .unwrap_err()
        .to_string()
        .contains("Expected: one of DEFERRED or IMMEDIATE, found: BADVALUE"));

    let res = parse_sql_statements(
        "CREATE TABLE t (a int NOT NULL UNIQUE INITIALLY IMMEDIATE DEFERRABLE INITIALLY DEFERRED)",
    );
    res.expect_err("INITIALLY {IMMEDIATE|DEFERRED} setting should only be allowed once");

    let res = parse_sql_statements(
        "CREATE TABLE t (a int NOT NULL UNIQUE DEFERRABLE INITIALLY DEFERRED NOT DEFERRABLE)",
    );
    res.expect_err("[NOT] DEFERRABLE setting should only be allowed once");

    let res = parse_sql_statements(
        "CREATE TABLE t (a int NOT NULL UNIQUE DEFERRABLE INITIALLY DEFERRED ENFORCED NOT ENFORCED)",
    );
    res.expect_err("[NOT] ENFORCED setting should only be allowed once");
}

#[test]
fn parse_create_table_hive_array() {
    // Parsing [] type arrays does not work in MsSql since [ is used in is_delimited_identifier_start
    for (dialects, angle_bracket_syntax) in [
        (
            vec![Box::new(PostgreSqlDialect {}) as Box<dyn Dialect>],
            false,
        ),
        (
            vec![
                Box::new(HiveDialect {}) as Box<dyn Dialect>,
                Box::new(BigQueryDialect {}) as Box<dyn Dialect>,
            ],
            true,
        ),
    ] {
        let dialects = TestedDialects::new(dialects);

        let sql = format!(
            "CREATE TABLE IF NOT EXISTS something (name INT, val {})",
            if angle_bracket_syntax {
                "ARRAY<INT>"
            } else {
                "INT[]"
            }
        );

        let expected = Box::new(DataType::Int(None));
        let expected = if angle_bracket_syntax {
            ArrayElemTypeDef::AngleBracket(expected)
        } else {
            ArrayElemTypeDef::SquareBracket(expected, None)
        };

        match dialects.one_statement_parses_to(sql.as_str(), sql.as_str()) {
            Statement::CreateTable(CreateTable {
                if_not_exists,
                name,
                columns,
                ..
            }) => {
                assert!(if_not_exists);
                assert_eq!(name, ObjectName(vec!["something".into()]));
                assert_eq!(
                    columns,
                    vec![
                        ColumnDef {
                            name: Ident::new("name"),
                            data_type: DataType::Int(None),
                            collation: None,
                            options: vec![],
                        },
                        ColumnDef {
                            name: Ident::new("val"),
                            data_type: DataType::Array(expected),
                            collation: None,
                            options: vec![],
                        },
                    ],
                )
            }
            _ => unreachable!(),
        }
    }

    // SnowflakeDialect using array different
    let dialects = TestedDialects::new(vec![
        Box::new(PostgreSqlDialect {}),
        Box::new(HiveDialect {}),
        Box::new(MySqlDialect {}),
    ]);
    let sql = "CREATE TABLE IF NOT EXISTS something (name int, val array<int)";

    assert_eq!(
        dialects.parse_sql_statements(sql).unwrap_err(),
        ParserError::ParserError("Expected: >, found: )".to_string())
    );
}

#[test]
fn parse_create_table_with_multiple_on_delete_in_constraint_fails() {
    parse_sql_statements(
        "\
        create table X (\
            y_id int, \
            foreign key (y_id) references Y (id) on delete cascade on update cascade on delete no action\
        )",
    )
        .expect_err("should have failed");
}

#[test]
fn parse_create_table_with_multiple_on_delete_fails() {
    parse_sql_statements(
        "\
        create table X (\
            y_id int references Y (id) \
            on delete cascade on update cascade on delete no action\
        )",
    )
    .expect_err("should have failed");
}

#[test]
fn parse_assert() {
    let sql = "ASSERT (SELECT COUNT(*) FROM my_table) > 0";
    let ast = one_statement_parses_to(sql, "ASSERT (SELECT COUNT(*) FROM my_table) > 0");
    match ast {
        Statement::Assert {
            condition: _condition,
            message,
        } => {
            assert_eq!(message, None);
        }
        _ => unreachable!(),
    }
}

#[test]
#[allow(clippy::collapsible_match)]
fn parse_assert_message() {
    let sql = "ASSERT (SELECT COUNT(*) FROM my_table) > 0 AS 'No rows in my_table'";
    let ast = one_statement_parses_to(
        sql,
        "ASSERT (SELECT COUNT(*) FROM my_table) > 0 AS 'No rows in my_table'",
    );
    match ast {
        Statement::Assert {
            condition: _condition,
            message: Some(message),
        } => {
            match message {
                Expr::Value(Value::SingleQuotedString(s)) => assert_eq!(s, "No rows in my_table"),
                _ => unreachable!(),
            };
        }
        _ => unreachable!(),
    }
}

#[test]
fn parse_create_schema() {
    let sql = "CREATE SCHEMA X";

    match verified_stmt(sql) {
        Statement::CreateSchema { schema_name, .. } => {
            assert_eq!(schema_name.to_string(), "X".to_owned())
        }
        _ => unreachable!(),
    }
}

#[test]
fn parse_create_schema_with_authorization() {
    let sql = "CREATE SCHEMA AUTHORIZATION Y";

    match verified_stmt(sql) {
        Statement::CreateSchema { schema_name, .. } => {
            assert_eq!(schema_name.to_string(), "AUTHORIZATION Y".to_owned())
        }
        _ => unreachable!(),
    }
}

#[test]
fn parse_create_schema_with_name_and_authorization() {
    let sql = "CREATE SCHEMA X AUTHORIZATION Y";

    match verified_stmt(sql) {
        Statement::CreateSchema { schema_name, .. } => {
            assert_eq!(schema_name.to_string(), "X AUTHORIZATION Y".to_owned())
        }
        _ => unreachable!(),
    }
}

#[test]
fn parse_drop_schema() {
    let sql = "DROP SCHEMA X";

    match verified_stmt(sql) {
        Statement::Drop { object_type, .. } => assert_eq!(object_type, ObjectType::Schema),
        _ => unreachable!(),
    }
}

#[test]
fn parse_create_table_as() {
    let sql = "CREATE TABLE t AS SELECT * FROM a";

    match verified_stmt(sql) {
        Statement::CreateTable(CreateTable { name, query, .. }) => {
            assert_eq!(name.to_string(), "t".to_string());
            assert_eq!(query, Some(Box::new(verified_query("SELECT * FROM a"))));
        }
        _ => unreachable!(),
    }

    // BigQuery allows specifying table schema in CTAS
    // ANSI SQL and PostgreSQL let you only specify the list of columns
    // (without data types) in a CTAS, but we have yet to support that.
    let sql = "CREATE TABLE t (a INT, b INT) AS SELECT 1 AS b, 2 AS a";
    match verified_stmt(sql) {
        Statement::CreateTable(CreateTable { columns, query, .. }) => {
            assert_eq!(columns.len(), 2);
            assert_eq!(columns[0].to_string(), "a INT".to_string());
            assert_eq!(columns[1].to_string(), "b INT".to_string());
            assert_eq!(
                query,
                Some(Box::new(verified_query("SELECT 1 AS b, 2 AS a")))
            );
        }
        _ => unreachable!(),
    }
}

#[test]
fn parse_create_table_as_table() {
    let sql1 = "CREATE TABLE new_table AS TABLE old_table";

    let expected_query1 = Box::new(Query {
        with: None,
        body: Box::new(SetExpr::Table(Box::new(Table {
            table_name: Some("old_table".to_string()),
            schema_name: None,
        }))),
        order_by: None,
        limit: None,
        limit_by: vec![],
        offset: None,
        fetch: None,
        locks: vec![],
        for_clause: None,
        settings: None,
        format_clause: None,
    });

    match verified_stmt(sql1) {
        Statement::CreateTable(CreateTable { query, name, .. }) => {
            assert_eq!(name, ObjectName(vec![Ident::new("new_table")]));
            assert_eq!(query.unwrap(), expected_query1);
        }
        _ => unreachable!(),
    }

    let sql2 = "CREATE TABLE new_table AS TABLE schema_name.old_table";

    let expected_query2 = Box::new(Query {
        with: None,
        body: Box::new(SetExpr::Table(Box::new(Table {
            table_name: Some("old_table".to_string()),
            schema_name: Some("schema_name".to_string()),
        }))),
        order_by: None,
        limit: None,
        limit_by: vec![],
        offset: None,
        fetch: None,
        locks: vec![],
        for_clause: None,
        settings: None,
        format_clause: None,
    });

    match verified_stmt(sql2) {
        Statement::CreateTable(CreateTable { query, name, .. }) => {
            assert_eq!(name, ObjectName(vec![Ident::new("new_table")]));
            assert_eq!(query.unwrap(), expected_query2);
        }
        _ => unreachable!(),
    }
}

#[test]
fn parse_create_table_on_cluster() {
    let generic = TestedDialects::new(vec![Box::new(GenericDialect {})]);

    // Using single-quote literal to define current cluster
    let sql = "CREATE TABLE t ON CLUSTER '{cluster}' (a INT, b INT)";
    match generic.verified_stmt(sql) {
        Statement::CreateTable(CreateTable { on_cluster, .. }) => {
            assert_eq!(on_cluster.unwrap().to_string(), "'{cluster}'".to_string());
        }
        _ => unreachable!(),
    }

    // Using explicitly declared cluster name
    let sql = "CREATE TABLE t ON CLUSTER my_cluster (a INT, b INT)";
    match generic.verified_stmt(sql) {
        Statement::CreateTable(CreateTable { on_cluster, .. }) => {
            assert_eq!(on_cluster.unwrap().to_string(), "my_cluster".to_string());
        }
        _ => unreachable!(),
    }
}

#[test]
fn parse_create_or_replace_table() {
    let sql = "CREATE OR REPLACE TABLE t (a INT)";

    match verified_stmt(sql) {
        Statement::CreateTable(CreateTable {
            name, or_replace, ..
        }) => {
            assert_eq!(name.to_string(), "t".to_string());
            assert!(or_replace);
        }
        _ => unreachable!(),
    }

    let sql = "CREATE TABLE t (a INT, b INT) AS SELECT 1 AS b, 2 AS a";
    match verified_stmt(sql) {
        Statement::CreateTable(CreateTable { columns, query, .. }) => {
            assert_eq!(columns.len(), 2);
            assert_eq!(columns[0].to_string(), "a INT".to_string());
            assert_eq!(columns[1].to_string(), "b INT".to_string());
            assert_eq!(
                query,
                Some(Box::new(verified_query("SELECT 1 AS b, 2 AS a")))
            );
        }
        _ => unreachable!(),
    }
}

#[test]
fn parse_create_table_with_on_delete_on_update_2in_any_order() -> Result<(), ParserError> {
    let sql = |options: &str| -> String {
        format!("create table X (y_id int references Y (id) {options})")
    };

    parse_sql_statements(&sql("on update cascade on delete no action"))?;
    parse_sql_statements(&sql("on delete cascade on update cascade"))?;
    parse_sql_statements(&sql("on update no action"))?;
    parse_sql_statements(&sql("on delete restrict"))?;

    Ok(())
}

#[test]
fn parse_create_table_with_options() {
    let generic = TestedDialects::new(vec![Box::new(GenericDialect {})]);

    let sql = "CREATE TABLE t (c INT) WITH (foo = 'bar', a = 123)";
    match generic.verified_stmt(sql) {
        Statement::CreateTable(CreateTable { with_options, .. }) => {
            assert_eq!(
                vec![
                    SqlOption::KeyValue {
                        key: "foo".into(),
                        value: Expr::Value(Value::SingleQuotedString("bar".into())),
                    },
                    SqlOption::KeyValue {
                        key: "a".into(),
                        value: Expr::Value(number("123")),
                    },
                ],
                with_options
            );
        }
        _ => unreachable!(),
    }
}

#[test]
fn parse_create_table_clone() {
    let sql = "CREATE OR REPLACE TABLE a CLONE a_tmp";
    match verified_stmt(sql) {
        Statement::CreateTable(CreateTable { name, clone, .. }) => {
            assert_eq!(ObjectName(vec![Ident::new("a")]), name);
            assert_eq!(Some(ObjectName(vec![(Ident::new("a_tmp"))])), clone)
        }
        _ => unreachable!(),
    }
}

#[test]
fn parse_create_table_trailing_comma() {
    let dialect = TestedDialects::new(vec![Box::new(DuckDbDialect {})]);

    let sql = "CREATE TABLE foo (bar int,);";
    dialect.one_statement_parses_to(sql, "CREATE TABLE foo (bar INT)");
}

#[test]
fn parse_create_external_table() {
    let sql = "CREATE EXTERNAL TABLE uk_cities (\
               name VARCHAR(100) NOT NULL,\
               lat DOUBLE NULL,\
               lng DOUBLE)\
               STORED AS TEXTFILE LOCATION '/tmp/example.csv'";
    let ast = one_statement_parses_to(
        sql,
        "CREATE EXTERNAL TABLE uk_cities (\
         name VARCHAR(100) NOT NULL, \
         lat DOUBLE NULL, \
         lng DOUBLE) \
         STORED AS TEXTFILE LOCATION '/tmp/example.csv'",
    );
    match ast {
        Statement::CreateTable(CreateTable {
            name,
            columns,
            constraints,
            with_options,
            if_not_exists,
            external,
            file_format,
            location,
            ..
        }) => {
            assert_eq!("uk_cities", name.to_string());
            assert_eq!(
                columns,
                vec![
                    ColumnDef {
                        name: "name".into(),
                        data_type: DataType::Varchar(Some(CharacterLength::IntegerLength {
                            length: 100,
                            unit: None,
                        })),
                        collation: None,
                        options: vec![ColumnOptionDef {
                            name: None,
                            option: ColumnOption::NotNull,
                        }],
                    },
                    ColumnDef {
                        name: "lat".into(),
                        data_type: DataType::Double,
                        collation: None,
                        options: vec![ColumnOptionDef {
                            name: None,
                            option: ColumnOption::Null,
                        }],
                    },
                    ColumnDef {
                        name: "lng".into(),
                        data_type: DataType::Double,
                        collation: None,
                        options: vec![],
                    },
                ]
            );
            assert!(constraints.is_empty());

            assert!(external);
            assert_eq!(FileFormat::TEXTFILE, file_format.unwrap());
            assert_eq!("/tmp/example.csv", location.unwrap());

            assert_eq!(with_options, vec![]);
            assert!(!if_not_exists);
        }
        _ => unreachable!(),
    }
}

#[test]
fn parse_create_or_replace_external_table() {
    // Supported by at least Snowflake
    // https://docs.snowflake.com/en/sql-reference/sql/create-external-table.html
    let sql = "CREATE OR REPLACE EXTERNAL TABLE uk_cities (\
               name VARCHAR(100) NOT NULL)\
               STORED AS TEXTFILE LOCATION '/tmp/example.csv'";
    let ast = one_statement_parses_to(
        sql,
        "CREATE OR REPLACE EXTERNAL TABLE uk_cities (\
         name VARCHAR(100) NOT NULL) \
         STORED AS TEXTFILE LOCATION '/tmp/example.csv'",
    );
    match ast {
        Statement::CreateTable(CreateTable {
            name,
            columns,
            constraints,
            with_options,
            if_not_exists,
            external,
            file_format,
            location,
            or_replace,
            ..
        }) => {
            assert_eq!("uk_cities", name.to_string());
            assert_eq!(
                columns,
                vec![ColumnDef {
                    name: "name".into(),
                    data_type: DataType::Varchar(Some(CharacterLength::IntegerLength {
                        length: 100,
                        unit: None,
                    })),
                    collation: None,
                    options: vec![ColumnOptionDef {
                        name: None,
                        option: ColumnOption::NotNull,
                    }],
                },]
            );
            assert!(constraints.is_empty());

            assert!(external);
            assert_eq!(FileFormat::TEXTFILE, file_format.unwrap());
            assert_eq!("/tmp/example.csv", location.unwrap());

            assert_eq!(with_options, vec![]);
            assert!(!if_not_exists);
            assert!(or_replace);
        }
        _ => unreachable!(),
    }
}

#[test]
fn parse_create_external_table_lowercase() {
    let sql = "create external table uk_cities (\
               name varchar(100) not null,\
               lat double null,\
               lng double)\
               stored as parquet location '/tmp/example.csv'";
    let ast = one_statement_parses_to(
        sql,
        "CREATE EXTERNAL TABLE uk_cities (\
         name VARCHAR(100) NOT NULL, \
         lat DOUBLE NULL, \
         lng DOUBLE) \
         STORED AS PARQUET LOCATION '/tmp/example.csv'",
    );
    assert_matches!(ast, Statement::CreateTable(CreateTable { .. }));
}

#[test]
fn parse_alter_table() {
    let add_column = "ALTER TABLE tab ADD COLUMN foo TEXT;";
    match alter_table_op(one_statement_parses_to(
        add_column,
        "ALTER TABLE tab ADD COLUMN foo TEXT",
    )) {
        AlterTableOperation::AddColumn {
            column_keyword,
            if_not_exists,
            column_def,
            column_position,
        } => {
            assert!(column_keyword);
            assert!(!if_not_exists);
            assert_eq!("foo", column_def.name.to_string());
            assert_eq!("TEXT", column_def.data_type.to_string());
            assert_eq!(None, column_position);
        }
        _ => unreachable!(),
    };

    let rename_table = "ALTER TABLE tab RENAME TO new_tab";
    match alter_table_op(verified_stmt(rename_table)) {
        AlterTableOperation::RenameTable { table_name } => {
            assert_eq!("new_tab", table_name.to_string());
        }
        _ => unreachable!(),
    };

    let rename_column = "ALTER TABLE tab RENAME COLUMN foo TO new_foo";
    match alter_table_op(verified_stmt(rename_column)) {
        AlterTableOperation::RenameColumn {
            old_column_name,
            new_column_name,
        } => {
            assert_eq!(old_column_name.to_string(), "foo");
            assert_eq!(new_column_name.to_string(), "new_foo");
        }
        _ => unreachable!(),
    }

    let set_table_properties = "ALTER TABLE tab SET TBLPROPERTIES('classification' = 'parquet')";
    match alter_table_op(verified_stmt(set_table_properties)) {
        AlterTableOperation::SetTblProperties { table_properties } => {
            assert_eq!(
                table_properties,
                [SqlOption::KeyValue {
                    key: Ident {
                        value: "classification".to_string(),
                        quote_style: Some('\''),
                        span: Span::empty(),
                    },
                    value: Expr::Value(Value::SingleQuotedString("parquet".to_string())),
                }],
            );
        }
        _ => unreachable!(),
    }
}

#[test]
fn test_alter_table_with_on_cluster() {
    match all_dialects()
        .verified_stmt("ALTER TABLE t ON CLUSTER 'cluster' ADD CONSTRAINT bar PRIMARY KEY (baz)")
    {
        Statement::AlterTable {
            name, on_cluster, ..
        } => {
            std::assert_eq!(name.to_string(), "t");
            std::assert_eq!(on_cluster, Some(Ident::with_quote('\'', "cluster")));
        }
        _ => unreachable!(),
    }

    match all_dialects()
        .verified_stmt("ALTER TABLE t ON CLUSTER cluster_name ADD CONSTRAINT bar PRIMARY KEY (baz)")
    {
        Statement::AlterTable {
            name, on_cluster, ..
        } => {
            std::assert_eq!(name.to_string(), "t");
            std::assert_eq!(on_cluster, Some(Ident::new("cluster_name")));
        }
        _ => unreachable!(),
    }

    let res = all_dialects()
        .parse_sql_statements("ALTER TABLE t ON CLUSTER 123 ADD CONSTRAINT bar PRIMARY KEY (baz)");
    std::assert_eq!(
        res.unwrap_err(),
        ParserError::ParserError("Expected: identifier, found: 123".to_string())
    )
}

#[test]
fn parse_alter_index() {
    let rename_index = "ALTER INDEX idx RENAME TO new_idx";
    match verified_stmt(rename_index) {
        Statement::AlterIndex {
            name,
            operation: AlterIndexOperation::RenameIndex { index_name },
        } => {
            assert_eq!("idx", name.to_string());
            assert_eq!("new_idx", index_name.to_string())
        }
        _ => unreachable!(),
    };
}

#[test]
fn parse_alter_view() {
    let sql = "ALTER VIEW myschema.myview AS SELECT foo FROM bar";
    match verified_stmt(sql) {
        Statement::AlterView {
            name,
            columns,
            query,
            with_options,
        } => {
            assert_eq!("myschema.myview", name.to_string());
            assert_eq!(Vec::<Ident>::new(), columns);
            assert_eq!("SELECT foo FROM bar", query.to_string());
            assert_eq!(with_options, vec![]);
        }
        _ => unreachable!(),
    }
}

#[test]
fn parse_alter_view_with_options() {
    let sql = "ALTER VIEW v WITH (foo = 'bar', a = 123) AS SELECT 1";
    match verified_stmt(sql) {
        Statement::AlterView { with_options, .. } => {
            assert_eq!(
                vec![
                    SqlOption::KeyValue {
                        key: "foo".into(),
                        value: Expr::Value(Value::SingleQuotedString("bar".into())),
                    },
                    SqlOption::KeyValue {
                        key: "a".into(),
                        value: Expr::Value(number("123")),
                    },
                ],
                with_options
            );
        }
        _ => unreachable!(),
    }
}

#[test]
fn parse_alter_view_with_columns() {
    let sql = "ALTER VIEW v (has, cols) AS SELECT 1, 2";
    match verified_stmt(sql) {
        Statement::AlterView {
            name,
            columns,
            query,
            with_options,
        } => {
            assert_eq!("v", name.to_string());
            assert_eq!(columns, vec![Ident::new("has"), Ident::new("cols")]);
            assert_eq!("SELECT 1, 2", query.to_string());
            assert_eq!(with_options, vec![]);
        }
        _ => unreachable!(),
    }
}

#[test]
fn parse_alter_table_add_column() {
    match alter_table_op(verified_stmt("ALTER TABLE tab ADD foo TEXT")) {
        AlterTableOperation::AddColumn { column_keyword, .. } => {
            assert!(!column_keyword);
        }
        _ => unreachable!(),
    };

    match alter_table_op(verified_stmt("ALTER TABLE tab ADD COLUMN foo TEXT")) {
        AlterTableOperation::AddColumn { column_keyword, .. } => {
            assert!(column_keyword);
        }
        _ => unreachable!(),
    };
}

#[test]
fn parse_alter_table_add_column_if_not_exists() {
    let dialects = TestedDialects::new(vec![
        Box::new(PostgreSqlDialect {}),
        Box::new(BigQueryDialect {}),
        Box::new(GenericDialect {}),
        Box::new(DuckDbDialect {}),
    ]);

    match alter_table_op(dialects.verified_stmt("ALTER TABLE tab ADD IF NOT EXISTS foo TEXT")) {
        AlterTableOperation::AddColumn { if_not_exists, .. } => {
            assert!(if_not_exists);
        }
        _ => unreachable!(),
    };

    match alter_table_op(
        dialects.verified_stmt("ALTER TABLE tab ADD COLUMN IF NOT EXISTS foo TEXT"),
    ) {
        AlterTableOperation::AddColumn {
            column_keyword,
            if_not_exists,
            ..
        } => {
            assert!(column_keyword);
            assert!(if_not_exists);
        }
        _ => unreachable!(),
    };
}

#[test]
fn parse_alter_table_constraints() {
    check_one("CONSTRAINT address_pkey PRIMARY KEY (address_id)");
    check_one("CONSTRAINT uk_task UNIQUE (report_date, task_id)");
    check_one(
        "CONSTRAINT customer_address_id_fkey FOREIGN KEY (address_id) \
         REFERENCES public.address(address_id)",
    );
    check_one("CONSTRAINT ck CHECK (rtrim(ltrim(REF_CODE)) <> '')");

    check_one("PRIMARY KEY (foo, bar)");
    check_one("UNIQUE (id)");
    check_one("FOREIGN KEY (foo, bar) REFERENCES AnotherTable(foo, bar)");
    check_one("CHECK (end_date > start_date OR end_date IS NULL)");

    fn check_one(constraint_text: &str) {
        match alter_table_op(verified_stmt(&format!(
            "ALTER TABLE tab ADD {constraint_text}"
        ))) {
            AlterTableOperation::AddConstraint(constraint) => {
                assert_eq!(constraint_text, constraint.to_string());
            }
            _ => unreachable!(),
        }
        verified_stmt(&format!("CREATE TABLE foo (id INT, {constraint_text})"));
    }
}

#[test]
fn parse_alter_table_drop_column() {
    check_one("DROP COLUMN IF EXISTS is_active CASCADE");
    one_statement_parses_to(
        "ALTER TABLE tab DROP IF EXISTS is_active CASCADE",
        "ALTER TABLE tab DROP COLUMN IF EXISTS is_active CASCADE",
    );
    one_statement_parses_to(
        "ALTER TABLE tab DROP is_active CASCADE",
        "ALTER TABLE tab DROP COLUMN is_active CASCADE",
    );

    fn check_one(constraint_text: &str) {
        match alter_table_op(verified_stmt(&format!("ALTER TABLE tab {constraint_text}"))) {
            AlterTableOperation::DropColumn {
                column_name,
                if_exists,
                cascade,
            } => {
                assert_eq!("is_active", column_name.to_string());
                assert!(if_exists);
                assert!(cascade);
            }
            _ => unreachable!(),
        }
    }
}

#[test]
fn parse_alter_table_alter_column() {
    let alter_stmt = "ALTER TABLE tab";
    match alter_table_op(verified_stmt(&format!(
        "{alter_stmt} ALTER COLUMN is_active SET NOT NULL"
    ))) {
        AlterTableOperation::AlterColumn { column_name, op } => {
            assert_eq!("is_active", column_name.to_string());
            assert_eq!(op, AlterColumnOperation::SetNotNull {});
        }
        _ => unreachable!(),
    }

    one_statement_parses_to(
        "ALTER TABLE tab ALTER is_active DROP NOT NULL",
        "ALTER TABLE tab ALTER COLUMN is_active DROP NOT NULL",
    );

    match alter_table_op(verified_stmt(&format!(
        "{alter_stmt} ALTER COLUMN is_active SET DEFAULT false"
    ))) {
        AlterTableOperation::AlterColumn { column_name, op } => {
            assert_eq!("is_active", column_name.to_string());
            assert_eq!(
                op,
                AlterColumnOperation::SetDefault {
                    value: Expr::Value(Value::Boolean(false))
                }
            );
        }
        _ => unreachable!(),
    }

    match alter_table_op(verified_stmt(&format!(
        "{alter_stmt} ALTER COLUMN is_active DROP DEFAULT"
    ))) {
        AlterTableOperation::AlterColumn { column_name, op } => {
            assert_eq!("is_active", column_name.to_string());
            assert_eq!(op, AlterColumnOperation::DropDefault {});
        }
        _ => unreachable!(),
    }
}

#[test]
fn parse_alter_table_alter_column_type() {
    let alter_stmt = "ALTER TABLE tab";
    match alter_table_op(verified_stmt(
        "ALTER TABLE tab ALTER COLUMN is_active SET DATA TYPE TEXT",
    )) {
        AlterTableOperation::AlterColumn { column_name, op } => {
            assert_eq!("is_active", column_name.to_string());
            assert_eq!(
                op,
                AlterColumnOperation::SetDataType {
                    data_type: DataType::Text,
                    using: None,
                }
            );
        }
        _ => unreachable!(),
    }

    let dialect = TestedDialects::new(vec![Box::new(GenericDialect {})]);

    let res =
        dialect.parse_sql_statements(&format!("{alter_stmt} ALTER COLUMN is_active TYPE TEXT"));
    assert_eq!(
        ParserError::ParserError("Expected: SET/DROP NOT NULL, SET DEFAULT, or SET DATA TYPE after ALTER COLUMN, found: TYPE".to_string()),
        res.unwrap_err()
    );

    let res = dialect.parse_sql_statements(&format!(
        "{alter_stmt} ALTER COLUMN is_active SET DATA TYPE TEXT USING 'text'"
    ));
    assert_eq!(
        ParserError::ParserError("Expected: end of statement, found: USING".to_string()),
        res.unwrap_err()
    );
}

#[test]
fn parse_alter_table_drop_constraint() {
    let alter_stmt = "ALTER TABLE tab";
    match alter_table_op(verified_stmt(
        "ALTER TABLE tab DROP CONSTRAINT constraint_name CASCADE",
    )) {
        AlterTableOperation::DropConstraint {
            name: constr_name,
            if_exists,
            cascade,
        } => {
            assert_eq!("constraint_name", constr_name.to_string());
            assert!(!if_exists);
            assert!(cascade);
        }
        _ => unreachable!(),
    }
    match alter_table_op(verified_stmt(
        "ALTER TABLE tab DROP CONSTRAINT IF EXISTS constraint_name",
    )) {
        AlterTableOperation::DropConstraint {
            name: constr_name,
            if_exists,
            cascade,
        } => {
            assert_eq!("constraint_name", constr_name.to_string());
            assert!(if_exists);
            assert!(!cascade);
        }
        _ => unreachable!(),
    }

    let res = parse_sql_statements(&format!("{alter_stmt} DROP CONSTRAINT is_active TEXT"));
    assert_eq!(
        ParserError::ParserError("Expected: end of statement, found: TEXT".to_string()),
        res.unwrap_err()
    );
}

#[test]
fn parse_bad_constraint() {
    let res = parse_sql_statements("ALTER TABLE tab ADD");
    assert_eq!(
        ParserError::ParserError("Expected: identifier, found: EOF".to_string()),
        res.unwrap_err()
    );

    let res = parse_sql_statements("CREATE TABLE tab (foo int,");
    assert_eq!(
        ParserError::ParserError(
            "Expected: column name or constraint definition, found: EOF".to_string()
        ),
        res.unwrap_err()
    );
}

#[test]
fn parse_scalar_function_in_projection() {
    let names = vec!["sqrt", "foo"];

    for function_name in names {
        // like SELECT sqrt(id) FROM foo
        let sql = format!("SELECT {function_name}(id) FROM foo");
        let select = verified_only_select(&sql);
        assert_eq!(
            &call(function_name, [Expr::Identifier(Ident::new("id"))]),
            expr_from_projection(only(&select.projection))
        );
    }
}

fn run_explain_analyze(
    dialect: TestedDialects,
    query: &str,
    expected_verbose: bool,
    expected_analyze: bool,
    expected_format: Option<AnalyzeFormat>,
    exepcted_options: Option<Vec<UtilityOption>>,
) {
    match dialect.verified_stmt(query) {
        Statement::Explain {
            describe_alias: _,
            analyze,
            verbose,
            query_plan,
            statement,
            format,
            options,
        } => {
            assert_eq!(verbose, expected_verbose);
            assert_eq!(analyze, expected_analyze);
            assert_eq!(format, expected_format);
            assert_eq!(options, exepcted_options);
            assert!(!query_plan);
            assert_eq!("SELECT sqrt(id) FROM foo", statement.to_string());
        }
        _ => panic!("Unexpected Statement, must be Explain"),
    }
}

#[test]
fn parse_explain_table() {
    let validate_explain =
        |query: &str, expected_describe_alias: DescribeAlias, expected_table_keyword| {
            match verified_stmt(query) {
                Statement::ExplainTable {
                    describe_alias,
                    hive_format,
                    has_table_keyword,
                    table_name,
                } => {
                    assert_eq!(describe_alias, expected_describe_alias);
                    assert_eq!(hive_format, None);
                    assert_eq!(has_table_keyword, expected_table_keyword);
                    assert_eq!("test_identifier", table_name.to_string());
                }
                _ => panic!("Unexpected Statement, must be ExplainTable"),
            }
        };

    validate_explain("EXPLAIN test_identifier", DescribeAlias::Explain, false);
    validate_explain("DESCRIBE test_identifier", DescribeAlias::Describe, false);
    validate_explain("DESC test_identifier", DescribeAlias::Desc, false);
}

#[test]
fn explain_describe() {
    verified_stmt("DESCRIBE test.table");
}

#[test]
fn explain_desc() {
    verified_stmt("DESC test.table");
}

#[test]
fn parse_explain_analyze_with_simple_select() {
    // Describe is an alias for EXPLAIN
    run_explain_analyze(
        all_dialects(),
        "DESCRIBE SELECT sqrt(id) FROM foo",
        false,
        false,
        None,
        None,
    );

    run_explain_analyze(
        all_dialects(),
        "EXPLAIN SELECT sqrt(id) FROM foo",
        false,
        false,
        None,
        None,
    );
    run_explain_analyze(
        all_dialects(),
        "EXPLAIN VERBOSE SELECT sqrt(id) FROM foo",
        true,
        false,
        None,
        None,
    );
    run_explain_analyze(
        all_dialects(),
        "EXPLAIN ANALYZE SELECT sqrt(id) FROM foo",
        false,
        true,
        None,
        None,
    );
    run_explain_analyze(
        all_dialects(),
        "EXPLAIN ANALYZE VERBOSE SELECT sqrt(id) FROM foo",
        true,
        true,
        None,
        None,
    );

    run_explain_analyze(
        all_dialects(),
        "EXPLAIN ANALYZE FORMAT GRAPHVIZ SELECT sqrt(id) FROM foo",
        false,
        true,
        Some(AnalyzeFormat::GRAPHVIZ),
        None,
    );

    run_explain_analyze(
        all_dialects(),
        "EXPLAIN ANALYZE VERBOSE FORMAT JSON SELECT sqrt(id) FROM foo",
        true,
        true,
        Some(AnalyzeFormat::JSON),
        None,
    );

    run_explain_analyze(
        all_dialects(),
        "EXPLAIN VERBOSE FORMAT TEXT SELECT sqrt(id) FROM foo",
        true,
        false,
        Some(AnalyzeFormat::TEXT),
        None,
    );
}

#[test]
fn parse_explain_query_plan() {
    match all_dialects().verified_stmt("EXPLAIN QUERY PLAN SELECT sqrt(id) FROM foo") {
        Statement::Explain {
            query_plan,
            analyze,
            verbose,
            statement,
            ..
        } => {
            assert!(query_plan);
            assert!(!analyze);
            assert!(!verbose);
            assert_eq!("SELECT sqrt(id) FROM foo", statement.to_string());
        }
        _ => unreachable!(),
    }

    // omit QUERY PLAN should be good
    all_dialects().verified_stmt("EXPLAIN SELECT sqrt(id) FROM foo");

    // missing PLAN keyword should return error
    assert_eq!(
        ParserError::ParserError("Expected: end of statement, found: SELECT".to_string()),
        all_dialects()
            .parse_sql_statements("EXPLAIN QUERY SELECT sqrt(id) FROM foo")
            .unwrap_err()
    );
}

#[test]
fn parse_named_argument_function() {
    let sql = "SELECT FUN(a => '1', b => '2') FROM foo";
    let select = verified_only_select(sql);

    assert_eq!(
        &Expr::Function(Function {
            name: ObjectName(vec![Ident::new("FUN")]),
            parameters: FunctionArguments::None,
            args: FunctionArguments::List(FunctionArgumentList {
                duplicate_treatment: None,
                args: vec![
                    FunctionArg::Named {
                        name: Ident::new("a"),
                        arg: FunctionArgExpr::Expr(Expr::Value(Value::SingleQuotedString(
                            "1".to_owned()
                        ))),
                        operator: FunctionArgOperator::RightArrow
                    },
                    FunctionArg::Named {
                        name: Ident::new("b"),
                        arg: FunctionArgExpr::Expr(Expr::Value(Value::SingleQuotedString(
                            "2".to_owned()
                        ))),
                        operator: FunctionArgOperator::RightArrow
                    },
                ],
                clauses: vec![],
            }),
            null_treatment: None,
            filter: None,
            over: None,
            within_group: vec![]
        }),
        expr_from_projection(only(&select.projection))
    );
}

#[test]
fn parse_named_argument_function_with_eq_operator() {
    let sql = "SELECT FUN(a = '1', b = '2') FROM foo";

    let select = all_dialects_where(|d| d.supports_named_fn_args_with_eq_operator())
        .verified_only_select(sql);
    assert_eq!(
        &Expr::Function(Function {
            name: ObjectName(vec![Ident::new("FUN")]),
            parameters: FunctionArguments::None,
            args: FunctionArguments::List(FunctionArgumentList {
                duplicate_treatment: None,
                args: vec![
                    FunctionArg::Named {
                        name: Ident::new("a"),
                        arg: FunctionArgExpr::Expr(Expr::Value(Value::SingleQuotedString(
                            "1".to_owned()
                        ))),
                        operator: FunctionArgOperator::Equals
                    },
                    FunctionArg::Named {
                        name: Ident::new("b"),
                        arg: FunctionArgExpr::Expr(Expr::Value(Value::SingleQuotedString(
                            "2".to_owned()
                        ))),
                        operator: FunctionArgOperator::Equals
                    },
                ],
                clauses: vec![],
            }),
            null_treatment: None,
            filter: None,
            over: None,
            within_group: vec![],
        }),
        expr_from_projection(only(&select.projection))
    );

    // Ensure that bar = 42 in a function argument parses as an equality binop
    // rather than a named function argument.
    assert_eq!(
        all_dialects_except(|d| d.supports_named_fn_args_with_eq_operator())
            .verified_expr("foo(bar = 42)"),
        call(
            "foo",
            [Expr::BinaryOp {
                left: Box::new(Expr::Identifier(Ident::new("bar"))),
                op: BinaryOperator::Eq,
                right: Box::new(Expr::Value(number("42"))),
            }]
        ),
    );

    // TODO: should this parse for all dialects?
    all_dialects_except(|d| d.supports_named_fn_args_with_eq_operator())
        .verified_expr("iff(1 = 1, 1, 0)");
}

#[test]
fn parse_window_functions() {
    let sql = "SELECT row_number() OVER (ORDER BY dt DESC), \
               sum(foo) OVER (PARTITION BY a, b ORDER BY c, d \
               ROWS BETWEEN UNBOUNDED PRECEDING AND CURRENT ROW), \
               avg(bar) OVER (ORDER BY a \
               RANGE BETWEEN 1 PRECEDING AND 1 FOLLOWING), \
               sum(bar) OVER (ORDER BY a \
               RANGE BETWEEN INTERVAL '1' DAY PRECEDING AND INTERVAL '1 MONTH' FOLLOWING), \
               COUNT(*) OVER (ORDER BY a \
               RANGE BETWEEN INTERVAL '1 DAY' PRECEDING AND INTERVAL '1 DAY' FOLLOWING), \
               max(baz) OVER (ORDER BY a \
               ROWS UNBOUNDED PRECEDING), \
               sum(qux) OVER (ORDER BY a \
               GROUPS BETWEEN 1 PRECEDING AND 1 FOLLOWING) \
               FROM foo";
    let dialects = all_dialects_except(|d| d.require_interval_qualifier());
    let select = dialects.verified_only_select(sql);

    const EXPECTED_PROJ_QTY: usize = 7;
    assert_eq!(EXPECTED_PROJ_QTY, select.projection.len());

    assert_eq!(
        &Expr::Function(Function {
            name: ObjectName(vec![Ident::new("row_number")]),
            parameters: FunctionArguments::None,
            args: FunctionArguments::List(FunctionArgumentList {
                duplicate_treatment: None,
                args: vec![],
                clauses: vec![],
            }),
            null_treatment: None,
            filter: None,
            over: Some(WindowType::WindowSpec(WindowSpec {
                window_name: None,
                partition_by: vec![],
                order_by: vec![OrderByExpr {
                    expr: Expr::Identifier(Ident::new("dt")),
                    asc: Some(false),
                    nulls_first: None,
                    with_fill: None,
                }],
                window_frame: None,
            })),
            within_group: vec![],
        }),
        expr_from_projection(&select.projection[0])
    );

    for i in 0..EXPECTED_PROJ_QTY {
        assert!(matches!(
            expr_from_projection(&select.projection[i]),
            Expr::Function(Function {
                over: Some(WindowType::WindowSpec(WindowSpec {
                    window_name: None,
                    ..
                })),
                ..
            })
        ));
    }
}

#[test]
fn parse_named_window_functions() {
    let supported_dialects = TestedDialects::new(vec![
        Box::new(GenericDialect {}),
        Box::new(PostgreSqlDialect {}),
        Box::new(MySqlDialect {}),
        Box::new(BigQueryDialect {}),
    ]);

    let sql = "SELECT row_number() OVER (w ORDER BY dt DESC), \
               sum(foo) OVER (win PARTITION BY a, b ORDER BY c, d \
               ROWS BETWEEN UNBOUNDED PRECEDING AND CURRENT ROW) \
               FROM foo \
               WINDOW w AS (PARTITION BY x), win AS (ORDER BY y)";
    supported_dialects.verified_stmt(sql);

    let select = verified_only_select(sql);

    const EXPECTED_PROJ_QTY: usize = 2;
    assert_eq!(EXPECTED_PROJ_QTY, select.projection.len());

    const EXPECTED_WIN_NAMES: [&str; 2] = ["w", "win"];
    for (i, win_name) in EXPECTED_WIN_NAMES.iter().enumerate() {
        assert!(matches!(
            expr_from_projection(&select.projection[i]),
            Expr::Function(Function {
                over: Some(WindowType::WindowSpec(WindowSpec {
                    window_name: Some(Ident { value, .. }),
                    ..
                })),
                ..
            }) if value == win_name
        ));
    }

    let sql = "SELECT \
        FIRST_VALUE(x) OVER (w ROWS BETWEEN UNBOUNDED PRECEDING AND CURRENT ROW) AS first, \
        FIRST_VALUE(x) OVER (ROWS BETWEEN UNBOUNDED PRECEDING AND CURRENT ROW) AS last, \
        SUM(y) OVER (win PARTITION BY x) AS last \
        FROM EMPLOYEE \
        WINDOW w AS (PARTITION BY x), win AS (w ORDER BY y)";
    supported_dialects.verified_stmt(sql);
}

#[test]
fn parse_window_clause() {
    let sql = "SELECT * \
    FROM mytable \
    WINDOW \
        window1 AS (ORDER BY 1 ASC, 2 DESC, 3 NULLS FIRST), \
        window2 AS (window1), \
        window3 AS (PARTITION BY a, b, c), \
        window4 AS (ROWS UNBOUNDED PRECEDING), \
        window5 AS (window1 PARTITION BY a), \
        window6 AS (window1 ORDER BY a), \
        window7 AS (window1 ROWS UNBOUNDED PRECEDING), \
        window8 AS (window1 PARTITION BY a ORDER BY b ROWS UNBOUNDED PRECEDING) \
    ORDER BY C3";
    verified_only_select(sql);

    let sql = "SELECT * from mytable WINDOW window1 AS window2";
    let dialects = all_dialects_except(|d| d.is::<BigQueryDialect>() || d.is::<GenericDialect>());
    let res = dialects.parse_sql_statements(sql);
    assert_eq!(
        ParserError::ParserError("Expected: (, found: window2".to_string()),
        res.unwrap_err()
    );
}

#[test]
fn test_parse_named_window() {
    let sql = "SELECT \
    MIN(c12) OVER window1 AS min1, \
    MAX(c12) OVER window2 AS max1 \
    FROM aggregate_test_100 \
    WINDOW window1 AS (ORDER BY C12), \
    window2 AS (PARTITION BY C11) \
    ORDER BY C3";
    let actual_select_only = verified_only_select(sql);
    let expected = Select {
        select_token: TokenWithLocation::wrap(Token::make_keyword("SELECTI")),
        distinct: None,
        top: None,
        top_before_distinct: false,
        projection: vec![
            SelectItem::ExprWithAlias {
                expr: Expr::Function(Function {
                    name: ObjectName(vec![Ident {
                        value: "MIN".to_string(),
                        quote_style: None,
                        span: Span::empty(),
                    }]),
                    parameters: FunctionArguments::None,
                    args: FunctionArguments::List(FunctionArgumentList {
                        duplicate_treatment: None,
                        args: vec![FunctionArg::Unnamed(FunctionArgExpr::Expr(
                            Expr::Identifier(Ident {
                                value: "c12".to_string(),
                                quote_style: None,
                                span: Span::empty(),
                            }),
                        ))],
                        clauses: vec![],
                    }),
                    null_treatment: None,
                    filter: None,
                    over: Some(WindowType::NamedWindow(Ident {
                        value: "window1".to_string(),
                        quote_style: None,
                        span: Span::empty(),
                    })),
                    within_group: vec![],
                }),
                alias: Ident {
                    value: "min1".to_string(),
                    quote_style: None,
                    span: Span::empty(),
                },
            },
            SelectItem::ExprWithAlias {
                expr: Expr::Function(Function {
                    name: ObjectName(vec![Ident {
                        value: "MAX".to_string(),
                        quote_style: None,
                        span: Span::empty(),
                    }]),
                    parameters: FunctionArguments::None,
                    args: FunctionArguments::List(FunctionArgumentList {
                        duplicate_treatment: None,
                        args: vec![FunctionArg::Unnamed(FunctionArgExpr::Expr(
                            Expr::Identifier(Ident {
                                value: "c12".to_string(),
                                quote_style: None,
                                span: Span::empty(),
                            }),
                        ))],
                        clauses: vec![],
                    }),
                    null_treatment: None,
                    filter: None,
                    over: Some(WindowType::NamedWindow(Ident {
                        value: "window2".to_string(),
                        quote_style: None,
                        span: Span::empty(),
                    })),
                    within_group: vec![],
                }),
                alias: Ident {
                    value: "max1".to_string(),
                    quote_style: None,
                    span: Span::empty(),
                },
            },
        ],
        into: None,
        from: vec![TableWithJoins {
            relation: TableFactor::Table {
                name: ObjectName(vec![Ident {
                    value: "aggregate_test_100".to_string(),
                    quote_style: None,
                    span: Span::empty(),
                }]),
                alias: None,
                args: None,
                with_hints: vec![],
                version: None,
                partitions: vec![],
                with_ordinality: false,
            },
            joins: vec![],
        }],
        lateral_views: vec![],
        prewhere: None,
        selection: None,
        group_by: GroupByExpr::Expressions(vec![], vec![]),
        cluster_by: vec![],
        distribute_by: vec![],
        sort_by: vec![],
        having: None,
        named_window: vec![
            NamedWindowDefinition(
                Ident {
                    value: "window1".to_string(),
                    quote_style: None,
                    span: Span::empty(),
                },
                NamedWindowExpr::WindowSpec(WindowSpec {
                    window_name: None,
                    partition_by: vec![],
                    order_by: vec![OrderByExpr {
                        expr: Expr::Identifier(Ident {
                            value: "C12".to_string(),
                            quote_style: None,
                            span: Span::empty(),
                        }),
                        asc: None,
                        nulls_first: None,
                        with_fill: None,
                    }],
                    window_frame: None,
                }),
            ),
            NamedWindowDefinition(
                Ident {
                    value: "window2".to_string(),
                    quote_style: None,
                    span: Span::empty(),
                },
                NamedWindowExpr::WindowSpec(WindowSpec {
                    window_name: None,
                    partition_by: vec![Expr::Identifier(Ident {
                        value: "C11".to_string(),
                        quote_style: None,
                        span: Span::empty(),
                    })],
                    order_by: vec![],
                    window_frame: None,
                }),
            ),
        ],
        qualify: None,
        window_before_qualify: true,
        value_table_mode: None,
        connect_by: None,
    };
    assert_eq!(actual_select_only, expected);
}

#[test]
fn parse_window_and_qualify_clause() {
    let sql = "SELECT \
    MIN(c12) OVER window1 AS min1 \
    FROM aggregate_test_100 \
    QUALIFY ROW_NUMBER() OVER my_window \
    WINDOW window1 AS (ORDER BY C12), \
    window2 AS (PARTITION BY C11) \
    ORDER BY C3";
    verified_only_select(sql);

    let sql = "SELECT \
    MIN(c12) OVER window1 AS min1 \
    FROM aggregate_test_100 \
    WINDOW window1 AS (ORDER BY C12), \
    window2 AS (PARTITION BY C11) \
    QUALIFY ROW_NUMBER() OVER my_window \
    ORDER BY C3";
    verified_only_select(sql);
}

#[test]
fn parse_window_clause_named_window() {
    let sql = "SELECT * FROM mytable WINDOW window1 AS window2";
    let Select { named_window, .. } =
        all_dialects_where(|d| d.supports_window_clause_named_window_reference())
            .verified_only_select(sql);
    assert_eq!(
        vec![NamedWindowDefinition(
            Ident::new("window1"),
            NamedWindowExpr::NamedWindow(Ident::new("window2"))
        )],
        named_window
    );
}

#[test]
fn parse_aggregate_with_group_by() {
    let sql = "SELECT a, COUNT(1), MIN(b), MAX(b) FROM foo GROUP BY a";
    let _ast = verified_only_select(sql);
    //TODO: assertions
}

#[test]
fn parse_literal_integer() {
    let sql = "SELECT 1, -10, +20";
    let select = verified_only_select(sql);
    assert_eq!(3, select.projection.len());
    assert_eq!(
        &Expr::Value(number("1")),
        expr_from_projection(&select.projection[0]),
    );
    // negative literal is parsed as a - and expr
    assert_eq!(
        &UnaryOp {
            op: UnaryOperator::Minus,
            expr: Box::new(Expr::Value(number("10")))
        },
        expr_from_projection(&select.projection[1]),
    );
    // positive literal is parsed as a + and expr
    assert_eq!(
        &UnaryOp {
            op: UnaryOperator::Plus,
            expr: Box::new(Expr::Value(number("20")))
        },
        expr_from_projection(&select.projection[2]),
    )
}

#[test]
fn parse_literal_decimal() {
    // These numbers were explicitly chosen to not roundtrip if represented as
    // f64s (i.e., as 64-bit binary floating point numbers).
    let sql = "SELECT 0.300000000000000004, 9007199254740993.0";
    let select = verified_only_select(sql);
    assert_eq!(2, select.projection.len());
    assert_eq!(
        &Expr::Value(number("0.300000000000000004")),
        expr_from_projection(&select.projection[0]),
    );
    assert_eq!(
        &Expr::Value(number("9007199254740993.0")),
        expr_from_projection(&select.projection[1]),
    )
}

#[test]
fn parse_literal_string() {
    let sql = "SELECT 'one', N'national string', X'deadBEEF'";
    let select = verified_only_select(sql);
    assert_eq!(3, select.projection.len());
    assert_eq!(
        &Expr::Value(Value::SingleQuotedString("one".to_string())),
        expr_from_projection(&select.projection[0])
    );
    assert_eq!(
        &Expr::Value(Value::NationalStringLiteral("national string".to_string())),
        expr_from_projection(&select.projection[1])
    );
    assert_eq!(
        &Expr::Value(Value::HexStringLiteral("deadBEEF".to_string())),
        expr_from_projection(&select.projection[2])
    );

    one_statement_parses_to("SELECT x'deadBEEF'", "SELECT X'deadBEEF'");
    one_statement_parses_to("SELECT n'national string'", "SELECT N'national string'");
}

#[test]
fn parse_literal_date() {
    let sql = "SELECT DATE '1999-01-01'";
    let select = verified_only_select(sql);
    assert_eq!(
        &Expr::TypedString {
            data_type: DataType::Date,
            value: "1999-01-01".into(),
        },
        expr_from_projection(only(&select.projection)),
    );
}

#[test]
fn parse_literal_time() {
    let sql = "SELECT TIME '01:23:34'";
    let select = verified_only_select(sql);
    assert_eq!(
        &Expr::TypedString {
            data_type: DataType::Time(None, TimezoneInfo::None),
            value: "01:23:34".into(),
        },
        expr_from_projection(only(&select.projection)),
    );
}

#[test]
fn parse_literal_datetime() {
    let sql = "SELECT DATETIME '1999-01-01 01:23:34.45'";
    let select = verified_only_select(sql);
    assert_eq!(
        &Expr::TypedString {
            data_type: DataType::Datetime(None),
            value: "1999-01-01 01:23:34.45".into(),
        },
        expr_from_projection(only(&select.projection)),
    );
}

#[test]
fn parse_literal_timestamp_without_time_zone() {
    let sql = "SELECT TIMESTAMP '1999-01-01 01:23:34'";
    let select = verified_only_select(sql);
    assert_eq!(
        &Expr::TypedString {
            data_type: DataType::Timestamp(None, TimezoneInfo::None),
            value: "1999-01-01 01:23:34".into(),
        },
        expr_from_projection(only(&select.projection)),
    );

    one_statement_parses_to("SELECT TIMESTAMP '1999-01-01 01:23:34'", sql);
}

#[test]
fn parse_literal_timestamp_with_time_zone() {
    let sql = "SELECT TIMESTAMPTZ '1999-01-01 01:23:34Z'";
    let select = verified_only_select(sql);
    assert_eq!(
        &Expr::TypedString {
            data_type: DataType::Timestamp(None, TimezoneInfo::Tz),
            value: "1999-01-01 01:23:34Z".into(),
        },
        expr_from_projection(only(&select.projection)),
    );

    one_statement_parses_to("SELECT TIMESTAMPTZ '1999-01-01 01:23:34Z'", sql);
}

#[test]
fn parse_interval_all() {
    // these intervals expressions all work with both variants of INTERVAL

    let sql = "SELECT INTERVAL '1-1' YEAR TO MONTH";
    let select = verified_only_select(sql);
    assert_eq!(
        &Expr::Interval(Interval {
            value: Box::new(Expr::Value(Value::SingleQuotedString(String::from("1-1")))),
            leading_field: Some(DateTimeField::Year),
            leading_precision: None,
            last_field: Some(DateTimeField::Month),
            fractional_seconds_precision: None,
        }),
        expr_from_projection(only(&select.projection)),
    );

    let sql = "SELECT INTERVAL '01:01.01' MINUTE (5) TO SECOND (5)";
    let select = verified_only_select(sql);
    assert_eq!(
        &Expr::Interval(Interval {
            value: Box::new(Expr::Value(Value::SingleQuotedString(String::from(
                "01:01.01"
            )))),
            leading_field: Some(DateTimeField::Minute),
            leading_precision: Some(5),
            last_field: Some(DateTimeField::Second),
            fractional_seconds_precision: Some(5),
        }),
        expr_from_projection(only(&select.projection)),
    );

    let sql = "SELECT INTERVAL '1' SECOND (5, 4)";
    let select = verified_only_select(sql);
    assert_eq!(
        &Expr::Interval(Interval {
            value: Box::new(Expr::Value(Value::SingleQuotedString(String::from("1")))),
            leading_field: Some(DateTimeField::Second),
            leading_precision: Some(5),
            last_field: None,
            fractional_seconds_precision: Some(4),
        }),
        expr_from_projection(only(&select.projection)),
    );

    let sql = "SELECT INTERVAL '10' HOUR";
    let select = verified_only_select(sql);
    assert_eq!(
        &Expr::Interval(Interval {
            value: Box::new(Expr::Value(Value::SingleQuotedString(String::from("10")))),
            leading_field: Some(DateTimeField::Hour),
            leading_precision: None,
            last_field: None,
            fractional_seconds_precision: None,
        }),
        expr_from_projection(only(&select.projection)),
    );

    let sql = "SELECT INTERVAL 5 DAY";
    let select = verified_only_select(sql);
    assert_eq!(
        &Expr::Interval(Interval {
            value: Box::new(Expr::Value(number("5"))),
            leading_field: Some(DateTimeField::Day),
            leading_precision: None,
            last_field: None,
            fractional_seconds_precision: None,
        }),
        expr_from_projection(only(&select.projection)),
    );

    let sql = "SELECT INTERVAL '10' HOUR (1)";
    let select = verified_only_select(sql);
    assert_eq!(
        &Expr::Interval(Interval {
            value: Box::new(Expr::Value(Value::SingleQuotedString(String::from("10")))),
            leading_field: Some(DateTimeField::Hour),
            leading_precision: Some(1),
            last_field: None,
            fractional_seconds_precision: None,
        }),
        expr_from_projection(only(&select.projection)),
    );

    let result = parse_sql_statements("SELECT INTERVAL '1' SECOND TO SECOND");
    assert_eq!(
        ParserError::ParserError("Expected: end of statement, found: SECOND".to_string()),
        result.unwrap_err(),
    );

    let result = parse_sql_statements("SELECT INTERVAL '10' HOUR (1) TO HOUR (2)");
    assert_eq!(
        ParserError::ParserError("Expected: end of statement, found: (".to_string()),
        result.unwrap_err(),
    );

    verified_only_select("SELECT INTERVAL '1' YEAR");
    verified_only_select("SELECT INTERVAL '1' MONTH");
    verified_only_select("SELECT INTERVAL '1' DAY");
    verified_only_select("SELECT INTERVAL '1' HOUR");
    verified_only_select("SELECT INTERVAL '1' MINUTE");
    verified_only_select("SELECT INTERVAL '1' SECOND");
    verified_only_select("SELECT INTERVAL '1' YEAR TO MONTH");
    verified_only_select("SELECT INTERVAL '1' DAY TO HOUR");
    verified_only_select("SELECT INTERVAL '1' DAY TO MINUTE");
    verified_only_select("SELECT INTERVAL '1' DAY TO SECOND");
    verified_only_select("SELECT INTERVAL '1' HOUR TO MINUTE");
    verified_only_select("SELECT INTERVAL '1' HOUR TO SECOND");
    verified_only_select("SELECT INTERVAL '1' MINUTE TO SECOND");
    verified_only_select("SELECT INTERVAL 1 YEAR");
    verified_only_select("SELECT INTERVAL 1 MONTH");
    verified_only_select("SELECT INTERVAL 1 DAY");
    verified_only_select("SELECT INTERVAL 1 HOUR");
    verified_only_select("SELECT INTERVAL 1 MINUTE");
    verified_only_select("SELECT INTERVAL 1 SECOND");
}

#[test]
fn parse_interval_dont_require_unit() {
    let dialects = all_dialects_except(|d| d.require_interval_qualifier());

    let sql = "SELECT INTERVAL '1 DAY'";
    let select = dialects.verified_only_select(sql);
    assert_eq!(
        &Expr::Interval(Interval {
            value: Box::new(Expr::Value(Value::SingleQuotedString(String::from(
                "1 DAY"
            )))),
            leading_field: None,
            leading_precision: None,
            last_field: None,
            fractional_seconds_precision: None,
        }),
        expr_from_projection(only(&select.projection)),
    );
    dialects.verified_only_select("SELECT INTERVAL '1 YEAR'");
    dialects.verified_only_select("SELECT INTERVAL '1 MONTH'");
    dialects.verified_only_select("SELECT INTERVAL '1 DAY'");
    dialects.verified_only_select("SELECT INTERVAL '1 HOUR'");
    dialects.verified_only_select("SELECT INTERVAL '1 MINUTE'");
    dialects.verified_only_select("SELECT INTERVAL '1 SECOND'");
}

#[test]
fn parse_interval_require_unit() {
    let dialects = all_dialects_where(|d| d.require_interval_qualifier());

    let sql = "SELECT INTERVAL '1 DAY'";
    let err = dialects.parse_sql_statements(sql).unwrap_err();
    assert_eq!(
        err.to_string(),
        "sql parser error: INTERVAL requires a unit after the literal value"
    )
}

#[test]
fn parse_interval_require_qualifier() {
    let dialects = all_dialects_where(|d| d.require_interval_qualifier());

    let sql = "SELECT INTERVAL 1 + 1 DAY";
    let select = dialects.verified_only_select(sql);
    assert_eq!(
        expr_from_projection(only(&select.projection)),
        &Expr::Interval(Interval {
            value: Box::new(Expr::BinaryOp {
                left: Box::new(Expr::Value(number("1"))),
                op: BinaryOperator::Plus,
                right: Box::new(Expr::Value(number("1"))),
            }),
            leading_field: Some(DateTimeField::Day),
            leading_precision: None,
            last_field: None,
            fractional_seconds_precision: None,
        }),
    );

    let sql = "SELECT INTERVAL '1' + '1' DAY";
    let select = dialects.verified_only_select(sql);
    assert_eq!(
        expr_from_projection(only(&select.projection)),
        &Expr::Interval(Interval {
            value: Box::new(Expr::BinaryOp {
                left: Box::new(Expr::Value(Value::SingleQuotedString("1".to_string()))),
                op: BinaryOperator::Plus,
                right: Box::new(Expr::Value(Value::SingleQuotedString("1".to_string()))),
            }),
            leading_field: Some(DateTimeField::Day),
            leading_precision: None,
            last_field: None,
            fractional_seconds_precision: None,
        }),
    );

    let sql = "SELECT INTERVAL '1' + '2' - '3' DAY";
    let select = dialects.verified_only_select(sql);
    assert_eq!(
        expr_from_projection(only(&select.projection)),
        &Expr::Interval(Interval {
            value: Box::new(Expr::BinaryOp {
                left: Box::new(Expr::BinaryOp {
                    left: Box::new(Expr::Value(Value::SingleQuotedString("1".to_string()))),
                    op: BinaryOperator::Plus,
                    right: Box::new(Expr::Value(Value::SingleQuotedString("2".to_string()))),
                }),
                op: BinaryOperator::Minus,
                right: Box::new(Expr::Value(Value::SingleQuotedString("3".to_string()))),
            }),
            leading_field: Some(DateTimeField::Day),
            leading_precision: None,
            last_field: None,
            fractional_seconds_precision: None,
        }),
    );
}

#[test]
fn parse_interval_disallow_interval_expr() {
    let dialects = all_dialects_except(|d| d.require_interval_qualifier());

    let sql = "SELECT INTERVAL '1 DAY'";
    let select = dialects.verified_only_select(sql);
    assert_eq!(
        expr_from_projection(only(&select.projection)),
        &Expr::Interval(Interval {
            value: Box::new(Expr::Value(Value::SingleQuotedString(String::from(
                "1 DAY"
            )))),
            leading_field: None,
            leading_precision: None,
            last_field: None,
            fractional_seconds_precision: None,
        }),
    );

    dialects.verified_only_select("SELECT INTERVAL '1 YEAR'");
    dialects.verified_only_select("SELECT INTERVAL '1 YEAR' AS one_year");
    dialects.one_statement_parses_to(
        "SELECT INTERVAL '1 YEAR' one_year",
        "SELECT INTERVAL '1 YEAR' AS one_year",
    );

    let sql = "SELECT INTERVAL '1 DAY' > INTERVAL '1 SECOND'";
    let select = dialects.verified_only_select(sql);
    assert_eq!(
        expr_from_projection(only(&select.projection)),
        &Expr::BinaryOp {
            left: Box::new(Expr::Interval(Interval {
                value: Box::new(Expr::Value(Value::SingleQuotedString(String::from(
                    "1 DAY"
                )))),
                leading_field: None,
                leading_precision: None,
                last_field: None,
                fractional_seconds_precision: None,
            })),
            op: BinaryOperator::Gt,
            right: Box::new(Expr::Interval(Interval {
                value: Box::new(Expr::Value(Value::SingleQuotedString(String::from(
                    "1 SECOND"
                )))),
                leading_field: None,
                leading_precision: None,
                last_field: None,
                fractional_seconds_precision: None,
            }))
        }
    );
}

#[test]
fn interval_disallow_interval_expr_gt() {
    let dialects = all_dialects_except(|d| d.require_interval_qualifier());
    let expr = dialects.verified_expr("INTERVAL '1 second' > x");
    assert_eq!(
        expr,
        Expr::BinaryOp {
            left: Box::new(Expr::Interval(Interval {
                value: Box::new(Expr::Value(Value::SingleQuotedString(
                    "1 second".to_string()
                ))),
                leading_field: None,
                leading_precision: None,
                last_field: None,
                fractional_seconds_precision: None,
            },)),
            op: BinaryOperator::Gt,
            right: Box::new(Expr::Identifier(Ident {
                value: "x".to_string(),
                quote_style: None,
                span: Span::empty(),
            })),
        }
    )
}

#[test]
fn interval_disallow_interval_expr_double_colon() {
    let dialects = all_dialects_except(|d| d.require_interval_qualifier());
    let expr = dialects.verified_expr("INTERVAL '1 second'::TEXT");
    assert_eq!(
        expr,
        Expr::Cast {
            kind: CastKind::DoubleColon,
            expr: Box::new(Expr::Interval(Interval {
                value: Box::new(Expr::Value(Value::SingleQuotedString(
                    "1 second".to_string()
                ))),
                leading_field: None,
                leading_precision: None,
                last_field: None,
                fractional_seconds_precision: None,
            })),
            data_type: DataType::Text,
            format: None,
        }
    )
}

#[test]
fn parse_interval_and_or_xor() {
    let sql = "SELECT col FROM test \
        WHERE d3_date > d1_date + INTERVAL '5 days' \
        AND d2_date > d1_date + INTERVAL '3 days'";

    let dialects = all_dialects_except(|d| d.require_interval_qualifier());
    let actual_ast = dialects.parse_sql_statements(sql).unwrap();

    let expected_ast = vec![Statement::Query(Box::new(Query {
        with: None,
        body: Box::new(SetExpr::Select(Box::new(Select {
            select_token: TokenWithLocation::wrap(Token::make_keyword("SELECT")),
            distinct: None,
            top: None,
            top_before_distinct: false,
            projection: vec![UnnamedExpr(Expr::Identifier(Ident {
                value: "col".to_string(),
                quote_style: None,
                span: Span::empty(),
            }))],
            into: None,
            from: vec![TableWithJoins {
                relation: TableFactor::Table {
                    name: ObjectName(vec![Ident {
                        value: "test".to_string(),
                        quote_style: None,
                        span: Span::empty(),
                    }]),
                    alias: None,
                    args: None,
                    with_hints: vec![],
                    version: None,
                    partitions: vec![],
                    with_ordinality: false,
                },
                joins: vec![],
            }],
            lateral_views: vec![],
            prewhere: None,
            selection: Some(Expr::BinaryOp {
                left: Box::new(Expr::BinaryOp {
                    left: Box::new(Expr::Identifier(Ident {
                        value: "d3_date".to_string(),
                        quote_style: None,
                        span: Span::empty(),
                    })),
                    op: BinaryOperator::Gt,
                    right: Box::new(Expr::BinaryOp {
                        left: Box::new(Expr::Identifier(Ident {
                            value: "d1_date".to_string(),
                            quote_style: None,
                            span: Span::empty(),
                        })),
                        op: BinaryOperator::Plus,
                        right: Box::new(Expr::Interval(Interval {
                            value: Box::new(Expr::Value(Value::SingleQuotedString(
                                "5 days".to_string(),
                            ))),
                            leading_field: None,
                            leading_precision: None,
                            last_field: None,
                            fractional_seconds_precision: None,
                        })),
                    }),
                }),
                op: BinaryOperator::And,
                right: Box::new(Expr::BinaryOp {
                    left: Box::new(Expr::Identifier(Ident {
                        value: "d2_date".to_string(),
                        quote_style: None,
                        span: Span::empty(),
                    })),
                    op: BinaryOperator::Gt,
                    right: Box::new(Expr::BinaryOp {
                        left: Box::new(Expr::Identifier(Ident {
                            value: "d1_date".to_string(),
                            quote_style: None,
                            span: Span::empty(),
                        })),
                        op: BinaryOperator::Plus,
                        right: Box::new(Expr::Interval(Interval {
                            value: Box::new(Expr::Value(Value::SingleQuotedString(
                                "3 days".to_string(),
                            ))),
                            leading_field: None,
                            leading_precision: None,
                            last_field: None,
                            fractional_seconds_precision: None,
                        })),
                    }),
                }),
            }),
            group_by: GroupByExpr::Expressions(vec![], vec![]),
            cluster_by: vec![],
            distribute_by: vec![],
            sort_by: vec![],
            having: None,
            named_window: vec![],
            qualify: None,
            window_before_qualify: false,
            value_table_mode: None,
            connect_by: None,
        }))),
        order_by: None,
        limit: None,
        limit_by: vec![],
        offset: None,
        fetch: None,
        locks: vec![],
        for_clause: None,
        settings: None,
        format_clause: None,
    }))];

    assert_eq!(actual_ast, expected_ast);

    dialects.verified_stmt(
        "SELECT col FROM test \
        WHERE d3_date > d1_date + INTERVAL '5 days' \
        AND d2_date > d1_date + INTERVAL '3 days'",
    );

    dialects.verified_stmt(
        "SELECT col FROM test \
        WHERE d3_date > d1_date + INTERVAL '5 days' \
        OR d2_date > d1_date + INTERVAL '3 days'",
    );

    dialects.verified_stmt(
        "SELECT col FROM test \
        WHERE d3_date > d1_date + INTERVAL '5 days' \
        XOR d2_date > d1_date + INTERVAL '3 days'",
    );
}

#[test]
fn parse_at_timezone() {
    let zero = Expr::Value(number("0"));
    let sql = "SELECT FROM_UNIXTIME(0) AT TIME ZONE 'UTC-06:00' FROM t";
    let select = verified_only_select(sql);
    assert_eq!(
        &Expr::AtTimeZone {
            timestamp: Box::new(call("FROM_UNIXTIME", [zero.clone()])),
            time_zone: Box::new(Expr::Value(Value::SingleQuotedString(
                "UTC-06:00".to_string()
            ))),
        },
        expr_from_projection(only(&select.projection)),
    );

    let sql = r#"SELECT DATE_FORMAT(FROM_UNIXTIME(0) AT TIME ZONE 'UTC-06:00', '%Y-%m-%dT%H') AS "hour" FROM t"#;
    let select = verified_only_select(sql);
    assert_eq!(
        &SelectItem::ExprWithAlias {
            expr: call(
                "DATE_FORMAT",
                [
                    Expr::AtTimeZone {
                        timestamp: Box::new(call("FROM_UNIXTIME", [zero])),
                        time_zone: Box::new(Expr::Value(Value::SingleQuotedString(
                            "UTC-06:00".to_string()
                        ))),
                    },
                    Expr::Value(Value::SingleQuotedString("%Y-%m-%dT%H".to_string()),)
                ]
            ),
            alias: Ident {
                value: "hour".to_string(),
                quote_style: Some('"'),
                span: Span::empty(),
            },
        },
        only(&select.projection),
    );
}

#[test]
fn parse_json_keyword() {
    let sql = r#"SELECT JSON '{
  "id": 10,
  "type": "fruit",
  "name": "apple",
  "on_menu": true,
  "recipes":
    {
      "salads":
      [
        { "id": 2001, "type": "Walnut Apple Salad" },
        { "id": 2002, "type": "Apple Spinach Salad" }
      ],
      "desserts":
      [
        { "id": 3001, "type": "Apple Pie" },
        { "id": 3002, "type": "Apple Scones" },
        { "id": 3003, "type": "Apple Crumble" }
      ]
    }
}'"#;
    let select = verified_only_select(sql);
    assert_eq!(
        &Expr::TypedString {
            data_type: DataType::JSON,
            value: r#"{
  "id": 10,
  "type": "fruit",
  "name": "apple",
  "on_menu": true,
  "recipes":
    {
      "salads":
      [
        { "id": 2001, "type": "Walnut Apple Salad" },
        { "id": 2002, "type": "Apple Spinach Salad" }
      ],
      "desserts":
      [
        { "id": 3001, "type": "Apple Pie" },
        { "id": 3002, "type": "Apple Scones" },
        { "id": 3003, "type": "Apple Crumble" }
      ]
    }
}"#
            .into()
        },
        expr_from_projection(only(&select.projection)),
    );
}

#[test]
fn parse_bignumeric_keyword() {
    let sql = r#"SELECT BIGNUMERIC '0'"#;
    let select = verified_only_select(sql);
    assert_eq!(
        &Expr::TypedString {
            data_type: DataType::BigNumeric(ExactNumberInfo::None),
            value: r#"0"#.into()
        },
        expr_from_projection(only(&select.projection)),
    );
    verified_stmt("SELECT BIGNUMERIC '0'");

    let sql = r#"SELECT BIGNUMERIC '123456'"#;
    let select = verified_only_select(sql);
    assert_eq!(
        &Expr::TypedString {
            data_type: DataType::BigNumeric(ExactNumberInfo::None),
            value: r#"123456"#.into()
        },
        expr_from_projection(only(&select.projection)),
    );
    verified_stmt("SELECT BIGNUMERIC '123456'");

    let sql = r#"SELECT BIGNUMERIC '-3.14'"#;
    let select = verified_only_select(sql);
    assert_eq!(
        &Expr::TypedString {
            data_type: DataType::BigNumeric(ExactNumberInfo::None),
            value: r#"-3.14"#.into()
        },
        expr_from_projection(only(&select.projection)),
    );
    verified_stmt("SELECT BIGNUMERIC '-3.14'");

    let sql = r#"SELECT BIGNUMERIC '-0.54321'"#;
    let select = verified_only_select(sql);
    assert_eq!(
        &Expr::TypedString {
            data_type: DataType::BigNumeric(ExactNumberInfo::None),
            value: r#"-0.54321"#.into()
        },
        expr_from_projection(only(&select.projection)),
    );
    verified_stmt("SELECT BIGNUMERIC '-0.54321'");

    let sql = r#"SELECT BIGNUMERIC '1.23456e05'"#;
    let select = verified_only_select(sql);
    assert_eq!(
        &Expr::TypedString {
            data_type: DataType::BigNumeric(ExactNumberInfo::None),
            value: r#"1.23456e05"#.into()
        },
        expr_from_projection(only(&select.projection)),
    );
    verified_stmt("SELECT BIGNUMERIC '1.23456e05'");

    let sql = r#"SELECT BIGNUMERIC '-9.876e-3'"#;
    let select = verified_only_select(sql);
    assert_eq!(
        &Expr::TypedString {
            data_type: DataType::BigNumeric(ExactNumberInfo::None),
            value: r#"-9.876e-3"#.into()
        },
        expr_from_projection(only(&select.projection)),
    );
    verified_stmt("SELECT BIGNUMERIC '-9.876e-3'");
}

#[test]
fn parse_simple_math_expr_plus() {
    let sql = "SELECT a + b, 2 + a, 2.5 + a, a_f + b_f, 2 + a_f, 2.5 + a_f FROM c";
    verified_only_select(sql);
}

#[test]
fn parse_simple_math_expr_minus() {
    let sql = "SELECT a - b, 2 - a, 2.5 - a, a_f - b_f, 2 - a_f, 2.5 - a_f FROM c";
    verified_only_select(sql);
}

#[test]
fn parse_table_function() {
    let select = verified_only_select("SELECT * FROM TABLE(FUN('1')) AS a");

    match only(select.from).relation {
        TableFactor::TableFunction { expr, alias } => {
            assert_eq!(
                call(
                    "FUN",
                    [Expr::Value(Value::SingleQuotedString("1".to_owned()))],
                ),
                expr
            );
            assert_eq!(alias, table_alias("a"))
        }
        _ => panic!("Expecting TableFactor::TableFunction"),
    }

    let res = parse_sql_statements("SELECT * FROM TABLE '1' AS a");
    assert_eq!(
        ParserError::ParserError("Expected: (, found: \'1\'".to_string()),
        res.unwrap_err()
    );

    let res = parse_sql_statements("SELECT * FROM TABLE (FUN(a) AS a");
    assert_eq!(
        ParserError::ParserError("Expected: ), found: AS".to_string()),
        res.unwrap_err()
    );
}

#[test]
fn parse_unnest() {
    let sql = "SELECT UNNEST(make_array(1, 2, 3))";
    one_statement_parses_to(sql, sql);
    let sql = "SELECT UNNEST(make_array(1, 2, 3), make_array(4, 5))";
    one_statement_parses_to(sql, sql);
}

#[test]
fn parse_unnest_in_from_clause() {
    fn chk(
        array_exprs: &str,
        alias: bool,
        with_offset: bool,
        with_offset_alias: bool,
        dialects: &TestedDialects,
        want: Vec<TableWithJoins>,
    ) {
        let sql = &format!(
            "SELECT * FROM UNNEST({}){}{}{}",
            array_exprs,
            if alias { " AS numbers" } else { "" },
            if with_offset { " WITH OFFSET" } else { "" },
            if with_offset_alias {
                " AS with_offset_alias"
            } else {
                ""
            },
        );
        let select = dialects.verified_only_select(sql);
        assert_eq!(select.from, want);
    }
    let dialects = TestedDialects::new(vec![
        Box::new(BigQueryDialect {}),
        Box::new(GenericDialect {}),
    ]);
    // 1. both Alias and WITH OFFSET clauses.
    chk(
        "expr",
        true,
        true,
        false,
        &dialects,
        vec![TableWithJoins {
            relation: TableFactor::UNNEST {
                alias: Some(TableAlias {
                    name: Ident::new("numbers"),
                    columns: vec![],
                }),
                array_exprs: vec![Expr::Identifier(Ident::new("expr"))],
                with_offset: true,
                with_offset_alias: None,
                with_ordinality: false,
            },
            joins: vec![],
        }],
    );
    // 2. neither Alias nor WITH OFFSET clause.
    chk(
        "expr",
        false,
        false,
        false,
        &dialects,
        vec![TableWithJoins {
            relation: TableFactor::UNNEST {
                alias: None,
                array_exprs: vec![Expr::Identifier(Ident::new("expr"))],
                with_offset: false,
                with_offset_alias: None,
                with_ordinality: false,
            },
            joins: vec![],
        }],
    );
    // 3. Alias but no WITH OFFSET clause.
    chk(
        "expr",
        false,
        true,
        false,
        &dialects,
        vec![TableWithJoins {
            relation: TableFactor::UNNEST {
                alias: None,
                array_exprs: vec![Expr::Identifier(Ident::new("expr"))],
                with_offset: true,
                with_offset_alias: None,
                with_ordinality: false,
            },
            joins: vec![],
        }],
    );
    // 4. WITH OFFSET but no Alias.
    chk(
        "expr",
        true,
        false,
        false,
        &dialects,
        vec![TableWithJoins {
            relation: TableFactor::UNNEST {
                alias: Some(TableAlias {
                    name: Ident::new("numbers"),
                    columns: vec![],
                }),
                array_exprs: vec![Expr::Identifier(Ident::new("expr"))],
                with_offset: false,
                with_offset_alias: None,
                with_ordinality: false,
            },
            joins: vec![],
        }],
    );
    // 5. Simple array
    chk(
        "make_array(1, 2, 3)",
        false,
        false,
        false,
        &dialects,
        vec![TableWithJoins {
            relation: TableFactor::UNNEST {
                alias: None,
                array_exprs: vec![call(
                    "make_array",
                    [
                        Expr::Value(number("1")),
                        Expr::Value(number("2")),
                        Expr::Value(number("3")),
                    ],
                )],
                with_offset: false,
                with_offset_alias: None,
                with_ordinality: false,
            },
            joins: vec![],
        }],
    );
    // 6. Multiple arrays
    chk(
        "make_array(1, 2, 3), make_array(5, 6)",
        false,
        false,
        false,
        &dialects,
        vec![TableWithJoins {
            relation: TableFactor::UNNEST {
                alias: None,
                array_exprs: vec![
                    call(
                        "make_array",
                        [
                            Expr::Value(number("1")),
                            Expr::Value(number("2")),
                            Expr::Value(number("3")),
                        ],
                    ),
                    call(
                        "make_array",
                        [Expr::Value(number("5")), Expr::Value(number("6"))],
                    ),
                ],
                with_offset: false,
                with_offset_alias: None,
                with_ordinality: false,
            },
            joins: vec![],
        }],
    )
}

#[test]
fn parse_parens() {
    use self::BinaryOperator::*;
    use self::Expr::*;
    let sql = "(a + b) - (c + d)";
    assert_eq!(
        BinaryOp {
            left: Box::new(Nested(Box::new(BinaryOp {
                left: Box::new(Identifier(Ident::new("a"))),
                op: Plus,
                right: Box::new(Identifier(Ident::new("b"))),
            }))),
            op: Minus,
            right: Box::new(Nested(Box::new(BinaryOp {
                left: Box::new(Identifier(Ident::new("c"))),
                op: Plus,
                right: Box::new(Identifier(Ident::new("d"))),
            }))),
        },
        verified_expr(sql)
    );
}

#[test]
fn parse_searched_case_expr() {
    let sql = "SELECT CASE WHEN bar IS NULL THEN 'null' WHEN bar = 0 THEN '=0' WHEN bar >= 0 THEN '>=0' ELSE '<0' END FROM foo";
    use self::BinaryOperator::*;
    use self::Expr::{BinaryOp, Case, Identifier, IsNull};
    let select = verified_only_select(sql);
    assert_eq!(
        &Case {
            operand: None,
            conditions: vec![
                IsNull(Box::new(Identifier(Ident::new("bar")))),
                BinaryOp {
                    left: Box::new(Identifier(Ident::new("bar"))),
                    op: Eq,
                    right: Box::new(Expr::Value(number("0"))),
                },
                BinaryOp {
                    left: Box::new(Identifier(Ident::new("bar"))),
                    op: GtEq,
                    right: Box::new(Expr::Value(number("0"))),
                },
            ],
            results: vec![
                Expr::Value(Value::SingleQuotedString("null".to_string())),
                Expr::Value(Value::SingleQuotedString("=0".to_string())),
                Expr::Value(Value::SingleQuotedString(">=0".to_string())),
            ],
            else_result: Some(Box::new(Expr::Value(Value::SingleQuotedString(
                "<0".to_string()
            )))),
        },
        expr_from_projection(only(&select.projection)),
    );
}

#[test]
fn parse_simple_case_expr() {
    // ANSI calls a CASE expression with an operand "<simple case>"
    let sql = "SELECT CASE foo WHEN 1 THEN 'Y' ELSE 'N' END";
    let select = verified_only_select(sql);
    use self::Expr::{Case, Identifier};
    assert_eq!(
        &Case {
            operand: Some(Box::new(Identifier(Ident::new("foo")))),
            conditions: vec![Expr::Value(number("1"))],
            results: vec![Expr::Value(Value::SingleQuotedString("Y".to_string()))],
            else_result: Some(Box::new(Expr::Value(Value::SingleQuotedString(
                "N".to_string()
            )))),
        },
        expr_from_projection(only(&select.projection)),
    );
}

#[test]
fn parse_from_advanced() {
    let sql = "SELECT * FROM fn(1, 2) AS foo, schema.bar AS bar WITH (NOLOCK)";
    let _select = verified_only_select(sql);
}

#[test]
fn parse_nullary_table_valued_function() {
    let sql = "SELECT * FROM fn()";
    let _select = verified_only_select(sql);
}

#[test]
fn parse_implicit_join() {
    let sql = "SELECT * FROM t1, t2";
    let select = verified_only_select(sql);
    assert_eq!(
        vec![
            TableWithJoins {
                relation: TableFactor::Table {
                    name: ObjectName(vec!["t1".into()]),
                    alias: None,
                    args: None,
                    with_hints: vec![],
                    version: None,
                    partitions: vec![],
                    with_ordinality: false,
                },
                joins: vec![],
            },
            TableWithJoins {
                relation: TableFactor::Table {
                    name: ObjectName(vec!["t2".into()]),
                    alias: None,
                    args: None,
                    with_hints: vec![],
                    version: None,
                    partitions: vec![],
                    with_ordinality: false,
                },
                joins: vec![],
            },
        ],
        select.from,
    );

    let sql = "SELECT * FROM t1a NATURAL JOIN t1b, t2a NATURAL JOIN t2b";
    let select = verified_only_select(sql);
    assert_eq!(
        vec![
            TableWithJoins {
                relation: TableFactor::Table {
                    name: ObjectName(vec!["t1a".into()]),
                    alias: None,
                    args: None,
                    with_hints: vec![],
                    version: None,
                    partitions: vec![],
                    with_ordinality: false,
                },
                joins: vec![Join {
                    relation: TableFactor::Table {
                        name: ObjectName(vec!["t1b".into()]),
                        alias: None,
                        args: None,
                        with_hints: vec![],
                        version: None,
                        partitions: vec![],
                        with_ordinality: false,
                    },
                    global: false,
                    join_operator: JoinOperator::Inner(JoinConstraint::Natural),
                }],
            },
            TableWithJoins {
                relation: TableFactor::Table {
                    name: ObjectName(vec!["t2a".into()]),
                    alias: None,
                    args: None,
                    with_hints: vec![],
                    version: None,
                    partitions: vec![],
                    with_ordinality: false,
                },
                joins: vec![Join {
                    relation: TableFactor::Table {
                        name: ObjectName(vec!["t2b".into()]),
                        alias: None,
                        args: None,
                        with_hints: vec![],
                        version: None,
                        partitions: vec![],
                        with_ordinality: false,
                    },
                    global: false,
                    join_operator: JoinOperator::Inner(JoinConstraint::Natural),
                }],
            },
        ],
        select.from,
    );
}

#[test]
fn parse_cross_join() {
    let sql = "SELECT * FROM t1 CROSS JOIN t2";
    let select = verified_only_select(sql);
    assert_eq!(
        Join {
            relation: TableFactor::Table {
                name: ObjectName(vec![Ident::new("t2")]),
                alias: None,
                args: None,
                with_hints: vec![],
                version: None,
                partitions: vec![],
                with_ordinality: false,
            },
            global: false,
            join_operator: JoinOperator::CrossJoin,
        },
        only(only(select.from).joins),
    );
}

#[test]
fn parse_joins_on() {
    fn join_with_constraint(
        relation: impl Into<String>,
        alias: Option<TableAlias>,
        global: bool,
        f: impl Fn(JoinConstraint) -> JoinOperator,
    ) -> Join {
        Join {
            relation: TableFactor::Table {
                name: ObjectName(vec![Ident::new(relation.into())]),
                alias,
                args: None,
                with_hints: vec![],
                version: None,
                partitions: vec![],
                with_ordinality: false,
            },
            global,
            join_operator: f(JoinConstraint::On(Expr::BinaryOp {
                left: Box::new(Expr::Identifier("c1".into())),
                op: BinaryOperator::Eq,
                right: Box::new(Expr::Identifier("c2".into())),
            })),
        }
    }
    // Test parsing of aliases
    assert_eq!(
        only(&verified_only_select("SELECT * FROM t1 JOIN t2 AS foo ON c1 = c2").from).joins,
        vec![join_with_constraint(
            "t2",
            table_alias("foo"),
            false,
            JoinOperator::Inner,
        )]
    );
    one_statement_parses_to(
        "SELECT * FROM t1 JOIN t2 foo ON c1 = c2",
        "SELECT * FROM t1 JOIN t2 AS foo ON c1 = c2",
    );
    // Test parsing of different join operators
    assert_eq!(
        only(&verified_only_select("SELECT * FROM t1 JOIN t2 ON c1 = c2").from).joins,
        vec![join_with_constraint("t2", None, false, JoinOperator::Inner)]
    );
    assert_eq!(
        only(&verified_only_select("SELECT * FROM t1 LEFT JOIN t2 ON c1 = c2").from).joins,
        vec![join_with_constraint(
            "t2",
            None,
            false,
            JoinOperator::LeftOuter
        )]
    );
    assert_eq!(
        only(&verified_only_select("SELECT * FROM t1 RIGHT JOIN t2 ON c1 = c2").from).joins,
        vec![join_with_constraint(
            "t2",
            None,
            false,
            JoinOperator::RightOuter
        )]
    );
    assert_eq!(
        only(&verified_only_select("SELECT * FROM t1 LEFT SEMI JOIN t2 ON c1 = c2").from).joins,
        vec![join_with_constraint(
            "t2",
            None,
            false,
            JoinOperator::LeftSemi
        )]
    );
    assert_eq!(
        only(&verified_only_select("SELECT * FROM t1 RIGHT SEMI JOIN t2 ON c1 = c2").from).joins,
        vec![join_with_constraint(
            "t2",
            None,
            false,
            JoinOperator::RightSemi
        )]
    );
    assert_eq!(
        only(&verified_only_select("SELECT * FROM t1 LEFT ANTI JOIN t2 ON c1 = c2").from).joins,
        vec![join_with_constraint(
            "t2",
            None,
            false,
            JoinOperator::LeftAnti
        )]
    );
    assert_eq!(
        only(&verified_only_select("SELECT * FROM t1 RIGHT ANTI JOIN t2 ON c1 = c2").from).joins,
        vec![join_with_constraint(
            "t2",
            None,
            false,
            JoinOperator::RightAnti
        )]
    );
    assert_eq!(
        only(&verified_only_select("SELECT * FROM t1 FULL JOIN t2 ON c1 = c2").from).joins,
        vec![join_with_constraint(
            "t2",
            None,
            false,
            JoinOperator::FullOuter
        )]
    );

    assert_eq!(
        only(&verified_only_select("SELECT * FROM t1 GLOBAL FULL JOIN t2 ON c1 = c2").from).joins,
        vec![join_with_constraint(
            "t2",
            None,
            true,
            JoinOperator::FullOuter
        )]
    );
}

#[test]
fn parse_joins_using() {
    fn join_with_constraint(
        relation: impl Into<String>,
        alias: Option<TableAlias>,
        f: impl Fn(JoinConstraint) -> JoinOperator,
    ) -> Join {
        Join {
            relation: TableFactor::Table {
                name: ObjectName(vec![Ident::new(relation.into())]),
                alias,
                args: None,
                with_hints: vec![],
                version: None,
                partitions: vec![],
                with_ordinality: false,
            },
            global: false,
            join_operator: f(JoinConstraint::Using(vec!["c1".into()])),
        }
    }
    // Test parsing of aliases
    assert_eq!(
        only(&verified_only_select("SELECT * FROM t1 JOIN t2 AS foo USING(c1)").from).joins,
        vec![join_with_constraint(
            "t2",
            table_alias("foo"),
            JoinOperator::Inner,
        )]
    );
    one_statement_parses_to(
        "SELECT * FROM t1 JOIN t2 foo USING(c1)",
        "SELECT * FROM t1 JOIN t2 AS foo USING(c1)",
    );
    // Test parsing of different join operators
    assert_eq!(
        only(&verified_only_select("SELECT * FROM t1 JOIN t2 USING(c1)").from).joins,
        vec![join_with_constraint("t2", None, JoinOperator::Inner)]
    );
    assert_eq!(
        only(&verified_only_select("SELECT * FROM t1 LEFT JOIN t2 USING(c1)").from).joins,
        vec![join_with_constraint("t2", None, JoinOperator::LeftOuter)]
    );
    assert_eq!(
        only(&verified_only_select("SELECT * FROM t1 RIGHT JOIN t2 USING(c1)").from).joins,
        vec![join_with_constraint("t2", None, JoinOperator::RightOuter)]
    );
    assert_eq!(
        only(&verified_only_select("SELECT * FROM t1 LEFT SEMI JOIN t2 USING(c1)").from).joins,
        vec![join_with_constraint("t2", None, JoinOperator::LeftSemi)]
    );
    assert_eq!(
        only(&verified_only_select("SELECT * FROM t1 RIGHT SEMI JOIN t2 USING(c1)").from).joins,
        vec![join_with_constraint("t2", None, JoinOperator::RightSemi)]
    );
    assert_eq!(
        only(&verified_only_select("SELECT * FROM t1 LEFT ANTI JOIN t2 USING(c1)").from).joins,
        vec![join_with_constraint("t2", None, JoinOperator::LeftAnti)]
    );
    assert_eq!(
        only(&verified_only_select("SELECT * FROM t1 RIGHT ANTI JOIN t2 USING(c1)").from).joins,
        vec![join_with_constraint("t2", None, JoinOperator::RightAnti)]
    );
    assert_eq!(
        only(&verified_only_select("SELECT * FROM t1 FULL JOIN t2 USING(c1)").from).joins,
        vec![join_with_constraint("t2", None, JoinOperator::FullOuter)]
    );
}

#[test]
fn parse_natural_join() {
    fn natural_join(f: impl Fn(JoinConstraint) -> JoinOperator, alias: Option<TableAlias>) -> Join {
        Join {
            relation: TableFactor::Table {
                name: ObjectName(vec![Ident::new("t2")]),
                alias,
                args: None,
                with_hints: vec![],
                version: None,
                partitions: vec![],
                with_ordinality: false,
            },
            global: false,
            join_operator: f(JoinConstraint::Natural),
        }
    }

    // if not specified, inner join as default
    assert_eq!(
        only(&verified_only_select("SELECT * FROM t1 NATURAL JOIN t2").from).joins,
        vec![natural_join(JoinOperator::Inner, None)]
    );
    // left join explicitly
    assert_eq!(
        only(&verified_only_select("SELECT * FROM t1 NATURAL LEFT JOIN t2").from).joins,
        vec![natural_join(JoinOperator::LeftOuter, None)]
    );

    // right join explicitly
    assert_eq!(
        only(&verified_only_select("SELECT * FROM t1 NATURAL RIGHT JOIN t2").from).joins,
        vec![natural_join(JoinOperator::RightOuter, None)]
    );

    // full join explicitly
    assert_eq!(
        only(&verified_only_select("SELECT * FROM t1 NATURAL FULL JOIN t2").from).joins,
        vec![natural_join(JoinOperator::FullOuter, None)]
    );

    // natural join another table with alias
    assert_eq!(
        only(&verified_only_select("SELECT * FROM t1 NATURAL JOIN t2 AS t3").from).joins,
        vec![natural_join(JoinOperator::Inner, table_alias("t3"))]
    );

    let sql = "SELECT * FROM t1 natural";
    assert_eq!(
        ParserError::ParserError("Expected: a join type after NATURAL, found: EOF".to_string()),
        parse_sql_statements(sql).unwrap_err(),
    );
}

#[test]
fn parse_complex_join() {
    let sql = "SELECT c1, c2 FROM t1, t4 JOIN t2 ON t2.c = t1.c LEFT JOIN t3 USING(q, c) WHERE t4.c = t1.c";
    verified_only_select(sql);
}

#[test]
fn parse_join_nesting() {
    let sql = "SELECT * FROM a NATURAL JOIN (b NATURAL JOIN (c NATURAL JOIN d NATURAL JOIN e)) \
               NATURAL JOIN (f NATURAL JOIN (g NATURAL JOIN h))";
    assert_eq!(
        only(&verified_only_select(sql).from).joins,
        vec![
            join(nest!(table("b"), nest!(table("c"), table("d"), table("e")))),
            join(nest!(table("f"), nest!(table("g"), table("h")))),
        ],
    );

    let sql = "SELECT * FROM (a NATURAL JOIN b) NATURAL JOIN c";
    let select = verified_only_select(sql);
    let from = only(select.from);
    assert_eq!(from.relation, nest!(table("a"), table("b")));
    assert_eq!(from.joins, vec![join(table("c"))]);

    let sql = "SELECT * FROM (((a NATURAL JOIN b)))";
    let select = verified_only_select(sql);
    let from = only(select.from);
    assert_eq!(from.relation, nest!(nest!(nest!(table("a"), table("b")))));
    assert_eq!(from.joins, vec![]);

    let sql = "SELECT * FROM a NATURAL JOIN (((b NATURAL JOIN c)))";
    let select = verified_only_select(sql);
    let from = only(select.from);
    assert_eq!(from.relation, table("a"));
    assert_eq!(
        from.joins,
        vec![join(nest!(nest!(nest!(table("b"), table("c")))))]
    );

    let sql = "SELECT * FROM (a NATURAL JOIN b) AS c";
    let select = verified_only_select(sql);
    let from = only(select.from);
    assert_eq!(
        from.relation,
        TableFactor::NestedJoin {
            table_with_joins: Box::new(TableWithJoins {
                relation: table("a"),
                joins: vec![join(table("b"))],
            }),
            alias: table_alias("c"),
        }
    );
    assert_eq!(from.joins, vec![]);
}

#[test]
fn parse_join_syntax_variants() {
    one_statement_parses_to(
        "SELECT c1 FROM t1 INNER JOIN t2 USING(c1)",
        "SELECT c1 FROM t1 JOIN t2 USING(c1)",
    );
    one_statement_parses_to(
        "SELECT c1 FROM t1 LEFT OUTER JOIN t2 USING(c1)",
        "SELECT c1 FROM t1 LEFT JOIN t2 USING(c1)",
    );
    one_statement_parses_to(
        "SELECT c1 FROM t1 RIGHT OUTER JOIN t2 USING(c1)",
        "SELECT c1 FROM t1 RIGHT JOIN t2 USING(c1)",
    );
    one_statement_parses_to(
        "SELECT c1 FROM t1 FULL OUTER JOIN t2 USING(c1)",
        "SELECT c1 FROM t1 FULL JOIN t2 USING(c1)",
    );

    let res = parse_sql_statements("SELECT * FROM a OUTER JOIN b ON 1");
    assert_eq!(
        ParserError::ParserError("Expected: APPLY, found: JOIN".to_string()),
        res.unwrap_err()
    );
}

#[test]
fn parse_ctes() {
    let cte_sqls = vec!["SELECT 1 AS foo", "SELECT 2 AS bar"];
    let with = &format!(
        "WITH a AS ({}), b AS ({}) SELECT foo + bar FROM a, b",
        cte_sqls[0], cte_sqls[1]
    );

    fn assert_ctes_in_select(expected: &[&str], sel: &Query) {
        for (i, exp) in expected.iter().enumerate() {
            let Cte { alias, query, .. } = &sel.with.as_ref().unwrap().cte_tables[i];
            assert_eq!(*exp, query.to_string());
            assert_eq!(
                if i == 0 {
                    Ident::new("a")
                } else {
                    Ident::new("b")
                },
                alias.name
            );
            assert!(alias.columns.is_empty());
        }
    }

    // Top-level CTE
    assert_ctes_in_select(&cte_sqls, &verified_query(with));
    // CTE in a subquery
    let sql = &format!("SELECT ({with})");
    let select = verified_only_select(sql);
    match expr_from_projection(only(&select.projection)) {
        Expr::Subquery(ref subquery) => {
            assert_ctes_in_select(&cte_sqls, subquery.as_ref());
        }
        _ => panic!("Expected: subquery"),
    }
    // CTE in a derived table
    let sql = &format!("SELECT * FROM ({with})");
    let select = verified_only_select(sql);
    match only(select.from).relation {
        TableFactor::Derived { subquery, .. } => {
            assert_ctes_in_select(&cte_sqls, subquery.as_ref())
        }
        _ => panic!("Expected: derived table"),
    }
    // CTE in a view
    let sql = &format!("CREATE VIEW v AS {with}");
    match verified_stmt(sql) {
        Statement::CreateView { query, .. } => assert_ctes_in_select(&cte_sqls, &query),
        _ => panic!("Expected: CREATE VIEW"),
    }
    // CTE in a CTE...
    let sql = &format!("WITH outer_cte AS ({with}) SELECT * FROM outer_cte");
    let select = verified_query(sql);
    assert_ctes_in_select(&cte_sqls, &only(&select.with.unwrap().cte_tables).query);
}

#[test]
fn parse_cte_renamed_columns() {
    let sql = "WITH cte (col1, col2) AS (SELECT foo, bar FROM baz) SELECT * FROM cte";
    let query = all_dialects().verified_query(sql);
    assert_eq!(
        vec![Ident::new("col1"), Ident::new("col2")],
        query
            .with
            .unwrap()
            .cte_tables
            .first()
            .unwrap()
            .alias
            .columns
    );
}

#[test]
fn parse_recursive_cte() {
    let cte_query = "SELECT 1 UNION ALL SELECT val + 1 FROM nums WHERE val < 10".to_owned();
    let sql = &format!("WITH RECURSIVE nums (val) AS ({cte_query}) SELECT * FROM nums");

    let cte_query = verified_query(&cte_query);
    let query = verified_query(sql);

    let with = query.with.as_ref().unwrap();
    assert!(with.recursive);
    assert_eq!(with.cte_tables.len(), 1);
    let expected = Cte {
        alias: TableAlias {
            name: Ident {
                value: "nums".to_string(),
                quote_style: None,
                span: Span::empty(),
            },
            columns: vec![Ident {
                value: "val".to_string(),
                quote_style: None,
                span: Span::empty(),
            }],
        },
        query: Box::new(cte_query),
        from: None,
        materialized: None,
        closing_paren_token: TokenWithLocation::wrap(Token::RParen),
    };
    assert_eq!(with.cte_tables.first().unwrap(), &expected);
}

#[test]
fn parse_derived_tables() {
    let sql = "SELECT a.x, b.y FROM (SELECT x FROM foo) AS a CROSS JOIN (SELECT y FROM bar) AS b";
    let _ = verified_only_select(sql);
    //TODO: add assertions

    let sql = "SELECT a.x, b.y \
               FROM (SELECT x FROM foo) AS a (x) \
               CROSS JOIN (SELECT y FROM bar) AS b (y)";
    let _ = verified_only_select(sql);
    //TODO: add assertions

    let sql = "SELECT * FROM (((SELECT 1)))";
    let _ = verified_only_select(sql);
    // TODO: add assertions

    let sql = "SELECT * FROM t NATURAL JOIN (((SELECT 1)))";
    let _ = verified_only_select(sql);
    // TODO: add assertions

    let sql = "SELECT * FROM (((SELECT 1) UNION (SELECT 2)) AS t1 NATURAL JOIN t2)";
    let select = verified_only_select(sql);
    let from = only(select.from);
    assert_eq!(
        from.relation,
        TableFactor::NestedJoin {
            table_with_joins: Box::new(TableWithJoins {
                relation: TableFactor::Derived {
                    lateral: false,
                    subquery: Box::new(verified_query("(SELECT 1) UNION (SELECT 2)")),
                    alias: Some(TableAlias {
                        name: "t1".into(),
                        columns: vec![],
                    }),
                },
                joins: vec![Join {
                    relation: TableFactor::Table {
                        name: ObjectName(vec!["t2".into()]),
                        alias: None,
                        args: None,
                        with_hints: vec![],
                        version: None,
                        partitions: vec![],
                        with_ordinality: false,
                    },
                    global: false,
                    join_operator: JoinOperator::Inner(JoinConstraint::Natural),
                }],
            }),
            alias: None,
        }
    );
}

#[test]
fn parse_union_except_intersect() {
    // TODO: add assertions
    verified_stmt("SELECT 1 UNION SELECT 2");
    verified_stmt("SELECT 1 UNION ALL SELECT 2");
    verified_stmt("SELECT 1 UNION DISTINCT SELECT 1");
    verified_stmt("SELECT 1 EXCEPT SELECT 2");
    verified_stmt("SELECT 1 EXCEPT ALL SELECT 2");
    verified_stmt("SELECT 1 EXCEPT DISTINCT SELECT 1");
    verified_stmt("SELECT 1 INTERSECT SELECT 2");
    verified_stmt("SELECT 1 INTERSECT ALL SELECT 2");
    verified_stmt("SELECT 1 INTERSECT DISTINCT SELECT 1");
    verified_stmt("SELECT 1 UNION SELECT 2 UNION SELECT 3");
    verified_stmt("SELECT 1 EXCEPT SELECT 2 UNION SELECT 3"); // Union[Except[1,2], 3]
    verified_stmt("SELECT 1 INTERSECT (SELECT 2 EXCEPT SELECT 3)");
    verified_stmt("WITH cte AS (SELECT 1 AS foo) (SELECT foo FROM cte ORDER BY 1 LIMIT 1)");
    verified_stmt("SELECT 1 UNION (SELECT 2 ORDER BY 1 LIMIT 1)");
    verified_stmt("SELECT 1 UNION SELECT 2 INTERSECT SELECT 3"); // Union[1, Intersect[2,3]]
    verified_stmt("SELECT foo FROM tab UNION SELECT bar FROM TAB");
    verified_stmt("(SELECT * FROM new EXCEPT SELECT * FROM old) UNION ALL (SELECT * FROM old EXCEPT SELECT * FROM new) ORDER BY 1");
    verified_stmt("(SELECT * FROM new EXCEPT DISTINCT SELECT * FROM old) UNION DISTINCT (SELECT * FROM old EXCEPT DISTINCT SELECT * FROM new) ORDER BY 1");
    verified_stmt("SELECT 1 AS x, 2 AS y EXCEPT BY NAME SELECT 9 AS y, 8 AS x");
    verified_stmt("SELECT 1 AS x, 2 AS y EXCEPT ALL BY NAME SELECT 9 AS y, 8 AS x");
    verified_stmt("SELECT 1 AS x, 2 AS y EXCEPT DISTINCT BY NAME SELECT 9 AS y, 8 AS x");
    verified_stmt("SELECT 1 AS x, 2 AS y INTERSECT BY NAME SELECT 9 AS y, 8 AS x");
    verified_stmt("SELECT 1 AS x, 2 AS y INTERSECT ALL BY NAME SELECT 9 AS y, 8 AS x");
    verified_stmt("SELECT 1 AS x, 2 AS y INTERSECT DISTINCT BY NAME SELECT 9 AS y, 8 AS x");
}

#[test]
fn parse_values() {
    verified_stmt("SELECT * FROM (VALUES (1), (2), (3))");
    verified_stmt("SELECT * FROM (VALUES (1), (2), (3)), (VALUES (1, 2, 3))");
    verified_stmt("SELECT * FROM (VALUES (1)) UNION VALUES (1)");
    verified_stmt("SELECT * FROM (VALUES ROW(1, true, 'a'), ROW(2, false, 'b')) AS t (a, b, c)");
}

#[test]
fn parse_multiple_statements() {
    fn test_with(sql1: &str, sql2_kw: &str, sql2_rest: &str) {
        // Check that a string consisting of two statements delimited by a semicolon
        // parses the same as both statements individually:
        let res = parse_sql_statements(&(sql1.to_owned() + ";" + sql2_kw + sql2_rest));
        assert_eq!(
            vec![
                one_statement_parses_to(sql1, ""),
                one_statement_parses_to(&(sql2_kw.to_owned() + sql2_rest), ""),
            ],
            res.unwrap()
        );
        // Check that extra semicolon at the end is stripped by normalization:
        one_statement_parses_to(&(sql1.to_owned() + ";"), sql1);
        // Check that forgetting the semicolon results in an error:
        let res = parse_sql_statements(&(sql1.to_owned() + " " + sql2_kw + sql2_rest));
        assert_eq!(
            ParserError::ParserError("Expected: end of statement, found: ".to_string() + sql2_kw),
            res.unwrap_err()
        );
    }
    test_with("SELECT foo", "SELECT", " bar");
    // ensure that SELECT/WITH is not parsed as a table or column alias if ';'
    // separating the statements is omitted:
    test_with("SELECT foo FROM baz", "SELECT", " bar");
    test_with("SELECT foo", "WITH", " cte AS (SELECT 1 AS s) SELECT bar");
    test_with(
        "SELECT foo FROM baz",
        "WITH",
        " cte AS (SELECT 1 AS s) SELECT bar",
    );
    test_with("DELETE FROM foo", "SELECT", " bar");
    test_with("INSERT INTO foo VALUES (1)", "SELECT", " bar");
    test_with("CREATE TABLE foo (baz INT)", "SELECT", " bar");
    // Make sure that empty statements do not cause an error:
    let res = parse_sql_statements(";;");
    assert_eq!(0, res.unwrap().len());
}

#[test]
fn parse_scalar_subqueries() {
    let sql = "(SELECT 1) + (SELECT 2)";
    assert_matches!(
        verified_expr(sql),
        Expr::BinaryOp {
            op: BinaryOperator::Plus,
            ..
        }
    );
}

#[test]
fn parse_substring() {
    verified_stmt("SELECT SUBSTRING('1')");
    verified_stmt("SELECT SUBSTRING('1' FROM 1)");
    verified_stmt("SELECT SUBSTRING('1' FROM 1 FOR 3)");
    verified_stmt("SELECT SUBSTRING('1', 1, 3)");
    verified_stmt("SELECT SUBSTRING('1', 1)");
    verified_stmt("SELECT SUBSTRING('1' FOR 3)");
}

#[test]
fn parse_overlay() {
    one_statement_parses_to(
        "SELECT OVERLAY('abccccde' PLACING 'abc' FROM 3)",
        "SELECT OVERLAY('abccccde' PLACING 'abc' FROM 3)",
    );
    one_statement_parses_to(
        "SELECT OVERLAY('abccccde' PLACING 'abc' FROM 3 FOR 12)",
        "SELECT OVERLAY('abccccde' PLACING 'abc' FROM 3 FOR 12)",
    );
    assert_eq!(
        ParserError::ParserError("Expected: PLACING, found: FROM".to_owned()),
        parse_sql_statements("SELECT OVERLAY('abccccde' FROM 3)").unwrap_err(),
    );

    let sql = "SELECT OVERLAY('abcdef' PLACING name FROM 3 FOR id + 1) FROM CUSTOMERS";
    let select = verified_only_select(sql);
    assert_eq!(
        &Expr::Overlay {
            expr: Box::new(Expr::Value(Value::SingleQuotedString("abcdef".to_string()))),
            overlay_what: Box::new(Expr::Identifier(Ident::new("name"))),
            overlay_from: Box::new(Expr::Value(number("3"))),
            overlay_for: Some(Box::new(Expr::BinaryOp {
                left: Box::new(Expr::Identifier(Ident::new("id"))),
                op: BinaryOperator::Plus,
                right: Box::new(Expr::Value(number("1"))),
            })),
        },
        expr_from_projection(only(&select.projection))
    );
}

#[test]
fn parse_trim() {
    one_statement_parses_to(
        "SELECT TRIM(BOTH 'xyz' FROM 'xyzfooxyz')",
        "SELECT TRIM(BOTH 'xyz' FROM 'xyzfooxyz')",
    );

    one_statement_parses_to(
        "SELECT TRIM(LEADING 'xyz' FROM 'xyzfooxyz')",
        "SELECT TRIM(LEADING 'xyz' FROM 'xyzfooxyz')",
    );

    one_statement_parses_to(
        "SELECT TRIM(TRAILING 'xyz' FROM 'xyzfooxyz')",
        "SELECT TRIM(TRAILING 'xyz' FROM 'xyzfooxyz')",
    );

    one_statement_parses_to(
        "SELECT TRIM('xyz' FROM 'xyzfooxyz')",
        "SELECT TRIM('xyz' FROM 'xyzfooxyz')",
    );
    one_statement_parses_to("SELECT TRIM('   foo   ')", "SELECT TRIM('   foo   ')");
    one_statement_parses_to(
        "SELECT TRIM(LEADING '   foo   ')",
        "SELECT TRIM(LEADING '   foo   ')",
    );

    assert_eq!(
        ParserError::ParserError("Expected: ), found: 'xyz'".to_owned()),
        parse_sql_statements("SELECT TRIM(FOO 'xyz' FROM 'xyzfooxyz')").unwrap_err()
    );

    //keep Snowflake/BigQuery TRIM syntax failing
    let all_expected_snowflake = TestedDialects::new(vec![
        //Box::new(GenericDialect {}),
        Box::new(PostgreSqlDialect {}),
        Box::new(MsSqlDialect {}),
        Box::new(AnsiDialect {}),
        //Box::new(SnowflakeDialect {}),
        Box::new(HiveDialect {}),
        Box::new(RedshiftSqlDialect {}),
        Box::new(MySqlDialect {}),
        //Box::new(BigQueryDialect {}),
        Box::new(SQLiteDialect {}),
        Box::new(DuckDbDialect {}),
    ]);

    assert_eq!(
        ParserError::ParserError("Expected: ), found: 'a'".to_owned()),
        all_expected_snowflake
            .parse_sql_statements("SELECT TRIM('xyz', 'a')")
            .unwrap_err()
    );
}

#[test]
fn parse_exists_subquery() {
    let expected_inner = verified_query("SELECT 1");
    let sql = "SELECT * FROM t WHERE EXISTS (SELECT 1)";
    let select = verified_only_select(sql);
    assert_eq!(
        Expr::Exists {
            negated: false,
            subquery: Box::new(expected_inner.clone()),
        },
        select.selection.unwrap(),
    );

    let sql = "SELECT * FROM t WHERE NOT EXISTS (SELECT 1)";
    let select = verified_only_select(sql);
    assert_eq!(
        Expr::Exists {
            negated: true,
            subquery: Box::new(expected_inner),
        },
        select.selection.unwrap(),
    );

    verified_stmt("SELECT * FROM t WHERE EXISTS (WITH u AS (SELECT 1) SELECT * FROM u)");
    verified_stmt("SELECT EXISTS (SELECT 1)");

    let res = all_dialects_except(|d| d.is::<DatabricksDialect>())
        .parse_sql_statements("SELECT EXISTS (");
    assert_eq!(
        ParserError::ParserError(
            "Expected: SELECT, VALUES, or a subquery in the query body, found: EOF".to_string()
        ),
        res.unwrap_err(),
    );

    let res = all_dialects_except(|d| d.is::<DatabricksDialect>())
        .parse_sql_statements("SELECT EXISTS (NULL)");
    assert_eq!(
        ParserError::ParserError(
            "Expected: SELECT, VALUES, or a subquery in the query body, found: NULL".to_string()
        ),
        res.unwrap_err(),
    );
}

#[test]
fn parse_create_database() {
    let sql = "CREATE DATABASE mydb";
    match verified_stmt(sql) {
        Statement::CreateDatabase {
            db_name,
            if_not_exists,
            location,
            managed_location,
        } => {
            assert_eq!("mydb", db_name.to_string());
            assert!(!if_not_exists);
            assert_eq!(None, location);
            assert_eq!(None, managed_location);
        }
        _ => unreachable!(),
    }
}

#[test]
fn parse_create_database_ine() {
    let sql = "CREATE DATABASE IF NOT EXISTS mydb";
    match verified_stmt(sql) {
        Statement::CreateDatabase {
            db_name,
            if_not_exists,
            location,
            managed_location,
        } => {
            assert_eq!("mydb", db_name.to_string());
            assert!(if_not_exists);
            assert_eq!(None, location);
            assert_eq!(None, managed_location);
        }
        _ => unreachable!(),
    }
}

#[test]
fn parse_drop_database() {
    let sql = "DROP DATABASE mycatalog.mydb";
    match verified_stmt(sql) {
        Statement::Drop {
            names,
            object_type,
            if_exists,
            ..
        } => {
            assert_eq!(
                vec!["mycatalog.mydb"],
                names.iter().map(ToString::to_string).collect::<Vec<_>>()
            );
            assert_eq!(ObjectType::Database, object_type);
            assert!(!if_exists);
        }
        _ => unreachable!(),
    }
}

#[test]
fn parse_drop_database_if_exists() {
    let sql = "DROP DATABASE IF EXISTS mydb";
    match verified_stmt(sql) {
        Statement::Drop {
            object_type,
            if_exists,
            ..
        } => {
            assert_eq!(ObjectType::Database, object_type);
            assert!(if_exists);
        }
        _ => unreachable!(),
    }
}

#[test]
fn parse_create_view() {
    let sql = "CREATE VIEW myschema.myview AS SELECT foo FROM bar";
    match verified_stmt(sql) {
        Statement::CreateView {
            name,
            columns,
            query,
            or_replace,
            materialized,
            options,
            cluster_by,
            comment,
            with_no_schema_binding: late_binding,
            if_not_exists,
            temporary,
            to,
        } => {
            assert_eq!("myschema.myview", name.to_string());
            assert_eq!(Vec::<ViewColumnDef>::new(), columns);
            assert_eq!("SELECT foo FROM bar", query.to_string());
            assert!(!materialized);
            assert!(!or_replace);
            assert_eq!(options, CreateTableOptions::None);
            assert_eq!(cluster_by, vec![]);
            assert!(comment.is_none());
            assert!(!late_binding);
            assert!(!if_not_exists);
            assert!(!temporary);
            assert!(to.is_none())
        }
        _ => unreachable!(),
    }
}

#[test]
fn parse_create_view_with_options() {
    let sql = "CREATE VIEW v WITH (foo = 'bar', a = 123) AS SELECT 1";
    match verified_stmt(sql) {
        Statement::CreateView { options, .. } => {
            assert_eq!(
                CreateTableOptions::With(vec![
                    SqlOption::KeyValue {
                        key: "foo".into(),
                        value: Expr::Value(Value::SingleQuotedString("bar".into())),
                    },
                    SqlOption::KeyValue {
                        key: "a".into(),
                        value: Expr::Value(number("123")),
                    },
                ]),
                options
            );
        }
        _ => unreachable!(),
    }
}

#[test]
fn parse_create_view_with_columns() {
    let sql = "CREATE VIEW v (has, cols) AS SELECT 1, 2";
    // TODO: why does this fail for ClickHouseDialect? (#1449)
    // match all_dialects().verified_stmt(sql) {
    match all_dialects_except(|d| d.is::<ClickHouseDialect>()).verified_stmt(sql) {
        Statement::CreateView {
            name,
            columns,
            or_replace,
            options,
            query,
            materialized,
            cluster_by,
            comment,
            with_no_schema_binding: late_binding,
            if_not_exists,
            temporary,
            to,
        } => {
            assert_eq!("v", name.to_string());
            assert_eq!(
                columns,
                vec![Ident::new("has"), Ident::new("cols"),]
                    .into_iter()
                    .map(|name| ViewColumnDef {
                        name,
                        data_type: None,
                        options: None
                    })
                    .collect::<Vec<_>>()
            );
            assert_eq!(options, CreateTableOptions::None);
            assert_eq!("SELECT 1, 2", query.to_string());
            assert!(!materialized);
            assert!(!or_replace);
            assert_eq!(cluster_by, vec![]);
            assert!(comment.is_none());
            assert!(!late_binding);
            assert!(!if_not_exists);
            assert!(!temporary);
            assert!(to.is_none())
        }
        _ => unreachable!(),
    }
}

#[test]
fn parse_create_view_temporary() {
    let sql = "CREATE TEMPORARY VIEW myschema.myview AS SELECT foo FROM bar";
    match verified_stmt(sql) {
        Statement::CreateView {
            name,
            columns,
            query,
            or_replace,
            materialized,
            options,
            cluster_by,
            comment,
            with_no_schema_binding: late_binding,
            if_not_exists,
            temporary,
            to,
        } => {
            assert_eq!("myschema.myview", name.to_string());
            assert_eq!(Vec::<ViewColumnDef>::new(), columns);
            assert_eq!("SELECT foo FROM bar", query.to_string());
            assert!(!materialized);
            assert!(!or_replace);
            assert_eq!(options, CreateTableOptions::None);
            assert_eq!(cluster_by, vec![]);
            assert!(comment.is_none());
            assert!(!late_binding);
            assert!(!if_not_exists);
            assert!(temporary);
            assert!(to.is_none())
        }
        _ => unreachable!(),
    }
}

#[test]
fn parse_create_or_replace_view() {
    let sql = "CREATE OR REPLACE VIEW v AS SELECT 1";
    match verified_stmt(sql) {
        Statement::CreateView {
            name,
            columns,
            or_replace,
            options,
            query,
            materialized,
            cluster_by,
            comment,
            with_no_schema_binding: late_binding,
            if_not_exists,
            temporary,
            to,
        } => {
            assert_eq!("v", name.to_string());
            assert_eq!(columns, vec![]);
            assert_eq!(options, CreateTableOptions::None);
            assert_eq!("SELECT 1", query.to_string());
            assert!(!materialized);
            assert!(or_replace);
            assert_eq!(cluster_by, vec![]);
            assert!(comment.is_none());
            assert!(!late_binding);
            assert!(!if_not_exists);
            assert!(!temporary);
            assert!(to.is_none())
        }
        _ => unreachable!(),
    }
}

#[test]
fn parse_create_or_replace_materialized_view() {
    // Supported in BigQuery (Beta)
    // https://cloud.google.com/bigquery/docs/materialized-views-intro
    // and Snowflake:
    // https://docs.snowflake.com/en/sql-reference/sql/create-materialized-view.html
    let sql = "CREATE OR REPLACE MATERIALIZED VIEW v AS SELECT 1";
    match verified_stmt(sql) {
        Statement::CreateView {
            name,
            columns,
            or_replace,
            options,
            query,
            materialized,
            cluster_by,
            comment,
            with_no_schema_binding: late_binding,
            if_not_exists,
            temporary,
            to,
        } => {
            assert_eq!("v", name.to_string());
            assert_eq!(columns, vec![]);
            assert_eq!(options, CreateTableOptions::None);
            assert_eq!("SELECT 1", query.to_string());
            assert!(materialized);
            assert!(or_replace);
            assert_eq!(cluster_by, vec![]);
            assert!(comment.is_none());
            assert!(!late_binding);
            assert!(!if_not_exists);
            assert!(!temporary);
            assert!(to.is_none())
        }
        _ => unreachable!(),
    }
}

#[test]
fn parse_create_materialized_view() {
    let sql = "CREATE MATERIALIZED VIEW myschema.myview AS SELECT foo FROM bar";
    match verified_stmt(sql) {
        Statement::CreateView {
            name,
            or_replace,
            columns,
            query,
            materialized,
            options,
            cluster_by,
            comment,
            with_no_schema_binding: late_binding,
            if_not_exists,
            temporary,
            to,
        } => {
            assert_eq!("myschema.myview", name.to_string());
            assert_eq!(Vec::<ViewColumnDef>::new(), columns);
            assert_eq!("SELECT foo FROM bar", query.to_string());
            assert!(materialized);
            assert_eq!(options, CreateTableOptions::None);
            assert!(!or_replace);
            assert_eq!(cluster_by, vec![]);
            assert!(comment.is_none());
            assert!(!late_binding);
            assert!(!if_not_exists);
            assert!(!temporary);
            assert!(to.is_none())
        }
        _ => unreachable!(),
    }
}

#[test]
fn parse_create_materialized_view_with_cluster_by() {
    let sql = "CREATE MATERIALIZED VIEW myschema.myview CLUSTER BY (foo) AS SELECT foo FROM bar";
    match verified_stmt(sql) {
        Statement::CreateView {
            name,
            or_replace,
            columns,
            query,
            materialized,
            options,
            cluster_by,
            comment,
            with_no_schema_binding: late_binding,
            if_not_exists,
            temporary,
            to,
        } => {
            assert_eq!("myschema.myview", name.to_string());
            assert_eq!(Vec::<ViewColumnDef>::new(), columns);
            assert_eq!("SELECT foo FROM bar", query.to_string());
            assert!(materialized);
            assert_eq!(options, CreateTableOptions::None);
            assert!(!or_replace);
            assert_eq!(cluster_by, vec![Ident::new("foo")]);
            assert!(comment.is_none());
            assert!(!late_binding);
            assert!(!if_not_exists);
            assert!(!temporary);
            assert!(to.is_none())
        }
        _ => unreachable!(),
    }
}

#[test]
fn parse_drop_table() {
    let sql = "DROP TABLE foo";
    match verified_stmt(sql) {
        Statement::Drop {
            object_type,
            if_exists,
            names,
            cascade,
            purge: _,
            temporary,
            ..
        } => {
            assert!(!if_exists);
            assert_eq!(ObjectType::Table, object_type);
            assert_eq!(
                vec!["foo"],
                names.iter().map(ToString::to_string).collect::<Vec<_>>()
            );
            assert!(!cascade);
            assert!(!temporary);
        }
        _ => unreachable!(),
    }

    let sql = "DROP TABLE IF EXISTS foo, bar CASCADE";
    match verified_stmt(sql) {
        Statement::Drop {
            object_type,
            if_exists,
            names,
            cascade,
            purge: _,
            temporary,
            ..
        } => {
            assert!(if_exists);
            assert_eq!(ObjectType::Table, object_type);
            assert_eq!(
                vec!["foo", "bar"],
                names.iter().map(ToString::to_string).collect::<Vec<_>>()
            );
            assert!(cascade);
            assert!(!temporary);
        }
        _ => unreachable!(),
    }

    let sql = "DROP TABLE";
    assert_eq!(
        ParserError::ParserError("Expected: identifier, found: EOF".to_string()),
        parse_sql_statements(sql).unwrap_err(),
    );

    let sql = "DROP TABLE IF EXISTS foo, bar CASCADE RESTRICT";
    assert_eq!(
        ParserError::ParserError("Cannot specify both CASCADE and RESTRICT in DROP".to_string()),
        parse_sql_statements(sql).unwrap_err(),
    );
}

#[test]
fn parse_drop_view() {
    let sql = "DROP VIEW myschema.myview";
    match verified_stmt(sql) {
        Statement::Drop {
            names, object_type, ..
        } => {
            assert_eq!(
                vec!["myschema.myview"],
                names.iter().map(ToString::to_string).collect::<Vec<_>>()
            );
            assert_eq!(ObjectType::View, object_type);
        }
        _ => unreachable!(),
    }
}

#[test]
fn parse_invalid_subquery_without_parens() {
    let res = parse_sql_statements("SELECT SELECT 1 FROM bar WHERE 1=1 FROM baz");
    assert_eq!(
        ParserError::ParserError("Expected: end of statement, found: 1".to_string()),
        res.unwrap_err()
    );
}

#[test]
fn parse_offset() {
    let expect = Some(Offset {
        value: Expr::Value(number("2")),
        rows: OffsetRows::Rows,
    });
    let ast = verified_query("SELECT foo FROM bar OFFSET 2 ROWS");
    assert_eq!(ast.offset, expect);
    let ast = verified_query("SELECT foo FROM bar WHERE foo = 4 OFFSET 2 ROWS");
    assert_eq!(ast.offset, expect);
    let ast = verified_query("SELECT foo FROM bar ORDER BY baz OFFSET 2 ROWS");
    assert_eq!(ast.offset, expect);
    let ast = verified_query("SELECT foo FROM bar WHERE foo = 4 ORDER BY baz OFFSET 2 ROWS");
    assert_eq!(ast.offset, expect);
    let ast = verified_query("SELECT foo FROM (SELECT * FROM bar OFFSET 2 ROWS) OFFSET 2 ROWS");
    assert_eq!(ast.offset, expect);
    match *ast.body {
        SetExpr::Select(s) => match only(s.from).relation {
            TableFactor::Derived { subquery, .. } => {
                assert_eq!(subquery.offset, expect);
            }
            _ => panic!("Test broke"),
        },
        _ => panic!("Test broke"),
    }
    let ast = verified_query("SELECT 'foo' OFFSET 0 ROWS");
    assert_eq!(
        ast.offset,
        Some(Offset {
            value: Expr::Value(number("0")),
            rows: OffsetRows::Rows,
        })
    );
    let ast = verified_query("SELECT 'foo' OFFSET 1 ROW");
    assert_eq!(
        ast.offset,
        Some(Offset {
            value: Expr::Value(number("1")),
            rows: OffsetRows::Row,
        })
    );
    let ast = verified_query("SELECT 'foo' OFFSET 1");
    assert_eq!(
        ast.offset,
        Some(Offset {
            value: Expr::Value(number("1")),
            rows: OffsetRows::None,
        })
    );
}

#[test]
fn parse_fetch() {
    let fetch_first_two_rows_only = Some(Fetch {
        with_ties: false,
        percent: false,
        quantity: Some(Expr::Value(number("2"))),
    });
    let ast = verified_query("SELECT foo FROM bar FETCH FIRST 2 ROWS ONLY");
    assert_eq!(ast.fetch, fetch_first_two_rows_only);
    let ast = verified_query("SELECT 'foo' FETCH FIRST 2 ROWS ONLY");
    assert_eq!(ast.fetch, fetch_first_two_rows_only);
    let ast = verified_query("SELECT foo FROM bar FETCH FIRST ROWS ONLY");
    assert_eq!(
        ast.fetch,
        Some(Fetch {
            with_ties: false,
            percent: false,
            quantity: None,
        })
    );
    let ast = verified_query("SELECT foo FROM bar WHERE foo = 4 FETCH FIRST 2 ROWS ONLY");
    assert_eq!(ast.fetch, fetch_first_two_rows_only);
    let ast = verified_query("SELECT foo FROM bar ORDER BY baz FETCH FIRST 2 ROWS ONLY");
    assert_eq!(ast.fetch, fetch_first_two_rows_only);
    let ast = verified_query(
        "SELECT foo FROM bar WHERE foo = 4 ORDER BY baz FETCH FIRST 2 ROWS WITH TIES",
    );
    assert_eq!(
        ast.fetch,
        Some(Fetch {
            with_ties: true,
            percent: false,
            quantity: Some(Expr::Value(number("2"))),
        })
    );
    let ast = verified_query("SELECT foo FROM bar FETCH FIRST 50 PERCENT ROWS ONLY");
    assert_eq!(
        ast.fetch,
        Some(Fetch {
            with_ties: false,
            percent: true,
            quantity: Some(Expr::Value(number("50"))),
        })
    );
    let ast = verified_query(
        "SELECT foo FROM bar WHERE foo = 4 ORDER BY baz OFFSET 2 ROWS FETCH FIRST 2 ROWS ONLY",
    );
    assert_eq!(
        ast.offset,
        Some(Offset {
            value: Expr::Value(number("2")),
            rows: OffsetRows::Rows,
        })
    );
    assert_eq!(ast.fetch, fetch_first_two_rows_only);
    let ast = verified_query(
        "SELECT foo FROM (SELECT * FROM bar FETCH FIRST 2 ROWS ONLY) FETCH FIRST 2 ROWS ONLY",
    );
    assert_eq!(ast.fetch, fetch_first_two_rows_only);
    match *ast.body {
        SetExpr::Select(s) => match only(s.from).relation {
            TableFactor::Derived { subquery, .. } => {
                assert_eq!(subquery.fetch, fetch_first_two_rows_only);
            }
            _ => panic!("Test broke"),
        },
        _ => panic!("Test broke"),
    }
    let ast = verified_query("SELECT foo FROM (SELECT * FROM bar OFFSET 2 ROWS FETCH FIRST 2 ROWS ONLY) OFFSET 2 ROWS FETCH FIRST 2 ROWS ONLY");
    assert_eq!(
        ast.offset,
        Some(Offset {
            value: Expr::Value(number("2")),
            rows: OffsetRows::Rows,
        })
    );
    assert_eq!(ast.fetch, fetch_first_two_rows_only);
    match *ast.body {
        SetExpr::Select(s) => match only(s.from).relation {
            TableFactor::Derived { subquery, .. } => {
                assert_eq!(
                    subquery.offset,
                    Some(Offset {
                        value: Expr::Value(number("2")),
                        rows: OffsetRows::Rows,
                    })
                );
                assert_eq!(subquery.fetch, fetch_first_two_rows_only);
            }
            _ => panic!("Test broke"),
        },
        _ => panic!("Test broke"),
    }
}

#[test]
fn parse_fetch_variations() {
    one_statement_parses_to(
        "SELECT foo FROM bar FETCH FIRST 10 ROW ONLY",
        "SELECT foo FROM bar FETCH FIRST 10 ROWS ONLY",
    );
    one_statement_parses_to(
        "SELECT foo FROM bar FETCH NEXT 10 ROW ONLY",
        "SELECT foo FROM bar FETCH FIRST 10 ROWS ONLY",
    );
    one_statement_parses_to(
        "SELECT foo FROM bar FETCH NEXT 10 ROWS WITH TIES",
        "SELECT foo FROM bar FETCH FIRST 10 ROWS WITH TIES",
    );
    one_statement_parses_to(
        "SELECT foo FROM bar FETCH NEXT ROWS WITH TIES",
        "SELECT foo FROM bar FETCH FIRST ROWS WITH TIES",
    );
    one_statement_parses_to(
        "SELECT foo FROM bar FETCH FIRST ROWS ONLY",
        "SELECT foo FROM bar FETCH FIRST ROWS ONLY",
    );
}

#[test]
fn lateral_derived() {
    fn chk(lateral_in: bool) {
        let lateral_str = if lateral_in { "LATERAL " } else { "" };
        let sql = format!(
            "SELECT * FROM customer LEFT JOIN {lateral_str}\
             (SELECT * FROM order WHERE order.customer = customer.id LIMIT 3) AS order ON true"
        );
        let select = verified_only_select(&sql);
        let from = only(select.from);
        assert_eq!(from.joins.len(), 1);
        let join = &from.joins[0];
        assert_eq!(
            join.join_operator,
            JoinOperator::LeftOuter(JoinConstraint::On(Expr::Value(Value::Boolean(true))))
        );
        if let TableFactor::Derived {
            lateral,
            ref subquery,
            alias: Some(ref alias),
        } = join.relation
        {
            assert_eq!(lateral_in, lateral);
            assert_eq!(Ident::new("order"), alias.name);
            assert_eq!(
                subquery.to_string(),
                "SELECT * FROM order WHERE order.customer = customer.id LIMIT 3"
            );
        } else {
            unreachable!()
        }
    }
    chk(false);
    chk(true);

    let sql = "SELECT * FROM LATERAL UNNEST ([10,20,30]) as numbers WITH OFFSET;";
    let res = parse_sql_statements(sql);
    assert_eq!(
        ParserError::ParserError("Expected: end of statement, found: WITH".to_string()),
        res.unwrap_err()
    );

    let sql = "SELECT * FROM a LEFT JOIN LATERAL (b CROSS JOIN c)";
    let res = parse_sql_statements(sql);
    assert_eq!(
        ParserError::ParserError(
            "Expected: SELECT, VALUES, or a subquery in the query body, found: b".to_string()
        ),
        res.unwrap_err()
    );
}

#[test]
fn lateral_function() {
    let sql = "SELECT * FROM customer LEFT JOIN LATERAL generate_series(1, customer.id)";
    let actual_select_only = verified_only_select(sql);
    let expected = Select {
        select_token: TokenWithLocation::wrap(Token::make_keyword("SELECT")),
        distinct: None,
        top: None,
<<<<<<< HEAD
        projection: vec![SelectItem::Wildcard(WildcardAdditionalOptions::default())],
=======
        top_before_distinct: false,
        projection: vec![SelectItem::Wildcard(WildcardAdditionalOptions {
            opt_ilike: None,
            opt_exclude: None,
            opt_except: None,
            opt_rename: None,
            opt_replace: None,
        })],
>>>>>>> 334a5bf3
        into: None,
        from: vec![TableWithJoins {
            relation: TableFactor::Table {
                name: ObjectName(vec![Ident {
                    value: "customer".to_string(),
                    quote_style: None,
                    span: Span::empty(),
                }]),
                alias: None,
                args: None,
                with_hints: vec![],
                version: None,
                partitions: vec![],
                with_ordinality: false,
            },
            joins: vec![Join {
                relation: TableFactor::Function {
                    lateral: true,
                    name: ObjectName(vec!["generate_series".into()]),
                    args: vec![
                        FunctionArg::Unnamed(FunctionArgExpr::Expr(Expr::Value(number("1")))),
                        FunctionArg::Unnamed(FunctionArgExpr::Expr(Expr::CompoundIdentifier(
                            vec![Ident::new("customer"), Ident::new("id")],
                        ))),
                    ],
                    alias: None,
                },
                global: false,
                join_operator: JoinOperator::LeftOuter(JoinConstraint::None),
            }],
        }],
        lateral_views: vec![],
        prewhere: None,
        selection: None,
        group_by: GroupByExpr::Expressions(vec![], vec![]),
        cluster_by: vec![],
        distribute_by: vec![],
        sort_by: vec![],
        having: None,
        named_window: vec![],
        qualify: None,
        window_before_qualify: false,
        value_table_mode: None,
        connect_by: None,
    };
    assert_eq!(actual_select_only, expected);
}

#[test]
fn parse_start_transaction() {
    match verified_stmt("START TRANSACTION READ ONLY, READ WRITE, ISOLATION LEVEL SERIALIZABLE") {
        Statement::StartTransaction { modes, .. } => assert_eq!(
            modes,
            vec![
                TransactionMode::AccessMode(TransactionAccessMode::ReadOnly),
                TransactionMode::AccessMode(TransactionAccessMode::ReadWrite),
                TransactionMode::IsolationLevel(TransactionIsolationLevel::Serializable),
            ]
        ),
        _ => unreachable!(),
    }

    // For historical reasons, PostgreSQL allows the commas between the modes to
    // be omitted.
    match one_statement_parses_to(
        "START TRANSACTION READ ONLY READ WRITE ISOLATION LEVEL SERIALIZABLE",
        "START TRANSACTION READ ONLY, READ WRITE, ISOLATION LEVEL SERIALIZABLE",
    ) {
        Statement::StartTransaction { modes, .. } => assert_eq!(
            modes,
            vec![
                TransactionMode::AccessMode(TransactionAccessMode::ReadOnly),
                TransactionMode::AccessMode(TransactionAccessMode::ReadWrite),
                TransactionMode::IsolationLevel(TransactionIsolationLevel::Serializable),
            ]
        ),
        _ => unreachable!(),
    }

    verified_stmt("START TRANSACTION");
    one_statement_parses_to("BEGIN", "BEGIN TRANSACTION");
    one_statement_parses_to("BEGIN WORK", "BEGIN TRANSACTION");
    one_statement_parses_to("BEGIN TRANSACTION", "BEGIN TRANSACTION");

    verified_stmt("START TRANSACTION ISOLATION LEVEL READ UNCOMMITTED");
    verified_stmt("START TRANSACTION ISOLATION LEVEL READ COMMITTED");
    verified_stmt("START TRANSACTION ISOLATION LEVEL REPEATABLE READ");
    verified_stmt("START TRANSACTION ISOLATION LEVEL SERIALIZABLE");

    // Regression test for https://github.com/sqlparser-rs/sqlparser-rs/pull/139,
    // in which START TRANSACTION would fail to parse if followed by a statement
    // terminator.
    assert_eq!(
        parse_sql_statements("START TRANSACTION; SELECT 1"),
        Ok(vec![
            verified_stmt("START TRANSACTION"),
            verified_stmt("SELECT 1"),
        ])
    );

    let res = parse_sql_statements("START TRANSACTION ISOLATION LEVEL BAD");
    assert_eq!(
        ParserError::ParserError("Expected: isolation level, found: BAD".to_string()),
        res.unwrap_err()
    );

    let res = parse_sql_statements("START TRANSACTION BAD");
    assert_eq!(
        ParserError::ParserError("Expected: end of statement, found: BAD".to_string()),
        res.unwrap_err()
    );

    let res = parse_sql_statements("START TRANSACTION READ ONLY,");
    assert_eq!(
        ParserError::ParserError("Expected: transaction mode, found: EOF".to_string()),
        res.unwrap_err()
    );
}

#[test]
fn parse_set_transaction() {
    // SET TRANSACTION shares transaction mode parsing code with START
    // TRANSACTION, so no need to duplicate the tests here. We just do a quick
    // sanity check.
    match verified_stmt("SET TRANSACTION READ ONLY, READ WRITE, ISOLATION LEVEL SERIALIZABLE") {
        Statement::SetTransaction {
            modes,
            session,
            snapshot,
        } => {
            assert_eq!(
                modes,
                vec![
                    TransactionMode::AccessMode(TransactionAccessMode::ReadOnly),
                    TransactionMode::AccessMode(TransactionAccessMode::ReadWrite),
                    TransactionMode::IsolationLevel(TransactionIsolationLevel::Serializable),
                ]
            );
            assert!(!session);
            assert_eq!(snapshot, None);
        }
        _ => unreachable!(),
    }
}

#[test]
fn parse_set_variable() {
    match verified_stmt("SET SOMETHING = '1'") {
        Statement::SetVariable {
            local,
            hivevar,
            variables,
            value,
        } => {
            assert!(!local);
            assert!(!hivevar);
            assert_eq!(
                variables,
                OneOrManyWithParens::One(ObjectName(vec!["SOMETHING".into()]))
            );
            assert_eq!(
                value,
                vec![Expr::Value(Value::SingleQuotedString("1".into()))]
            );
        }
        _ => unreachable!(),
    }

    let multi_variable_dialects = all_dialects_where(|d| d.supports_parenthesized_set_variables());
    let sql = r#"SET (a, b, c) = (1, 2, 3)"#;
    match multi_variable_dialects.verified_stmt(sql) {
        Statement::SetVariable {
            local,
            hivevar,
            variables,
            value,
        } => {
            assert!(!local);
            assert!(!hivevar);
            assert_eq!(
                variables,
                OneOrManyWithParens::Many(vec![
                    ObjectName(vec!["a".into()]),
                    ObjectName(vec!["b".into()]),
                    ObjectName(vec!["c".into()]),
                ])
            );
            assert_eq!(
                value,
                vec![
                    Expr::Value(number("1")),
                    Expr::Value(number("2")),
                    Expr::Value(number("3")),
                ]
            );
        }
        _ => unreachable!(),
    }

    // Subquery expression
    for (sql, canonical) in [
        (
            "SET (a) = (SELECT 22 FROM tbl1)",
            "SET (a) = ((SELECT 22 FROM tbl1))",
        ),
        (
            "SET (a) = (SELECT 22 FROM tbl1, (SELECT 1 FROM tbl2))",
            "SET (a) = ((SELECT 22 FROM tbl1, (SELECT 1 FROM tbl2)))",
        ),
        (
            "SET (a) = ((SELECT 22 FROM tbl1, (SELECT 1 FROM tbl2)))",
            "SET (a) = ((SELECT 22 FROM tbl1, (SELECT 1 FROM tbl2)))",
        ),
        (
            "SET (a, b) = ((SELECT 22 FROM tbl1, (SELECT 1 FROM tbl2)), SELECT 33 FROM tbl3)",
            "SET (a, b) = ((SELECT 22 FROM tbl1, (SELECT 1 FROM tbl2)), (SELECT 33 FROM tbl3))",
        ),
    ] {
        multi_variable_dialects.one_statement_parses_to(sql, canonical);
    }

    let error_sqls = [
        ("SET (a, b, c) = (1, 2, 3", "Expected: ), found: EOF"),
        ("SET (a, b, c) = 1, 2, 3", "Expected: (, found: 1"),
        (
            "SET (a) = ((SELECT 22 FROM tbl1)",
            "Expected: ), found: EOF",
        ),
        (
            "SET (a) = ((SELECT 22 FROM tbl1) (SELECT 22 FROM tbl1))",
            "Expected: ), found: (",
        ),
    ];
    for (sql, error) in error_sqls {
        assert_eq!(
            ParserError::ParserError(error.to_string()),
            multi_variable_dialects
                .parse_sql_statements(sql)
                .unwrap_err()
        );
    }

    one_statement_parses_to("SET SOMETHING TO '1'", "SET SOMETHING = '1'");
}

#[test]
fn parse_set_role_as_variable() {
    match verified_stmt("SET role = 'foobar'") {
        Statement::SetVariable {
            local,
            hivevar,
            variables,
            value,
        } => {
            assert!(!local);
            assert!(!hivevar);
            assert_eq!(
                variables,
                OneOrManyWithParens::One(ObjectName(vec!["role".into()]))
            );
            assert_eq!(
                value,
                vec![Expr::Value(Value::SingleQuotedString("foobar".into()))]
            );
        }
        _ => unreachable!(),
    }
}

#[test]
fn parse_double_colon_cast_at_timezone() {
    let sql = "SELECT '2001-01-01T00:00:00.000Z'::TIMESTAMP AT TIME ZONE 'Europe/Brussels' FROM t";
    let select = verified_only_select(sql);

    assert_eq!(
        &Expr::AtTimeZone {
            timestamp: Box::new(Expr::Cast {
                kind: CastKind::DoubleColon,
                expr: Box::new(Expr::Value(Value::SingleQuotedString(
                    "2001-01-01T00:00:00.000Z".to_string()
                ),)),
                data_type: DataType::Timestamp(None, TimezoneInfo::None),
                format: None
            }),
            time_zone: Box::new(Expr::Value(Value::SingleQuotedString(
                "Europe/Brussels".to_string()
            ))),
        },
        expr_from_projection(only(&select.projection)),
    );
}

#[test]
fn parse_set_time_zone() {
    match verified_stmt("SET TIMEZONE = 'UTC'") {
        Statement::SetVariable {
            local,
            hivevar,
            variables: variable,
            value,
        } => {
            assert!(!local);
            assert!(!hivevar);
            assert_eq!(
                variable,
                OneOrManyWithParens::One(ObjectName(vec!["TIMEZONE".into()]))
            );
            assert_eq!(
                value,
                vec![Expr::Value(Value::SingleQuotedString("UTC".into()))]
            );
        }
        _ => unreachable!(),
    }

    one_statement_parses_to("SET TIME ZONE TO 'UTC'", "SET TIMEZONE = 'UTC'");
}

#[test]
fn parse_set_time_zone_alias() {
    match verified_stmt("SET TIME ZONE 'UTC'") {
        Statement::SetTimeZone { local, value } => {
            assert!(!local);
            assert_eq!(value, Expr::Value(Value::SingleQuotedString("UTC".into())));
        }
        _ => unreachable!(),
    }
}

#[test]
fn parse_commit() {
    match verified_stmt("COMMIT") {
        Statement::Commit { chain: false } => (),
        _ => unreachable!(),
    }

    match verified_stmt("COMMIT AND CHAIN") {
        Statement::Commit { chain: true } => (),
        _ => unreachable!(),
    }

    one_statement_parses_to("COMMIT AND NO CHAIN", "COMMIT");
    one_statement_parses_to("COMMIT WORK AND NO CHAIN", "COMMIT");
    one_statement_parses_to("COMMIT TRANSACTION AND NO CHAIN", "COMMIT");
    one_statement_parses_to("COMMIT WORK AND CHAIN", "COMMIT AND CHAIN");
    one_statement_parses_to("COMMIT TRANSACTION AND CHAIN", "COMMIT AND CHAIN");
    one_statement_parses_to("COMMIT WORK", "COMMIT");
    one_statement_parses_to("COMMIT TRANSACTION", "COMMIT");
}

#[test]
fn parse_end() {
    one_statement_parses_to("END AND NO CHAIN", "COMMIT");
    one_statement_parses_to("END WORK AND NO CHAIN", "COMMIT");
    one_statement_parses_to("END TRANSACTION AND NO CHAIN", "COMMIT");
    one_statement_parses_to("END WORK AND CHAIN", "COMMIT AND CHAIN");
    one_statement_parses_to("END TRANSACTION AND CHAIN", "COMMIT AND CHAIN");
    one_statement_parses_to("END WORK", "COMMIT");
    one_statement_parses_to("END TRANSACTION", "COMMIT");
}

#[test]
fn parse_rollback() {
    match verified_stmt("ROLLBACK") {
        Statement::Rollback {
            chain: false,
            savepoint: None,
        } => (),
        _ => unreachable!(),
    }

    match verified_stmt("ROLLBACK AND CHAIN") {
        Statement::Rollback {
            chain: true,
            savepoint: None,
        } => (),
        _ => unreachable!(),
    }

    match verified_stmt("ROLLBACK TO SAVEPOINT test1") {
        Statement::Rollback {
            chain: false,
            savepoint,
        } => {
            assert_eq!(savepoint, Some(Ident::new("test1")));
        }
        _ => unreachable!(),
    }

    match verified_stmt("ROLLBACK AND CHAIN TO SAVEPOINT test1") {
        Statement::Rollback {
            chain: true,
            savepoint,
        } => {
            assert_eq!(savepoint, Some(Ident::new("test1")));
        }
        _ => unreachable!(),
    }

    one_statement_parses_to("ROLLBACK AND NO CHAIN", "ROLLBACK");
    one_statement_parses_to("ROLLBACK WORK AND NO CHAIN", "ROLLBACK");
    one_statement_parses_to("ROLLBACK TRANSACTION AND NO CHAIN", "ROLLBACK");
    one_statement_parses_to("ROLLBACK WORK AND CHAIN", "ROLLBACK AND CHAIN");
    one_statement_parses_to("ROLLBACK TRANSACTION AND CHAIN", "ROLLBACK AND CHAIN");
    one_statement_parses_to("ROLLBACK WORK", "ROLLBACK");
    one_statement_parses_to("ROLLBACK TRANSACTION", "ROLLBACK");
    one_statement_parses_to("ROLLBACK TO test1", "ROLLBACK TO SAVEPOINT test1");
    one_statement_parses_to(
        "ROLLBACK AND CHAIN TO test1",
        "ROLLBACK AND CHAIN TO SAVEPOINT test1",
    );
}

#[test]
#[should_panic(expected = "Parse results with GenericDialect are different from PostgreSqlDialect")]
fn ensure_multiple_dialects_are_tested() {
    // The SQL here must be parsed differently by different dialects.
    // At the time of writing, `@foo` is accepted as a valid identifier
    // by the Generic and the MSSQL dialect, but not by Postgres and ANSI.
    let _ = parse_sql_statements("SELECT @foo");
}

#[test]
fn parse_create_index() {
    let sql = "CREATE UNIQUE INDEX IF NOT EXISTS idx_name ON test(name,age DESC)";
    let indexed_columns = vec![
        OrderByExpr {
            expr: Expr::Identifier(Ident::new("name")),
            asc: None,
            nulls_first: None,
            with_fill: None,
        },
        OrderByExpr {
            expr: Expr::Identifier(Ident::new("age")),
            asc: Some(false),
            nulls_first: None,
            with_fill: None,
        },
    ];
    match verified_stmt(sql) {
        Statement::CreateIndex(CreateIndex {
            name: Some(name),
            table_name,
            columns,
            unique,
            if_not_exists,
            ..
        }) => {
            assert_eq!("idx_name", name.to_string());
            assert_eq!("test", table_name.to_string());
            assert_eq!(indexed_columns, columns);
            assert!(unique);
            assert!(if_not_exists)
        }
        _ => unreachable!(),
    }
}

#[test]
fn test_create_index_with_using_function() {
    let sql = "CREATE UNIQUE INDEX IF NOT EXISTS idx_name ON test USING btree (name,age DESC)";
    let indexed_columns = vec![
        OrderByExpr {
            expr: Expr::Identifier(Ident::new("name")),
            asc: None,
            nulls_first: None,
            with_fill: None,
        },
        OrderByExpr {
            expr: Expr::Identifier(Ident::new("age")),
            asc: Some(false),
            nulls_first: None,
            with_fill: None,
        },
    ];
    match verified_stmt(sql) {
        Statement::CreateIndex(CreateIndex {
            name: Some(name),
            table_name,
            using,
            columns,
            unique,
            concurrently,
            if_not_exists,
            include,
            nulls_distinct: None,
            with,
            predicate: None,
        }) => {
            assert_eq!("idx_name", name.to_string());
            assert_eq!("test", table_name.to_string());
            assert_eq!("btree", using.unwrap().to_string());
            assert_eq!(indexed_columns, columns);
            assert!(unique);
            assert!(!concurrently);
            assert!(if_not_exists);
            assert!(include.is_empty());
            assert!(with.is_empty());
        }
        _ => unreachable!(),
    }
}

#[test]
fn test_create_index_with_with_clause() {
    let sql = "CREATE UNIQUE INDEX title_idx ON films(title) WITH (fillfactor = 70, single_param)";
    let indexed_columns = vec![OrderByExpr {
        expr: Expr::Identifier(Ident::new("title")),
        asc: None,
        nulls_first: None,
        with_fill: None,
    }];
    let with_parameters = vec![
        Expr::BinaryOp {
            left: Box::new(Expr::Identifier(Ident::new("fillfactor"))),
            op: BinaryOperator::Eq,
            right: Box::new(Expr::Value(number("70"))),
        },
        Expr::Identifier(Ident::new("single_param")),
    ];
    let dialects = all_dialects_where(|d| d.supports_create_index_with_clause());
    match dialects.verified_stmt(sql) {
        Statement::CreateIndex(CreateIndex {
            name: Some(name),
            table_name,
            using: None,
            columns,
            unique,
            concurrently,
            if_not_exists,
            include,
            nulls_distinct: None,
            with,
            predicate: None,
        }) => {
            pretty_assertions::assert_eq!("title_idx", name.to_string());
            pretty_assertions::assert_eq!("films", table_name.to_string());
            pretty_assertions::assert_eq!(indexed_columns, columns);
            assert!(unique);
            assert!(!concurrently);
            assert!(!if_not_exists);
            assert!(include.is_empty());
            pretty_assertions::assert_eq!(with_parameters, with);
        }
        _ => unreachable!(),
    }
}

#[test]
fn parse_drop_index() {
    let sql = "DROP INDEX idx_a";
    match verified_stmt(sql) {
        Statement::Drop {
            names, object_type, ..
        } => {
            assert_eq!(
                vec!["idx_a"],
                names.iter().map(ToString::to_string).collect::<Vec<_>>()
            );
            assert_eq!(ObjectType::Index, object_type);
        }
        _ => unreachable!(),
    }
}

#[test]
fn parse_create_role() {
    let sql = "CREATE ROLE consultant";
    match verified_stmt(sql) {
        Statement::CreateRole { names, .. } => {
            assert_eq_vec(&["consultant"], &names);
        }
        _ => unreachable!(),
    }

    let sql = "CREATE ROLE IF NOT EXISTS mysql_a, mysql_b";
    match verified_stmt(sql) {
        Statement::CreateRole {
            names,
            if_not_exists,
            ..
        } => {
            assert_eq_vec(&["mysql_a", "mysql_b"], &names);
            assert!(if_not_exists);
        }
        _ => unreachable!(),
    }
}

#[test]
fn parse_drop_role() {
    let sql = "DROP ROLE abc";
    match verified_stmt(sql) {
        Statement::Drop {
            names,
            object_type,
            if_exists,
            ..
        } => {
            assert_eq_vec(&["abc"], &names);
            assert_eq!(ObjectType::Role, object_type);
            assert!(!if_exists);
        }
        _ => unreachable!(),
    };

    let sql = "DROP ROLE IF EXISTS def, magician, quaternion";
    match verified_stmt(sql) {
        Statement::Drop {
            names,
            object_type,
            if_exists,
            ..
        } => {
            assert_eq_vec(&["def", "magician", "quaternion"], &names);
            assert_eq!(ObjectType::Role, object_type);
            assert!(if_exists);
        }
        _ => unreachable!(),
    }
}

#[test]
fn parse_grant() {
    let sql = "GRANT SELECT, INSERT, UPDATE (shape, size), USAGE, DELETE, TRUNCATE, REFERENCES, TRIGGER, CONNECT, CREATE, EXECUTE, TEMPORARY ON abc, def TO xyz, m WITH GRANT OPTION GRANTED BY jj";
    match verified_stmt(sql) {
        Statement::Grant {
            privileges,
            objects,
            grantees,
            with_grant_option,
            granted_by,
            ..
        } => match (privileges, objects) {
            (Privileges::Actions(actions), GrantObjects::Tables(objects)) => {
                assert_eq!(
                    vec![
                        Action::Select { columns: None },
                        Action::Insert { columns: None },
                        Action::Update {
                            columns: Some(vec![
                                Ident {
                                    value: "shape".into(),
                                    quote_style: None,
                                    span: Span::empty(),
                                },
                                Ident {
                                    value: "size".into(),
                                    quote_style: None,
                                    span: Span::empty(),
                                },
                            ])
                        },
                        Action::Usage,
                        Action::Delete,
                        Action::Truncate,
                        Action::References { columns: None },
                        Action::Trigger,
                        Action::Connect,
                        Action::Create,
                        Action::Execute,
                        Action::Temporary,
                    ],
                    actions
                );
                assert_eq_vec(&["abc", "def"], &objects);
                assert_eq_vec(&["xyz", "m"], &grantees);
                assert!(with_grant_option);
                assert_eq!("jj", granted_by.unwrap().to_string());
            }
            _ => unreachable!(),
        },
        _ => unreachable!(),
    }

    let sql2 = "GRANT INSERT ON ALL TABLES IN SCHEMA public TO browser";
    match verified_stmt(sql2) {
        Statement::Grant {
            privileges,
            objects,
            grantees,
            with_grant_option,
            ..
        } => match (privileges, objects) {
            (Privileges::Actions(actions), GrantObjects::AllTablesInSchema { schemas }) => {
                assert_eq!(vec![Action::Insert { columns: None }], actions);
                assert_eq_vec(&["public"], &schemas);
                assert_eq_vec(&["browser"], &grantees);
                assert!(!with_grant_option);
            }
            _ => unreachable!(),
        },
        _ => unreachable!(),
    }

    let sql3 = "GRANT USAGE, SELECT ON SEQUENCE p TO u";
    match verified_stmt(sql3) {
        Statement::Grant {
            privileges,
            objects,
            grantees,
            granted_by,
            ..
        } => match (privileges, objects, granted_by) {
            (Privileges::Actions(actions), GrantObjects::Sequences(objects), None) => {
                assert_eq!(
                    vec![Action::Usage, Action::Select { columns: None }],
                    actions
                );
                assert_eq_vec(&["p"], &objects);
                assert_eq_vec(&["u"], &grantees);
            }
            _ => unreachable!(),
        },
        _ => unreachable!(),
    }

    let sql4 = "GRANT ALL PRIVILEGES ON aa, b TO z";
    match verified_stmt(sql4) {
        Statement::Grant { privileges, .. } => {
            assert_eq!(
                Privileges::All {
                    with_privileges_keyword: true
                },
                privileges
            );
        }
        _ => unreachable!(),
    }

    let sql5 = "GRANT ALL ON SCHEMA aa, b TO z";
    match verified_stmt(sql5) {
        Statement::Grant {
            privileges,
            objects,
            ..
        } => match (privileges, objects) {
            (
                Privileges::All {
                    with_privileges_keyword,
                },
                GrantObjects::Schemas(schemas),
            ) => {
                assert!(!with_privileges_keyword);
                assert_eq_vec(&["aa", "b"], &schemas);
            }
            _ => unreachable!(),
        },
        _ => unreachable!(),
    }

    let sql6 = "GRANT USAGE ON ALL SEQUENCES IN SCHEMA bus TO a, beta WITH GRANT OPTION";
    match verified_stmt(sql6) {
        Statement::Grant {
            privileges,
            objects,
            ..
        } => match (privileges, objects) {
            (Privileges::Actions(actions), GrantObjects::AllSequencesInSchema { schemas }) => {
                assert_eq!(vec![Action::Usage], actions);
                assert_eq_vec(&["bus"], &schemas);
            }
            _ => unreachable!(),
        },
        _ => unreachable!(),
    }
}

#[test]
fn test_revoke() {
    let sql = "REVOKE ALL PRIVILEGES ON users, auth FROM analyst CASCADE";
    match verified_stmt(sql) {
        Statement::Revoke {
            privileges,
            objects: GrantObjects::Tables(tables),
            grantees,
            cascade,
            granted_by,
        } => {
            assert_eq!(
                Privileges::All {
                    with_privileges_keyword: true
                },
                privileges
            );
            assert_eq_vec(&["users", "auth"], &tables);
            assert_eq_vec(&["analyst"], &grantees);
            assert!(cascade);
            assert_eq!(None, granted_by);
        }
        _ => unreachable!(),
    }
}

#[test]
fn parse_merge() {
    let sql = "MERGE INTO s.bar AS dest USING (SELECT * FROM s.foo) AS stg ON dest.D = stg.D AND dest.E = stg.E WHEN NOT MATCHED THEN INSERT (A, B, C) VALUES (stg.A, stg.B, stg.C) WHEN MATCHED AND dest.A = 'a' THEN UPDATE SET dest.F = stg.F, dest.G = stg.G WHEN MATCHED THEN DELETE";
    let sql_no_into = "MERGE s.bar AS dest USING (SELECT * FROM s.foo) AS stg ON dest.D = stg.D AND dest.E = stg.E WHEN NOT MATCHED THEN INSERT (A, B, C) VALUES (stg.A, stg.B, stg.C) WHEN MATCHED AND dest.A = 'a' THEN UPDATE SET dest.F = stg.F, dest.G = stg.G WHEN MATCHED THEN DELETE";
    match (verified_stmt(sql), verified_stmt(sql_no_into)) {
        (
            Statement::Merge {
                into,
                table,
                source,
                on,
                clauses,
            },
            Statement::Merge {
                into: no_into,
                table: table_no_into,
                source: source_no_into,
                on: on_no_into,
                clauses: clauses_no_into,
            },
        ) => {
            assert!(into);
            assert!(!no_into);

            assert_eq!(
                table,
                TableFactor::Table {
                    name: ObjectName(vec![Ident::new("s"), Ident::new("bar")]),
                    alias: Some(TableAlias {
                        name: Ident::new("dest"),
                        columns: vec![],
                    }),
                    args: None,
                    with_hints: vec![],
                    version: None,
                    partitions: vec![],
                    with_ordinality: false,
                }
            );
            assert_eq!(table, table_no_into);

            assert_eq!(
                source,
                TableFactor::Derived {
                    lateral: false,
                    subquery: Box::new(Query {
                        with: None,
                        body: Box::new(SetExpr::Select(Box::new(Select {
                            select_token: TokenWithLocation::wrap(Token::make_keyword("SELECT")),
                            distinct: None,
                            top: None,
                            top_before_distinct: false,
                            projection: vec![SelectItem::Wildcard(
                                WildcardAdditionalOptions::default()
                            )],
                            into: None,
                            from: vec![TableWithJoins {
                                relation: TableFactor::Table {
                                    name: ObjectName(vec![Ident::new("s"), Ident::new("foo")]),
                                    alias: None,
                                    args: None,
                                    with_hints: vec![],
                                    version: None,
                                    partitions: vec![],
                                    with_ordinality: false,
                                },
                                joins: vec![],
                            }],
                            lateral_views: vec![],
                            prewhere: None,
                            selection: None,
                            group_by: GroupByExpr::Expressions(vec![], vec![]),
                            cluster_by: vec![],
                            distribute_by: vec![],
                            sort_by: vec![],
                            having: None,
                            named_window: vec![],
                            window_before_qualify: false,
                            qualify: None,
                            value_table_mode: None,
                            connect_by: None,
                        }))),
                        order_by: None,
                        limit: None,
                        limit_by: vec![],
                        offset: None,
                        fetch: None,
                        locks: vec![],
                        for_clause: None,
                        settings: None,
                        format_clause: None,
                    }),
                    alias: Some(TableAlias {
                        name: Ident {
                            value: "stg".to_string(),
                            quote_style: None,
                            span: Span::empty(),
                        },
                        columns: vec![],
                    }),
                }
            );
            assert_eq!(source, source_no_into);

            assert_eq!(
                on,
                Box::new(Expr::BinaryOp {
                    left: Box::new(Expr::BinaryOp {
                        left: Box::new(Expr::CompoundIdentifier(vec![
                            Ident::new("dest"),
                            Ident::new("D"),
                        ])),
                        op: BinaryOperator::Eq,
                        right: Box::new(Expr::CompoundIdentifier(vec![
                            Ident::new("stg"),
                            Ident::new("D"),
                        ])),
                    }),
                    op: BinaryOperator::And,
                    right: Box::new(Expr::BinaryOp {
                        left: Box::new(Expr::CompoundIdentifier(vec![
                            Ident::new("dest"),
                            Ident::new("E"),
                        ])),
                        op: BinaryOperator::Eq,
                        right: Box::new(Expr::CompoundIdentifier(vec![
                            Ident::new("stg"),
                            Ident::new("E"),
                        ])),
                    }),
                })
            );
            assert_eq!(on, on_no_into);

            assert_eq!(
                clauses,
                vec![
                    MergeClause {
                        clause_kind: MergeClauseKind::NotMatched,
                        predicate: None,
                        action: MergeAction::Insert(MergeInsertExpr {
                            columns: vec![Ident::new("A"), Ident::new("B"), Ident::new("C")],
                            kind: MergeInsertKind::Values(Values {
                                explicit_row: false,
                                rows: vec![vec![
                                    Expr::CompoundIdentifier(vec![
                                        Ident::new("stg"),
                                        Ident::new("A")
                                    ]),
                                    Expr::CompoundIdentifier(vec![
                                        Ident::new("stg"),
                                        Ident::new("B")
                                    ]),
                                    Expr::CompoundIdentifier(vec![
                                        Ident::new("stg"),
                                        Ident::new("C")
                                    ]),
                                ]]
                            }),
                        }),
                    },
                    MergeClause {
                        clause_kind: MergeClauseKind::Matched,
                        predicate: Some(Expr::BinaryOp {
                            left: Box::new(Expr::CompoundIdentifier(vec![
                                Ident::new("dest"),
                                Ident::new("A"),
                            ])),
                            op: BinaryOperator::Eq,
                            right: Box::new(Expr::Value(Value::SingleQuotedString(
                                "a".to_string()
                            ))),
                        }),
                        action: MergeAction::Update {
                            assignments: vec![
                                Assignment {
                                    target: AssignmentTarget::ColumnName(ObjectName(vec![
                                        Ident::new("dest"),
                                        Ident::new("F")
                                    ])),
                                    value: Expr::CompoundIdentifier(vec![
                                        Ident::new("stg"),
                                        Ident::new("F"),
                                    ]),
                                },
                                Assignment {
                                    target: AssignmentTarget::ColumnName(ObjectName(vec![
                                        Ident::new("dest"),
                                        Ident::new("G")
                                    ])),
                                    value: Expr::CompoundIdentifier(vec![
                                        Ident::new("stg"),
                                        Ident::new("G"),
                                    ]),
                                },
                            ],
                        },
                    },
                    MergeClause {
                        clause_kind: MergeClauseKind::Matched,
                        predicate: None,
                        action: MergeAction::Delete,
                    },
                ]
            );
            assert_eq!(clauses, clauses_no_into);
        }
        _ => unreachable!(),
    };

    let sql = "MERGE INTO s.bar AS dest USING newArrivals AS S ON false WHEN NOT MATCHED THEN INSERT VALUES (stg.A, stg.B, stg.C)";
    verified_stmt(sql);
}

#[test]
fn test_merge_into_using_table() {
    let sql = "MERGE INTO target_table USING source_table \
        ON target_table.id = source_table.oooid \
        WHEN MATCHED THEN \
            UPDATE SET target_table.description = source_table.description \
        WHEN NOT MATCHED THEN \
            INSERT (ID, description) VALUES (source_table.id, source_table.description)";

    verified_stmt(sql);
}

#[test]
fn test_merge_with_delimiter() {
    let sql = "MERGE INTO target_table USING source_table \
    ON target_table.id = source_table.oooid \
    WHEN MATCHED THEN \
        UPDATE SET target_table.description = source_table.description \
    WHEN NOT MATCHED THEN \
        INSERT (ID, description) VALUES (source_table.id, source_table.description);";

    match parse_sql_statements(sql) {
        Ok(_) => {}
        _ => unreachable!(),
    }
}

#[test]
fn test_merge_invalid_statements() {
    let dialects = all_dialects();
    for (sql, err_msg) in [
        (
            "MERGE INTO T USING U ON TRUE WHEN NOT MATCHED THEN UPDATE SET a = b",
            "UPDATE is not allowed in a NOT MATCHED merge clause",
        ),
        (
            "MERGE INTO T USING U ON TRUE WHEN NOT MATCHED THEN DELETE",
            "DELETE is not allowed in a NOT MATCHED merge clause",
        ),
        (
            "MERGE INTO T USING U ON TRUE WHEN MATCHED THEN INSERT(a) VALUES(b)",
            "INSERT is not allowed in a MATCHED merge clause",
        ),
    ] {
        let res = dialects.parse_sql_statements(sql);
        assert_eq!(
            ParserError::ParserError(err_msg.to_string()),
            res.unwrap_err()
        );
    }
}

#[test]
fn test_lock() {
    let sql = "SELECT * FROM student WHERE id = '1' FOR UPDATE";
    let mut ast = verified_query(sql);
    assert_eq!(ast.locks.len(), 1);
    let lock = ast.locks.pop().unwrap();
    assert_eq!(lock.lock_type, LockType::Update);
    assert!(lock.of.is_none());
    assert!(lock.nonblock.is_none());

    let sql = "SELECT * FROM student WHERE id = '1' FOR SHARE";
    let mut ast = verified_query(sql);
    assert_eq!(ast.locks.len(), 1);
    let lock = ast.locks.pop().unwrap();
    assert_eq!(lock.lock_type, LockType::Share);
    assert!(lock.of.is_none());
    assert!(lock.nonblock.is_none());
}

#[test]
fn test_lock_table() {
    let sql = "SELECT * FROM student WHERE id = '1' FOR UPDATE OF school";
    let mut ast = verified_query(sql);
    assert_eq!(ast.locks.len(), 1);
    let lock = ast.locks.pop().unwrap();
    assert_eq!(lock.lock_type, LockType::Update);
    assert_eq!(
        lock.of.unwrap().0,
        vec![Ident {
            value: "school".to_string(),
            quote_style: None,
            span: Span::empty(),
        }]
    );
    assert!(lock.nonblock.is_none());

    let sql = "SELECT * FROM student WHERE id = '1' FOR SHARE OF school";
    let mut ast = verified_query(sql);
    assert_eq!(ast.locks.len(), 1);
    let lock = ast.locks.pop().unwrap();
    assert_eq!(lock.lock_type, LockType::Share);
    assert_eq!(
        lock.of.unwrap().0,
        vec![Ident {
            value: "school".to_string(),
            quote_style: None,
            span: Span::empty(),
        }]
    );
    assert!(lock.nonblock.is_none());

    let sql = "SELECT * FROM student WHERE id = '1' FOR SHARE OF school FOR UPDATE OF student";
    let mut ast = verified_query(sql);
    assert_eq!(ast.locks.len(), 2);
    let lock = ast.locks.remove(0);
    assert_eq!(lock.lock_type, LockType::Share);
    assert_eq!(
        lock.of.unwrap().0,
        vec![Ident {
            value: "school".to_string(),
            quote_style: None,
            span: Span::empty(),
        }]
    );
    assert!(lock.nonblock.is_none());
    let lock = ast.locks.remove(0);
    assert_eq!(lock.lock_type, LockType::Update);
    assert_eq!(
        lock.of.unwrap().0,
        vec![Ident {
            value: "student".to_string(),
            quote_style: None,
            span: Span::empty(),
        }]
    );
    assert!(lock.nonblock.is_none());
}

#[test]
fn test_lock_nonblock() {
    let sql = "SELECT * FROM student WHERE id = '1' FOR UPDATE OF school SKIP LOCKED";
    let mut ast = verified_query(sql);
    assert_eq!(ast.locks.len(), 1);
    let lock = ast.locks.pop().unwrap();
    assert_eq!(lock.lock_type, LockType::Update);
    assert_eq!(
        lock.of.unwrap().0,
        vec![Ident {
            value: "school".to_string(),
            quote_style: None,
            span: Span::empty(),
        }]
    );
    assert_eq!(lock.nonblock.unwrap(), NonBlock::SkipLocked);

    let sql = "SELECT * FROM student WHERE id = '1' FOR SHARE OF school NOWAIT";
    let mut ast = verified_query(sql);
    assert_eq!(ast.locks.len(), 1);
    let lock = ast.locks.pop().unwrap();
    assert_eq!(lock.lock_type, LockType::Share);
    assert_eq!(
        lock.of.unwrap().0,
        vec![Ident {
            value: "school".to_string(),
            quote_style: None,
            span: Span::empty(),
        }]
    );
    assert_eq!(lock.nonblock.unwrap(), NonBlock::Nowait);
}

#[test]
fn test_placeholder() {
    let dialects = TestedDialects::new(vec![
        Box::new(GenericDialect {}),
        Box::new(DuckDbDialect {}),
        Box::new(PostgreSqlDialect {}),
        Box::new(MsSqlDialect {}),
        Box::new(AnsiDialect {}),
        Box::new(BigQueryDialect {}),
        Box::new(SnowflakeDialect {}),
        // Note: `$` is the starting word for the HiveDialect identifier
        // Box::new(sqlparser::dialect::HiveDialect {}),
    ]);
    let sql = "SELECT * FROM student WHERE id = $Id1";
    let ast = dialects.verified_only_select(sql);
    assert_eq!(
        ast.selection,
        Some(Expr::BinaryOp {
            left: Box::new(Expr::Identifier(Ident::new("id"))),
            op: BinaryOperator::Eq,
            right: Box::new(Expr::Value(Value::Placeholder("$Id1".into()))),
        })
    );

    let sql = "SELECT * FROM student LIMIT $1 OFFSET $2";
    let ast = dialects.verified_query(sql);
    assert_eq!(
        ast.limit,
        Some(Expr::Value(Value::Placeholder("$1".into())))
    );
    assert_eq!(
        ast.offset,
        Some(Offset {
            value: Expr::Value(Value::Placeholder("$2".into())),
            rows: OffsetRows::None,
        }),
    );

    let dialects = TestedDialects::new(vec![
        Box::new(GenericDialect {}),
        Box::new(DuckDbDialect {}),
        // Note: `?` is for jsonb operators in PostgreSqlDialect
        // Box::new(PostgreSqlDialect {}),
        Box::new(MsSqlDialect {}),
        Box::new(AnsiDialect {}),
        Box::new(BigQueryDialect {}),
        Box::new(SnowflakeDialect {}),
        // Note: `$` is the starting word for the HiveDialect identifier
        // Box::new(sqlparser::dialect::HiveDialect {}),
    ]);
    let sql = "SELECT * FROM student WHERE id = ?";
    let ast = dialects.verified_only_select(sql);
    assert_eq!(
        ast.selection,
        Some(Expr::BinaryOp {
            left: Box::new(Expr::Identifier(Ident::new("id"))),
            op: BinaryOperator::Eq,
            right: Box::new(Expr::Value(Value::Placeholder("?".into()))),
        })
    );

    let sql = "SELECT $fromage_français, :x, ?123";
    let ast = dialects.verified_only_select(sql);
    assert_eq!(
        ast.projection,
        vec![
            UnnamedExpr(Expr::Value(Value::Placeholder("$fromage_français".into()))),
            UnnamedExpr(Expr::Value(Value::Placeholder(":x".into()))),
            UnnamedExpr(Expr::Value(Value::Placeholder("?123".into()))),
        ]
    );
}

#[test]
fn all_keywords_sorted() {
    // assert!(ALL_KEYWORDS.is_sorted())
    let mut copy = Vec::from(ALL_KEYWORDS);
    copy.sort_unstable();
    assert_eq!(copy, ALL_KEYWORDS)
}

fn parse_sql_statements(sql: &str) -> Result<Vec<Statement>, ParserError> {
    all_dialects().parse_sql_statements(sql)
}

fn one_statement_parses_to(sql: &str, canonical: &str) -> Statement {
    all_dialects().one_statement_parses_to(sql, canonical)
}

fn verified_stmt(query: &str) -> Statement {
    all_dialects().verified_stmt(query)
}

fn verified_query(query: &str) -> Query {
    all_dialects().verified_query(query)
}

fn verified_only_select(query: &str) -> Select {
    all_dialects().verified_only_select(query)
}

fn verified_expr(query: &str) -> Expr {
    all_dialects().verified_expr(query)
}

#[test]
fn parse_offset_and_limit() {
    let sql = "SELECT foo FROM bar LIMIT 1 OFFSET 2";
    let expect = Some(Offset {
        value: Expr::Value(number("2")),
        rows: OffsetRows::None,
    });
    let ast = verified_query(sql);
    assert_eq!(ast.offset, expect);
    assert_eq!(ast.limit, Some(Expr::Value(number("1"))));

    // different order is OK
    one_statement_parses_to("SELECT foo FROM bar OFFSET 2 LIMIT 1", sql);

    // mysql syntax is ok for some dialects
    TestedDialects::new(vec![
        Box::new(GenericDialect {}),
        Box::new(MySqlDialect {}),
        Box::new(SQLiteDialect {}),
        Box::new(ClickHouseDialect {}),
    ])
    .one_statement_parses_to("SELECT foo FROM bar LIMIT 2, 1", sql);

    // expressions are allowed
    let sql = "SELECT foo FROM bar LIMIT 1 + 2 OFFSET 3 * 4";
    let ast = verified_query(sql);
    assert_eq!(
        ast.limit,
        Some(Expr::BinaryOp {
            left: Box::new(Expr::Value(number("1"))),
            op: BinaryOperator::Plus,
            right: Box::new(Expr::Value(number("2"))),
        }),
    );
    assert_eq!(
        ast.offset,
        Some(Offset {
            value: Expr::BinaryOp {
                left: Box::new(Expr::Value(number("3"))),
                op: BinaryOperator::Multiply,
                right: Box::new(Expr::Value(number("4"))),
            },
            rows: OffsetRows::None,
        }),
    );

    // Can't repeat OFFSET / LIMIT
    let res = parse_sql_statements("SELECT foo FROM bar OFFSET 2 OFFSET 2");
    assert_eq!(
        ParserError::ParserError("Expected: end of statement, found: OFFSET".to_string()),
        res.unwrap_err()
    );

    let res = parse_sql_statements("SELECT foo FROM bar LIMIT 2 LIMIT 2");
    assert_eq!(
        ParserError::ParserError("Expected: end of statement, found: LIMIT".to_string()),
        res.unwrap_err()
    );

    let res = parse_sql_statements("SELECT foo FROM bar OFFSET 2 LIMIT 2 OFFSET 2");
    assert_eq!(
        ParserError::ParserError("Expected: end of statement, found: OFFSET".to_string()),
        res.unwrap_err()
    );
}

#[test]
fn parse_time_functions() {
    fn test_time_function(func_name: &'static str) {
        let sql = format!("SELECT {}()", func_name);
        let select = verified_only_select(&sql);
        let select_localtime_func_call_ast = Function {
            name: ObjectName(vec![Ident::new(func_name)]),
            parameters: FunctionArguments::None,
            args: FunctionArguments::List(FunctionArgumentList {
                duplicate_treatment: None,
                args: vec![],
                clauses: vec![],
            }),
            null_treatment: None,
            filter: None,
            over: None,
            within_group: vec![],
        };
        assert_eq!(
            &Expr::Function(select_localtime_func_call_ast.clone()),
            expr_from_projection(&select.projection[0])
        );

        // Validating Parenthesis
        let sql_without_parens = format!("SELECT {}", func_name);
        let mut ast_without_parens = select_localtime_func_call_ast;
        ast_without_parens.args = FunctionArguments::None;
        assert_eq!(
            &Expr::Function(ast_without_parens),
            expr_from_projection(&verified_only_select(&sql_without_parens).projection[0])
        );
    }

    test_time_function("CURRENT_TIMESTAMP");
    test_time_function("CURRENT_TIME");
    test_time_function("CURRENT_DATE");
    test_time_function("LOCALTIME");
    test_time_function("LOCALTIMESTAMP");
}

#[test]
fn parse_position() {
    assert_eq!(
        Expr::Position {
            expr: Box::new(Expr::Value(Value::SingleQuotedString("@".to_string()))),
            r#in: Box::new(Expr::Identifier(Ident::new("field"))),
        },
        verified_expr("POSITION('@' IN field)"),
    );

    // some dialects (e.g. snowflake) support position as a function call (i.e. without IN)
    assert_eq!(
        call(
            "position",
            [
                Expr::Value(Value::SingleQuotedString("an".to_owned())),
                Expr::Value(Value::SingleQuotedString("banana".to_owned())),
                Expr::Value(number("1")),
            ]
        ),
        verified_expr("position('an', 'banana', 1)")
    );
}

#[test]
fn parse_position_negative() {
    let sql = "SELECT POSITION(foo IN) from bar";
    let res = parse_sql_statements(sql);
    assert_eq!(
        ParserError::ParserError("Expected: (, found: )".to_string()),
        res.unwrap_err()
    );
}

#[test]
fn parse_is_boolean() {
    use self::Expr::*;

    let sql = "a IS TRUE";
    assert_eq!(
        IsTrue(Box::new(Identifier(Ident::new("a")))),
        verified_expr(sql)
    );

    let sql = "a IS NOT TRUE";
    assert_eq!(
        IsNotTrue(Box::new(Identifier(Ident::new("a")))),
        verified_expr(sql)
    );

    let sql = "a IS FALSE";
    assert_eq!(
        IsFalse(Box::new(Identifier(Ident::new("a")))),
        verified_expr(sql)
    );

    let sql = "a IS NOT FALSE";
    assert_eq!(
        IsNotFalse(Box::new(Identifier(Ident::new("a")))),
        verified_expr(sql)
    );

    let sql = "a IS UNKNOWN";
    assert_eq!(
        IsUnknown(Box::new(Identifier(Ident::new("a")))),
        verified_expr(sql)
    );

    let sql = "a IS NOT UNKNOWN";
    assert_eq!(
        IsNotUnknown(Box::new(Identifier(Ident::new("a")))),
        verified_expr(sql)
    );

    verified_stmt("SELECT f FROM foo WHERE field IS TRUE");
    verified_stmt("SELECT f FROM foo WHERE field IS NOT TRUE");

    verified_stmt("SELECT f FROM foo WHERE field IS FALSE");
    verified_stmt("SELECT f FROM foo WHERE field IS NOT FALSE");

    verified_stmt("SELECT f FROM foo WHERE field IS UNKNOWN");
    verified_stmt("SELECT f FROM foo WHERE field IS NOT UNKNOWN");

    let sql = "SELECT f from foo where field is 0";
    let res = parse_sql_statements(sql);
    assert_eq!(
        ParserError::ParserError(
            "Expected: [NOT] NULL or TRUE|FALSE or [NOT] DISTINCT FROM after IS, found: 0"
                .to_string()
        ),
        res.unwrap_err()
    );
}

#[test]
fn parse_discard() {
    let sql = "DISCARD ALL";
    match verified_stmt(sql) {
        Statement::Discard { object_type, .. } => assert_eq!(object_type, DiscardObject::ALL),
        _ => unreachable!(),
    }

    let sql = "DISCARD PLANS";
    match verified_stmt(sql) {
        Statement::Discard { object_type, .. } => assert_eq!(object_type, DiscardObject::PLANS),
        _ => unreachable!(),
    }

    let sql = "DISCARD SEQUENCES";
    match verified_stmt(sql) {
        Statement::Discard { object_type, .. } => assert_eq!(object_type, DiscardObject::SEQUENCES),
        _ => unreachable!(),
    }

    let sql = "DISCARD TEMP";
    match verified_stmt(sql) {
        Statement::Discard { object_type, .. } => assert_eq!(object_type, DiscardObject::TEMP),
        _ => unreachable!(),
    }
}

#[test]
fn parse_cursor() {
    let sql = r#"CLOSE my_cursor"#;
    match verified_stmt(sql) {
        Statement::Close { cursor } => assert_eq!(
            cursor,
            CloseCursor::Specific {
                name: Ident::new("my_cursor"),
            }
        ),
        _ => unreachable!(),
    }

    let sql = r#"CLOSE ALL"#;
    match verified_stmt(sql) {
        Statement::Close { cursor } => assert_eq!(cursor, CloseCursor::All),
        _ => unreachable!(),
    }
}

#[test]
fn parse_show_functions() {
    assert_eq!(
        verified_stmt("SHOW FUNCTIONS LIKE 'pattern'"),
        Statement::ShowFunctions {
            filter: Some(ShowStatementFilter::Like("pattern".into())),
        }
    );
}

#[test]
fn parse_cache_table() {
    let sql = "SELECT a, b, c FROM foo";
    let cache_table_name = "cache_table_name";
    let table_flag = "flag";
    let query = all_dialects().verified_query(sql);

    assert_eq!(
        verified_stmt(format!("CACHE TABLE '{cache_table_name}'").as_str()),
        Statement::Cache {
            table_flag: None,
            table_name: ObjectName(vec![Ident::with_quote('\'', cache_table_name)]),
            has_as: false,
            options: vec![],
            query: None,
        }
    );

    assert_eq!(
        verified_stmt(format!("CACHE {table_flag} TABLE '{cache_table_name}'").as_str()),
        Statement::Cache {
            table_flag: Some(ObjectName(vec![Ident::new(table_flag)])),
            table_name: ObjectName(vec![Ident::with_quote('\'', cache_table_name)]),
            has_as: false,
            options: vec![],
            query: None,
        }
    );

    assert_eq!(
        verified_stmt(
            format!(
                "CACHE {table_flag} TABLE '{cache_table_name}' OPTIONS('K1' = 'V1', 'K2' = 0.88)",
            )
            .as_str()
        ),
        Statement::Cache {
            table_flag: Some(ObjectName(vec![Ident::new(table_flag)])),
            table_name: ObjectName(vec![Ident::with_quote('\'', cache_table_name)]),
            has_as: false,
            options: vec![
                SqlOption::KeyValue {
                    key: Ident::with_quote('\'', "K1"),
                    value: Expr::Value(Value::SingleQuotedString("V1".into())),
                },
                SqlOption::KeyValue {
                    key: Ident::with_quote('\'', "K2"),
                    value: Expr::Value(number("0.88")),
                },
            ],
            query: None,
        }
    );

    assert_eq!(
        verified_stmt(
            format!(
                "CACHE {table_flag} TABLE '{cache_table_name}' OPTIONS('K1' = 'V1', 'K2' = 0.88) {sql}",
            )
            .as_str()
        ),
        Statement::Cache {
            table_flag: Some(ObjectName(vec![Ident::new(table_flag)])),
            table_name: ObjectName(vec![Ident::with_quote('\'', cache_table_name)]),
            has_as: false,
            options: vec![
                SqlOption::KeyValue {
                    key: Ident::with_quote('\'', "K1"),
                    value: Expr::Value(Value::SingleQuotedString("V1".into())),
                },
                SqlOption::KeyValue {
                    key: Ident::with_quote('\'', "K2"),
                    value: Expr::Value(number("0.88")),
                },
            ],
            query: Some(query.clone().into()),
        }
    );

    assert_eq!(
        verified_stmt(
            format!(
                "CACHE {table_flag} TABLE '{cache_table_name}' OPTIONS('K1' = 'V1', 'K2' = 0.88) AS {sql}",
            )
            .as_str()
        ),
        Statement::Cache {
            table_flag: Some(ObjectName(vec![Ident::new(table_flag)])),
            table_name: ObjectName(vec![Ident::with_quote('\'', cache_table_name)]),
            has_as: true,
            options: vec![
                SqlOption::KeyValue {
                    key: Ident::with_quote('\'', "K1"),
                    value: Expr::Value(Value::SingleQuotedString("V1".into())),
                },
                SqlOption::KeyValue {
                    key: Ident::with_quote('\'', "K2"),
                    value: Expr::Value(number("0.88")),
                },
            ],
            query: Some(query.clone().into()),
        }
    );

    assert_eq!(
        verified_stmt(format!("CACHE {table_flag} TABLE '{cache_table_name}' {sql}").as_str()),
        Statement::Cache {
            table_flag: Some(ObjectName(vec![Ident::new(table_flag)])),
            table_name: ObjectName(vec![Ident::with_quote('\'', cache_table_name)]),
            has_as: false,
            options: vec![],
            query: Some(query.clone().into()),
        }
    );

    assert_eq!(
        verified_stmt(format!("CACHE {table_flag} TABLE '{cache_table_name}' AS {sql}").as_str()),
        Statement::Cache {
            table_flag: Some(ObjectName(vec![Ident::new(table_flag)])),
            table_name: ObjectName(vec![Ident::with_quote('\'', cache_table_name)]),
            has_as: true,
            options: vec![],
            query: Some(query.into()),
        }
    );

    let res = parse_sql_statements("CACHE TABLE 'table_name' foo");
    assert_eq!(
        ParserError::ParserError(
            "Expected: SELECT, VALUES, or a subquery in the query body, found: foo".to_string()
        ),
        res.unwrap_err()
    );

    let res = parse_sql_statements("CACHE flag TABLE 'table_name' OPTIONS('K1'='V1') foo");
    assert_eq!(
        ParserError::ParserError(
            "Expected: SELECT, VALUES, or a subquery in the query body, found: foo".to_string()
        ),
        res.unwrap_err()
    );

    let res = parse_sql_statements("CACHE TABLE 'table_name' AS foo");
    assert_eq!(
        ParserError::ParserError(
            "Expected: SELECT, VALUES, or a subquery in the query body, found: foo".to_string()
        ),
        res.unwrap_err()
    );

    let res = parse_sql_statements("CACHE flag TABLE 'table_name' OPTIONS('K1'='V1') AS foo");
    assert_eq!(
        ParserError::ParserError(
            "Expected: SELECT, VALUES, or a subquery in the query body, found: foo".to_string()
        ),
        res.unwrap_err()
    );

    let res = parse_sql_statements("CACHE 'table_name'");
    assert_eq!(
        ParserError::ParserError("Expected: a `TABLE` keyword, found: 'table_name'".to_string()),
        res.unwrap_err()
    );

    let res = parse_sql_statements("CACHE 'table_name' OPTIONS('K1'='V1')");
    assert_eq!(
        ParserError::ParserError("Expected: a `TABLE` keyword, found: OPTIONS".to_string()),
        res.unwrap_err()
    );

    let res = parse_sql_statements("CACHE flag 'table_name' OPTIONS('K1'='V1')");
    assert_eq!(
        ParserError::ParserError("Expected: a `TABLE` keyword, found: 'table_name'".to_string()),
        res.unwrap_err()
    );
}

#[test]
fn parse_uncache_table() {
    assert_eq!(
        verified_stmt("UNCACHE TABLE 'table_name'"),
        Statement::UNCache {
            table_name: ObjectName(vec![Ident::with_quote('\'', "table_name")]),
            if_exists: false,
        }
    );

    assert_eq!(
        verified_stmt("UNCACHE TABLE IF EXISTS 'table_name'"),
        Statement::UNCache {
            table_name: ObjectName(vec![Ident::with_quote('\'', "table_name")]),
            if_exists: true,
        }
    );

    let res = parse_sql_statements("UNCACHE TABLE 'table_name' foo");
    assert_eq!(
        ParserError::ParserError("Expected: end of statement, found: foo".to_string()),
        res.unwrap_err()
    );

    let res = parse_sql_statements("UNCACHE 'table_name' foo");
    assert_eq!(
        ParserError::ParserError("Expected: TABLE, found: 'table_name'".to_string()),
        res.unwrap_err()
    );

    let res = parse_sql_statements("UNCACHE IF EXISTS 'table_name' foo");
    assert_eq!(
        ParserError::ParserError("Expected: TABLE, found: IF".to_string()),
        res.unwrap_err()
    );
}

#[test]
fn parse_deeply_nested_parens_hits_recursion_limits() {
    let sql = "(".repeat(1000);
    let res = parse_sql_statements(&sql);
    assert_eq!(ParserError::RecursionLimitExceeded, res.unwrap_err());
}

#[test]
fn parse_deeply_nested_unary_op_hits_recursion_limits() {
    let sql = format!("SELECT {}", "+".repeat(1000));
    let res = parse_sql_statements(&sql);
    assert_eq!(ParserError::RecursionLimitExceeded, res.unwrap_err());
}

#[test]
fn parse_deeply_nested_expr_hits_recursion_limits() {
    let dialect = GenericDialect {};

    let where_clause = make_where_clause(100);
    let sql = format!("SELECT id, user_id FROM test WHERE {where_clause}");

    let res = Parser::new(&dialect)
        .try_with_sql(&sql)
        .expect("tokenize to work")
        .parse_statements();

    assert_eq!(res, Err(ParserError::RecursionLimitExceeded));
}

#[test]
fn parse_deeply_nested_subquery_expr_hits_recursion_limits() {
    let dialect = GenericDialect {};

    let where_clause = make_where_clause(100);
    let sql = format!("SELECT id, user_id where id IN (select id from t WHERE {where_clause})");

    let res = Parser::new(&dialect)
        .try_with_sql(&sql)
        .expect("tokenize to work")
        .parse_statements();

    assert_eq!(res, Err(ParserError::RecursionLimitExceeded));
}

#[test]
fn parse_with_recursion_limit() {
    let dialect = GenericDialect {};

    let where_clause = make_where_clause(20);
    let sql = format!("SELECT id, user_id FROM test WHERE {where_clause}");

    // Expect the statement to parse with default limit
    let res = Parser::new(&dialect)
        .try_with_sql(&sql)
        .expect("tokenize to work")
        .parse_statements();

    assert!(res.is_ok(), "{res:?}");

    // limit recursion to something smaller, expect parsing to fail
    let res = Parser::new(&dialect)
        .try_with_sql(&sql)
        .expect("tokenize to work")
        .with_recursion_limit(20)
        .parse_statements();

    assert_eq!(res, Err(ParserError::RecursionLimitExceeded));

    // limit recursion to 50, expect it to succeed
    let res = Parser::new(&dialect)
        .try_with_sql(&sql)
        .expect("tokenize to work")
        .with_recursion_limit(50)
        .parse_statements();

    assert!(res.is_ok(), "{res:?}");
}

#[test]
fn parse_escaped_string_with_unescape() {
    fn assert_mysql_query_value(sql: &str, quoted: &str) {
        let stmt = TestedDialects::new(vec![
            Box::new(MySqlDialect {}),
            Box::new(BigQueryDialect {}),
            Box::new(SnowflakeDialect {}),
        ])
        .one_statement_parses_to(sql, "");

        match stmt {
            Statement::Query(query) => match *query.body {
                SetExpr::Select(value) => {
                    let expr = expr_from_projection(only(&value.projection));
                    assert_eq!(
                        *expr,
                        Expr::Value(Value::SingleQuotedString(quoted.to_string()))
                    );
                }
                _ => unreachable!(),
            },
            _ => unreachable!(),
        };
    }
    let sql = r"SELECT 'I\'m fine'";
    assert_mysql_query_value(sql, "I'm fine");

    let sql = r#"SELECT 'I''m fine'"#;
    assert_mysql_query_value(sql, "I'm fine");

    let sql = r#"SELECT 'I\"m fine'"#;
    assert_mysql_query_value(sql, "I\"m fine");

    let sql = r"SELECT 'Testing: \0 \\ \% \_ \b \n \r \t \Z \a \h \ '";
    assert_mysql_query_value(sql, "Testing: \0 \\ % _ \u{8} \n \r \t \u{1a} \u{7} h  ");
}

#[test]
fn parse_escaped_string_without_unescape() {
    fn assert_mysql_query_value(sql: &str, quoted: &str) {
        let stmt = TestedDialects::new_with_options(
            vec![
                Box::new(MySqlDialect {}),
                Box::new(BigQueryDialect {}),
                Box::new(SnowflakeDialect {}),
            ],
            ParserOptions::new().with_unescape(false),
        )
        .one_statement_parses_to(sql, "");

        match stmt {
            Statement::Query(query) => match *query.body {
                SetExpr::Select(value) => {
                    let expr = expr_from_projection(only(&value.projection));
                    assert_eq!(
                        *expr,
                        Expr::Value(Value::SingleQuotedString(quoted.to_string()))
                    );
                }
                _ => unreachable!(),
            },
            _ => unreachable!(),
        };
    }
    let sql = r"SELECT 'I\'m fine'";
    assert_mysql_query_value(sql, r"I\'m fine");

    let sql = r#"SELECT 'I''m fine'"#;
    assert_mysql_query_value(sql, r#"I''m fine"#);

    let sql = r#"SELECT 'I\"m fine'"#;
    assert_mysql_query_value(sql, r#"I\"m fine"#);

    let sql = r"SELECT 'Testing: \0 \\ \% \_ \b \n \r \t \Z \a \ '";
    assert_mysql_query_value(sql, r"Testing: \0 \\ \% \_ \b \n \r \t \Z \a \ ");
}

#[test]
fn parse_pivot_table() {
    let sql = concat!(
        "SELECT * FROM monthly_sales AS a PIVOT(",
        "SUM(a.amount), ",
        "SUM(b.amount) AS t, ",
        "SUM(c.amount) AS u ",
        "FOR a.MONTH IN (1 AS x, 'two', three AS y)) AS p (c, d) ",
        "ORDER BY EMPID"
    );

    fn expected_function(table: &'static str, alias: Option<&'static str>) -> ExprWithAlias {
        ExprWithAlias {
            expr: call(
                "SUM",
                [Expr::CompoundIdentifier(vec![
                    Ident::new(table),
                    Ident::new("amount"),
                ])],
            ),
            alias: alias.map(Ident::new),
        }
    }

    assert_eq!(
        verified_only_select(sql).from[0].relation,
        Pivot {
            table: Box::new(TableFactor::Table {
                name: ObjectName(vec![Ident::new("monthly_sales")]),
                alias: Some(TableAlias {
                    name: Ident::new("a"),
                    columns: vec![]
                }),
                args: None,
                with_hints: vec![],
                version: None,
                partitions: vec![],
                with_ordinality: false,
            }),
            aggregate_functions: vec![
                expected_function("a", None),
                expected_function("b", Some("t")),
                expected_function("c", Some("u")),
            ],
            value_column: vec![Ident::new("a"), Ident::new("MONTH")],
            value_source: PivotValueSource::List(vec![
                ExprWithAlias {
                    expr: Expr::Value(number("1")),
                    alias: Some(Ident::new("x"))
                },
                ExprWithAlias {
                    expr: Expr::Value(Value::SingleQuotedString("two".to_string())),
                    alias: None
                },
                ExprWithAlias {
                    expr: Expr::Identifier(Ident::new("three")),
                    alias: Some(Ident::new("y"))
                },
            ]),
            default_on_null: None,
            alias: Some(TableAlias {
                name: Ident {
                    value: "p".to_string(),
                    quote_style: None,
                    span: Span::empty(),
                },
                columns: vec![Ident::new("c"), Ident::new("d")],
            }),
        }
    );
    assert_eq!(verified_stmt(sql).to_string(), sql);

    // parsing should succeed with empty alias
    let sql_without_table_alias = concat!(
        "SELECT * FROM monthly_sales ",
        "PIVOT(SUM(a.amount) FOR a.MONTH IN ('JAN', 'FEB', 'MAR', 'APR')) AS p (c, d) ",
        "ORDER BY EMPID"
    );
    assert_matches!(
        &verified_only_select(sql_without_table_alias).from[0].relation,
        Pivot { table, .. } if matches!(&**table, TableFactor::Table { alias: None, .. })
    );
    assert_eq!(
        verified_stmt(sql_without_table_alias).to_string(),
        sql_without_table_alias
    );
}

#[test]
fn parse_unpivot_table() {
    let sql = concat!(
        "SELECT * FROM sales AS s ",
        "UNPIVOT(quantity FOR quarter IN (Q1, Q2, Q3, Q4)) AS u (product, quarter, quantity)"
    );

    pretty_assertions::assert_eq!(
        verified_only_select(sql).from[0].relation,
        Unpivot {
            table: Box::new(TableFactor::Table {
                name: ObjectName(vec![Ident::new("sales")]),
                alias: Some(TableAlias {
                    name: Ident::new("s"),
                    columns: vec![]
                }),
                args: None,
                with_hints: vec![],
                version: None,
                partitions: vec![],
                with_ordinality: false,
            }),
            value: Ident {
                value: "quantity".to_string(),
                quote_style: None,
                span: Span::empty()
            },

            name: Ident {
                value: "quarter".to_string(),
                quote_style: None,
                span: Span::empty()
            },
            columns: ["Q1", "Q2", "Q3", "Q4"]
                .into_iter()
                .map(Ident::new)
                .collect(),
            alias: Some(TableAlias {
                name: Ident::new("u"),
                columns: ["product", "quarter", "quantity"]
                    .into_iter()
                    .map(Ident::new)
                    .collect()
            }),
        }
    );
    assert_eq!(verified_stmt(sql).to_string(), sql);

    let sql_without_aliases = concat!(
        "SELECT * FROM sales ",
        "UNPIVOT(quantity FOR quarter IN (Q1, Q2, Q3, Q4))"
    );

    assert_matches!(
        &verified_only_select(sql_without_aliases).from[0].relation,
        Unpivot {
            table,
            alias: None,
            ..
        } if matches!(&**table, TableFactor::Table { alias: None, .. })
    );
    assert_eq!(
        verified_stmt(sql_without_aliases).to_string(),
        sql_without_aliases
    );
}

#[test]
fn parse_pivot_unpivot_table() {
    let sql = concat!(
        "SELECT * FROM census AS c ",
        "UNPIVOT(population FOR year IN (population_2000, population_2010)) AS u ",
        "PIVOT(sum(population) FOR year IN ('population_2000', 'population_2010')) AS p"
    );

    pretty_assertions::assert_eq!(
        verified_only_select(sql).from[0].relation,
        Pivot {
            table: Box::new(Unpivot {
                table: Box::new(TableFactor::Table {
                    name: ObjectName(vec![Ident::new("census")]),
                    alias: Some(TableAlias {
                        name: Ident::new("c"),
                        columns: vec![]
                    }),
                    args: None,
                    with_hints: vec![],
                    version: None,
                    partitions: vec![],
                    with_ordinality: false,
                }),
                value: Ident {
                    value: "population".to_string(),
                    quote_style: None,
                    span: Span::empty()
                },

                name: Ident {
                    value: "year".to_string(),
                    quote_style: None,
                    span: Span::empty()
                },
                columns: ["population_2000", "population_2010"]
                    .into_iter()
                    .map(Ident::new)
                    .collect(),
                alias: Some(TableAlias {
                    name: Ident::new("u"),
                    columns: vec![]
                }),
            }),
            aggregate_functions: vec![ExprWithAlias {
                expr: call("sum", [Expr::Identifier(Ident::new("population"))]),
                alias: None
            }],
            value_column: vec![Ident::new("year")],
            value_source: PivotValueSource::List(vec![
                ExprWithAlias {
                    expr: Expr::Value(Value::SingleQuotedString("population_2000".to_string())),
                    alias: None
                },
                ExprWithAlias {
                    expr: Expr::Value(Value::SingleQuotedString("population_2010".to_string())),
                    alias: None
                },
            ]),
            default_on_null: None,
            alias: Some(TableAlias {
                name: Ident::new("p"),
                columns: vec![]
            }),
        }
    );
    assert_eq!(verified_stmt(sql).to_string(), sql);
}

/// Makes a predicate that looks like ((user_id = $id) OR user_id = $2...)
fn make_where_clause(num: usize) -> String {
    use std::fmt::Write;
    let mut output = "(".repeat(num - 1);

    for i in 0..num {
        if i > 0 {
            write!(&mut output, " OR ").unwrap();
        }
        write!(&mut output, "user_id = {i}").unwrap();
        if i < num - 1 {
            write!(&mut output, ")").unwrap();
        }
    }
    output
}

#[test]
fn parse_non_latin_identifiers() {
    let supported_dialects = TestedDialects::new(vec![
        Box::new(GenericDialect {}),
        Box::new(DuckDbDialect {}),
        Box::new(PostgreSqlDialect {}),
        Box::new(MsSqlDialect {}),
        Box::new(RedshiftSqlDialect {}),
        Box::new(MySqlDialect {}),
    ]);

    supported_dialects.verified_stmt("SELECT a.説明 FROM test.public.inter01 AS a");
    supported_dialects.verified_stmt("SELECT a.説明 FROM inter01 AS a, inter01_transactions AS b WHERE a.説明 = b.取引 GROUP BY a.説明");
    supported_dialects.verified_stmt("SELECT 説明, hühnervögel, garçon, Москва, 東京 FROM inter01");
    assert!(supported_dialects
        .parse_sql_statements("SELECT 💝 FROM table1")
        .is_err());
}

#[test]
fn parse_trailing_comma() {
    // At the moment, DuckDB is the only dialect that allows
    // trailing commas anywhere in the query
    let trailing_commas = TestedDialects::new(vec![Box::new(DuckDbDialect {})]);

    trailing_commas.one_statement_parses_to(
        "SELECT album_id, name, FROM track",
        "SELECT album_id, name FROM track",
    );

    trailing_commas.one_statement_parses_to(
        "SELECT * FROM track ORDER BY milliseconds,",
        "SELECT * FROM track ORDER BY milliseconds",
    );

    trailing_commas.one_statement_parses_to(
        "SELECT DISTINCT ON (album_id,) name FROM track",
        "SELECT DISTINCT ON (album_id) name FROM track",
    );

    trailing_commas.one_statement_parses_to(
        "CREATE TABLE employees (name text, age int,)",
        "CREATE TABLE employees (name TEXT, age INT)",
    );

    trailing_commas.one_statement_parses_to(
        "GRANT USAGE, SELECT, INSERT, ON p TO u",
        "GRANT USAGE, SELECT, INSERT ON p TO u",
    );

    trailing_commas.verified_stmt("SELECT album_id, name FROM track");
    trailing_commas.verified_stmt("SELECT * FROM track ORDER BY milliseconds");
    trailing_commas.verified_stmt("SELECT DISTINCT ON (album_id) name FROM track");

    // check quoted "from" identifier edge-case
    trailing_commas.one_statement_parses_to(
        r#"SELECT "from", FROM "from""#,
        r#"SELECT "from" FROM "from""#,
    );
    trailing_commas.verified_stmt(r#"SELECT "from" FROM "from""#);

    // doesn't allow any trailing commas
    let trailing_commas = TestedDialects::new(vec![Box::new(GenericDialect {})]);

    assert_eq!(
        trailing_commas
            .parse_sql_statements("SELECT name, age, from employees;")
            .unwrap_err(),
        ParserError::ParserError("Expected an expression, found: from".to_string())
    );

    assert_eq!(
        trailing_commas
            .parse_sql_statements("REVOKE USAGE, SELECT, ON p TO u")
            .unwrap_err(),
        ParserError::ParserError("Expected: a privilege keyword, found: ON".to_string())
    );

    assert_eq!(
        trailing_commas
            .parse_sql_statements("CREATE TABLE employees (name text, age int,)")
            .unwrap_err(),
        ParserError::ParserError(
            "Expected: column name or constraint definition, found: )".to_string()
        )
    );
}

#[test]
fn parse_projection_trailing_comma() {
    // Some dialects allow trailing commas only in the projection
    let trailing_commas = TestedDialects::new(vec![
        Box::new(SnowflakeDialect {}),
        Box::new(BigQueryDialect {}),
    ]);

    trailing_commas.one_statement_parses_to(
        "SELECT album_id, name, FROM track",
        "SELECT album_id, name FROM track",
    );

    trailing_commas.verified_stmt("SELECT album_id, name FROM track");

    trailing_commas.verified_stmt("SELECT * FROM track ORDER BY milliseconds");

    trailing_commas.verified_stmt("SELECT DISTINCT ON (album_id) name FROM track");

    assert_eq!(
        trailing_commas
            .parse_sql_statements("SELECT * FROM track ORDER BY milliseconds,")
            .unwrap_err(),
        ParserError::ParserError("Expected: an expression, found: EOF".to_string())
    );

    assert_eq!(
        trailing_commas
            .parse_sql_statements("CREATE TABLE employees (name text, age int,)")
            .unwrap_err(),
        ParserError::ParserError(
            "Expected: column name or constraint definition, found: )".to_string()
        ),
    );
}

#[test]
fn parse_create_type() {
    let create_type =
        verified_stmt("CREATE TYPE db.type_name AS (foo INT, bar TEXT COLLATE \"de_DE\")");
    assert_eq!(
        Statement::CreateType {
            name: ObjectName(vec![Ident::new("db"), Ident::new("type_name")]),
            representation: UserDefinedTypeRepresentation::Composite {
                attributes: vec![
                    UserDefinedTypeCompositeAttributeDef {
                        name: Ident::new("foo"),
                        data_type: DataType::Int(None),
                        collation: None,
                    },
                    UserDefinedTypeCompositeAttributeDef {
                        name: Ident::new("bar"),
                        data_type: DataType::Text,
                        collation: Some(ObjectName(vec![Ident::with_quote('\"', "de_DE")])),
                    }
                ]
            }
        },
        create_type
    );
}

#[test]
fn parse_drop_type() {
    let sql = "DROP TYPE abc";
    match verified_stmt(sql) {
        Statement::Drop {
            names,
            object_type,
            if_exists,
            cascade,
            ..
        } => {
            assert_eq_vec(&["abc"], &names);
            assert_eq!(ObjectType::Type, object_type);
            assert!(!if_exists);
            assert!(!cascade);
        }
        _ => unreachable!(),
    };

    let sql = "DROP TYPE IF EXISTS def, magician, quaternion";
    match verified_stmt(sql) {
        Statement::Drop {
            names,
            object_type,
            if_exists,
            cascade,
            ..
        } => {
            assert_eq_vec(&["def", "magician", "quaternion"], &names);
            assert_eq!(ObjectType::Type, object_type);
            assert!(if_exists);
            assert!(!cascade);
        }
        _ => unreachable!(),
    }

    let sql = "DROP TYPE IF EXISTS my_type CASCADE";
    match verified_stmt(sql) {
        Statement::Drop {
            names,
            object_type,
            if_exists,
            cascade,
            ..
        } => {
            assert_eq_vec(&["my_type"], &names);
            assert_eq!(ObjectType::Type, object_type);
            assert!(if_exists);
            assert!(cascade);
        }
        _ => unreachable!(),
    }
}

#[test]
fn parse_call() {
    all_dialects().verified_stmt("CALL my_procedure()");
    all_dialects().verified_stmt("CALL my_procedure(1, 'a')");
    pg_and_generic().verified_stmt("CALL my_procedure(1, 'a', $1)");
    all_dialects().verified_stmt("CALL my_procedure");
    assert_eq!(
        verified_stmt("CALL my_procedure('a')"),
        Statement::Call(Function {
            parameters: FunctionArguments::None,
            args: FunctionArguments::List(FunctionArgumentList {
                duplicate_treatment: None,
                args: vec![FunctionArg::Unnamed(FunctionArgExpr::Expr(Expr::Value(
                    Value::SingleQuotedString("a".to_string())
                )))],
                clauses: vec![],
            }),
            name: ObjectName(vec![Ident::new("my_procedure")]),
            filter: None,
            null_treatment: None,
            over: None,
            within_group: vec![],
        })
    );
}

#[test]
fn parse_execute_stored_procedure() {
    let expected = Statement::Execute {
        name: ObjectName(vec![
            Ident {
                value: "my_schema".to_string(),
                quote_style: None,
            },
            Ident {
                value: "my_stored_procedure".to_string(),
                quote_style: None,
            },
        ]),
        parameters: vec![
            Expr::Value(Value::NationalStringLiteral("param1".to_string())),
            Expr::Value(Value::NationalStringLiteral("param2".to_string())),
        ],
        has_parentheses: false,
        using: vec![],
    };
    assert_eq!(
        // Microsoft SQL Server does not use parentheses around arguments for EXECUTE
        ms_and_generic()
            .verified_stmt("EXECUTE my_schema.my_stored_procedure N'param1', N'param2'"),
        expected
    );
    assert_eq!(
        ms_and_generic().one_statement_parses_to(
            "EXEC my_schema.my_stored_procedure N'param1', N'param2';",
            "EXECUTE my_schema.my_stored_procedure N'param1', N'param2'",
        ),
        expected
    );
}

#[test]
fn parse_create_table_collate() {
    pg_and_generic().verified_stmt("CREATE TABLE tbl (foo INT, bar TEXT COLLATE \"de_DE\")");
}

#[test]
fn parse_binary_operators_without_whitespace() {
    // x + y
    all_dialects().one_statement_parses_to(
        "SELECT field+1000 FROM tbl1",
        "SELECT field + 1000 FROM tbl1",
    );

    all_dialects().one_statement_parses_to(
        "SELECT tbl1.field+tbl2.field FROM tbl1 JOIN tbl2 ON tbl1.id = tbl2.entity_id",
        "SELECT tbl1.field + tbl2.field FROM tbl1 JOIN tbl2 ON tbl1.id = tbl2.entity_id",
    );

    // x - y
    all_dialects().one_statement_parses_to(
        "SELECT field-1000 FROM tbl1",
        "SELECT field - 1000 FROM tbl1",
    );

    all_dialects().one_statement_parses_to(
        "SELECT tbl1.field-tbl2.field FROM tbl1 JOIN tbl2 ON tbl1.id = tbl2.entity_id",
        "SELECT tbl1.field - tbl2.field FROM tbl1 JOIN tbl2 ON tbl1.id = tbl2.entity_id",
    );

    // x * y
    all_dialects().one_statement_parses_to(
        "SELECT field*1000 FROM tbl1",
        "SELECT field * 1000 FROM tbl1",
    );

    all_dialects().one_statement_parses_to(
        "SELECT tbl1.field*tbl2.field FROM tbl1 JOIN tbl2 ON tbl1.id = tbl2.entity_id",
        "SELECT tbl1.field * tbl2.field FROM tbl1 JOIN tbl2 ON tbl1.id = tbl2.entity_id",
    );

    // x / y
    all_dialects().one_statement_parses_to(
        "SELECT field/1000 FROM tbl1",
        "SELECT field / 1000 FROM tbl1",
    );

    all_dialects().one_statement_parses_to(
        "SELECT tbl1.field/tbl2.field FROM tbl1 JOIN tbl2 ON tbl1.id = tbl2.entity_id",
        "SELECT tbl1.field / tbl2.field FROM tbl1 JOIN tbl2 ON tbl1.id = tbl2.entity_id",
    );

    // x % y
    all_dialects().one_statement_parses_to(
        "SELECT field%1000 FROM tbl1",
        "SELECT field % 1000 FROM tbl1",
    );

    all_dialects().one_statement_parses_to(
        "SELECT tbl1.field%tbl2.field FROM tbl1 JOIN tbl2 ON tbl1.id = tbl2.entity_id",
        "SELECT tbl1.field % tbl2.field FROM tbl1 JOIN tbl2 ON tbl1.id = tbl2.entity_id",
    );
}

#[test]
fn parse_unload() {
    let unload = verified_stmt("UNLOAD(SELECT cola FROM tab) TO 's3://...' WITH (format = 'AVRO')");
    assert_eq!(
        unload,
        Statement::Unload {
            query: Box::new(Query {
                body: Box::new(SetExpr::Select(Box::new(Select {
                    select_token: TokenWithLocation::wrap(Token::make_keyword("SELECT")),
                    distinct: None,
                    top: None,
                    top_before_distinct: false,
                    projection: vec![UnnamedExpr(Expr::Identifier(Ident::new("cola"))),],
                    into: None,
                    from: vec![TableWithJoins {
                        relation: TableFactor::Table {
                            name: ObjectName(vec![Ident::new("tab")]),
                            alias: None,
                            args: None,
                            with_hints: vec![],
                            version: None,
                            partitions: vec![],
                            with_ordinality: false,
                        },
                        joins: vec![],
                    }],
                    lateral_views: vec![],
                    prewhere: None,
                    selection: None,
                    group_by: GroupByExpr::Expressions(vec![], vec![]),
                    cluster_by: vec![],
                    distribute_by: vec![],
                    sort_by: vec![],
                    having: None,
                    named_window: vec![],
                    window_before_qualify: false,
                    qualify: None,
                    value_table_mode: None,
                    connect_by: None,
                }))),
                with: None,
                limit: None,
                limit_by: vec![],
                offset: None,
                fetch: None,
                locks: vec![],
                for_clause: None,
                order_by: None,
                settings: None,
                format_clause: None,
            }),
            to: Ident {
                value: "s3://...".to_string(),
                quote_style: Some('\''),
                span: Span::empty(),
            },
            with: vec![SqlOption::KeyValue {
                key: Ident {
                    value: "format".to_string(),
                    quote_style: None,
                    span: Span::empty(),
                },
                value: Expr::Value(Value::SingleQuotedString("AVRO".to_string()))
            }]
        }
    );
}

#[test]
fn test_savepoint() {
    match verified_stmt("SAVEPOINT test1") {
        Statement::Savepoint { name } => {
            assert_eq!(Ident::new("test1"), name);
        }
        _ => unreachable!(),
    }
}

#[test]
fn test_release_savepoint() {
    match verified_stmt("RELEASE SAVEPOINT test1") {
        Statement::ReleaseSavepoint { name } => {
            assert_eq!(Ident::new("test1"), name);
        }
        _ => unreachable!(),
    }

    one_statement_parses_to("RELEASE test1", "RELEASE SAVEPOINT test1");
}

#[test]
fn test_comment_hash_syntax() {
    let dialects = TestedDialects::new(vec![
        Box::new(BigQueryDialect {}),
        Box::new(SnowflakeDialect {}),
        Box::new(MySqlDialect {}),
    ]);
    let sql = r#"
    # comment
    SELECT a, b, c # , d, e
    FROM T
    ####### comment #################
    WHERE true
    # comment
    "#;
    let canonical = "SELECT a, b, c FROM T WHERE true";
    dialects.verified_only_select_with_canonical(sql, canonical);
}

#[test]
fn test_parse_inline_comment() {
    let sql =
        "CREATE TABLE t0 (id INT COMMENT 'comment without equal') COMMENT = 'comment with equal'";
    // Hive dialect doesn't support `=` in table comment, please refer:
    // [Hive](https://cwiki.apache.org/confluence/display/Hive/LanguageManual+DDL#LanguageManualDDL-CreateTable)
    match all_dialects_except(|d| d.is::<HiveDialect>()).verified_stmt(sql) {
        Statement::CreateTable(CreateTable {
            columns, comment, ..
        }) => {
            assert_eq!(
                columns,
                vec![ColumnDef {
                    name: Ident::new("id".to_string()),
                    data_type: DataType::Int(None),
                    collation: None,
                    options: vec![ColumnOptionDef {
                        name: None,
                        option: Comment("comment without equal".to_string()),
                    }]
                }]
            );
            assert_eq!(
                comment.unwrap(),
                CommentDef::WithEq("comment with equal".to_string())
            );
        }
        _ => unreachable!(),
    }
}

#[test]
fn test_buffer_reuse() {
    let d = GenericDialect {};
    let q = "INSERT INTO customer WITH foo AS (SELECT 1) SELECT * FROM foo UNION VALUES (1)";
    let mut buf = Vec::new();
    Tokenizer::new(&d, q)
        .tokenize_with_location_into_buf(&mut buf)
        .unwrap();
    let mut p = Parser::new(&d).with_tokens_with_locations(buf);
    p.parse_statements().unwrap();
    let _ = p.into_tokens();
}

#[test]
fn parse_map_access_expr() {
    let sql = "users[-1][safe_offset(2)]";
    let dialects = TestedDialects::new(vec![
        Box::new(BigQueryDialect {}),
        Box::new(ClickHouseDialect {}),
    ]);
    let expr = dialects.verified_expr(sql);
    let expected = Expr::MapAccess {
        column: Expr::Identifier(Ident::new("users")).into(),
        keys: vec![
            MapAccessKey {
                key: Expr::UnaryOp {
                    op: UnaryOperator::Minus,
                    expr: Expr::Value(number("1")).into(),
                },
                syntax: MapAccessSyntax::Bracket,
            },
            MapAccessKey {
                key: call("safe_offset", [Expr::Value(number("2"))]),
                syntax: MapAccessSyntax::Bracket,
            },
        ],
    };
    assert_eq!(expr, expected);

    for sql in ["users[1]", "a[array_length(b) - 1 + 2][c + 3][d * 4]"] {
        let _ = dialects.verified_expr(sql);
    }
}

#[test]
fn parse_connect_by() {
    let expect_query = Select {
        select_token: TokenWithLocation::wrap(Token::make_keyword("SELECT")),
        distinct: None,
        top: None,
        top_before_distinct: false,
        projection: vec![
            SelectItem::UnnamedExpr(Expr::Identifier(Ident::new("employee_id"))),
            SelectItem::UnnamedExpr(Expr::Identifier(Ident::new("manager_id"))),
            SelectItem::UnnamedExpr(Expr::Identifier(Ident::new("title"))),
        ],
        from: vec![TableWithJoins {
            relation: TableFactor::Table {
                name: ObjectName(vec![Ident::new("employees")]),
                alias: None,
                args: None,
                with_hints: vec![],
                version: None,
                partitions: vec![],
                with_ordinality: false,
            },
            joins: vec![],
        }],
        into: None,
        lateral_views: vec![],
        prewhere: None,
        selection: None,
        group_by: GroupByExpr::Expressions(vec![], vec![]),
        cluster_by: vec![],
        distribute_by: vec![],
        sort_by: vec![],
        having: None,
        named_window: vec![],
        qualify: None,
        window_before_qualify: false,
        value_table_mode: None,
        connect_by: Some(ConnectBy {
            condition: Expr::BinaryOp {
                left: Box::new(Expr::Identifier(Ident::new("title"))),
                op: BinaryOperator::Eq,
                right: Box::new(Expr::Value(Value::SingleQuotedString(
                    "president".to_owned(),
                ))),
            },
            relationships: vec![Expr::BinaryOp {
                left: Box::new(Expr::Identifier(Ident::new("manager_id"))),
                op: BinaryOperator::Eq,
                right: Box::new(Expr::Prior(Box::new(Expr::Identifier(Ident::new(
                    "employee_id",
                ))))),
            }],
        }),
    };

    let connect_by_1 = concat!(
        "SELECT employee_id, manager_id, title FROM employees ",
        "START WITH title = 'president' ",
        "CONNECT BY manager_id = PRIOR employee_id ",
        "ORDER BY employee_id"
    );

    assert_eq!(
        all_dialects_where(|d| d.supports_connect_by()).verified_only_select(connect_by_1),
        expect_query
    );

    // CONNECT BY can come before START WITH
    let connect_by_2 = concat!(
        "SELECT employee_id, manager_id, title FROM employees ",
        "CONNECT BY manager_id = PRIOR employee_id ",
        "START WITH title = 'president' ",
        "ORDER BY employee_id"
    );
    assert_eq!(
        all_dialects_where(|d| d.supports_connect_by())
            .verified_only_select_with_canonical(connect_by_2, connect_by_1),
        expect_query
    );

    // WHERE must come before CONNECT BY
    let connect_by_3 = concat!(
        "SELECT employee_id, manager_id, title FROM employees ",
        "WHERE employee_id <> 42 ",
        "START WITH title = 'president' ",
        "CONNECT BY manager_id = PRIOR employee_id ",
        "ORDER BY employee_id"
    );
    assert_eq!(
        all_dialects_where(|d| d.supports_connect_by()).verified_only_select(connect_by_3),
        Select {
            select_token: TokenWithLocation::wrap(Token::make_keyword("SELECT")),
            distinct: None,
            top: None,
            top_before_distinct: false,
            projection: vec![
                SelectItem::UnnamedExpr(Expr::Identifier(Ident::new("employee_id"))),
                SelectItem::UnnamedExpr(Expr::Identifier(Ident::new("manager_id"))),
                SelectItem::UnnamedExpr(Expr::Identifier(Ident::new("title"))),
            ],
            from: vec![TableWithJoins {
                relation: TableFactor::Table {
                    name: ObjectName(vec![Ident::new("employees")]),
                    alias: None,
                    args: None,
                    with_hints: vec![],
                    version: None,
                    partitions: vec![],
                    with_ordinality: false,
                },
                joins: vec![],
            }],
            into: None,
            lateral_views: vec![],
            prewhere: None,
            selection: Some(Expr::BinaryOp {
                left: Box::new(Expr::Identifier(Ident::new("employee_id"))),
                op: BinaryOperator::NotEq,
                right: Box::new(Expr::Value(number("42"))),
            }),
            group_by: GroupByExpr::Expressions(vec![], vec![]),
            cluster_by: vec![],
            distribute_by: vec![],
            sort_by: vec![],
            having: None,
            named_window: vec![],
            qualify: None,
            window_before_qualify: false,
            value_table_mode: None,
            connect_by: Some(ConnectBy {
                condition: Expr::BinaryOp {
                    left: Box::new(Expr::Identifier(Ident::new("title"))),
                    op: BinaryOperator::Eq,
                    right: Box::new(Expr::Value(Value::SingleQuotedString(
                        "president".to_owned(),
                    ))),
                },
                relationships: vec![Expr::BinaryOp {
                    left: Box::new(Expr::Identifier(Ident::new("manager_id"))),
                    op: BinaryOperator::Eq,
                    right: Box::new(Expr::Prior(Box::new(Expr::Identifier(Ident::new(
                        "employee_id",
                    ))))),
                }],
            }),
        }
    );

    let connect_by_4 = concat!(
        "SELECT employee_id, manager_id, title FROM employees ",
        "START WITH title = 'president' ",
        "CONNECT BY manager_id = PRIOR employee_id ",
        "WHERE employee_id <> 42 ",
        "ORDER BY employee_id"
    );
    all_dialects_where(|d| d.supports_connect_by())
        .parse_sql_statements(connect_by_4)
        .expect_err("should have failed");

    // PRIOR expressions are only valid within a CONNECT BY, and the the token
    // `prior` is valid as an identifier anywhere else.
    assert_eq!(
        all_dialects()
            .verified_only_select("SELECT prior FROM some_table")
            .projection,
        vec![SelectItem::UnnamedExpr(Expr::Identifier(Ident::new(
            "prior"
        )))]
    );
}

#[test]
fn test_selective_aggregation() {
    let sql = concat!(
        "SELECT ",
        "ARRAY_AGG(name) FILTER (WHERE name IS NOT NULL), ",
        "ARRAY_AGG(name) FILTER (WHERE name LIKE 'a%') AS agg2 ",
        "FROM region"
    );
    assert_eq!(
        all_dialects_where(|d| d.supports_filter_during_aggregation())
            .verified_only_select(sql)
            .projection,
        vec![
            SelectItem::UnnamedExpr(Expr::Function(Function {
                name: ObjectName(vec![Ident::new("ARRAY_AGG")]),
                parameters: FunctionArguments::None,
                args: FunctionArguments::List(FunctionArgumentList {
                    duplicate_treatment: None,
                    args: vec![FunctionArg::Unnamed(FunctionArgExpr::Expr(
                        Expr::Identifier(Ident::new("name"))
                    ))],
                    clauses: vec![],
                }),
                filter: Some(Box::new(Expr::IsNotNull(Box::new(Expr::Identifier(
                    Ident::new("name")
                ))))),
                over: None,
                within_group: vec![],
                null_treatment: None
            })),
            SelectItem::ExprWithAlias {
                expr: Expr::Function(Function {
                    name: ObjectName(vec![Ident::new("ARRAY_AGG")]),
                    parameters: FunctionArguments::None,
                    args: FunctionArguments::List(FunctionArgumentList {
                        duplicate_treatment: None,
                        args: vec![FunctionArg::Unnamed(FunctionArgExpr::Expr(
                            Expr::Identifier(Ident::new("name"))
                        ))],
                        clauses: vec![],
                    }),
                    filter: Some(Box::new(Expr::Like {
                        negated: false,
                        expr: Box::new(Expr::Identifier(Ident::new("name"))),
                        pattern: Box::new(Expr::Value(Value::SingleQuotedString("a%".to_owned()))),
                        escape_char: None,
                        any: false,
                    })),
                    null_treatment: None,
                    over: None,
                    within_group: vec![]
                }),
                alias: Ident::new("agg2")
            },
        ]
    )
}

#[test]
fn test_group_by_grouping_sets() {
    let sql = concat!(
        "SELECT city, car_model, sum(quantity) AS sum ",
        "FROM dealer ",
        "GROUP BY GROUPING SETS ((city, car_model), (city), (car_model), ()) ",
        "ORDER BY city",
    );
    assert_eq!(
        all_dialects_where(|d| d.supports_group_by_expr())
            .verified_only_select(sql)
            .group_by,
        GroupByExpr::Expressions(
            vec![Expr::GroupingSets(vec![
                vec![
                    Expr::Identifier(Ident::new("city")),
                    Expr::Identifier(Ident::new("car_model"))
                ],
                vec![Expr::Identifier(Ident::new("city")),],
                vec![Expr::Identifier(Ident::new("car_model"))],
                vec![]
            ])],
            vec![]
        )
    );
}

#[test]
fn test_match_recognize() {
    use MatchRecognizePattern::*;
    use MatchRecognizeSymbol::*;
    use RepetitionQuantifier::*;

    let table = TableFactor::Table {
        name: ObjectName(vec![Ident::new("my_table")]),
        alias: None,
        args: None,
        with_hints: vec![],
        version: None,
        partitions: vec![],
        with_ordinality: false,
    };

    fn check(options: &str, expect: TableFactor) {
        let select = all_dialects_where(|d| d.supports_match_recognize()).verified_only_select(
            &format!("SELECT * FROM my_table MATCH_RECOGNIZE({options})"),
        );
        assert_eq!(&select.from[0].relation, &expect);
    }

    check(
        concat!(
            "PARTITION BY company ",
            "ORDER BY price_date ",
            "MEASURES ",
            "MATCH_NUMBER() AS match_number, ",
            "FIRST(price_date) AS start_date, ",
            "LAST(price_date) AS end_date ",
            "ONE ROW PER MATCH ",
            "AFTER MATCH SKIP TO LAST row_with_price_increase ",
            "PATTERN (row_before_decrease row_with_price_decrease+ row_with_price_increase+) ",
            "DEFINE ",
            "row_with_price_decrease AS price < LAG(price), ",
            "row_with_price_increase AS price > LAG(price)"
        ),
        TableFactor::MatchRecognize {
            table: Box::new(table),
            partition_by: vec![Expr::Identifier(Ident::new("company"))],
            order_by: vec![OrderByExpr {
                expr: Expr::Identifier(Ident::new("price_date")),
                asc: None,
                nulls_first: None,
                with_fill: None,
            }],
            measures: vec![
                Measure {
                    expr: call("MATCH_NUMBER", []),
                    alias: Ident::new("match_number"),
                },
                Measure {
                    expr: call("FIRST", [Expr::Identifier(Ident::new("price_date"))]),
                    alias: Ident::new("start_date"),
                },
                Measure {
                    expr: call("LAST", [Expr::Identifier(Ident::new("price_date"))]),
                    alias: Ident::new("end_date"),
                },
            ],
            rows_per_match: Some(RowsPerMatch::OneRow),
            after_match_skip: Some(AfterMatchSkip::ToLast(Ident::new(
                "row_with_price_increase",
            ))),
            pattern: Concat(vec![
                Symbol(Named(Ident::new("row_before_decrease"))),
                Repetition(
                    Box::new(Symbol(Named(Ident::new("row_with_price_decrease")))),
                    OneOrMore,
                ),
                Repetition(
                    Box::new(Symbol(Named(Ident::new("row_with_price_increase")))),
                    OneOrMore,
                ),
            ]),
            symbols: vec![
                SymbolDefinition {
                    symbol: Ident::new("row_with_price_decrease"),
                    definition: Expr::BinaryOp {
                        left: Box::new(Expr::Identifier(Ident::new("price"))),
                        op: BinaryOperator::Lt,
                        right: Box::new(call("LAG", [Expr::Identifier(Ident::new("price"))])),
                    },
                },
                SymbolDefinition {
                    symbol: Ident::new("row_with_price_increase"),
                    definition: Expr::BinaryOp {
                        left: Box::new(Expr::Identifier(Ident::new("price"))),
                        op: BinaryOperator::Gt,
                        right: Box::new(call("LAG", [Expr::Identifier(Ident::new("price"))])),
                    },
                },
            ],
            alias: None,
        },
    );

    #[rustfmt::skip]
    let examples = [
        concat!(
            "SELECT * ",
            "FROM login_attempts ",
            "MATCH_RECOGNIZE(",
                "PARTITION BY user_id ",
                "ORDER BY timestamp ",
                "PATTERN (failed_attempt{3,}) ",
                "DEFINE ",
                    "failed_attempt AS status = 'failure'",
            ")",
        ),
        concat!(
            "SELECT * ",
            "FROM stock_transactions ",
            "MATCH_RECOGNIZE(",
                "PARTITION BY symbol ",
                "ORDER BY timestamp ",
                "MEASURES ",
                    "FIRST(price) AS start_price, ",
                    "LAST(price) AS end_price, ",
                    "MATCH_NUMBER() AS match_num ",
                "ALL ROWS PER MATCH ",
                "PATTERN (STRT UP+) ",
                "DEFINE ",
                    "UP AS price > PREV(price)",
            ")",
        ),
        concat!(
            "SELECT * ",
            "FROM event_log ",
            "MATCH_RECOGNIZE(",
                "MEASURES ",
                    "FIRST(event_type) AS start_event, ",
                    "LAST(event_type) AS end_event, ",
                    "COUNT(*) AS error_count ",
                "ALL ROWS PER MATCH ",
                "PATTERN (STRT ERROR+ END) ",
                "DEFINE ",
                    "STRT AS event_type = 'START', ",
                    "ERROR AS event_type = 'ERROR', ",
                    "END AS event_type = 'END'",
            ")",
        )
    ];

    for sql in examples {
        all_dialects_where(|d| d.supports_match_recognize()).verified_query(sql);
    }
}

#[test]
fn test_match_recognize_patterns() {
    use MatchRecognizePattern::*;
    use MatchRecognizeSymbol::*;
    use RepetitionQuantifier::*;

    fn check(pattern: &str, expect: MatchRecognizePattern) {
        let select =
            all_dialects_where(|d| d.supports_match_recognize()).verified_only_select(&format!(
                "SELECT * FROM my_table MATCH_RECOGNIZE(PATTERN ({pattern}) DEFINE DUMMY AS true)" // "select * from my_table match_recognize ("
            ));
        let TableFactor::MatchRecognize {
            pattern: actual, ..
        } = &select.from[0].relation
        else {
            panic!("expected match_recognize table factor");
        };
        assert_eq!(actual, &expect);
    }

    // just a symbol
    check("FOO", Symbol(Named(Ident::new("FOO"))));

    // just a symbol
    check(
        "^ FOO $",
        Concat(vec![
            Symbol(Start),
            Symbol(Named(Ident::new("FOO"))),
            Symbol(End),
        ]),
    );

    // exclusion
    check("{- FOO -}", Exclude(Named(Ident::new("FOO"))));

    check(
        "PERMUTE(A, B, C)",
        Permute(vec![
            Named(Ident::new("A")),
            Named(Ident::new("B")),
            Named(Ident::new("C")),
        ]),
    );

    // various identifiers
    check(
        "FOO | \"BAR\" | baz42",
        Alternation(vec![
            Symbol(Named(Ident::new("FOO"))),
            Symbol(Named(Ident::with_quote('"', "BAR"))),
            Symbol(Named(Ident::new("baz42"))),
        ]),
    );

    // concatenated basic quantifiers
    check(
        "S1* S2+ S3?",
        Concat(vec![
            Repetition(Box::new(Symbol(Named(Ident::new("S1")))), ZeroOrMore),
            Repetition(Box::new(Symbol(Named(Ident::new("S2")))), OneOrMore),
            Repetition(Box::new(Symbol(Named(Ident::new("S3")))), AtMostOne),
        ]),
    );

    // double repetition
    check(
        "S2*?",
        Repetition(
            Box::new(Repetition(
                Box::new(Symbol(Named(Ident::new("S2")))),
                ZeroOrMore,
            )),
            AtMostOne,
        ),
    );

    // range quantifiers in an alternation
    check(
        "S1{1} | S2{2,3} | S3{4,} | S4{,5}",
        Alternation(vec![
            Repetition(Box::new(Symbol(Named(Ident::new("S1")))), Exactly(1)),
            Repetition(Box::new(Symbol(Named(Ident::new("S2")))), Range(2, 3)),
            Repetition(Box::new(Symbol(Named(Ident::new("S3")))), AtLeast(4)),
            Repetition(Box::new(Symbol(Named(Ident::new("S4")))), AtMost(5)),
        ]),
    );

    // grouping case 1
    check(
        "S1 ( S2 )",
        Concat(vec![
            Symbol(Named(Ident::new("S1"))),
            Group(Box::new(Symbol(Named(Ident::new("S2"))))),
        ]),
    );

    // grouping case 2
    check(
        "( {- S3 -} S4 )+",
        Repetition(
            Box::new(Group(Box::new(Concat(vec![
                Exclude(Named(Ident::new("S3"))),
                Symbol(Named(Ident::new("S4"))),
            ])))),
            OneOrMore,
        ),
    );

    // the grand finale (example taken from snowflake docs)
    check(
        "^ S1 S2*? ( {- S3 -} S4 )+ | PERMUTE(S1, S2){1,2} $",
        Alternation(vec![
            Concat(vec![
                Symbol(Start),
                Symbol(Named(Ident::new("S1"))),
                Repetition(
                    Box::new(Repetition(
                        Box::new(Symbol(Named(Ident::new("S2")))),
                        ZeroOrMore,
                    )),
                    AtMostOne,
                ),
                Repetition(
                    Box::new(Group(Box::new(Concat(vec![
                        Exclude(Named(Ident::new("S3"))),
                        Symbol(Named(Ident::new("S4"))),
                    ])))),
                    OneOrMore,
                ),
            ]),
            Concat(vec![
                Repetition(
                    Box::new(Permute(vec![
                        Named(Ident::new("S1")),
                        Named(Ident::new("S2")),
                    ])),
                    Range(1, 2),
                ),
                Symbol(End),
            ]),
        ]),
    );
}

#[test]
fn test_select_wildcard_with_replace() {
    let sql = r#"SELECT * REPLACE (lower(city) AS city) FROM addresses"#;
    let dialects = TestedDialects::new(vec![
        Box::new(GenericDialect {}),
        Box::new(BigQueryDialect {}),
        Box::new(ClickHouseDialect {}),
        Box::new(SnowflakeDialect {}),
        Box::new(DuckDbDialect {}),
    ]);
    let select = dialects.verified_only_select(sql);
    let expected = SelectItem::Wildcard(WildcardAdditionalOptions {
        opt_replace: Some(ReplaceSelectItem {
            items: vec![Box::new(ReplaceSelectElement {
                expr: call("lower", [Expr::Identifier(Ident::new("city"))]),
                column_name: Ident::new("city"),
                as_keyword: true,
            })],
        }),
        ..Default::default()
    });
    assert_eq!(expected, select.projection[0]);

    let select =
        dialects.verified_only_select(r#"SELECT * REPLACE ('widget' AS item_name) FROM orders"#);
    let expected = SelectItem::Wildcard(WildcardAdditionalOptions {
        opt_replace: Some(ReplaceSelectItem {
            items: vec![Box::new(ReplaceSelectElement {
                expr: Expr::Value(Value::SingleQuotedString("widget".to_owned())),
                column_name: Ident::new("item_name"),
                as_keyword: true,
            })],
        }),
        ..Default::default()
    });
    assert_eq!(expected, select.projection[0]);

    let select = dialects.verified_only_select(
        r#"SELECT * REPLACE (quantity / 2 AS quantity, 3 AS order_id) FROM orders"#,
    );
    let expected = SelectItem::Wildcard(WildcardAdditionalOptions {
        opt_replace: Some(ReplaceSelectItem {
            items: vec![
                Box::new(ReplaceSelectElement {
                    expr: Expr::BinaryOp {
                        left: Box::new(Expr::Identifier(Ident::new("quantity"))),
                        op: BinaryOperator::Divide,
                        right: Box::new(Expr::Value(number("2"))),
                    },
                    column_name: Ident::new("quantity"),
                    as_keyword: true,
                }),
                Box::new(ReplaceSelectElement {
                    expr: Expr::Value(number("3")),
                    column_name: Ident::new("order_id"),
                    as_keyword: true,
                }),
            ],
        }),
        ..Default::default()
    });
    assert_eq!(expected, select.projection[0]);
}

#[test]
fn parse_sized_list() {
    let dialects = TestedDialects::new(vec![
        Box::new(GenericDialect {}),
        Box::new(PostgreSqlDialect {}),
        Box::new(DuckDbDialect {}),
    ]);
    let sql = r#"CREATE TABLE embeddings (data FLOAT[1536])"#;
    dialects.verified_stmt(sql);
    let sql = r#"CREATE TABLE embeddings (data FLOAT[1536][3])"#;
    dialects.verified_stmt(sql);
    let sql = r#"SELECT data::FLOAT[1536] FROM embeddings"#;
    dialects.verified_stmt(sql);
}

#[test]
fn insert_into_with_parentheses() {
    let dialects = TestedDialects::new(vec![
        Box::new(SnowflakeDialect {}),
        Box::new(RedshiftSqlDialect {}),
        Box::new(GenericDialect {}),
    ]);
    dialects.verified_stmt("INSERT INTO t1 (id, name) (SELECT t2.id, t2.name FROM t2)");
}

#[test]
fn test_dictionary_syntax() {
    fn check(sql: &str, expect: Expr) {
        assert_eq!(
            all_dialects_where(|d| d.supports_dictionary_syntax()).verified_expr(sql),
            expect
        );
    }

    check(
        "{'Alberta': 'Edmonton', 'Manitoba': 'Winnipeg'}",
        Expr::Dictionary(vec![
            DictionaryField {
                key: Ident::with_quote('\'', "Alberta"),
                value: Box::new(Expr::Value(Value::SingleQuotedString(
                    "Edmonton".to_owned(),
                ))),
            },
            DictionaryField {
                key: Ident::with_quote('\'', "Manitoba"),
                value: Box::new(Expr::Value(Value::SingleQuotedString(
                    "Winnipeg".to_owned(),
                ))),
            },
        ]),
    );

    check(
        "{'start': CAST('2023-04-01' AS TIMESTAMP), 'end': CAST('2023-04-05' AS TIMESTAMP)}",
        Expr::Dictionary(vec![
            DictionaryField {
                key: Ident::with_quote('\'', "start"),
                value: Box::new(Expr::Cast {
                    kind: CastKind::Cast,
                    expr: Box::new(Expr::Value(Value::SingleQuotedString(
                        "2023-04-01".to_owned(),
                    ))),
                    data_type: DataType::Timestamp(None, TimezoneInfo::None),
                    format: None,
                }),
            },
            DictionaryField {
                key: Ident::with_quote('\'', "end"),
                value: Box::new(Expr::Cast {
                    kind: CastKind::Cast,
                    expr: Box::new(Expr::Value(Value::SingleQuotedString(
                        "2023-04-05".to_owned(),
                    ))),
                    data_type: DataType::Timestamp(None, TimezoneInfo::None),
                    format: None,
                }),
            },
        ]),
    )
}

#[test]
fn test_map_syntax() {
    fn check(sql: &str, expect: Expr) {
        assert_eq!(
            all_dialects_where(|d| d.support_map_literal_syntax()).verified_expr(sql),
            expect
        );
    }

    check(
        "MAP {'Alberta': 'Edmonton', 'Manitoba': 'Winnipeg'}",
        Expr::Map(Map {
            entries: vec![
                MapEntry {
                    key: Box::new(Expr::Value(Value::SingleQuotedString("Alberta".to_owned()))),
                    value: Box::new(Expr::Value(Value::SingleQuotedString(
                        "Edmonton".to_owned(),
                    ))),
                },
                MapEntry {
                    key: Box::new(Expr::Value(Value::SingleQuotedString(
                        "Manitoba".to_owned(),
                    ))),
                    value: Box::new(Expr::Value(Value::SingleQuotedString(
                        "Winnipeg".to_owned(),
                    ))),
                },
            ],
        }),
    );

    fn number_expr(s: &str) -> Expr {
        Expr::Value(number(s))
    }

    check(
        "MAP {1: 10.0, 2: 20.0}",
        Expr::Map(Map {
            entries: vec![
                MapEntry {
                    key: Box::new(number_expr("1")),
                    value: Box::new(number_expr("10.0")),
                },
                MapEntry {
                    key: Box::new(number_expr("2")),
                    value: Box::new(number_expr("20.0")),
                },
            ],
        }),
    );

    check(
        "MAP {[1, 2, 3]: 10.0, [4, 5, 6]: 20.0}",
        Expr::Map(Map {
            entries: vec![
                MapEntry {
                    key: Box::new(Expr::Array(Array {
                        elem: vec![number_expr("1"), number_expr("2"), number_expr("3")],
                        named: false,
                    })),
                    value: Box::new(Expr::Value(number("10.0"))),
                },
                MapEntry {
                    key: Box::new(Expr::Array(Array {
                        elem: vec![number_expr("4"), number_expr("5"), number_expr("6")],
                        named: false,
                    })),
                    value: Box::new(Expr::Value(number("20.0"))),
                },
            ],
        }),
    );

    check(
        "MAP {'a': 10, 'b': 20}['a']",
        Expr::Subscript {
            expr: Box::new(Expr::Map(Map {
                entries: vec![
                    MapEntry {
                        key: Box::new(Expr::Value(Value::SingleQuotedString("a".to_owned()))),
                        value: Box::new(number_expr("10")),
                    },
                    MapEntry {
                        key: Box::new(Expr::Value(Value::SingleQuotedString("b".to_owned()))),
                        value: Box::new(number_expr("20")),
                    },
                ],
            })),
            subscript: Box::new(Subscript::Index {
                index: Expr::Value(Value::SingleQuotedString("a".to_owned())),
            }),
        },
    );

    check("MAP {}", Expr::Map(Map { entries: vec![] }));
}

#[test]
fn parse_within_group() {
    verified_expr("PERCENTILE_CONT(0.5) WITHIN GROUP (ORDER BY sales_amount)");
    verified_expr(concat!(
        "PERCENTILE_CONT(0.5) WITHIN GROUP (ORDER BY sales_amount) ",
        "OVER (PARTITION BY department)",
    ));
}

#[test]
fn tests_select_values_without_parens() {
    let dialects = TestedDialects::new(vec![
        Box::new(GenericDialect {}),
        Box::new(SnowflakeDialect {}),
        Box::new(DatabricksDialect {}),
    ]);
    let sql = "SELECT * FROM VALUES (1, 2), (2,3) AS tbl (id, val)";
    let canonical = "SELECT * FROM (VALUES (1, 2), (2, 3)) AS tbl (id, val)";
    dialects.verified_only_select_with_canonical(sql, canonical);
}

#[test]
fn tests_select_values_without_parens_and_set_op() {
    let dialects = TestedDialects::new(vec![
        Box::new(GenericDialect {}),
        Box::new(SnowflakeDialect {}),
        Box::new(DatabricksDialect {}),
    ]);

    let sql = "SELECT id + 1, name FROM VALUES (1, 'Apple'), (2, 'Banana'), (3, 'Orange') AS fruits (id, name) UNION ALL SELECT 5, 'Strawberry'";
    let canonical = "SELECT id + 1, name FROM (VALUES (1, 'Apple'), (2, 'Banana'), (3, 'Orange')) AS fruits (id, name) UNION ALL SELECT 5, 'Strawberry'";
    let query = dialects.verified_query_with_canonical(sql, canonical);
    match *query.body {
        SetExpr::SetOperation {
            op,
            set_quantifier: _,
            left,
            right,
        } => {
            assert_eq!(SetOperator::Union, op);
            match *left {
                SetExpr::Select(_) => {}
                _ => panic!("Expected: a SELECT statement"),
            }
            match *right {
                SetExpr::Select(_) => {}
                _ => panic!("Expected: a SELECT statement"),
            }
        }
        _ => panic!("Expected: a SET OPERATION"),
    }
}

#[test]
fn parse_select_wildcard_with_except() {
    let dialects = all_dialects_where(|d| d.supports_select_wildcard_except());

    let select = dialects.verified_only_select("SELECT * EXCEPT (col_a) FROM data");
    let expected = SelectItem::Wildcard(WildcardAdditionalOptions {
        opt_except: Some(ExceptSelectItem {
            first_element: Ident::new("col_a"),
            additional_elements: vec![],
        }),
        ..Default::default()
    });
    assert_eq!(expected, select.projection[0]);

    let select = dialects
        .verified_only_select("SELECT * EXCEPT (department_id, employee_id) FROM employee_table");
    let expected = SelectItem::Wildcard(WildcardAdditionalOptions {
        opt_except: Some(ExceptSelectItem {
            first_element: Ident::new("department_id"),
            additional_elements: vec![Ident::new("employee_id")],
        }),
        ..Default::default()
    });
    assert_eq!(expected, select.projection[0]);

    assert_eq!(
        dialects
            .parse_sql_statements("SELECT * EXCEPT () FROM employee_table")
            .unwrap_err()
            .to_string(),
        "sql parser error: Expected: identifier, found: )"
    );
}

#[test]
fn parse_auto_increment_too_large() {
    let dialect = GenericDialect {};
    let u64_max = u64::MAX;
    let sql =
        format!("CREATE TABLE foo (bar INT NOT NULL AUTO_INCREMENT) AUTO_INCREMENT=1{u64_max}");

    let res = Parser::new(&dialect)
        .try_with_sql(&sql)
        .expect("tokenize to work")
        .parse_statements();

    assert!(res.is_err(), "{res:?}");
}

#[test]
fn test_group_by_nothing() {
    let Select { group_by, .. } = all_dialects_where(|d| d.supports_group_by_expr())
        .verified_only_select("SELECT count(1) FROM t GROUP BY ()");
    {
        std::assert_eq!(
            GroupByExpr::Expressions(vec![Expr::Tuple(vec![])], vec![]),
            group_by
        );
    }

    let Select { group_by, .. } = all_dialects_where(|d| d.supports_group_by_expr())
        .verified_only_select("SELECT name, count(1) FROM t GROUP BY name, ()");
    {
        std::assert_eq!(
            GroupByExpr::Expressions(
                vec![
                    Identifier(Ident::new("name".to_string())),
                    Expr::Tuple(vec![])
                ],
                vec![]
            ),
            group_by
        );
    }
}

#[test]
fn test_extract_seconds_ok() {
    let dialects = all_dialects_where(|d| d.allow_extract_custom());
    let stmt = dialects.verified_expr("EXTRACT(seconds FROM '2 seconds'::INTERVAL)");

    assert_eq!(
        stmt,
        Expr::Extract {
            field: DateTimeField::Custom(Ident {
                value: "seconds".to_string(),
                quote_style: None,
                span: Span::empty(),
            }),
            syntax: ExtractSyntax::From,
            expr: Box::new(Expr::Cast {
                kind: CastKind::DoubleColon,
                expr: Box::new(Expr::Value(Value::SingleQuotedString(
                    "2 seconds".to_string()
                ))),
                data_type: DataType::Interval,
                format: None,
            }),
        }
    )
}

#[test]
fn test_extract_seconds_single_quote_ok() {
    let dialects = all_dialects_where(|d| d.allow_extract_custom());
    let stmt = dialects.verified_expr(r#"EXTRACT('seconds' FROM '2 seconds'::INTERVAL)"#);

    assert_eq!(
        stmt,
        Expr::Extract {
            field: DateTimeField::Custom(Ident {
                value: "seconds".to_string(),
                quote_style: Some('\''),
                span: Span::empty(),
            }),
            syntax: ExtractSyntax::From,
            expr: Box::new(Expr::Cast {
                kind: CastKind::DoubleColon,
                expr: Box::new(Expr::Value(Value::SingleQuotedString(
                    "2 seconds".to_string()
                ))),
                data_type: DataType::Interval,
                format: None,
            }),
        }
    )
}

#[test]
fn test_extract_seconds_err() {
    let sql = "SELECT EXTRACT(seconds FROM '2 seconds'::INTERVAL)";
    let dialects = all_dialects_except(|d| d.allow_extract_custom());
    let err = dialects.parse_sql_statements(sql).unwrap_err();
    assert_eq!(
        err.to_string(),
        "sql parser error: Expected: date/time field, found: seconds"
    );
}

#[test]
fn test_extract_seconds_single_quote_err() {
    let sql = r#"SELECT EXTRACT('seconds' FROM '2 seconds'::INTERVAL)"#;
    let dialects = all_dialects_except(|d| d.allow_extract_single_quotes());
    let err = dialects.parse_sql_statements(sql).unwrap_err();
    assert_eq!(
        err.to_string(),
        "sql parser error: Expected: date/time field, found: 'seconds'"
    );
}

#[test]
fn test_truncate_table_with_on_cluster() {
    let sql = "TRUNCATE TABLE t ON CLUSTER cluster_name";
    match all_dialects().verified_stmt(sql) {
        Statement::Truncate { on_cluster, .. } => {
            assert_eq!(on_cluster, Some(Ident::new("cluster_name")));
        }
        _ => panic!("Expected: TRUNCATE TABLE statement"),
    }

    // Omit ON CLUSTER is allowed
    all_dialects().verified_stmt("TRUNCATE TABLE t");

    assert_eq!(
        ParserError::ParserError("Expected: identifier, found: EOF".to_string()),
        all_dialects()
            .parse_sql_statements("TRUNCATE TABLE t ON CLUSTER")
            .unwrap_err()
    );
}

#[test]
fn parse_explain_with_option_list() {
    run_explain_analyze(
        all_dialects_where(|d| d.supports_explain_with_utility_options()),
        "EXPLAIN (ANALYZE false, VERBOSE true) SELECT sqrt(id) FROM foo",
        false,
        false,
        None,
        Some(vec![
            UtilityOption {
                name: Ident::new("ANALYZE"),
                arg: Some(Expr::Value(Value::Boolean(false))),
            },
            UtilityOption {
                name: Ident::new("VERBOSE"),
                arg: Some(Expr::Value(Value::Boolean(true))),
            },
        ]),
    );

    run_explain_analyze(
        all_dialects_where(|d| d.supports_explain_with_utility_options()),
        "EXPLAIN (ANALYZE ON, VERBOSE OFF) SELECT sqrt(id) FROM foo",
        false,
        false,
        None,
        Some(vec![
            UtilityOption {
                name: Ident::new("ANALYZE"),
                arg: Some(Expr::Identifier(Ident::new("ON"))),
            },
            UtilityOption {
                name: Ident::new("VERBOSE"),
                arg: Some(Expr::Identifier(Ident::new("OFF"))),
            },
        ]),
    );

    run_explain_analyze(
        all_dialects_where(|d| d.supports_explain_with_utility_options()),
        r#"EXPLAIN (FORMAT1 TEXT, FORMAT2 'JSON', FORMAT3 "XML", FORMAT4 YAML) SELECT sqrt(id) FROM foo"#,
        false,
        false,
        None,
        Some(vec![
            UtilityOption {
                name: Ident::new("FORMAT1"),
                arg: Some(Expr::Identifier(Ident::new("TEXT"))),
            },
            UtilityOption {
                name: Ident::new("FORMAT2"),
                arg: Some(Expr::Value(Value::SingleQuotedString("JSON".to_string()))),
            },
            UtilityOption {
                name: Ident::new("FORMAT3"),
                arg: Some(Expr::Identifier(Ident::with_quote('"', "XML"))),
            },
            UtilityOption {
                name: Ident::new("FORMAT4"),
                arg: Some(Expr::Identifier(Ident::new("YAML"))),
            },
        ]),
    );

    run_explain_analyze(
        all_dialects_where(|d| d.supports_explain_with_utility_options()),
        r#"EXPLAIN (NUM1 10, NUM2 +10.1, NUM3 -10.2) SELECT sqrt(id) FROM foo"#,
        false,
        false,
        None,
        Some(vec![
            UtilityOption {
                name: Ident::new("NUM1"),
                arg: Some(Expr::Value(Value::Number("10".parse().unwrap(), false))),
            },
            UtilityOption {
                name: Ident::new("NUM2"),
                arg: Some(Expr::UnaryOp {
                    op: UnaryOperator::Plus,
                    expr: Box::new(Expr::Value(Value::Number("10.1".parse().unwrap(), false))),
                }),
            },
            UtilityOption {
                name: Ident::new("NUM3"),
                arg: Some(Expr::UnaryOp {
                    op: UnaryOperator::Minus,
                    expr: Box::new(Expr::Value(Value::Number("10.2".parse().unwrap(), false))),
                }),
            },
        ]),
    );

    let utility_options = vec![
        UtilityOption {
            name: Ident::new("ANALYZE"),
            arg: None,
        },
        UtilityOption {
            name: Ident::new("VERBOSE"),
            arg: Some(Expr::Value(Value::Boolean(true))),
        },
        UtilityOption {
            name: Ident::new("WAL"),
            arg: Some(Expr::Identifier(Ident::new("OFF"))),
        },
        UtilityOption {
            name: Ident::new("FORMAT"),
            arg: Some(Expr::Identifier(Ident::new("YAML"))),
        },
        UtilityOption {
            name: Ident::new("USER_DEF_NUM"),
            arg: Some(Expr::UnaryOp {
                op: UnaryOperator::Minus,
                expr: Box::new(Expr::Value(Value::Number("100.1".parse().unwrap(), false))),
            }),
        },
    ];
    run_explain_analyze (
        all_dialects_where(|d| d.supports_explain_with_utility_options()),
        "EXPLAIN (ANALYZE, VERBOSE true, WAL OFF, FORMAT YAML, USER_DEF_NUM -100.1) SELECT sqrt(id) FROM foo",
        false,
        false,
        None,
        Some(utility_options),
    );
}

#[test]
fn test_create_policy() {
    let sql = concat!(
        "CREATE POLICY my_policy ON my_table ",
        "AS PERMISSIVE FOR SELECT ",
        "TO my_role, CURRENT_USER ",
        "USING (c0 = 1) ",
        "WITH CHECK (true)"
    );

    match all_dialects().verified_stmt(sql) {
        Statement::CreatePolicy {
            name,
            table_name,
            to,
            using,
            with_check,
            ..
        } => {
            assert_eq!(name.to_string(), "my_policy");
            assert_eq!(table_name.to_string(), "my_table");
            assert_eq!(
                to,
                Some(vec![
                    Owner::Ident(Ident::new("my_role")),
                    Owner::CurrentUser
                ])
            );
            assert_eq!(
                using,
                Some(Expr::BinaryOp {
                    left: Box::new(Expr::Identifier(Ident::new("c0"))),
                    op: BinaryOperator::Eq,
                    right: Box::new(Expr::Value(Value::Number("1".parse().unwrap(), false))),
                })
            );
            assert_eq!(with_check, Some(Expr::Value(Value::Boolean(true))));
        }
        _ => unreachable!(),
    }

    // USING with SELECT query
    all_dialects().verified_stmt(concat!(
        "CREATE POLICY my_policy ON my_table ",
        "AS PERMISSIVE FOR SELECT ",
        "TO my_role, CURRENT_USER ",
        "USING (c0 IN (SELECT column FROM t0)) ",
        "WITH CHECK (true)"
    ));
    // omit AS / FOR / TO / USING / WITH CHECK clauses is allowed
    all_dialects().verified_stmt("CREATE POLICY my_policy ON my_table");

    // missing table name
    assert_eq!(
        all_dialects()
            .parse_sql_statements("CREATE POLICY my_policy")
            .unwrap_err()
            .to_string(),
        "sql parser error: Expected: ON, found: EOF"
    );
    // missing policy type
    assert_eq!(
        all_dialects()
            .parse_sql_statements("CREATE POLICY my_policy ON my_table AS")
            .unwrap_err()
            .to_string(),
        "sql parser error: Expected: one of PERMISSIVE or RESTRICTIVE, found: EOF"
    );
    // missing FOR command
    assert_eq!(
        all_dialects()
            .parse_sql_statements("CREATE POLICY my_policy ON my_table FOR")
            .unwrap_err()
            .to_string(),
        "sql parser error: Expected: one of ALL or SELECT or INSERT or UPDATE or DELETE, found: EOF"
    );
    // missing TO owners
    assert_eq!(
        all_dialects()
            .parse_sql_statements("CREATE POLICY my_policy ON my_table TO")
            .unwrap_err()
            .to_string(),
        "sql parser error: Expected: CURRENT_USER, CURRENT_ROLE, SESSION_USER or identifier after OWNER TO. sql parser error: Expected: identifier, found: EOF"
    );
    // missing USING expression
    assert_eq!(
        all_dialects()
            .parse_sql_statements("CREATE POLICY my_policy ON my_table USING")
            .unwrap_err()
            .to_string(),
        "sql parser error: Expected: (, found: EOF"
    );
    // missing WITH CHECK expression
    assert_eq!(
        all_dialects()
            .parse_sql_statements("CREATE POLICY my_policy ON my_table WITH CHECK")
            .unwrap_err()
            .to_string(),
        "sql parser error: Expected: (, found: EOF"
    );
}

#[test]
fn test_drop_policy() {
    let sql = "DROP POLICY IF EXISTS my_policy ON my_table RESTRICT";
    match all_dialects().verified_stmt(sql) {
        Statement::DropPolicy {
            if_exists,
            name,
            table_name,
            option,
        } => {
            assert_eq!(if_exists, true);
            assert_eq!(name.to_string(), "my_policy");
            assert_eq!(table_name.to_string(), "my_table");
            assert_eq!(option, Some(ReferentialAction::Restrict));
        }
        _ => unreachable!(),
    }

    // omit IF EXISTS is allowed
    all_dialects().verified_stmt("DROP POLICY my_policy ON my_table CASCADE");
    // omit option is allowed
    all_dialects().verified_stmt("DROP POLICY my_policy ON my_table");

    // missing table name
    assert_eq!(
        all_dialects()
            .parse_sql_statements("DROP POLICY my_policy")
            .unwrap_err()
            .to_string(),
        "sql parser error: Expected: ON, found: EOF"
    );
    // Wrong option name
    assert_eq!(
        all_dialects()
            .parse_sql_statements("DROP POLICY my_policy ON my_table WRONG")
            .unwrap_err()
            .to_string(),
        "sql parser error: Expected: end of statement, found: WRONG"
    );
}

#[test]
fn test_alter_policy() {
    match verified_stmt("ALTER POLICY old_policy ON my_table RENAME TO new_policy") {
        Statement::AlterPolicy {
            name,
            table_name,
            operation,
            ..
        } => {
            assert_eq!(name.to_string(), "old_policy");
            assert_eq!(table_name.to_string(), "my_table");
            assert_eq!(
                operation,
                AlterPolicyOperation::Rename {
                    new_name: Ident::new("new_policy")
                }
            );
        }
        _ => unreachable!(),
    }

    match verified_stmt(concat!(
        "ALTER POLICY my_policy ON my_table TO CURRENT_USER ",
        "USING ((SELECT c0)) WITH CHECK (c0 > 0)"
    )) {
        Statement::AlterPolicy {
            name, table_name, ..
        } => {
            assert_eq!(name.to_string(), "my_policy");
            assert_eq!(table_name.to_string(), "my_table");
        }
        _ => unreachable!(),
    }

    // omit TO / USING / WITH CHECK clauses is allowed
    verified_stmt("ALTER POLICY my_policy ON my_table");

    // mixing RENAME and APPLY expressions
    assert_eq!(
        parse_sql_statements("ALTER POLICY old_policy ON my_table TO public RENAME TO new_policy")
            .unwrap_err()
            .to_string(),
        "sql parser error: Expected: end of statement, found: RENAME"
    );
    assert_eq!(
        parse_sql_statements("ALTER POLICY old_policy ON my_table RENAME TO new_policy TO public")
            .unwrap_err()
            .to_string(),
        "sql parser error: Expected: end of statement, found: TO"
    );
    // missing TO in RENAME TO
    assert_eq!(
        parse_sql_statements("ALTER POLICY old_policy ON my_table RENAME")
            .unwrap_err()
            .to_string(),
        "sql parser error: Expected: TO, found: EOF"
    );
    // missing new name in RENAME TO
    assert_eq!(
        parse_sql_statements("ALTER POLICY old_policy ON my_table RENAME TO")
            .unwrap_err()
            .to_string(),
        "sql parser error: Expected: identifier, found: EOF"
    );

    // missing the expression in USING
    assert_eq!(
        parse_sql_statements("ALTER POLICY my_policy ON my_table USING")
            .unwrap_err()
            .to_string(),
        "sql parser error: Expected: (, found: EOF"
    );
    // missing the expression in WITH CHECK
    assert_eq!(
        parse_sql_statements("ALTER POLICY my_policy ON my_table WITH CHECK")
            .unwrap_err()
            .to_string(),
        "sql parser error: Expected: (, found: EOF"
    );
}

#[test]
fn test_select_where_with_like_or_ilike_any() {
    verified_stmt(r#"SELECT * FROM x WHERE a ILIKE ANY '%abc%'"#);
    verified_stmt(r#"SELECT * FROM x WHERE a LIKE ANY '%abc%'"#);
    verified_stmt(r#"SELECT * FROM x WHERE a ILIKE ANY ('%Jo%oe%', 'T%e')"#);
    verified_stmt(r#"SELECT * FROM x WHERE a LIKE ANY ('%Jo%oe%', 'T%e')"#);
}

#[test]
fn test_any_some_all_comparison() {
    verified_stmt("SELECT c1 FROM tbl WHERE c1 = ANY(SELECT c2 FROM tbl)");
    verified_stmt("SELECT c1 FROM tbl WHERE c1 >= ALL(SELECT c2 FROM tbl)");
    verified_stmt("SELECT c1 FROM tbl WHERE c1 <> SOME(SELECT c2 FROM tbl)");
    verified_stmt("SELECT 1 = ANY(WITH x AS (SELECT 1) SELECT * FROM x)");
}

#[test]
fn test_alias_equal_expr() {
    let dialects = all_dialects_where(|d| d.supports_eq_alias_assignment());
    let sql = r#"SELECT some_alias = some_column FROM some_table"#;
    let expected = r#"SELECT some_column AS some_alias FROM some_table"#;
    let _ = dialects.one_statement_parses_to(sql, expected);

    let sql = r#"SELECT some_alias = (a*b) FROM some_table"#;
    let expected = r#"SELECT (a * b) AS some_alias FROM some_table"#;
    let _ = dialects.one_statement_parses_to(sql, expected);

    let dialects = all_dialects_where(|d| !d.supports_eq_alias_assignment());
    let sql = r#"SELECT x = (a * b) FROM some_table"#;
    let expected = r#"SELECT x = (a * b) FROM some_table"#;
    let _ = dialects.one_statement_parses_to(sql, expected);
}

#[test]
fn test_try_convert() {
    let dialects =
        all_dialects_where(|d| d.supports_try_convert() && d.convert_type_before_value());
    dialects.verified_expr("TRY_CONVERT(VARCHAR(MAX), 'foo')");

    let dialects =
        all_dialects_where(|d| d.supports_try_convert() && !d.convert_type_before_value());
    dialects.verified_expr("TRY_CONVERT('foo', VARCHAR(MAX))");
}

#[test]
fn test_show_dbs_schemas_tables_views() {
    verified_stmt("SHOW DATABASES");
    verified_stmt("SHOW DATABASES LIKE '%abc'");
    verified_stmt("SHOW SCHEMAS");
    verified_stmt("SHOW SCHEMAS LIKE '%abc'");
    verified_stmt("SHOW TABLES");
    verified_stmt("SHOW TABLES IN db1");
    verified_stmt("SHOW TABLES IN db1 'abc'");
    verified_stmt("SHOW VIEWS");
    verified_stmt("SHOW VIEWS IN db1");
    verified_stmt("SHOW VIEWS IN db1 'abc'");
    verified_stmt("SHOW VIEWS FROM db1");
    verified_stmt("SHOW VIEWS FROM db1 'abc'");
    verified_stmt("SHOW MATERIALIZED VIEWS");
    verified_stmt("SHOW MATERIALIZED VIEWS IN db1");
    verified_stmt("SHOW MATERIALIZED VIEWS IN db1 'abc'");
    verified_stmt("SHOW MATERIALIZED VIEWS FROM db1");
    verified_stmt("SHOW MATERIALIZED VIEWS FROM db1 'abc'");
}

#[test]
fn parse_listen_channel() {
    let dialects = all_dialects_where(|d| d.supports_listen());

    match dialects.verified_stmt("LISTEN test1") {
        Statement::LISTEN { channel } => {
            assert_eq!(Ident::new("test1"), channel);
        }
        _ => unreachable!(),
    };

    assert_eq!(
        dialects.parse_sql_statements("LISTEN *").unwrap_err(),
        ParserError::ParserError("Expected: identifier, found: *".to_string())
    );

    let dialects = all_dialects_where(|d| !d.supports_listen());

    assert_eq!(
        dialects.parse_sql_statements("LISTEN test1").unwrap_err(),
        ParserError::ParserError("Expected: an SQL statement, found: LISTEN".to_string())
    );
}

#[test]
fn parse_notify_channel() {
    let dialects = all_dialects_where(|d| d.supports_notify());

    match dialects.verified_stmt("NOTIFY test1") {
        Statement::NOTIFY { channel, payload } => {
            assert_eq!(Ident::new("test1"), channel);
            assert_eq!(payload, None);
        }
        _ => unreachable!(),
    };

    match dialects.verified_stmt("NOTIFY test1, 'this is a test notification'") {
        Statement::NOTIFY {
            channel,
            payload: Some(payload),
        } => {
            assert_eq!(Ident::new("test1"), channel);
            assert_eq!("this is a test notification", payload);
        }
        _ => unreachable!(),
    };

    assert_eq!(
        dialects.parse_sql_statements("NOTIFY *").unwrap_err(),
        ParserError::ParserError("Expected: identifier, found: *".to_string())
    );
    assert_eq!(
        dialects
            .parse_sql_statements("NOTIFY test1, *")
            .unwrap_err(),
        ParserError::ParserError("Expected: literal string, found: *".to_string())
    );

    let sql_statements = [
        "NOTIFY test1",
        "NOTIFY test1, 'this is a test notification'",
    ];
    let dialects = all_dialects_where(|d| !d.supports_notify());

    for &sql in &sql_statements {
        assert_eq!(
            dialects.parse_sql_statements(sql).unwrap_err(),
            ParserError::ParserError("Expected: an SQL statement, found: NOTIFY".to_string())
        );
        assert_eq!(
            dialects.parse_sql_statements(sql).unwrap_err(),
            ParserError::ParserError("Expected: an SQL statement, found: NOTIFY".to_string())
        );
    }
}

#[test]
fn test_select_top() {
    let dialects = all_dialects_where(|d| d.supports_top_before_distinct());
    dialects.one_statement_parses_to("SELECT ALL * FROM tbl", "SELECT * FROM tbl");
    dialects.verified_stmt("SELECT TOP 3 * FROM tbl");
    dialects.one_statement_parses_to("SELECT TOP 3 ALL * FROM tbl", "SELECT TOP 3 * FROM tbl");
    dialects.verified_stmt("SELECT TOP 3 DISTINCT * FROM tbl");
    dialects.verified_stmt("SELECT TOP 3 DISTINCT a, b, c FROM tbl");
}<|MERGE_RESOLUTION|>--- conflicted
+++ resolved
@@ -7409,18 +7409,8 @@
         select_token: TokenWithLocation::wrap(Token::make_keyword("SELECT")),
         distinct: None,
         top: None,
-<<<<<<< HEAD
         projection: vec![SelectItem::Wildcard(WildcardAdditionalOptions::default())],
-=======
         top_before_distinct: false,
-        projection: vec![SelectItem::Wildcard(WildcardAdditionalOptions {
-            opt_ilike: None,
-            opt_exclude: None,
-            opt_except: None,
-            opt_rename: None,
-            opt_replace: None,
-        })],
->>>>>>> 334a5bf3
         into: None,
         from: vec![TableWithJoins {
             relation: TableFactor::Table {
@@ -9801,10 +9791,12 @@
             Ident {
                 value: "my_schema".to_string(),
                 quote_style: None,
+                span: Span::empty(),
             },
             Ident {
                 value: "my_stored_procedure".to_string(),
                 quote_style: None,
+                span: Span::empty(),
             },
         ]),
         parameters: vec![
