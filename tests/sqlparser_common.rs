// Licensed to the Apache Software Foundation (ASF) under one
// or more contributor license agreements.  See the NOTICE file
// distributed with this work for additional information
// regarding copyright ownership.  The ASF licenses this file
// to you under the Apache License, Version 2.0 (the
// "License"); you may not use this file except in compliance
// with the License.  You may obtain a copy of the License at
//
//   http://www.apache.org/licenses/LICENSE-2.0
//
// Unless required by applicable law or agreed to in writing,
// software distributed under the License is distributed on an
// "AS IS" BASIS, WITHOUT WARRANTIES OR CONDITIONS OF ANY
// KIND, either express or implied.  See the License for the
// specific language governing permissions and limitations
// under the License.

#![warn(clippy::all)]
//! Test SQL syntax, which all sqlparser dialects must parse in the same way.
//!
//! Note that it does not mean all SQL here is valid in all the dialects, only
//! that 1) it's either standard or widely supported and 2) it can be parsed by
//! sqlparser regardless of the chosen dialect (i.e. it doesn't conflict with
//! dialect-specific parsing rules).

extern crate core;

use helpers::attached_token::AttachedToken;
use matches::assert_matches;
use sqlparser::ast::SelectItem::UnnamedExpr;
use sqlparser::ast::TableFactor::{Pivot, Unpivot};
use sqlparser::ast::*;
use sqlparser::dialect::{
    AnsiDialect, BigQueryDialect, ClickHouseDialect, DatabricksDialect, Dialect, DuckDbDialect,
    GenericDialect, HiveDialect, MsSqlDialect, MySqlDialect, PostgreSqlDialect, RedshiftSqlDialect,
    SQLiteDialect, SnowflakeDialect,
};
use sqlparser::keywords::{Keyword, ALL_KEYWORDS};
use sqlparser::parser::{Parser, ParserError, ParserOptions};
use sqlparser::tokenizer::Tokenizer;
use sqlparser::tokenizer::{Location, Span};
use test_utils::{
    all_dialects, all_dialects_where, alter_table_op, assert_eq_vec, call, expr_from_projection,
    join, number, only, table, table_alias, table_from_name, TestedDialects,
};

#[macro_use]
mod test_utils;

#[cfg(test)]
use pretty_assertions::assert_eq;
use sqlparser::ast::ColumnOption::Comment;
use sqlparser::ast::DateTimeField::Seconds;
use sqlparser::ast::Expr::{Identifier, UnaryOp};
use sqlparser::ast::Value::Number;
use sqlparser::test_utils::all_dialects_except;

#[test]
fn parse_insert_values() {
    let row = vec![
        Expr::Value(number("1")),
        Expr::Value(number("2")),
        Expr::Value(number("3")),
    ];
    let rows1 = vec![row.clone()];
    let rows2 = vec![row.clone(), row];

    let sql = "INSERT customer VALUES (1, 2, 3)";
    check_one(sql, "customer", &[], &rows1);

    let sql = "INSERT INTO customer VALUES (1, 2, 3)";
    check_one(sql, "customer", &[], &rows1);

    let sql = "INSERT INTO customer VALUES (1, 2, 3), (1, 2, 3)";
    check_one(sql, "customer", &[], &rows2);

    let sql = "INSERT INTO public.customer VALUES (1, 2, 3)";
    check_one(sql, "public.customer", &[], &rows1);

    let sql = "INSERT INTO db.public.customer VALUES (1, 2, 3)";
    check_one(sql, "db.public.customer", &[], &rows1);

    let sql = "INSERT INTO public.customer (id, name, active) VALUES (1, 2, 3)";
    check_one(
        sql,
        "public.customer",
        &["id".to_string(), "name".to_string(), "active".to_string()],
        &rows1,
    );

    fn check_one(
        sql: &str,
        expected_table_name: &str,
        expected_columns: &[String],
        expected_rows: &[Vec<Expr>],
    ) {
        match verified_stmt(sql) {
            Statement::Insert(Insert {
                table: table_name,
                columns,
                source: Some(source),
                ..
            }) => {
                assert_eq!(table_name.to_string(), expected_table_name);
                assert_eq!(columns.len(), expected_columns.len());
                for (index, column) in columns.iter().enumerate() {
                    assert_eq!(column, &Ident::new(expected_columns[index].clone()));
                }
                match *source.body {
                    SetExpr::Values(Values { rows, .. }) => {
                        assert_eq!(rows.as_slice(), expected_rows)
                    }
                    _ => unreachable!(),
                }
            }
            _ => unreachable!(),
        }
    }

    verified_stmt("INSERT INTO customer WITH foo AS (SELECT 1) SELECT * FROM foo UNION VALUES (1)");
}

#[test]
fn parse_insert_set() {
    let dialects = all_dialects_where(|d| d.supports_insert_set());
    dialects.verified_stmt("INSERT INTO tbl1 SET col1 = 1, col2 = 'abc', col3 = current_date()");
}

#[test]
fn parse_replace_into() {
    let dialect = PostgreSqlDialect {};
    let sql = "REPLACE INTO public.customer (id, name, active) VALUES (1, 2, 3)";

    assert_eq!(
        ParserError::ParserError("Unsupported statement REPLACE at Line: 1, Column: 9".to_string()),
        Parser::parse_sql(&dialect, sql,).unwrap_err(),
    )
}

#[test]
fn parse_insert_default_values() {
    let insert_with_default_values = verified_stmt("INSERT INTO test_table DEFAULT VALUES");

    match insert_with_default_values {
        Statement::Insert(Insert {
            after_columns,
            columns,
            on,
            partitioned,
            returning,
            source,
            table: table_name,
            ..
        }) => {
            assert_eq!(columns, vec![]);
            assert_eq!(after_columns, vec![]);
            assert_eq!(on, None);
            assert_eq!(partitioned, None);
            assert_eq!(returning, None);
            assert_eq!(source, None);
            assert_eq!(
                table_name,
                TableObject::TableName(ObjectName(vec!["test_table".into()]))
            );
        }
        _ => unreachable!(),
    }

    let insert_with_default_values_and_returning =
        verified_stmt("INSERT INTO test_table DEFAULT VALUES RETURNING test_column");

    match insert_with_default_values_and_returning {
        Statement::Insert(Insert {
            after_columns,
            columns,
            on,
            partitioned,
            returning,
            source,
            table: table_name,
            ..
        }) => {
            assert_eq!(after_columns, vec![]);
            assert_eq!(columns, vec![]);
            assert_eq!(on, None);
            assert_eq!(partitioned, None);
            assert!(returning.is_some());
            assert_eq!(source, None);
            assert_eq!(
                table_name,
                TableObject::TableName(ObjectName(vec!["test_table".into()]))
            );
        }
        _ => unreachable!(),
    }

    let insert_with_default_values_and_on_conflict =
        verified_stmt("INSERT INTO test_table DEFAULT VALUES ON CONFLICT DO NOTHING");

    match insert_with_default_values_and_on_conflict {
        Statement::Insert(Insert {
            after_columns,
            columns,
            on,
            partitioned,
            returning,
            source,
            table: table_name,
            ..
        }) => {
            assert_eq!(after_columns, vec![]);
            assert_eq!(columns, vec![]);
            assert!(on.is_some());
            assert_eq!(partitioned, None);
            assert_eq!(returning, None);
            assert_eq!(source, None);
            assert_eq!(
                table_name,
                TableObject::TableName(ObjectName(vec!["test_table".into()]))
            );
        }
        _ => unreachable!(),
    }

    let insert_with_columns_and_default_values = "INSERT INTO test_table (test_col) DEFAULT VALUES";
    assert_eq!(
        ParserError::ParserError(
            "Expected: SELECT, VALUES, or a subquery in the query body, found: DEFAULT".to_string()
        ),
        parse_sql_statements(insert_with_columns_and_default_values).unwrap_err()
    );

    let insert_with_default_values_and_hive_after_columns =
        "INSERT INTO test_table DEFAULT VALUES (some_column)";
    assert_eq!(
        ParserError::ParserError("Expected: end of statement, found: (".to_string()),
        parse_sql_statements(insert_with_default_values_and_hive_after_columns).unwrap_err()
    );

    let insert_with_default_values_and_hive_partition =
        "INSERT INTO test_table DEFAULT VALUES PARTITION (some_column)";
    assert_eq!(
        ParserError::ParserError("Expected: end of statement, found: PARTITION".to_string()),
        parse_sql_statements(insert_with_default_values_and_hive_partition).unwrap_err()
    );

    let insert_with_default_values_and_values_list = "INSERT INTO test_table DEFAULT VALUES (1)";
    assert_eq!(
        ParserError::ParserError("Expected: end of statement, found: (".to_string()),
        parse_sql_statements(insert_with_default_values_and_values_list).unwrap_err()
    );
}

#[test]
fn parse_insert_select_returning() {
    verified_stmt("INSERT INTO t SELECT 1 RETURNING 2");
    let stmt = verified_stmt("INSERT INTO t SELECT x RETURNING x AS y");
    match stmt {
        Statement::Insert(Insert {
            returning: Some(ret),
            source: Some(_),
            ..
        }) => assert_eq!(ret.len(), 1),
        _ => unreachable!(),
    }
}

#[test]
fn parse_returning_as_column_alias() {
    verified_stmt("SELECT 1 AS RETURNING");
}

#[test]
fn parse_insert_sqlite() {
    let dialect = SQLiteDialect {};

    let check = |sql: &str, expected_action: Option<SqliteOnConflict>| match Parser::parse_sql(
        &dialect, sql,
    )
    .unwrap()
    .pop()
    .unwrap()
    {
        Statement::Insert(Insert { or, .. }) => assert_eq!(or, expected_action),
        _ => panic!("{}", sql),
    };

    let sql = "INSERT INTO test_table(id) VALUES(1)";
    check(sql, None);

    let sql = "REPLACE INTO test_table(id) VALUES(1)";
    check(sql, Some(SqliteOnConflict::Replace));

    let sql = "INSERT OR REPLACE INTO test_table(id) VALUES(1)";
    check(sql, Some(SqliteOnConflict::Replace));

    let sql = "INSERT OR ROLLBACK INTO test_table(id) VALUES(1)";
    check(sql, Some(SqliteOnConflict::Rollback));

    let sql = "INSERT OR ABORT INTO test_table(id) VALUES(1)";
    check(sql, Some(SqliteOnConflict::Abort));

    let sql = "INSERT OR FAIL INTO test_table(id) VALUES(1)";
    check(sql, Some(SqliteOnConflict::Fail));

    let sql = "INSERT OR IGNORE INTO test_table(id) VALUES(1)";
    check(sql, Some(SqliteOnConflict::Ignore));
}

#[test]
fn parse_update() {
    let sql = "UPDATE t SET a = 1, b = 2, c = 3 WHERE d";
    match verified_stmt(sql) {
        Statement::Update {
            table,
            assignments,
            selection,
            ..
        } => {
            assert_eq!(table.to_string(), "t".to_string());
            assert_eq!(
                assignments,
                vec![
                    Assignment {
                        target: AssignmentTarget::ColumnName(ObjectName(vec!["a".into()])),
                        value: Expr::Value(number("1")),
                    },
                    Assignment {
                        target: AssignmentTarget::ColumnName(ObjectName(vec!["b".into()])),
                        value: Expr::Value(number("2")),
                    },
                    Assignment {
                        target: AssignmentTarget::ColumnName(ObjectName(vec!["c".into()])),
                        value: Expr::Value(number("3")),
                    },
                ]
            );
            assert_eq!(selection.unwrap(), Expr::Identifier("d".into()));
        }
        _ => unreachable!(),
    }

    verified_stmt("UPDATE t SET a = 1, a = 2, a = 3");

    let sql = "UPDATE t WHERE 1";
    let res = parse_sql_statements(sql);
    assert_eq!(
        ParserError::ParserError("Expected: SET, found: WHERE".to_string()),
        res.unwrap_err()
    );

    let sql = "UPDATE t SET a = 1 extrabadstuff";
    let res = parse_sql_statements(sql);
    assert_eq!(
        ParserError::ParserError("Expected: end of statement, found: extrabadstuff".to_string()),
        res.unwrap_err()
    );
}

#[test]
fn parse_update_set_from() {
    let sql = "UPDATE t1 SET name = t2.name FROM (SELECT name, id FROM t1 GROUP BY id) AS t2 WHERE t1.id = t2.id";
    let dialects = TestedDialects::new(vec![
        Box::new(GenericDialect {}),
        Box::new(DuckDbDialect {}),
        Box::new(PostgreSqlDialect {}),
        Box::new(BigQueryDialect {}),
        Box::new(SnowflakeDialect {}),
        Box::new(RedshiftSqlDialect {}),
        Box::new(MsSqlDialect {}),
        Box::new(SQLiteDialect {}),
    ]);
    let stmt = dialects.verified_stmt(sql);
    assert_eq!(
        stmt,
        Statement::Update {
            table: TableWithJoins {
                relation: table_from_name(ObjectName(vec![Ident::new("t1")])),
                joins: vec![],
            },
            assignments: vec![Assignment {
                target: AssignmentTarget::ColumnName(ObjectName(vec![Ident::new("name")])),
                value: Expr::CompoundIdentifier(vec![Ident::new("t2"), Ident::new("name")])
            }],
            from: Some(UpdateTableFromKind::AfterSet(TableWithJoins {
                relation: TableFactor::Derived {
                    lateral: false,
                    subquery: Box::new(Query {
                        with: None,
                        body: Box::new(SetExpr::Select(Box::new(Select {
                            select_token: AttachedToken::empty(),
                            distinct: None,
                            top: None,
                            top_before_distinct: false,
                            projection: vec![
                                SelectItem::UnnamedExpr(Expr::Identifier(Ident::new("name"))),
                                SelectItem::UnnamedExpr(Expr::Identifier(Ident::new("id"))),
                            ],
                            into: None,
                            from: vec![TableWithJoins {
                                relation: table_from_name(ObjectName(vec![Ident::new("t1")])),
                                joins: vec![],
                            }],
                            lateral_views: vec![],
                            prewhere: None,
                            selection: None,
                            group_by: GroupByExpr::Expressions(
                                vec![Expr::Identifier(Ident::new("id"))],
                                vec![]
                            ),
                            cluster_by: vec![],
                            distribute_by: vec![],
                            sort_by: vec![],
                            having: None,
                            named_window: vec![],
                            qualify: None,
                            window_before_qualify: false,
                            value_table_mode: None,
                            connect_by: None,
                        }))),
                        order_by: None,
                        limit: None,
                        limit_by: vec![],
                        offset: None,
                        fetch: None,
                        locks: vec![],
                        for_clause: None,
                        settings: None,
                        format_clause: None,
                    }),
                    alias: Some(TableAlias {
                        name: Ident::new("t2"),
                        columns: vec![],
                    })
                },
                joins: vec![]
            })),
            selection: Some(Expr::BinaryOp {
                left: Box::new(Expr::CompoundIdentifier(vec![
                    Ident::new("t1"),
                    Ident::new("id")
                ])),
                op: BinaryOperator::Eq,
                right: Box::new(Expr::CompoundIdentifier(vec![
                    Ident::new("t2"),
                    Ident::new("id")
                ])),
            }),
            returning: None,
            or: None,
        }
    );
}

#[test]
fn parse_update_with_table_alias() {
    let sql = "UPDATE users AS u SET u.username = 'new_user' WHERE u.username = 'old_user'";
    match verified_stmt(sql) {
        Statement::Update {
            table,
            assignments,
            from: _from,
            selection,
            returning,
            or: None,
        } => {
            assert_eq!(
                TableWithJoins {
                    relation: TableFactor::Table {
                        name: ObjectName(vec![Ident::new("users")]),
                        alias: Some(TableAlias {
                            name: Ident::new("u"),
                            columns: vec![],
                        }),
                        args: None,
                        with_hints: vec![],
                        version: None,
                        partitions: vec![],
                        with_ordinality: false,
                        json_path: None,
                        sample: None,
                    },
                    joins: vec![],
                },
                table
            );
            assert_eq!(
                vec![Assignment {
                    target: AssignmentTarget::ColumnName(ObjectName(vec![
                        Ident::new("u"),
                        Ident::new("username")
                    ])),
                    value: Expr::Value(Value::SingleQuotedString("new_user".to_string())),
                }],
                assignments
            );
            assert_eq!(
                Some(Expr::BinaryOp {
                    left: Box::new(Expr::CompoundIdentifier(vec![
                        Ident::new("u"),
                        Ident::new("username"),
                    ])),
                    op: BinaryOperator::Eq,
                    right: Box::new(Expr::Value(Value::SingleQuotedString(
                        "old_user".to_string()
                    ))),
                }),
                selection
            );
            assert_eq!(None, returning);
        }
        _ => unreachable!(),
    }
}

#[test]
fn parse_update_or() {
    let expect_or_clause = |sql: &str, expected_action: SqliteOnConflict| match verified_stmt(sql) {
        Statement::Update { or, .. } => assert_eq!(or, Some(expected_action)),
        other => unreachable!("Expected update with or, got {:?}", other),
    };
    expect_or_clause(
        "UPDATE OR REPLACE t SET n = n + 1",
        SqliteOnConflict::Replace,
    );
    expect_or_clause(
        "UPDATE OR ROLLBACK t SET n = n + 1",
        SqliteOnConflict::Rollback,
    );
    expect_or_clause("UPDATE OR ABORT t SET n = n + 1", SqliteOnConflict::Abort);
    expect_or_clause("UPDATE OR FAIL t SET n = n + 1", SqliteOnConflict::Fail);
    expect_or_clause("UPDATE OR IGNORE t SET n = n + 1", SqliteOnConflict::Ignore);
}

#[test]
fn parse_select_with_table_alias_as() {
    // AS is optional
    one_statement_parses_to(
        "SELECT a, b, c FROM lineitem l (A, B, C)",
        "SELECT a, b, c FROM lineitem AS l (A, B, C)",
    );
}

#[test]
fn parse_select_with_table_alias() {
    let select = verified_only_select("SELECT a, b, c FROM lineitem AS l (A, B, C)");
    assert_eq!(
        select.projection,
        vec![
            SelectItem::UnnamedExpr(Expr::Identifier(Ident::new("a")),),
            SelectItem::UnnamedExpr(Expr::Identifier(Ident::new("b")),),
            SelectItem::UnnamedExpr(Expr::Identifier(Ident::new("c")),),
        ]
    );
    assert_eq!(
        select.from,
        vec![TableWithJoins {
            relation: TableFactor::Table {
                name: ObjectName(vec![Ident::new("lineitem")]),
                alias: Some(TableAlias {
                    name: Ident::new("l"),
                    columns: vec![
                        TableAliasColumnDef::from_name("A"),
                        TableAliasColumnDef::from_name("B"),
                        TableAliasColumnDef::from_name("C"),
                    ],
                }),
                args: None,
                with_hints: vec![],
                version: None,
                partitions: vec![],
                with_ordinality: false,
                json_path: None,
                sample: None,
            },
            joins: vec![],
        }]
    );
}

#[test]
fn parse_analyze() {
    verified_stmt("ANALYZE TABLE test_table");
    verified_stmt("ANALYZE test_table");
}

#[test]
fn parse_invalid_table_name() {
    let ast = all_dialects().run_parser_method("db.public..customer", |parser| {
        parser.parse_object_name(false)
    });
    assert!(ast.is_err());
}

#[test]
fn parse_no_table_name() {
    let ast = all_dialects().run_parser_method("", |parser| parser.parse_object_name(false));
    assert!(ast.is_err());
}

#[test]
fn parse_delete_statement() {
    let sql = "DELETE FROM \"table\"";
    match verified_stmt(sql) {
        Statement::Delete(Delete {
            from: FromTable::WithFromKeyword(from),
            ..
        }) => {
            assert_eq!(
                table_from_name(ObjectName(vec![Ident::with_quote('"', "table")])),
                from[0].relation
            );
        }
        _ => unreachable!(),
    }
}

#[test]
fn parse_delete_without_from_error() {
    let sql = "DELETE \"table\" WHERE 1";

    let dialects = all_dialects_except(|d| d.is::<BigQueryDialect>() || d.is::<GenericDialect>());
    let res = dialects.parse_sql_statements(sql);
    assert_eq!(
        ParserError::ParserError("Expected: FROM, found: WHERE".to_string()),
        res.unwrap_err()
    );
}

#[test]
fn parse_delete_statement_for_multi_tables() {
    let sql = "DELETE schema1.table1, schema2.table2 FROM schema1.table1 JOIN schema2.table2 ON schema2.table2.col1 = schema1.table1.col1 WHERE schema2.table2.col2 = 1";
    let dialects = all_dialects_except(|d| d.is::<BigQueryDialect>() || d.is::<GenericDialect>());
    match dialects.verified_stmt(sql) {
        Statement::Delete(Delete {
            tables,
            from: FromTable::WithFromKeyword(from),
            ..
        }) => {
            assert_eq!(
                ObjectName(vec![Ident::new("schema1"), Ident::new("table1")]),
                tables[0]
            );
            assert_eq!(
                ObjectName(vec![Ident::new("schema2"), Ident::new("table2")]),
                tables[1]
            );
            assert_eq!(
                table_from_name(ObjectName(vec![
                    Ident::new("schema1"),
                    Ident::new("table1")
                ])),
                from[0].relation
            );
            assert_eq!(
                table_from_name(ObjectName(vec![
                    Ident::new("schema2"),
                    Ident::new("table2")
                ])),
                from[0].joins[0].relation
            );
        }
        _ => unreachable!(),
    }
}

#[test]
fn parse_delete_statement_for_multi_tables_with_using() {
    let sql = "DELETE FROM schema1.table1, schema2.table2 USING schema1.table1 JOIN schema2.table2 ON schema2.table2.pk = schema1.table1.col1 WHERE schema2.table2.col2 = 1";
    match verified_stmt(sql) {
        Statement::Delete(Delete {
            from: FromTable::WithFromKeyword(from),
            using: Some(using),
            ..
        }) => {
            assert_eq!(
                table_from_name(ObjectName(vec![
                    Ident::new("schema1"),
                    Ident::new("table1")
                ])),
                from[0].relation
            );
            assert_eq!(
                table_from_name(ObjectName(vec![
                    Ident::new("schema2"),
                    Ident::new("table2")
                ])),
                from[1].relation
            );
            assert_eq!(
                table_from_name(ObjectName(vec![
                    Ident::new("schema1"),
                    Ident::new("table1")
                ])),
                using[0].relation
            );
            assert_eq!(
                table_from_name(ObjectName(vec![
                    Ident::new("schema2"),
                    Ident::new("table2")
                ])),
                using[0].joins[0].relation
            );
        }
        _ => unreachable!(),
    }
}

#[test]
fn parse_where_delete_statement() {
    use self::BinaryOperator::*;

    let sql = "DELETE FROM foo WHERE name = 5";
    match verified_stmt(sql) {
        Statement::Delete(Delete {
            tables: _,
            from: FromTable::WithFromKeyword(from),
            using,
            selection,
            returning,
            ..
        }) => {
            assert_eq!(
                table_from_name(ObjectName(vec![Ident::new("foo")])),
                from[0].relation,
            );

            assert_eq!(None, using);
            assert_eq!(
                Expr::BinaryOp {
                    left: Box::new(Expr::Identifier(Ident::new("name"))),
                    op: Eq,
                    right: Box::new(Expr::Value(number("5"))),
                },
                selection.unwrap(),
            );
            assert_eq!(None, returning);
        }
        _ => unreachable!(),
    }
}

#[test]
fn parse_where_delete_with_alias_statement() {
    use self::BinaryOperator::*;

    let sql = "DELETE FROM basket AS a USING basket AS b WHERE a.id < b.id";
    match verified_stmt(sql) {
        Statement::Delete(Delete {
            tables: _,
            from: FromTable::WithFromKeyword(from),
            using,
            selection,
            returning,
            ..
        }) => {
            assert_eq!(
                TableFactor::Table {
                    name: ObjectName(vec![Ident::new("basket")]),
                    alias: Some(TableAlias {
                        name: Ident::new("a"),
                        columns: vec![],
                    }),
                    args: None,
                    with_hints: vec![],
                    version: None,
                    partitions: vec![],
                    with_ordinality: false,
                    json_path: None,
                    sample: None,
                },
                from[0].relation,
            );
            assert_eq!(
                Some(vec![TableWithJoins {
                    relation: TableFactor::Table {
                        name: ObjectName(vec![Ident::new("basket")]),
                        alias: Some(TableAlias {
                            name: Ident::new("b"),
                            columns: vec![],
                        }),
                        args: None,
                        with_hints: vec![],
                        version: None,
                        partitions: vec![],
                        with_ordinality: false,
                        json_path: None,
                        sample: None,
                    },
                    joins: vec![],
                }]),
                using
            );
            assert_eq!(
                Expr::BinaryOp {
                    left: Box::new(Expr::CompoundIdentifier(vec![
                        Ident::new("a"),
                        Ident::new("id"),
                    ])),
                    op: Lt,
                    right: Box::new(Expr::CompoundIdentifier(vec![
                        Ident::new("b"),
                        Ident::new("id"),
                    ])),
                },
                selection.unwrap(),
            );
            assert_eq!(None, returning);
        }
        _ => unreachable!(),
    }
}

#[test]
fn parse_top_level() {
    verified_stmt("SELECT 1");
    verified_stmt("(SELECT 1)");
    verified_stmt("((SELECT 1))");
    verified_stmt("VALUES (1)");
    verified_stmt("VALUES ROW(1, NULL, 'a'), ROW(2, NULL, 'b')");
}

#[test]
fn parse_simple_select() {
    let sql = "SELECT id, fname, lname FROM customer WHERE id = 1 LIMIT 5";
    let select = verified_only_select(sql);
    assert!(select.distinct.is_none());
    assert_eq!(3, select.projection.len());
    let select = verified_query(sql);
    assert_eq!(Some(Expr::Value(number("5"))), select.limit);
}

#[test]
fn parse_limit() {
    verified_stmt("SELECT * FROM user LIMIT 1");
}

#[test]
fn parse_limit_is_not_an_alias() {
    // In dialects supporting LIMIT it shouldn't be parsed as a table alias
    let ast = verified_query("SELECT id FROM customer LIMIT 1");
    assert_eq!(Some(Expr::Value(number("1"))), ast.limit);

    let ast = verified_query("SELECT 1 LIMIT 5");
    assert_eq!(Some(Expr::Value(number("5"))), ast.limit);
}

#[test]
fn parse_select_distinct() {
    let sql = "SELECT DISTINCT name FROM customer";
    let select = verified_only_select(sql);
    assert!(select.distinct.is_some());
    assert_eq!(
        &SelectItem::UnnamedExpr(Expr::Identifier(Ident::new("name"))),
        only(&select.projection)
    );
}

#[test]
fn parse_select_distinct_two_fields() {
    let sql = "SELECT DISTINCT name, id FROM customer";
    let select = verified_only_select(sql);
    assert!(select.distinct.is_some());
    assert_eq!(
        &SelectItem::UnnamedExpr(Expr::Identifier(Ident::new("name"))),
        &select.projection[0]
    );
    assert_eq!(
        &SelectItem::UnnamedExpr(Expr::Identifier(Ident::new("id"))),
        &select.projection[1]
    );
}

#[test]
fn parse_select_distinct_tuple() {
    let sql = "SELECT DISTINCT (name, id) FROM customer";
    let select = verified_only_select(sql);
    assert_eq!(
        &vec![SelectItem::UnnamedExpr(Expr::Tuple(vec![
            Expr::Identifier(Ident::new("name")),
            Expr::Identifier(Ident::new("id")),
        ]))],
        &select.projection
    );
}

#[test]
fn parse_select_distinct_on() {
    let sql = "SELECT DISTINCT ON (album_id) name FROM track ORDER BY album_id, milliseconds";
    let select = verified_only_select(sql);
    assert_eq!(
        &Some(Distinct::On(vec![Expr::Identifier(Ident::new("album_id"))])),
        &select.distinct
    );

    let sql = "SELECT DISTINCT ON () name FROM track ORDER BY milliseconds";
    let select = verified_only_select(sql);
    assert_eq!(&Some(Distinct::On(vec![])), &select.distinct);

    let sql = "SELECT DISTINCT ON (album_id, milliseconds) name FROM track";
    let select = verified_only_select(sql);
    assert_eq!(
        &Some(Distinct::On(vec![
            Expr::Identifier(Ident::new("album_id")),
            Expr::Identifier(Ident::new("milliseconds")),
        ])),
        &select.distinct
    );
}

#[test]
fn parse_select_distinct_missing_paren() {
    let result = parse_sql_statements("SELECT DISTINCT (name, id FROM customer");
    assert_eq!(
        ParserError::ParserError("Expected: ), found: FROM".to_string()),
        result.unwrap_err(),
    );
}

#[test]
fn parse_select_all() {
    one_statement_parses_to("SELECT ALL name FROM customer", "SELECT name FROM customer");
}

#[test]
fn parse_select_all_distinct() {
    let result = parse_sql_statements("SELECT ALL DISTINCT name FROM customer");
    assert_eq!(
        ParserError::ParserError("Cannot specify both ALL and DISTINCT".to_string()),
        result.unwrap_err(),
    );
}

#[test]
fn parse_select_into() {
    let sql = "SELECT * INTO table0 FROM table1";
    one_statement_parses_to(sql, "SELECT * INTO table0 FROM table1");
    let select = verified_only_select(sql);
    assert_eq!(
        &SelectInto {
            temporary: false,
            unlogged: false,
            table: false,
            name: ObjectName(vec![Ident::new("table0")]),
        },
        only(&select.into)
    );

    let sql = "SELECT * INTO TEMPORARY UNLOGGED TABLE table0 FROM table1";
    one_statement_parses_to(
        sql,
        "SELECT * INTO TEMPORARY UNLOGGED TABLE table0 FROM table1",
    );

    // Do not allow aliases here
    let sql = "SELECT * INTO table0 asdf FROM table1";
    let result = parse_sql_statements(sql);
    assert_eq!(
        ParserError::ParserError("Expected: end of statement, found: asdf".to_string()),
        result.unwrap_err()
    )
}

#[test]
fn parse_select_wildcard() {
    let sql = "SELECT * FROM foo";
    let select = verified_only_select(sql);
    assert_eq!(
        &SelectItem::Wildcard(WildcardAdditionalOptions::default()),
        only(&select.projection)
    );

    let sql = "SELECT foo.* FROM foo";
    let select = verified_only_select(sql);
    assert_eq!(
        &SelectItem::QualifiedWildcard(
            ObjectName(vec![Ident::new("foo")]),
            WildcardAdditionalOptions::default()
        ),
        only(&select.projection)
    );

    let sql = "SELECT myschema.mytable.* FROM myschema.mytable";
    let select = verified_only_select(sql);
    assert_eq!(
        &SelectItem::QualifiedWildcard(
            ObjectName(vec![Ident::new("myschema"), Ident::new("mytable"),]),
            WildcardAdditionalOptions::default(),
        ),
        only(&select.projection)
    );

    let sql = "SELECT * + * FROM foo;";
    let result = parse_sql_statements(sql);
    assert_eq!(
        ParserError::ParserError("Expected: end of statement, found: +".to_string()),
        result.unwrap_err(),
    );
}

#[test]
fn parse_count_wildcard() {
    verified_only_select("SELECT COUNT(*) FROM Order WHERE id = 10");

    verified_only_select(
        "SELECT COUNT(Employee.*) FROM Order JOIN Employee ON Order.employee = Employee.id",
    );
}

#[test]
fn parse_column_aliases() {
    let sql = "SELECT a.col + 1 AS newname FROM foo AS a";
    let select = verified_only_select(sql);
    if let SelectItem::ExprWithAlias {
        expr: Expr::BinaryOp {
            ref op, ref right, ..
        },
        ref alias,
    } = only(&select.projection)
    {
        assert_eq!(&BinaryOperator::Plus, op);
        assert_eq!(&Expr::Value(number("1")), right.as_ref());
        assert_eq!(&Ident::new("newname"), alias);
    } else {
        panic!("Expected: ExprWithAlias")
    }

    // alias without AS is parsed correctly:
    one_statement_parses_to("SELECT a.col + 1 newname FROM foo AS a", sql);
}

#[test]
fn test_eof_after_as() {
    let res = parse_sql_statements("SELECT foo AS");
    assert_eq!(
        ParserError::ParserError("Expected: an identifier after AS, found: EOF".to_string()),
        res.unwrap_err()
    );

    let res = parse_sql_statements("SELECT 1 FROM foo AS");
    assert_eq!(
        ParserError::ParserError("Expected: an identifier after AS, found: EOF".to_string()),
        res.unwrap_err()
    );
}

#[test]
fn test_no_infix_error() {
    let dialects = TestedDialects::new(vec![Box::new(ClickHouseDialect {})]);

    let res = dialects.parse_sql_statements("ASSERT-URA<<");
    assert_eq!(
        ParserError::ParserError("No infix parser for token ShiftLeft".to_string()),
        res.unwrap_err()
    );
}

#[test]
fn parse_select_count_wildcard() {
    let sql = "SELECT COUNT(*) FROM customer";
    let select = verified_only_select(sql);
    assert_eq!(
        &Expr::Function(Function {
            name: ObjectName(vec![Ident::new("COUNT")]),
            uses_odbc_syntax: false,
            parameters: FunctionArguments::None,
            args: FunctionArguments::List(FunctionArgumentList {
                duplicate_treatment: None,
                args: vec![FunctionArg::Unnamed(FunctionArgExpr::Wildcard)],
                clauses: vec![],
            }),
            null_treatment: None,
            filter: None,
            over: None,
            within_group: vec![]
        }),
        expr_from_projection(only(&select.projection))
    );
}

#[test]
fn parse_select_count_distinct() {
    let sql = "SELECT COUNT(DISTINCT +x) FROM customer";
    let select = verified_only_select(sql);
    assert_eq!(
        &Expr::Function(Function {
            name: ObjectName(vec![Ident::new("COUNT")]),
            uses_odbc_syntax: false,
            parameters: FunctionArguments::None,
            args: FunctionArguments::List(FunctionArgumentList {
                duplicate_treatment: Some(DuplicateTreatment::Distinct),
                args: vec![FunctionArg::Unnamed(FunctionArgExpr::Expr(Expr::UnaryOp {
                    op: UnaryOperator::Plus,
                    expr: Box::new(Expr::Identifier(Ident::new("x"))),
                }))],
                clauses: vec![],
            }),
            null_treatment: None,
            within_group: vec![],
            filter: None,
            over: None
        }),
        expr_from_projection(only(&select.projection))
    );

    verified_stmt("SELECT COUNT(ALL +x) FROM customer");
    verified_stmt("SELECT COUNT(+x) FROM customer");

    let sql = "SELECT COUNT(ALL DISTINCT + x) FROM customer";
    let res = parse_sql_statements(sql);
    assert_eq!(
        ParserError::ParserError("Cannot specify both ALL and DISTINCT".to_string()),
        res.unwrap_err()
    );
}

#[test]
fn parse_not() {
    let sql = "SELECT id FROM customer WHERE NOT salary = ''";
    let _ast = verified_only_select(sql);
    //TODO: add assertions
}

#[test]
fn parse_invalid_infix_not() {
    let res = parse_sql_statements("SELECT c FROM t WHERE c NOT (");
    assert_eq!(
        ParserError::ParserError("Expected: end of statement, found: NOT".to_string()),
        res.unwrap_err(),
    );
}

#[test]
fn parse_collate() {
    let sql = "SELECT name COLLATE \"de_DE\" FROM customer";
    assert_matches!(
        only(&all_dialects().verified_only_select(sql).projection),
        SelectItem::UnnamedExpr(Expr::Collate { .. })
    );
}

#[test]
fn parse_collate_after_parens() {
    let sql = "SELECT (name) COLLATE \"de_DE\" FROM customer";
    assert_matches!(
        only(&all_dialects().verified_only_select(sql).projection),
        SelectItem::UnnamedExpr(Expr::Collate { .. })
    );
}

#[test]
fn parse_select_string_predicate() {
    let sql = "SELECT id, fname, lname FROM customer \
               WHERE salary <> 'Not Provided' AND salary <> ''";
    let _ast = verified_only_select(sql);
    //TODO: add assertions
}

#[test]
fn parse_projection_nested_type() {
    let sql = "SELECT customer.address.state FROM foo";
    let _ast = verified_only_select(sql);
    //TODO: add assertions
}

#[test]
fn parse_null_in_select() {
    let sql = "SELECT NULL";
    let select = verified_only_select(sql);
    assert_eq!(
        &Expr::Value(Value::Null),
        expr_from_projection(only(&select.projection)),
    );
}

#[test]
fn parse_exponent_in_select() -> Result<(), ParserError> {
    // all except Hive, as it allows numbers to start an identifier
    let dialects = TestedDialects::new(vec![
        Box::new(AnsiDialect {}),
        Box::new(BigQueryDialect {}),
        Box::new(ClickHouseDialect {}),
        Box::new(DuckDbDialect {}),
        Box::new(GenericDialect {}),
        // Box::new(HiveDialect {}),
        Box::new(MsSqlDialect {}),
        Box::new(MySqlDialect {}),
        Box::new(PostgreSqlDialect {}),
        Box::new(RedshiftSqlDialect {}),
        Box::new(SnowflakeDialect {}),
        Box::new(SQLiteDialect {}),
    ]);
    let sql = "SELECT 10e-20, 1e3, 1e+3, 1e3a, 1e, 0.5e2";
    let mut select = dialects.parse_sql_statements(sql)?;

    let select = match select.pop().unwrap() {
        Statement::Query(inner) => *inner,
        _ => panic!("Expected: Query"),
    };
    let select = match *select.body {
        SetExpr::Select(inner) => *inner,
        _ => panic!("Expected: SetExpr::Select"),
    };

    assert_eq!(
        &vec![
            SelectItem::UnnamedExpr(Expr::Value(number("10e-20"))),
            SelectItem::UnnamedExpr(Expr::Value(number("1e3"))),
            SelectItem::UnnamedExpr(Expr::Value(number("1e+3"))),
            SelectItem::ExprWithAlias {
                expr: Expr::Value(number("1e3")),
                alias: Ident::new("a")
            },
            SelectItem::ExprWithAlias {
                expr: Expr::Value(number("1")),
                alias: Ident::new("e")
            },
            SelectItem::UnnamedExpr(Expr::Value(number("0.5e2"))),
        ],
        &select.projection
    );

    Ok(())
}

#[test]
fn parse_select_with_date_column_name() {
    let sql = "SELECT date";
    let select = verified_only_select(sql);
    assert_eq!(
        &Expr::Identifier(Ident {
            value: "date".into(),
            quote_style: None,
            span: Span::empty(),
        }),
        expr_from_projection(only(&select.projection)),
    );
}

#[test]
fn parse_escaped_single_quote_string_predicate_with_escape() {
    use self::BinaryOperator::*;
    let sql = "SELECT id, fname, lname FROM customer \
               WHERE salary <> 'Jim''s salary'";

    let ast = verified_only_select(sql);

    assert_eq!(
        Some(Expr::BinaryOp {
            left: Box::new(Expr::Identifier(Ident::new("salary"))),
            op: NotEq,
            right: Box::new(Expr::Value(Value::SingleQuotedString(
                "Jim's salary".to_string()
            ))),
        }),
        ast.selection,
    );
}

#[test]
fn parse_escaped_single_quote_string_predicate_with_no_escape() {
    use self::BinaryOperator::*;
    let sql = "SELECT id, fname, lname FROM customer \
               WHERE salary <> 'Jim''s salary'";

    let ast = TestedDialects::new_with_options(
        vec![Box::new(MySqlDialect {})],
        ParserOptions::new()
            .with_trailing_commas(true)
            .with_unescape(false),
    )
    .verified_only_select(sql);

    assert_eq!(
        Some(Expr::BinaryOp {
            left: Box::new(Expr::Identifier(Ident::new("salary"))),
            op: NotEq,
            right: Box::new(Expr::Value(Value::SingleQuotedString(
                "Jim''s salary".to_string()
            ))),
        }),
        ast.selection,
    );
}

#[test]
fn parse_number() {
    let expr = verified_expr("1.0");

    #[cfg(feature = "bigdecimal")]
    assert_eq!(
        expr,
        Expr::Value(Value::Number(bigdecimal::BigDecimal::from(1), false))
    );

    #[cfg(not(feature = "bigdecimal"))]
    assert_eq!(expr, Expr::Value(Value::Number("1.0".into(), false)));
}

#[test]
fn parse_compound_expr_1() {
    use self::BinaryOperator::*;
    use self::Expr::*;
    let sql = "a + b * c";
    assert_eq!(
        BinaryOp {
            left: Box::new(Identifier(Ident::new("a"))),
            op: Plus,
            right: Box::new(BinaryOp {
                left: Box::new(Identifier(Ident::new("b"))),
                op: Multiply,
                right: Box::new(Identifier(Ident::new("c"))),
            }),
        },
        verified_expr(sql)
    );
}

#[test]
fn parse_compound_expr_2() {
    use self::BinaryOperator::*;
    use self::Expr::*;
    let sql = "a * b + c";
    assert_eq!(
        BinaryOp {
            left: Box::new(BinaryOp {
                left: Box::new(Identifier(Ident::new("a"))),
                op: Multiply,
                right: Box::new(Identifier(Ident::new("b"))),
            }),
            op: Plus,
            right: Box::new(Identifier(Ident::new("c"))),
        },
        verified_expr(sql)
    );
}

#[test]
fn parse_unary_math_with_plus() {
    use self::Expr::*;
    let sql = "-a + -b";
    assert_eq!(
        BinaryOp {
            left: Box::new(UnaryOp {
                op: UnaryOperator::Minus,
                expr: Box::new(Identifier(Ident::new("a"))),
            }),
            op: BinaryOperator::Plus,
            right: Box::new(UnaryOp {
                op: UnaryOperator::Minus,
                expr: Box::new(Identifier(Ident::new("b"))),
            }),
        },
        verified_expr(sql)
    );
}

#[test]
fn parse_unary_math_with_multiply() {
    use self::Expr::*;
    let sql = "-a * -b";
    assert_eq!(
        BinaryOp {
            left: Box::new(UnaryOp {
                op: UnaryOperator::Minus,
                expr: Box::new(Identifier(Ident::new("a"))),
            }),
            op: BinaryOperator::Multiply,
            right: Box::new(UnaryOp {
                op: UnaryOperator::Minus,
                expr: Box::new(Identifier(Ident::new("b"))),
            }),
        },
        verified_expr(sql)
    );
}

#[test]
fn parse_mod() {
    use self::Expr::*;
    let sql = "a % b";
    assert_eq!(
        BinaryOp {
            left: Box::new(Identifier(Ident::new("a"))),
            op: BinaryOperator::Modulo,
            right: Box::new(Identifier(Ident::new("b"))),
        },
        verified_expr(sql)
    );
}

fn pg_and_generic() -> TestedDialects {
    TestedDialects::new(vec![
        Box::new(PostgreSqlDialect {}),
        Box::new(GenericDialect {}),
    ])
}

fn ms_and_generic() -> TestedDialects {
    TestedDialects::new(vec![Box::new(MsSqlDialect {}), Box::new(GenericDialect {})])
}

#[test]
fn parse_json_ops_without_colon() {
    use self::BinaryOperator::*;
    let binary_ops = [
        (
            "->",
            Arrow,
            all_dialects_except(|d| d.supports_lambda_functions()),
        ),
        ("->>", LongArrow, all_dialects()),
        ("#>", HashArrow, pg_and_generic()),
        ("#>>", HashLongArrow, pg_and_generic()),
        ("@>", AtArrow, all_dialects()),
        ("<@", ArrowAt, all_dialects()),
        ("#-", HashMinus, pg_and_generic()),
        ("@?", AtQuestion, all_dialects()),
        ("@@", AtAt, all_dialects()),
    ];

    for (str_op, op, dialects) in binary_ops {
        let select = dialects.verified_only_select(&format!("SELECT a {} b", &str_op));
        assert_eq!(
            SelectItem::UnnamedExpr(Expr::BinaryOp {
                left: Box::new(Expr::Identifier(Ident::new("a"))),
                op,
                right: Box::new(Expr::Identifier(Ident::new("b"))),
            }),
            select.projection[0]
        );
    }
}

#[test]
fn parse_json_object() {
    let dialects = TestedDialects::new(vec![
        Box::new(MsSqlDialect {}),
        Box::new(PostgreSqlDialect {}),
    ]);
    let select = dialects.verified_only_select("SELECT JSON_OBJECT('name' : 'value', 'type' : 1)");
    match expr_from_projection(&select.projection[0]) {
        Expr::Function(Function {
            args: FunctionArguments::List(FunctionArgumentList { args, .. }),
            ..
        }) => assert_eq!(
            &[
                FunctionArg::ExprNamed {
                    name: Expr::Value(Value::SingleQuotedString("name".into())),
                    arg: FunctionArgExpr::Expr(Expr::Value(Value::SingleQuotedString(
                        "value".into()
                    ))),
                    operator: FunctionArgOperator::Colon
                },
                FunctionArg::ExprNamed {
                    name: Expr::Value(Value::SingleQuotedString("type".into())),
                    arg: FunctionArgExpr::Expr(Expr::Value(number("1"))),
                    operator: FunctionArgOperator::Colon
                }
            ],
            &args[..]
        ),
        _ => unreachable!(),
    }
    let select = dialects
        .verified_only_select("SELECT JSON_OBJECT('name' : 'value', 'type' : NULL ABSENT ON NULL)");
    match expr_from_projection(&select.projection[0]) {
        Expr::Function(Function {
            args: FunctionArguments::List(FunctionArgumentList { args, clauses, .. }),
            ..
        }) => {
            assert_eq!(
                &[
                    FunctionArg::ExprNamed {
                        name: Expr::Value(Value::SingleQuotedString("name".into())),
                        arg: FunctionArgExpr::Expr(Expr::Value(Value::SingleQuotedString(
                            "value".into()
                        ))),
                        operator: FunctionArgOperator::Colon
                    },
                    FunctionArg::ExprNamed {
                        name: Expr::Value(Value::SingleQuotedString("type".into())),
                        arg: FunctionArgExpr::Expr(Expr::Value(Value::Null)),
                        operator: FunctionArgOperator::Colon
                    }
                ],
                &args[..]
            );
            assert_eq!(
                &[FunctionArgumentClause::JsonNullClause(
                    JsonNullClause::AbsentOnNull
                )],
                &clauses[..]
            );
        }
        _ => unreachable!(),
    }
    let select = dialects.verified_only_select("SELECT JSON_OBJECT(NULL ON NULL)");
    match expr_from_projection(&select.projection[0]) {
        Expr::Function(Function {
            args: FunctionArguments::List(FunctionArgumentList { args, clauses, .. }),
            ..
        }) => {
            assert!(args.is_empty());
            assert_eq!(
                &[FunctionArgumentClause::JsonNullClause(
                    JsonNullClause::NullOnNull
                )],
                &clauses[..]
            );
        }
        _ => unreachable!(),
    }
    let select = dialects.verified_only_select("SELECT JSON_OBJECT(ABSENT ON NULL)");
    match expr_from_projection(&select.projection[0]) {
        Expr::Function(Function {
            args: FunctionArguments::List(FunctionArgumentList { args, clauses, .. }),
            ..
        }) => {
            assert!(args.is_empty());
            assert_eq!(
                &[FunctionArgumentClause::JsonNullClause(
                    JsonNullClause::AbsentOnNull
                )],
                &clauses[..]
            );
        }
        _ => unreachable!(),
    }
    let select = dialects.verified_only_select(
        "SELECT JSON_OBJECT('name' : 'value', 'type' : JSON_ARRAY(1, 2) ABSENT ON NULL)",
    );
    match expr_from_projection(&select.projection[0]) {
        Expr::Function(Function {
            args: FunctionArguments::List(FunctionArgumentList { args, clauses, .. }),
            ..
        }) => {
            assert_eq!(
                &FunctionArg::ExprNamed {
                    name: Expr::Value(Value::SingleQuotedString("name".into())),
                    arg: FunctionArgExpr::Expr(Expr::Value(Value::SingleQuotedString(
                        "value".into()
                    ))),
                    operator: FunctionArgOperator::Colon
                },
                &args[0]
            );
            assert!(matches!(
                args[1],
                FunctionArg::ExprNamed {
                    name: Expr::Value(Value::SingleQuotedString(_)),
                    arg: FunctionArgExpr::Expr(Expr::Function(_)),
                    operator: FunctionArgOperator::Colon
                }
            ));
            assert_eq!(
                &[FunctionArgumentClause::JsonNullClause(
                    JsonNullClause::AbsentOnNull
                )],
                &clauses[..]
            );
        }
        _ => unreachable!(),
    }
    let select = dialects.verified_only_select(
        "SELECT JSON_OBJECT('name' : 'value', 'type' : JSON_OBJECT('type_id' : 1, 'name' : 'a') NULL ON NULL)",
    );
    match expr_from_projection(&select.projection[0]) {
        Expr::Function(Function {
            args: FunctionArguments::List(FunctionArgumentList { args, clauses, .. }),
            ..
        }) => {
            assert_eq!(
                &FunctionArg::ExprNamed {
                    name: Expr::Value(Value::SingleQuotedString("name".into())),
                    arg: FunctionArgExpr::Expr(Expr::Value(Value::SingleQuotedString(
                        "value".into()
                    ))),
                    operator: FunctionArgOperator::Colon
                },
                &args[0]
            );
            assert!(matches!(
                args[1],
                FunctionArg::ExprNamed {
                    name: Expr::Value(Value::SingleQuotedString(_)),
                    arg: FunctionArgExpr::Expr(Expr::Function(_)),
                    operator: FunctionArgOperator::Colon
                }
            ));
            assert_eq!(
                &[FunctionArgumentClause::JsonNullClause(
                    JsonNullClause::NullOnNull
                )],
                &clauses[..]
            );
        }
        _ => unreachable!(),
    }
}

#[test]
fn parse_mod_no_spaces() {
    use self::Expr::*;
    let canonical = "a1 % b1";
    let sqls = ["a1 % b1", "a1% b1", "a1 %b1", "a1%b1"];
    for sql in sqls {
        println!("Parsing {sql}");
        assert_eq!(
            BinaryOp {
                left: Box::new(Identifier(Ident::new("a1"))),
                op: BinaryOperator::Modulo,
                right: Box::new(Identifier(Ident::new("b1"))),
            },
            pg_and_generic().expr_parses_to(sql, canonical)
        );
    }
}

#[test]
fn parse_is_null() {
    use self::Expr::*;
    let sql = "a IS NULL";
    assert_eq!(
        IsNull(Box::new(Identifier(Ident::new("a")))),
        verified_expr(sql)
    );
}

#[test]
fn parse_is_not_null() {
    use self::Expr::*;
    let sql = "a IS NOT NULL";
    assert_eq!(
        IsNotNull(Box::new(Identifier(Ident::new("a")))),
        verified_expr(sql)
    );
}

#[test]
fn parse_is_distinct_from() {
    use self::Expr::*;
    let sql = "a IS DISTINCT FROM b";
    assert_eq!(
        IsDistinctFrom(
            Box::new(Identifier(Ident::new("a"))),
            Box::new(Identifier(Ident::new("b"))),
        ),
        verified_expr(sql)
    );
}

#[test]
fn parse_is_not_distinct_from() {
    use self::Expr::*;
    let sql = "a IS NOT DISTINCT FROM b";
    assert_eq!(
        IsNotDistinctFrom(
            Box::new(Identifier(Ident::new("a"))),
            Box::new(Identifier(Ident::new("b"))),
        ),
        verified_expr(sql)
    );
}

#[test]
fn parse_not_precedence() {
    // NOT has higher precedence than OR/AND, so the following must parse as (NOT true) OR true
    let sql = "NOT 1 OR 1";
    assert_matches!(
        verified_expr(sql),
        Expr::BinaryOp {
            op: BinaryOperator::Or,
            ..
        }
    );

    // But NOT has lower precedence than comparison operators, so the following parses as NOT (a IS NULL)
    let sql = "NOT a IS NULL";
    assert_matches!(
        verified_expr(sql),
        Expr::UnaryOp {
            op: UnaryOperator::Not,
            ..
        }
    );

    // NOT has lower precedence than BETWEEN, so the following parses as NOT (1 NOT BETWEEN 1 AND 2)
    let sql = "NOT 1 NOT BETWEEN 1 AND 2";
    assert_eq!(
        verified_expr(sql),
        Expr::UnaryOp {
            op: UnaryOperator::Not,
            expr: Box::new(Expr::Between {
                expr: Box::new(Expr::Value(number("1"))),
                low: Box::new(Expr::Value(number("1"))),
                high: Box::new(Expr::Value(number("2"))),
                negated: true,
            }),
        },
    );

    // NOT has lower precedence than LIKE, so the following parses as NOT ('a' NOT LIKE 'b')
    let sql = "NOT 'a' NOT LIKE 'b'";
    assert_eq!(
        verified_expr(sql),
        Expr::UnaryOp {
            op: UnaryOperator::Not,
            expr: Box::new(Expr::Like {
                expr: Box::new(Expr::Value(Value::SingleQuotedString("a".into()))),
                negated: true,
                pattern: Box::new(Expr::Value(Value::SingleQuotedString("b".into()))),
                escape_char: None,
                any: false,
            }),
        },
    );

    // NOT has lower precedence than IN, so the following parses as NOT (a NOT IN 'a')
    let sql = "NOT a NOT IN ('a')";
    assert_eq!(
        verified_expr(sql),
        Expr::UnaryOp {
            op: UnaryOperator::Not,
            expr: Box::new(Expr::InList {
                expr: Box::new(Expr::Identifier("a".into())),
                list: vec![Expr::Value(Value::SingleQuotedString("a".into()))],
                negated: true,
            }),
        },
    );
}

#[test]
fn parse_null_like() {
    let sql = "SELECT \
            column1 LIKE NULL AS col_null, \
            NULL LIKE column1 AS null_col \
        FROM customers";
    let select = verified_only_select(sql);
    assert_eq!(
        SelectItem::ExprWithAlias {
            expr: Expr::Like {
                expr: Box::new(Expr::Identifier(Ident::new("column1"))),
                any: false,
                negated: false,
                pattern: Box::new(Expr::Value(Value::Null)),
                escape_char: None,
            },
            alias: Ident {
                value: "col_null".to_owned(),
                quote_style: None,
                span: Span::empty(),
            },
        },
        select.projection[0]
    );
    assert_eq!(
        SelectItem::ExprWithAlias {
            expr: Expr::Like {
                expr: Box::new(Expr::Value(Value::Null)),
                any: false,
                negated: false,
                pattern: Box::new(Expr::Identifier(Ident::new("column1"))),
                escape_char: None,
            },
            alias: Ident {
                value: "null_col".to_owned(),
                quote_style: None,
                span: Span::empty(),
            },
        },
        select.projection[1]
    );
}

#[test]
fn parse_ilike() {
    fn chk(negated: bool) {
        let sql = &format!(
            "SELECT * FROM customers WHERE name {}ILIKE '%a'",
            if negated { "NOT " } else { "" }
        );
        let select = verified_only_select(sql);
        assert_eq!(
            Expr::ILike {
                expr: Box::new(Expr::Identifier(Ident::new("name"))),
                negated,
                pattern: Box::new(Expr::Value(Value::SingleQuotedString("%a".to_string()))),
                escape_char: None,
                any: false,
            },
            select.selection.unwrap()
        );

        // Test with escape char
        let sql = &format!(
            "SELECT * FROM customers WHERE name {}ILIKE '%a' ESCAPE '^'",
            if negated { "NOT " } else { "" }
        );
        let select = verified_only_select(sql);
        assert_eq!(
            Expr::ILike {
                expr: Box::new(Expr::Identifier(Ident::new("name"))),
                negated,
                pattern: Box::new(Expr::Value(Value::SingleQuotedString("%a".to_string()))),
                escape_char: Some('^'.to_string()),
                any: false,
            },
            select.selection.unwrap()
        );

        // This statement tests that ILIKE and NOT ILIKE have the same precedence.
        // This was previously mishandled (#81).
        let sql = &format!(
            "SELECT * FROM customers WHERE name {}ILIKE '%a' IS NULL",
            if negated { "NOT " } else { "" }
        );
        let select = verified_only_select(sql);
        assert_eq!(
            Expr::IsNull(Box::new(Expr::ILike {
                expr: Box::new(Expr::Identifier(Ident::new("name"))),
                negated,
                pattern: Box::new(Expr::Value(Value::SingleQuotedString("%a".to_string()))),
                escape_char: None,
                any: false,
            })),
            select.selection.unwrap()
        );
    }
    chk(false);
    chk(true);
}

#[test]
fn parse_like() {
    fn chk(negated: bool) {
        let sql = &format!(
            "SELECT * FROM customers WHERE name {}LIKE '%a'",
            if negated { "NOT " } else { "" }
        );
        let select = verified_only_select(sql);
        assert_eq!(
            Expr::Like {
                expr: Box::new(Expr::Identifier(Ident::new("name"))),
                negated,
                pattern: Box::new(Expr::Value(Value::SingleQuotedString("%a".to_string()))),
                escape_char: None,
                any: false,
            },
            select.selection.unwrap()
        );

        // Test with escape char
        let sql = &format!(
            "SELECT * FROM customers WHERE name {}LIKE '%a' ESCAPE '^'",
            if negated { "NOT " } else { "" }
        );
        let select = verified_only_select(sql);
        assert_eq!(
            Expr::Like {
                expr: Box::new(Expr::Identifier(Ident::new("name"))),
                negated,
                pattern: Box::new(Expr::Value(Value::SingleQuotedString("%a".to_string()))),
                escape_char: Some('^'.to_string()),
                any: false,
            },
            select.selection.unwrap()
        );

        // This statement tests that LIKE and NOT LIKE have the same precedence.
        // This was previously mishandled (#81).
        let sql = &format!(
            "SELECT * FROM customers WHERE name {}LIKE '%a' IS NULL",
            if negated { "NOT " } else { "" }
        );
        let select = verified_only_select(sql);
        assert_eq!(
            Expr::IsNull(Box::new(Expr::Like {
                expr: Box::new(Expr::Identifier(Ident::new("name"))),
                negated,
                pattern: Box::new(Expr::Value(Value::SingleQuotedString("%a".to_string()))),
                escape_char: None,
                any: false,
            })),
            select.selection.unwrap()
        );
    }
    chk(false);
    chk(true);
}

#[test]
fn parse_similar_to() {
    fn chk(negated: bool) {
        let sql = &format!(
            "SELECT * FROM customers WHERE name {}SIMILAR TO '%a'",
            if negated { "NOT " } else { "" }
        );
        let select = verified_only_select(sql);
        assert_eq!(
            Expr::SimilarTo {
                expr: Box::new(Expr::Identifier(Ident::new("name"))),
                negated,
                pattern: Box::new(Expr::Value(Value::SingleQuotedString("%a".to_string()))),
                escape_char: None,
            },
            select.selection.unwrap()
        );

        // Test with escape char
        let sql = &format!(
            "SELECT * FROM customers WHERE name {}SIMILAR TO '%a' ESCAPE '^'",
            if negated { "NOT " } else { "" }
        );
        let select = verified_only_select(sql);
        assert_eq!(
            Expr::SimilarTo {
                expr: Box::new(Expr::Identifier(Ident::new("name"))),
                negated,
                pattern: Box::new(Expr::Value(Value::SingleQuotedString("%a".to_string()))),
                escape_char: Some('^'.to_string()),
            },
            select.selection.unwrap()
        );

        // This statement tests that SIMILAR TO and NOT SIMILAR TO have the same precedence.
        let sql = &format!(
            "SELECT * FROM customers WHERE name {}SIMILAR TO '%a' ESCAPE '^' IS NULL",
            if negated { "NOT " } else { "" }
        );
        let select = verified_only_select(sql);
        assert_eq!(
            Expr::IsNull(Box::new(Expr::SimilarTo {
                expr: Box::new(Expr::Identifier(Ident::new("name"))),
                negated,
                pattern: Box::new(Expr::Value(Value::SingleQuotedString("%a".to_string()))),
                escape_char: Some('^'.to_string()),
            })),
            select.selection.unwrap()
        );
    }
    chk(false);
    chk(true);
}

#[test]
fn parse_in_list() {
    fn chk(negated: bool) {
        let sql = &format!(
            "SELECT * FROM customers WHERE segment {}IN ('HIGH', 'MED')",
            if negated { "NOT " } else { "" }
        );
        let select = verified_only_select(sql);
        assert_eq!(
            Expr::InList {
                expr: Box::new(Expr::Identifier(Ident::new("segment"))),
                list: vec![
                    Expr::Value(Value::SingleQuotedString("HIGH".to_string())),
                    Expr::Value(Value::SingleQuotedString("MED".to_string())),
                ],
                negated,
            },
            select.selection.unwrap()
        );
    }
    chk(false);
    chk(true);
}

#[test]
fn parse_in_subquery() {
    let sql = "SELECT * FROM customers WHERE segment IN (SELECT segm FROM bar)";
    let select = verified_only_select(sql);
    assert_eq!(
        Expr::InSubquery {
            expr: Box::new(Expr::Identifier(Ident::new("segment"))),
            subquery: Box::new(verified_query("SELECT segm FROM bar")),
            negated: false,
        },
        select.selection.unwrap()
    );
}

#[test]
fn parse_in_unnest() {
    fn chk(negated: bool) {
        let sql = &format!(
            "SELECT * FROM customers WHERE segment {}IN UNNEST(expr)",
            if negated { "NOT " } else { "" }
        );
        let select = verified_only_select(sql);
        assert_eq!(
            Expr::InUnnest {
                expr: Box::new(Expr::Identifier(Ident::new("segment"))),
                array_expr: Box::new(verified_expr("expr")),
                negated,
            },
            select.selection.unwrap()
        );
    }
    chk(false);
    chk(true);
}

#[test]
fn parse_in_error() {
    // <expr> IN <expr> is no valid
    let sql = "SELECT * FROM customers WHERE segment in segment";
    let res = parse_sql_statements(sql);
    assert_eq!(
        ParserError::ParserError("Expected: (, found: segment".to_string()),
        res.unwrap_err()
    );
}

#[test]
fn parse_string_agg() {
    let sql = "SELECT a || b";

    let select = verified_only_select(sql);
    assert_eq!(
        SelectItem::UnnamedExpr(Expr::BinaryOp {
            left: Box::new(Expr::Identifier(Ident::new("a"))),
            op: BinaryOperator::StringConcat,
            right: Box::new(Expr::Identifier(Ident::new("b"))),
        }),
        select.projection[0]
    );
}

/// selects all dialects but PostgreSQL
pub fn all_dialects_but_pg() -> TestedDialects {
    TestedDialects::new(
        all_dialects()
            .dialects
            .into_iter()
            .filter(|x| !x.is::<PostgreSqlDialect>())
            .collect(),
    )
}

#[test]
fn parse_bitwise_ops() {
    let bitwise_ops = &[
        ("^", BinaryOperator::BitwiseXor, all_dialects_but_pg()),
        ("|", BinaryOperator::BitwiseOr, all_dialects()),
        ("&", BinaryOperator::BitwiseAnd, all_dialects()),
    ];

    for (str_op, op, dialects) in bitwise_ops {
        let select = dialects.verified_only_select(&format!("SELECT a {} b", &str_op));
        assert_eq!(
            SelectItem::UnnamedExpr(Expr::BinaryOp {
                left: Box::new(Expr::Identifier(Ident::new("a"))),
                op: op.clone(),
                right: Box::new(Expr::Identifier(Ident::new("b"))),
            }),
            select.projection[0]
        );
    }
}

#[test]
fn parse_binary_any() {
    let select = verified_only_select("SELECT a = ANY(b)");
    assert_eq!(
        SelectItem::UnnamedExpr(Expr::AnyOp {
            left: Box::new(Expr::Identifier(Ident::new("a"))),
            compare_op: BinaryOperator::Eq,
            right: Box::new(Expr::Identifier(Ident::new("b"))),
            is_some: false,
        }),
        select.projection[0]
    );
}

#[test]
fn parse_binary_all() {
    let select = verified_only_select("SELECT a = ALL(b)");
    assert_eq!(
        SelectItem::UnnamedExpr(Expr::AllOp {
            left: Box::new(Expr::Identifier(Ident::new("a"))),
            compare_op: BinaryOperator::Eq,
            right: Box::new(Expr::Identifier(Ident::new("b"))),
        }),
        select.projection[0]
    );
}

#[test]
fn parse_between() {
    fn chk(negated: bool) {
        let sql = &format!(
            "SELECT * FROM customers WHERE age {}BETWEEN 25 AND 32",
            if negated { "NOT " } else { "" }
        );
        let select = verified_only_select(sql);
        assert_eq!(
            Expr::Between {
                expr: Box::new(Expr::Identifier(Ident::new("age"))),
                low: Box::new(Expr::Value(number("25"))),
                high: Box::new(Expr::Value(number("32"))),
                negated,
            },
            select.selection.unwrap()
        );
    }
    chk(false);
    chk(true);
}

#[test]
fn parse_between_with_expr() {
    use self::BinaryOperator::*;
    let sql = "SELECT * FROM t WHERE 1 BETWEEN 1 + 2 AND 3 + 4 IS NULL";
    let select = verified_only_select(sql);
    assert_eq!(
        Expr::IsNull(Box::new(Expr::Between {
            expr: Box::new(Expr::Value(number("1"))),
            low: Box::new(Expr::BinaryOp {
                left: Box::new(Expr::Value(number("1"))),
                op: Plus,
                right: Box::new(Expr::Value(number("2"))),
            }),
            high: Box::new(Expr::BinaryOp {
                left: Box::new(Expr::Value(number("3"))),
                op: Plus,
                right: Box::new(Expr::Value(number("4"))),
            }),
            negated: false,
        })),
        select.selection.unwrap()
    );

    let sql = "SELECT * FROM t WHERE 1 = 1 AND 1 + x BETWEEN 1 AND 2";
    let select = verified_only_select(sql);
    assert_eq!(
        Expr::BinaryOp {
            left: Box::new(Expr::BinaryOp {
                left: Box::new(Expr::Value(number("1"))),
                op: BinaryOperator::Eq,
                right: Box::new(Expr::Value(number("1"))),
            }),
            op: BinaryOperator::And,
            right: Box::new(Expr::Between {
                expr: Box::new(Expr::BinaryOp {
                    left: Box::new(Expr::Value(number("1"))),
                    op: BinaryOperator::Plus,
                    right: Box::new(Expr::Identifier(Ident::new("x"))),
                }),
                low: Box::new(Expr::Value(number("1"))),
                high: Box::new(Expr::Value(number("2"))),
                negated: false,
            }),
        },
        select.selection.unwrap(),
    )
}

#[test]
fn parse_tuples() {
    let sql = "SELECT (1, 2), (1), ('foo', 3, baz)";
    let select = verified_only_select(sql);
    assert_eq!(
        vec![
            SelectItem::UnnamedExpr(Expr::Tuple(vec![
                Expr::Value(number("1")),
                Expr::Value(number("2")),
            ])),
            SelectItem::UnnamedExpr(Expr::Nested(Box::new(Expr::Value(number("1"))))),
            SelectItem::UnnamedExpr(Expr::Tuple(vec![
                Expr::Value(Value::SingleQuotedString("foo".into())),
                Expr::Value(number("3")),
                Expr::Identifier(Ident::new("baz")),
            ])),
        ],
        select.projection
    );
}

#[test]
fn parse_tuple_invalid() {
    let sql = "select (1";
    let res = parse_sql_statements(sql);
    assert_eq!(
        ParserError::ParserError("Expected: ), found: EOF".to_string()),
        res.unwrap_err()
    );

    let sql = "select (), 2";
    let res = parse_sql_statements(sql);
    assert_eq!(
        ParserError::ParserError("Expected: an expression, found: )".to_string()),
        res.unwrap_err()
    );
}

#[test]
fn parse_select_order_by() {
    fn chk(sql: &str) {
        let select = verified_query(sql);
        assert_eq!(
            vec![
                OrderByExpr {
                    expr: Expr::Identifier(Ident::new("lname")),
                    asc: Some(true),
                    nulls_first: None,
                    with_fill: None,
                },
                OrderByExpr {
                    expr: Expr::Identifier(Ident::new("fname")),
                    asc: Some(false),
                    nulls_first: None,
                    with_fill: None,
                },
                OrderByExpr {
                    expr: Expr::Identifier(Ident::new("id")),
                    asc: None,
                    nulls_first: None,
                    with_fill: None,
                },
            ],
            select.order_by.expect("ORDER BY expected").exprs
        );
    }
    chk("SELECT id, fname, lname FROM customer WHERE id < 5 ORDER BY lname ASC, fname DESC, id");
    // make sure ORDER is not treated as an alias
    chk("SELECT id, fname, lname FROM customer ORDER BY lname ASC, fname DESC, id");
    chk("SELECT 1 AS lname, 2 AS fname, 3 AS id, 4 ORDER BY lname ASC, fname DESC, id");
}

#[test]
fn parse_select_order_by_limit() {
    let sql = "SELECT id, fname, lname FROM customer WHERE id < 5 \
               ORDER BY lname ASC, fname DESC LIMIT 2";
    let select = verified_query(sql);
    assert_eq!(
        vec![
            OrderByExpr {
                expr: Expr::Identifier(Ident::new("lname")),
                asc: Some(true),
                nulls_first: None,
                with_fill: None,
            },
            OrderByExpr {
                expr: Expr::Identifier(Ident::new("fname")),
                asc: Some(false),
                nulls_first: None,
                with_fill: None,
            },
        ],
        select.order_by.expect("ORDER BY expected").exprs
    );
    assert_eq!(Some(Expr::Value(number("2"))), select.limit);
}

#[test]
fn parse_select_order_by_nulls_order() {
    let sql = "SELECT id, fname, lname FROM customer WHERE id < 5 \
               ORDER BY lname ASC NULLS FIRST, fname DESC NULLS LAST LIMIT 2";
    let select = verified_query(sql);
    assert_eq!(
        vec![
            OrderByExpr {
                expr: Expr::Identifier(Ident::new("lname")),
                asc: Some(true),
                nulls_first: Some(true),
                with_fill: None,
            },
            OrderByExpr {
                expr: Expr::Identifier(Ident::new("fname")),
                asc: Some(false),
                nulls_first: Some(false),
                with_fill: None,
            },
        ],
        select.order_by.expect("ORDER BY expeccted").exprs
    );
    assert_eq!(Some(Expr::Value(number("2"))), select.limit);
}

#[test]
fn parse_select_group_by() {
    let sql = "SELECT id, fname, lname FROM customer GROUP BY lname, fname";
    let select = verified_only_select(sql);
    assert_eq!(
        GroupByExpr::Expressions(
            vec![
                Expr::Identifier(Ident::new("lname")),
                Expr::Identifier(Ident::new("fname")),
            ],
            vec![]
        ),
        select.group_by
    );

    // Tuples can also be in the set
    one_statement_parses_to(
        "SELECT id, fname, lname FROM customer GROUP BY (lname, fname)",
        "SELECT id, fname, lname FROM customer GROUP BY (lname, fname)",
    );
}

#[test]
fn parse_select_group_by_all() {
    let sql = "SELECT id, fname, lname, SUM(order) FROM customer GROUP BY ALL";
    let select = verified_only_select(sql);
    assert_eq!(GroupByExpr::All(vec![]), select.group_by);

    one_statement_parses_to(
        "SELECT id, fname, lname, SUM(order) FROM customer GROUP BY ALL",
        "SELECT id, fname, lname, SUM(order) FROM customer GROUP BY ALL",
    );
}

#[test]
fn parse_select_having() {
    let sql = "SELECT foo FROM bar GROUP BY foo HAVING COUNT(*) > 1";
    let select = verified_only_select(sql);
    assert_eq!(
        Some(Expr::BinaryOp {
            left: Box::new(Expr::Function(Function {
                name: ObjectName(vec![Ident::new("COUNT")]),
                uses_odbc_syntax: false,
                parameters: FunctionArguments::None,
                args: FunctionArguments::List(FunctionArgumentList {
                    duplicate_treatment: None,
                    args: vec![FunctionArg::Unnamed(FunctionArgExpr::Wildcard)],
                    clauses: vec![],
                }),
                null_treatment: None,
                filter: None,
                over: None,
                within_group: vec![]
            })),
            op: BinaryOperator::Gt,
            right: Box::new(Expr::Value(number("1"))),
        }),
        select.having
    );

    let sql = "SELECT 'foo' HAVING 1 = 1";
    let select = verified_only_select(sql);
    assert!(select.having.is_some());
}

#[test]
fn parse_select_qualify() {
    let sql = "SELECT i, p, o FROM qt QUALIFY ROW_NUMBER() OVER (PARTITION BY p ORDER BY o) = 1";
    let select = verified_only_select(sql);
    assert_eq!(
        Some(Expr::BinaryOp {
            left: Box::new(Expr::Function(Function {
                name: ObjectName(vec![Ident::new("ROW_NUMBER")]),
                uses_odbc_syntax: false,
                parameters: FunctionArguments::None,
                args: FunctionArguments::List(FunctionArgumentList {
                    duplicate_treatment: None,
                    args: vec![],
                    clauses: vec![],
                }),
                null_treatment: None,
                filter: None,
                over: Some(WindowType::WindowSpec(WindowSpec {
                    window_name: None,
                    partition_by: vec![Expr::Identifier(Ident::new("p"))],
                    order_by: vec![OrderByExpr {
                        expr: Expr::Identifier(Ident::new("o")),
                        asc: None,
                        nulls_first: None,
                        with_fill: None,
                    }],
                    window_frame: None,
                })),
                within_group: vec![]
            })),
            op: BinaryOperator::Eq,
            right: Box::new(Expr::Value(number("1"))),
        }),
        select.qualify
    );

    let sql = "SELECT i, p, o, ROW_NUMBER() OVER (PARTITION BY p ORDER BY o) AS row_num FROM qt QUALIFY row_num = 1";
    let select = verified_only_select(sql);
    assert_eq!(
        Some(Expr::BinaryOp {
            left: Box::new(Expr::Identifier(Ident::new("row_num"))),
            op: BinaryOperator::Eq,
            right: Box::new(Expr::Value(number("1"))),
        }),
        select.qualify
    );
}

#[test]
fn parse_limit_accepts_all() {
    one_statement_parses_to(
        "SELECT id, fname, lname FROM customer WHERE id = 1 LIMIT ALL",
        "SELECT id, fname, lname FROM customer WHERE id = 1",
    );
}

#[test]
fn parse_cast() {
    let sql = "SELECT CAST(id AS BIGINT) FROM customer";
    let select = verified_only_select(sql);
    assert_eq!(
        &Expr::Cast {
            kind: CastKind::Cast,
            expr: Box::new(Expr::Identifier(Ident::new("id"))),
            data_type: DataType::BigInt(None),
            format: None,
        },
        expr_from_projection(only(&select.projection))
    );

    let sql = "SELECT CAST(id AS TINYINT) FROM customer";
    let select = verified_only_select(sql);
    assert_eq!(
        &Expr::Cast {
            kind: CastKind::Cast,
            expr: Box::new(Expr::Identifier(Ident::new("id"))),
            data_type: DataType::TinyInt(None),
            format: None,
        },
        expr_from_projection(only(&select.projection))
    );

    one_statement_parses_to(
        "SELECT CAST(id AS MEDIUMINT) FROM customer",
        "SELECT CAST(id AS MEDIUMINT) FROM customer",
    );

    one_statement_parses_to(
        "SELECT CAST(id AS BIGINT) FROM customer",
        "SELECT CAST(id AS BIGINT) FROM customer",
    );

    verified_stmt("SELECT CAST(id AS NUMERIC) FROM customer");

    verified_stmt("SELECT CAST(id AS DEC) FROM customer");

    verified_stmt("SELECT CAST(id AS DECIMAL) FROM customer");

    let sql = "SELECT CAST(id AS NVARCHAR(50)) FROM customer";
    let select = verified_only_select(sql);
    assert_eq!(
        &Expr::Cast {
            kind: CastKind::Cast,
            expr: Box::new(Expr::Identifier(Ident::new("id"))),
            data_type: DataType::Nvarchar(Some(CharacterLength::IntegerLength {
                length: 50,
                unit: None,
            })),
            format: None,
        },
        expr_from_projection(only(&select.projection))
    );

    let sql = "SELECT CAST(id AS CLOB) FROM customer";
    let select = verified_only_select(sql);
    assert_eq!(
        &Expr::Cast {
            kind: CastKind::Cast,
            expr: Box::new(Expr::Identifier(Ident::new("id"))),
            data_type: DataType::Clob(None),
            format: None,
        },
        expr_from_projection(only(&select.projection))
    );

    let sql = "SELECT CAST(id AS CLOB(50)) FROM customer";
    let select = verified_only_select(sql);
    assert_eq!(
        &Expr::Cast {
            kind: CastKind::Cast,
            expr: Box::new(Expr::Identifier(Ident::new("id"))),
            data_type: DataType::Clob(Some(50)),
            format: None,
        },
        expr_from_projection(only(&select.projection))
    );

    let sql = "SELECT CAST(id AS BINARY(50)) FROM customer";
    let select = verified_only_select(sql);
    assert_eq!(
        &Expr::Cast {
            kind: CastKind::Cast,
            expr: Box::new(Expr::Identifier(Ident::new("id"))),
            data_type: DataType::Binary(Some(50)),
            format: None,
        },
        expr_from_projection(only(&select.projection))
    );

    let sql = "SELECT CAST(id AS VARBINARY(50)) FROM customer";
    let select = verified_only_select(sql);
    assert_eq!(
        &Expr::Cast {
            kind: CastKind::Cast,
            expr: Box::new(Expr::Identifier(Ident::new("id"))),
            data_type: DataType::Varbinary(Some(50)),
            format: None,
        },
        expr_from_projection(only(&select.projection))
    );

    let sql = "SELECT CAST(id AS BLOB) FROM customer";
    let select = verified_only_select(sql);
    assert_eq!(
        &Expr::Cast {
            kind: CastKind::Cast,
            expr: Box::new(Expr::Identifier(Ident::new("id"))),
            data_type: DataType::Blob(None),
            format: None,
        },
        expr_from_projection(only(&select.projection))
    );

    let sql = "SELECT CAST(id AS BLOB(50)) FROM customer";
    let select = verified_only_select(sql);
    assert_eq!(
        &Expr::Cast {
            kind: CastKind::Cast,
            expr: Box::new(Expr::Identifier(Ident::new("id"))),
            data_type: DataType::Blob(Some(50)),
            format: None,
        },
        expr_from_projection(only(&select.projection))
    );

    let sql = "SELECT CAST(details AS JSONB) FROM customer";
    let select = verified_only_select(sql);
    assert_eq!(
        &Expr::Cast {
            kind: CastKind::Cast,
            expr: Box::new(Expr::Identifier(Ident::new("details"))),
            data_type: DataType::JSONB,
            format: None,
        },
        expr_from_projection(only(&select.projection))
    );
}

#[test]
fn parse_try_cast() {
    let sql = "SELECT TRY_CAST(id AS BIGINT) FROM customer";
    let select = verified_only_select(sql);
    assert_eq!(
        &Expr::Cast {
            kind: CastKind::TryCast,
            expr: Box::new(Expr::Identifier(Ident::new("id"))),
            data_type: DataType::BigInt(None),
            format: None,
        },
        expr_from_projection(only(&select.projection))
    );
    verified_stmt("SELECT TRY_CAST(id AS BIGINT) FROM customer");

    verified_stmt("SELECT TRY_CAST(id AS NUMERIC) FROM customer");

    verified_stmt("SELECT TRY_CAST(id AS DEC) FROM customer");

    verified_stmt("SELECT TRY_CAST(id AS DECIMAL) FROM customer");
}

#[test]
fn parse_extract() {
    let sql = "SELECT EXTRACT(YEAR FROM d)";
    let select = verified_only_select(sql);
    assert_eq!(
        &Expr::Extract {
            field: DateTimeField::Year,
            syntax: ExtractSyntax::From,
            expr: Box::new(Expr::Identifier(Ident::new("d"))),
        },
        expr_from_projection(only(&select.projection)),
    );

    one_statement_parses_to("SELECT EXTRACT(year from d)", "SELECT EXTRACT(YEAR FROM d)");

    verified_stmt("SELECT EXTRACT(MONTH FROM d)");
    verified_stmt("SELECT EXTRACT(WEEK FROM d)");
    verified_stmt("SELECT EXTRACT(DAY FROM d)");
    verified_stmt("SELECT EXTRACT(DAYOFWEEK FROM d)");
    verified_stmt("SELECT EXTRACT(DAYOFYEAR FROM d)");
    verified_stmt("SELECT EXTRACT(DATE FROM d)");
    verified_stmt("SELECT EXTRACT(DATETIME FROM d)");
    verified_stmt("SELECT EXTRACT(HOUR FROM d)");
    verified_stmt("SELECT EXTRACT(MINUTE FROM d)");
    verified_stmt("SELECT EXTRACT(SECOND FROM d)");
    verified_stmt("SELECT EXTRACT(MILLISECOND FROM d)");
    verified_stmt("SELECT EXTRACT(MICROSECOND FROM d)");
    verified_stmt("SELECT EXTRACT(NANOSECOND FROM d)");
    verified_stmt("SELECT EXTRACT(CENTURY FROM d)");
    verified_stmt("SELECT EXTRACT(DECADE FROM d)");
    verified_stmt("SELECT EXTRACT(DOW FROM d)");
    verified_stmt("SELECT EXTRACT(DOY FROM d)");
    verified_stmt("SELECT EXTRACT(EPOCH FROM d)");
    verified_stmt("SELECT EXTRACT(ISODOW FROM d)");
    verified_stmt("SELECT EXTRACT(ISOWEEK FROM d)");
    verified_stmt("SELECT EXTRACT(ISOYEAR FROM d)");
    verified_stmt("SELECT EXTRACT(JULIAN FROM d)");
    verified_stmt("SELECT EXTRACT(MICROSECOND FROM d)");
    verified_stmt("SELECT EXTRACT(MICROSECONDS FROM d)");
    verified_stmt("SELECT EXTRACT(MILLENIUM FROM d)");
    verified_stmt("SELECT EXTRACT(MILLENNIUM FROM d)");
    verified_stmt("SELECT EXTRACT(MILLISECOND FROM d)");
    verified_stmt("SELECT EXTRACT(MILLISECONDS FROM d)");
    verified_stmt("SELECT EXTRACT(QUARTER FROM d)");
    verified_stmt("SELECT EXTRACT(TIMEZONE FROM d)");
    verified_stmt("SELECT EXTRACT(TIMEZONE_ABBR FROM d)");
    verified_stmt("SELECT EXTRACT(TIMEZONE_HOUR FROM d)");
    verified_stmt("SELECT EXTRACT(TIMEZONE_MINUTE FROM d)");
    verified_stmt("SELECT EXTRACT(TIMEZONE_REGION FROM d)");
    verified_stmt("SELECT EXTRACT(TIME FROM d)");

    let dialects = all_dialects_except(|d| d.allow_extract_custom());
    let res = dialects.parse_sql_statements("SELECT EXTRACT(JIFFY FROM d)");
    assert_eq!(
        ParserError::ParserError("Expected: date/time field, found: JIFFY".to_string()),
        res.unwrap_err()
    );
}

#[test]
fn parse_ceil_number() {
    verified_stmt("SELECT CEIL(1.5)");
    verified_stmt("SELECT CEIL(float_column) FROM my_table");
}

#[test]
fn parse_floor_number() {
    verified_stmt("SELECT FLOOR(1.5)");
    verified_stmt("SELECT FLOOR(float_column) FROM my_table");
}

#[test]
fn parse_ceil_number_scale() {
    verified_stmt("SELECT CEIL(1.5, 1)");
    verified_stmt("SELECT CEIL(float_column, 3) FROM my_table");
}

#[test]
fn parse_floor_number_scale() {
    verified_stmt("SELECT FLOOR(1.5, 1)");
    verified_stmt("SELECT FLOOR(float_column, 3) FROM my_table");
}

#[test]
fn parse_ceil_scale() {
    let sql = "SELECT CEIL(d, 2)";
    let select = verified_only_select(sql);

    #[cfg(feature = "bigdecimal")]
    assert_eq!(
        &Expr::Ceil {
            expr: Box::new(Expr::Identifier(Ident::new("d"))),
            field: CeilFloorKind::Scale(Value::Number(bigdecimal::BigDecimal::from(2), false)),
        },
        expr_from_projection(only(&select.projection)),
    );

    #[cfg(not(feature = "bigdecimal"))]
    assert_eq!(
        &Expr::Ceil {
            expr: Box::new(Expr::Identifier(Ident::new("d"))),
            field: CeilFloorKind::Scale(Value::Number(2.to_string(), false)),
        },
        expr_from_projection(only(&select.projection)),
    );
}

#[test]
fn parse_floor_scale() {
    let sql = "SELECT FLOOR(d, 2)";
    let select = verified_only_select(sql);

    #[cfg(feature = "bigdecimal")]
    assert_eq!(
        &Expr::Floor {
            expr: Box::new(Expr::Identifier(Ident::new("d"))),
            field: CeilFloorKind::Scale(Value::Number(bigdecimal::BigDecimal::from(2), false)),
        },
        expr_from_projection(only(&select.projection)),
    );

    #[cfg(not(feature = "bigdecimal"))]
    assert_eq!(
        &Expr::Floor {
            expr: Box::new(Expr::Identifier(Ident::new("d"))),
            field: CeilFloorKind::Scale(Value::Number(2.to_string(), false)),
        },
        expr_from_projection(only(&select.projection)),
    );
}

#[test]
fn parse_ceil_datetime() {
    let sql = "SELECT CEIL(d TO DAY)";
    let select = verified_only_select(sql);
    assert_eq!(
        &Expr::Ceil {
            expr: Box::new(Expr::Identifier(Ident::new("d"))),
            field: CeilFloorKind::DateTimeField(DateTimeField::Day),
        },
        expr_from_projection(only(&select.projection)),
    );

    one_statement_parses_to("SELECT CEIL(d to day)", "SELECT CEIL(d TO DAY)");

    verified_stmt("SELECT CEIL(d TO HOUR) FROM df");
    verified_stmt("SELECT CEIL(d TO MINUTE) FROM df");
    verified_stmt("SELECT CEIL(d TO SECOND) FROM df");
    verified_stmt("SELECT CEIL(d TO MILLISECOND) FROM df");

    let dialects = all_dialects_except(|d| d.allow_extract_custom());
    let res = dialects.parse_sql_statements("SELECT CEIL(d TO JIFFY) FROM df");
    assert_eq!(
        ParserError::ParserError("Expected: date/time field, found: JIFFY".to_string()),
        res.unwrap_err()
    );
}

#[test]
fn parse_floor_datetime() {
    let sql = "SELECT FLOOR(d TO DAY)";
    let select = verified_only_select(sql);
    assert_eq!(
        &Expr::Floor {
            expr: Box::new(Expr::Identifier(Ident::new("d"))),
            field: CeilFloorKind::DateTimeField(DateTimeField::Day),
        },
        expr_from_projection(only(&select.projection)),
    );

    one_statement_parses_to("SELECT FLOOR(d to day)", "SELECT FLOOR(d TO DAY)");

    verified_stmt("SELECT FLOOR(d TO HOUR) FROM df");
    verified_stmt("SELECT FLOOR(d TO MINUTE) FROM df");
    verified_stmt("SELECT FLOOR(d TO SECOND) FROM df");
    verified_stmt("SELECT FLOOR(d TO MILLISECOND) FROM df");

    let dialects = all_dialects_except(|d| d.allow_extract_custom());
    let res = dialects.parse_sql_statements("SELECT FLOOR(d TO JIFFY) FROM df");
    assert_eq!(
        ParserError::ParserError("Expected: date/time field, found: JIFFY".to_string()),
        res.unwrap_err()
    );
}

#[test]
fn parse_listagg() {
    let select = verified_only_select(concat!(
        "SELECT LISTAGG(DISTINCT dateid, ', ' ON OVERFLOW TRUNCATE '%' WITHOUT COUNT) ",
        "WITHIN GROUP (ORDER BY id, username)",
    ));

    assert_eq!(
        &Expr::Function(Function {
            name: ObjectName(vec![Ident::new("LISTAGG")]),
            uses_odbc_syntax: false,
            parameters: FunctionArguments::None,
            args: FunctionArguments::List(FunctionArgumentList {
                duplicate_treatment: Some(DuplicateTreatment::Distinct),
                args: vec![
                    FunctionArg::Unnamed(FunctionArgExpr::Expr(Expr::Identifier(Ident::new(
                        "dateid"
                    )))),
                    FunctionArg::Unnamed(FunctionArgExpr::Expr(Expr::Value(
                        Value::SingleQuotedString(", ".to_owned())
                    )))
                ],
                clauses: vec![FunctionArgumentClause::OnOverflow(
                    ListAggOnOverflow::Truncate {
                        filler: Some(Box::new(Expr::Value(Value::SingleQuotedString(
                            "%".to_string(),
                        )))),
                        with_count: false,
                    }
                )],
            }),
            filter: None,
            null_treatment: None,
            over: None,
            within_group: vec![
                OrderByExpr {
                    expr: Expr::Identifier(Ident {
                        value: "id".to_string(),
                        quote_style: None,
                        span: Span::empty(),
                    }),
                    asc: None,
                    nulls_first: None,
                    with_fill: None,
                },
                OrderByExpr {
                    expr: Expr::Identifier(Ident {
                        value: "username".to_string(),
                        quote_style: None,
                        span: Span::empty(),
                    }),
                    asc: None,
                    nulls_first: None,
                    with_fill: None,
                },
            ]
        }),
        expr_from_projection(only(&select.projection))
    );

    verified_stmt("SELECT LISTAGG(sellerid) WITHIN GROUP (ORDER BY dateid)");
    verified_stmt("SELECT LISTAGG(dateid)");
    verified_stmt("SELECT LISTAGG(DISTINCT dateid)");
    verified_stmt("SELECT LISTAGG(dateid ON OVERFLOW ERROR)");
    verified_stmt("SELECT LISTAGG(dateid ON OVERFLOW TRUNCATE N'...' WITH COUNT)");
    verified_stmt("SELECT LISTAGG(dateid ON OVERFLOW TRUNCATE X'deadbeef' WITH COUNT)");
}

#[test]
fn parse_array_agg_func() {
    let supported_dialects = TestedDialects::new(vec![
        Box::new(GenericDialect {}),
        Box::new(DuckDbDialect {}),
        Box::new(PostgreSqlDialect {}),
        Box::new(MsSqlDialect {}),
        Box::new(AnsiDialect {}),
        Box::new(HiveDialect {}),
    ]);

    for sql in [
        "SELECT ARRAY_AGG(x ORDER BY x) AS a FROM T",
        "SELECT ARRAY_AGG(x ORDER BY x LIMIT 2) FROM tbl",
        "SELECT ARRAY_AGG(DISTINCT x ORDER BY x LIMIT 2) FROM tbl",
        "SELECT ARRAY_AGG(x ORDER BY x, y) AS a FROM T",
        "SELECT ARRAY_AGG(x ORDER BY x ASC, y DESC) AS a FROM T",
    ] {
        supported_dialects.verified_stmt(sql);
    }
}

#[test]
fn parse_agg_with_order_by() {
    let supported_dialects = TestedDialects::new(vec![
        Box::new(GenericDialect {}),
        Box::new(PostgreSqlDialect {}),
        Box::new(MsSqlDialect {}),
        Box::new(AnsiDialect {}),
        Box::new(HiveDialect {}),
    ]);

    for sql in [
        "SELECT FIRST_VALUE(x ORDER BY x) AS a FROM T",
        "SELECT FIRST_VALUE(x ORDER BY x) FROM tbl",
        "SELECT LAST_VALUE(x ORDER BY x, y) AS a FROM T",
        "SELECT LAST_VALUE(x ORDER BY x ASC, y DESC) AS a FROM T",
    ] {
        supported_dialects.verified_stmt(sql);
    }
}

#[test]
fn parse_window_rank_function() {
    let supported_dialects = TestedDialects::new(vec![
        Box::new(GenericDialect {}),
        Box::new(PostgreSqlDialect {}),
        Box::new(MsSqlDialect {}),
        Box::new(AnsiDialect {}),
        Box::new(HiveDialect {}),
        Box::new(SnowflakeDialect {}),
    ]);

    for sql in [
        "SELECT column1, column2, FIRST_VALUE(column2) OVER (PARTITION BY column1 ORDER BY column2 NULLS LAST) AS column2_first FROM t1",
        "SELECT column1, column2, FIRST_VALUE(column2) OVER (ORDER BY column2 NULLS LAST) AS column2_first FROM t1",
        "SELECT col_1, col_2, LAG(col_2) OVER (ORDER BY col_1) FROM t1",
        "SELECT LAG(col_2, 1, 0) OVER (ORDER BY col_1) FROM t1",
        "SELECT LAG(col_2, 1, 0) OVER (PARTITION BY col_3 ORDER BY col_1)",
    ] {
        supported_dialects.verified_stmt(sql);
    }

    let supported_dialects_nulls = TestedDialects::new(vec![
        Box::new(MsSqlDialect {}),
        Box::new(SnowflakeDialect {}),
    ]);

    for sql in [
        "SELECT column1, column2, FIRST_VALUE(column2) IGNORE NULLS OVER (PARTITION BY column1 ORDER BY column2 NULLS LAST) AS column2_first FROM t1",
        "SELECT column1, column2, FIRST_VALUE(column2) RESPECT NULLS OVER (PARTITION BY column1 ORDER BY column2 NULLS LAST) AS column2_first FROM t1",
        "SELECT LAG(col_2, 1, 0) IGNORE NULLS OVER (ORDER BY col_1) FROM t1",
        "SELECT LAG(col_2, 1, 0) RESPECT NULLS OVER (ORDER BY col_1) FROM t1",
    ] {
        supported_dialects_nulls.verified_stmt(sql);
    }
}

#[test]
fn parse_window_function_null_treatment_arg() {
    let dialects = all_dialects_where(|d| d.supports_window_function_null_treatment_arg());
    let sql = "SELECT \
        FIRST_VALUE(a IGNORE NULLS) OVER (), \
        FIRST_VALUE(b RESPECT NULLS) OVER () \
    FROM mytable";
    let Select { projection, .. } = dialects.verified_only_select(sql);
    for (i, (expected_expr, expected_null_treatment)) in [
        ("a", NullTreatment::IgnoreNulls),
        ("b", NullTreatment::RespectNulls),
    ]
    .into_iter()
    .enumerate()
    {
        let SelectItem::UnnamedExpr(Expr::Function(actual)) = &projection[i] else {
            unreachable!()
        };
        assert_eq!(ObjectName(vec![Ident::new("FIRST_VALUE")]), actual.name);
        let FunctionArguments::List(arg_list) = &actual.args else {
            panic!("expected argument list")
        };
        assert!({
            arg_list
                .clauses
                .iter()
                .all(|clause| !matches!(clause, FunctionArgumentClause::OrderBy(_)))
        });
        assert_eq!(1, arg_list.args.len());
        let FunctionArg::Unnamed(FunctionArgExpr::Expr(Expr::Identifier(actual_expr))) =
            &arg_list.args[0]
        else {
            unreachable!()
        };
        assert_eq!(&Ident::new(expected_expr), actual_expr);
        assert_eq!(
            Some(expected_null_treatment),
            arg_list.clauses.iter().find_map(|clause| match clause {
                FunctionArgumentClause::IgnoreOrRespectNulls(nt) => Some(*nt),
                _ => None,
            })
        );
    }

    let sql = "SELECT LAG(1 IGNORE NULLS) IGNORE NULLS OVER () FROM t1";
    assert_eq!(
        dialects.parse_sql_statements(sql).unwrap_err(),
        ParserError::ParserError("Expected: end of statement, found: NULLS".to_string())
    );

    let sql = "SELECT LAG(1 IGNORE NULLS) IGNORE NULLS OVER () FROM t1";
    assert_eq!(
        all_dialects_where(|d| !d.supports_window_function_null_treatment_arg())
            .parse_sql_statements(sql)
            .unwrap_err(),
        ParserError::ParserError("Expected: ), found: IGNORE".to_string())
    );
}

#[test]
fn test_compound_expr() {
    let supported_dialects = TestedDialects::new(vec![
        Box::new(GenericDialect {}),
        Box::new(DuckDbDialect {}),
        Box::new(BigQueryDialect {}),
    ]);
    let sqls = [
        "SELECT abc[1].f1 FROM t",
        "SELECT abc[1].f1.f2 FROM t",
        "SELECT f1.abc[1] FROM t",
        "SELECT f1.f2.abc[1] FROM t",
        "SELECT f1.abc[1].f2 FROM t",
        "SELECT named_struct('a', 1, 'b', 2).a",
        "SELECT named_struct('a', 1, 'b', 2).a",
        "SELECT make_array(1, 2, 3)[1]",
        "SELECT make_array(named_struct('a', 1))[1].a",
        "SELECT abc[1][-1].a.b FROM t",
        "SELECT abc[1][-1].a.b[1] FROM t",
    ];
    for sql in sqls {
        supported_dialects.verified_stmt(sql);
    }
}

#[test]
fn test_double_value() {
    let dialects = all_dialects();
    let test_cases = vec![
        gen_number_case_with_sign("0."),
        gen_number_case_with_sign("0.0"),
        gen_number_case_with_sign("0000."),
        gen_number_case_with_sign("0000.00"),
        gen_number_case_with_sign(".0"),
        gen_number_case_with_sign(".00"),
        gen_number_case_with_sign("0e0"),
        gen_number_case_with_sign("0e+0"),
        gen_number_case_with_sign("0e-0"),
        gen_number_case_with_sign("0.e-0"),
        gen_number_case_with_sign("0.e+0"),
        gen_number_case_with_sign(".0e-0"),
        gen_number_case_with_sign(".0e+0"),
        gen_number_case_with_sign("00.0e+0"),
        gen_number_case_with_sign("00.0e-0"),
    ];

    for (input, expected) in test_cases {
        for (i, expr) in input.iter().enumerate() {
            if let Statement::Query(query) =
                dialects.one_statement_parses_to(&format!("SELECT {}", expr), "")
            {
                if let SetExpr::Select(select) = *query.body {
                    assert_eq!(expected[i], select.projection[0]);
                } else {
                    panic!("Expected a SELECT statement");
                }
            } else {
                panic!("Expected a SELECT statement");
            }
        }
    }
}

fn gen_number_case(value: &str) -> (Vec<String>, Vec<SelectItem>) {
    let input = vec![
        value.to_string(),
        format!("{} col_alias", value),
        format!("{} AS col_alias", value),
    ];
    let expected = vec![
        SelectItem::UnnamedExpr(Expr::Value(number(value))),
        SelectItem::ExprWithAlias {
            expr: Expr::Value(number(value)),
            alias: Ident::new("col_alias"),
        },
        SelectItem::ExprWithAlias {
            expr: Expr::Value(number(value)),
            alias: Ident::new("col_alias"),
        },
    ];
    (input, expected)
}

fn gen_sign_number_case(value: &str, op: UnaryOperator) -> (Vec<String>, Vec<SelectItem>) {
    match op {
        UnaryOperator::Plus | UnaryOperator::Minus => {}
        _ => panic!("Invalid sign"),
    }

    let input = vec![
        format!("{}{}", op, value),
        format!("{}{} col_alias", op, value),
        format!("{}{} AS col_alias", op, value),
    ];
    let expected = vec![
        SelectItem::UnnamedExpr(Expr::UnaryOp {
            op,
            expr: Box::new(Expr::Value(number(value))),
        }),
        SelectItem::ExprWithAlias {
            expr: Expr::UnaryOp {
                op,
                expr: Box::new(Expr::Value(number(value))),
            },
            alias: Ident::new("col_alias"),
        },
        SelectItem::ExprWithAlias {
            expr: Expr::UnaryOp {
                op,
                expr: Box::new(Expr::Value(number(value))),
            },
            alias: Ident::new("col_alias"),
        },
    ];
    (input, expected)
}

/// generate the test cases for signed and unsigned numbers
/// For example, given "0.0", the test cases will be:
/// - "0.0"
/// - "+0.0"
/// - "-0.0"
fn gen_number_case_with_sign(number: &str) -> (Vec<String>, Vec<SelectItem>) {
    let (mut input, mut expected) = gen_number_case(number);
    for op in [UnaryOperator::Plus, UnaryOperator::Minus] {
        let (input_sign, expected_sign) = gen_sign_number_case(number, op);
        input.extend(input_sign);
        expected.extend(expected_sign);
    }
    (input, expected)
}

#[test]
fn parse_negative_value() {
    let sql1 = "SELECT -1";
    one_statement_parses_to(sql1, "SELECT -1");

    let sql2 = "CREATE SEQUENCE name INCREMENT -10 MINVALUE -1000 MAXVALUE 15 START -100;";
    one_statement_parses_to(
        sql2,
        "CREATE SEQUENCE name INCREMENT -10 MINVALUE -1000 MAXVALUE 15 START -100",
    );
}

#[test]
fn parse_create_table() {
    let sql = "CREATE TABLE uk_cities (\
               name VARCHAR(100) NOT NULL,\
               lat DOUBLE NULL,\
               lng DOUBLE,
               constrained INT NULL CONSTRAINT pkey PRIMARY KEY NOT NULL UNIQUE CHECK (constrained > 0),
               ref INT REFERENCES othertable (a, b),\
               ref2 INT references othertable2 on delete cascade on update no action,\
               constraint fkey foreign key (lat) references othertable3 (lat) on delete restrict,\
               constraint fkey2 foreign key (lat) references othertable4(lat) on delete no action on update restrict, \
               foreign key (lat) references othertable4(lat) on update set default on delete cascade, \
               FOREIGN KEY (lng) REFERENCES othertable4 (longitude) ON UPDATE SET NULL
               )";
    let ast = one_statement_parses_to(
        sql,
        "CREATE TABLE uk_cities (\
         name VARCHAR(100) NOT NULL, \
         lat DOUBLE NULL, \
         lng DOUBLE, \
         constrained INT NULL CONSTRAINT pkey PRIMARY KEY NOT NULL UNIQUE CHECK (constrained > 0), \
         ref INT REFERENCES othertable (a, b), \
         ref2 INT REFERENCES othertable2 ON DELETE CASCADE ON UPDATE NO ACTION, \
         CONSTRAINT fkey FOREIGN KEY (lat) REFERENCES othertable3(lat) ON DELETE RESTRICT, \
         CONSTRAINT fkey2 FOREIGN KEY (lat) REFERENCES othertable4(lat) ON DELETE NO ACTION ON UPDATE RESTRICT, \
         FOREIGN KEY (lat) REFERENCES othertable4(lat) ON DELETE CASCADE ON UPDATE SET DEFAULT, \
         FOREIGN KEY (lng) REFERENCES othertable4(longitude) ON UPDATE SET NULL)",
    );
    match ast {
        Statement::CreateTable(CreateTable {
            name,
            columns,
            constraints,
            with_options,
            if_not_exists: false,
            external: false,
            file_format: None,
            location: None,
            ..
        }) => {
            assert_eq!("uk_cities", name.to_string());
            assert_eq!(
                columns,
                vec![
                    ColumnDef {
                        name: "name".into(),
                        data_type: DataType::Varchar(Some(CharacterLength::IntegerLength {
                            length: 100,
                            unit: None,
                        })),
                        collation: None,
                        options: vec![ColumnOptionDef {
                            name: None,
                            option: ColumnOption::NotNull,
                        }],
                    },
                    ColumnDef {
                        name: "lat".into(),
                        data_type: DataType::Double(ExactNumberInfo::None),
                        collation: None,
                        options: vec![ColumnOptionDef {
                            name: None,
                            option: ColumnOption::Null,
                        }],
                    },
                    ColumnDef {
                        name: "lng".into(),
                        data_type: DataType::Double(ExactNumberInfo::None),
                        collation: None,
                        options: vec![],
                    },
                    ColumnDef {
                        name: "constrained".into(),
                        data_type: DataType::Int(None),
                        collation: None,
                        options: vec![
                            ColumnOptionDef {
                                name: None,
                                option: ColumnOption::Null,
                            },
                            ColumnOptionDef {
                                name: Some("pkey".into()),
                                option: ColumnOption::Unique {
                                    is_primary: true,
                                    characteristics: None
                                },
                            },
                            ColumnOptionDef {
                                name: None,
                                option: ColumnOption::NotNull,
                            },
                            ColumnOptionDef {
                                name: None,
                                option: ColumnOption::Unique {
                                    is_primary: false,
                                    characteristics: None
                                },
                            },
                            ColumnOptionDef {
                                name: None,
                                option: ColumnOption::Check(verified_expr("constrained > 0")),
                            },
                        ],
                    },
                    ColumnDef {
                        name: "ref".into(),
                        data_type: DataType::Int(None),
                        collation: None,
                        options: vec![ColumnOptionDef {
                            name: None,
                            option: ColumnOption::ForeignKey {
                                foreign_table: ObjectName(vec!["othertable".into()]),
                                referred_columns: vec!["a".into(), "b".into()],
                                on_delete: None,
                                on_update: None,
                                characteristics: None,
                            },
                        }],
                    },
                    ColumnDef {
                        name: "ref2".into(),
                        data_type: DataType::Int(None),
                        collation: None,
                        options: vec![ColumnOptionDef {
                            name: None,
                            option: ColumnOption::ForeignKey {
                                foreign_table: ObjectName(vec!["othertable2".into()]),
                                referred_columns: vec![],
                                on_delete: Some(ReferentialAction::Cascade),
                                on_update: Some(ReferentialAction::NoAction),
                                characteristics: None,
                            },
                        },],
                    },
                ]
            );
            assert_eq!(
                constraints,
                vec![
                    TableConstraint::ForeignKey {
                        name: Some("fkey".into()),
                        columns: vec!["lat".into()],
                        foreign_table: ObjectName(vec!["othertable3".into()]),
                        referred_columns: vec!["lat".into()],
                        on_delete: Some(ReferentialAction::Restrict),
                        on_update: None,
                        characteristics: None,
                    },
                    TableConstraint::ForeignKey {
                        name: Some("fkey2".into()),
                        columns: vec!["lat".into()],
                        foreign_table: ObjectName(vec!["othertable4".into()]),
                        referred_columns: vec!["lat".into()],
                        on_delete: Some(ReferentialAction::NoAction),
                        on_update: Some(ReferentialAction::Restrict),
                        characteristics: None,
                    },
                    TableConstraint::ForeignKey {
                        name: None,
                        columns: vec!["lat".into()],
                        foreign_table: ObjectName(vec!["othertable4".into()]),
                        referred_columns: vec!["lat".into()],
                        on_delete: Some(ReferentialAction::Cascade),
                        on_update: Some(ReferentialAction::SetDefault),
                        characteristics: None,
                    },
                    TableConstraint::ForeignKey {
                        name: None,
                        columns: vec!["lng".into()],
                        foreign_table: ObjectName(vec!["othertable4".into()]),
                        referred_columns: vec!["longitude".into()],
                        on_delete: None,
                        on_update: Some(ReferentialAction::SetNull),
                        characteristics: None,
                    },
                ]
            );
            assert_eq!(with_options, vec![]);
        }
        _ => unreachable!(),
    }

    let res = parse_sql_statements("CREATE TABLE t (a int NOT NULL GARBAGE)");
    assert!(res
        .unwrap_err()
        .to_string()
        .contains("Expected: \',\' or \')\' after column definition, found: GARBAGE"));

    let res = parse_sql_statements("CREATE TABLE t (a int NOT NULL CONSTRAINT foo)");
    assert!(res
        .unwrap_err()
        .to_string()
        .contains("Expected: constraint details after CONSTRAINT <name>"));
}

#[test]
fn parse_create_table_with_constraint_characteristics() {
    let sql = "CREATE TABLE uk_cities (\
               name VARCHAR(100) NOT NULL,\
               lat DOUBLE NULL,\
               lng DOUBLE,
               constraint fkey foreign key (lat) references othertable3 (lat) on delete restrict deferrable initially deferred,\
               constraint fkey2 foreign key (lat) references othertable4(lat) on delete no action on update restrict deferrable initially immediate, \
               foreign key (lat) references othertable4(lat) on update set default on delete cascade not deferrable initially deferred not enforced, \
               FOREIGN KEY (lng) REFERENCES othertable4 (longitude) ON UPDATE SET NULL enforced not deferrable initially immediate
               )";
    let ast = one_statement_parses_to(
        sql,
        "CREATE TABLE uk_cities (\
         name VARCHAR(100) NOT NULL, \
         lat DOUBLE NULL, \
         lng DOUBLE, \
         CONSTRAINT fkey FOREIGN KEY (lat) REFERENCES othertable3(lat) ON DELETE RESTRICT DEFERRABLE INITIALLY DEFERRED, \
         CONSTRAINT fkey2 FOREIGN KEY (lat) REFERENCES othertable4(lat) ON DELETE NO ACTION ON UPDATE RESTRICT DEFERRABLE INITIALLY IMMEDIATE, \
         FOREIGN KEY (lat) REFERENCES othertable4(lat) ON DELETE CASCADE ON UPDATE SET DEFAULT NOT DEFERRABLE INITIALLY DEFERRED NOT ENFORCED, \
         FOREIGN KEY (lng) REFERENCES othertable4(longitude) ON UPDATE SET NULL NOT DEFERRABLE INITIALLY IMMEDIATE ENFORCED)",
    );
    match ast {
        Statement::CreateTable(CreateTable {
            name,
            columns,
            constraints,
            with_options,
            if_not_exists: false,
            external: false,
            file_format: None,
            location: None,
            ..
        }) => {
            assert_eq!("uk_cities", name.to_string());
            assert_eq!(
                columns,
                vec![
                    ColumnDef {
                        name: "name".into(),
                        data_type: DataType::Varchar(Some(CharacterLength::IntegerLength {
                            length: 100,
                            unit: None,
                        })),
                        collation: None,
                        options: vec![ColumnOptionDef {
                            name: None,
                            option: ColumnOption::NotNull,
                        }],
                    },
                    ColumnDef {
                        name: "lat".into(),
                        data_type: DataType::Double(ExactNumberInfo::None),
                        collation: None,
                        options: vec![ColumnOptionDef {
                            name: None,
                            option: ColumnOption::Null,
                        }],
                    },
                    ColumnDef {
                        name: "lng".into(),
                        data_type: DataType::Double(ExactNumberInfo::None),
                        collation: None,
                        options: vec![],
                    },
                ]
            );
            assert_eq!(
                constraints,
                vec![
                    TableConstraint::ForeignKey {
                        name: Some("fkey".into()),
                        columns: vec!["lat".into()],
                        foreign_table: ObjectName(vec!["othertable3".into()]),
                        referred_columns: vec!["lat".into()],
                        on_delete: Some(ReferentialAction::Restrict),
                        on_update: None,
                        characteristics: Some(ConstraintCharacteristics {
                            deferrable: Some(true),
                            initially: Some(DeferrableInitial::Deferred),
                            enforced: None
                        }),
                    },
                    TableConstraint::ForeignKey {
                        name: Some("fkey2".into()),
                        columns: vec!["lat".into()],
                        foreign_table: ObjectName(vec!["othertable4".into()]),
                        referred_columns: vec!["lat".into()],
                        on_delete: Some(ReferentialAction::NoAction),
                        on_update: Some(ReferentialAction::Restrict),
                        characteristics: Some(ConstraintCharacteristics {
                            deferrable: Some(true),
                            initially: Some(DeferrableInitial::Immediate),
                            enforced: None,
                        }),
                    },
                    TableConstraint::ForeignKey {
                        name: None,
                        columns: vec!["lat".into()],
                        foreign_table: ObjectName(vec!["othertable4".into()]),
                        referred_columns: vec!["lat".into()],
                        on_delete: Some(ReferentialAction::Cascade),
                        on_update: Some(ReferentialAction::SetDefault),
                        characteristics: Some(ConstraintCharacteristics {
                            deferrable: Some(false),
                            initially: Some(DeferrableInitial::Deferred),
                            enforced: Some(false),
                        }),
                    },
                    TableConstraint::ForeignKey {
                        name: None,
                        columns: vec!["lng".into()],
                        foreign_table: ObjectName(vec!["othertable4".into()]),
                        referred_columns: vec!["longitude".into()],
                        on_delete: None,
                        on_update: Some(ReferentialAction::SetNull),
                        characteristics: Some(ConstraintCharacteristics {
                            deferrable: Some(false),
                            initially: Some(DeferrableInitial::Immediate),
                            enforced: Some(true),
                        }),
                    },
                ]
            );
            assert_eq!(with_options, vec![]);
        }
        _ => unreachable!(),
    }

    let res = parse_sql_statements("CREATE TABLE t (
        a int NOT NULL,
         FOREIGN KEY (a) REFERENCES othertable4(a) ON DELETE CASCADE ON UPDATE SET DEFAULT DEFERRABLE INITIALLY IMMEDIATE NOT DEFERRABLE, \
        )");
    assert!(res
        .unwrap_err()
        .to_string()
        .contains("Expected: \',\' or \')\' after column definition, found: NOT"));

    let res = parse_sql_statements("CREATE TABLE t (
        a int NOT NULL,
         FOREIGN KEY (a) REFERENCES othertable4(a) ON DELETE CASCADE ON UPDATE SET DEFAULT NOT ENFORCED INITIALLY DEFERRED ENFORCED, \
        )");
    assert!(res
        .unwrap_err()
        .to_string()
        .contains("Expected: \',\' or \')\' after column definition, found: ENFORCED"));

    let res = parse_sql_statements("CREATE TABLE t (
        a int NOT NULL,
         FOREIGN KEY (lat) REFERENCES othertable4(lat) ON DELETE CASCADE ON UPDATE SET DEFAULT INITIALLY DEFERRED INITIALLY IMMEDIATE, \
        )");
    assert!(res
        .unwrap_err()
        .to_string()
        .contains("Expected: \',\' or \')\' after column definition, found: INITIALLY"));
}

#[test]
fn parse_create_table_column_constraint_characteristics() {
    fn test_combo(
        syntax: &str,
        deferrable: Option<bool>,
        initially: Option<DeferrableInitial>,
        enforced: Option<bool>,
    ) {
        let message = if syntax.is_empty() {
            "No clause"
        } else {
            syntax
        };

        let sql = format!("CREATE TABLE t (a int UNIQUE {})", syntax);
        let expected_clause = if syntax.is_empty() {
            String::new()
        } else {
            format!(" {syntax}")
        };
        let expected = format!("CREATE TABLE t (a INT UNIQUE{})", expected_clause);
        let ast = one_statement_parses_to(&sql, &expected);

        let expected_value = if deferrable.is_some() || initially.is_some() || enforced.is_some() {
            Some(ConstraintCharacteristics {
                deferrable,
                initially,
                enforced,
            })
        } else {
            None
        };

        match ast {
            Statement::CreateTable(CreateTable { columns, .. }) => {
                assert_eq!(
                    columns,
                    vec![ColumnDef {
                        name: "a".into(),
                        data_type: DataType::Int(None),
                        collation: None,
                        options: vec![ColumnOptionDef {
                            name: None,
                            option: ColumnOption::Unique {
                                is_primary: false,
                                characteristics: expected_value
                            }
                        }]
                    }],
                    "{message}"
                )
            }
            _ => unreachable!(),
        }
    }

    for deferrable in [None, Some(true), Some(false)] {
        for initially in [
            None,
            Some(DeferrableInitial::Immediate),
            Some(DeferrableInitial::Deferred),
        ] {
            for enforced in [None, Some(true), Some(false)] {
                let deferrable_text =
                    deferrable.map(|d| if d { "DEFERRABLE" } else { "NOT DEFERRABLE" });
                let initially_text = initially.map(|i| match i {
                    DeferrableInitial::Immediate => "INITIALLY IMMEDIATE",
                    DeferrableInitial::Deferred => "INITIALLY DEFERRED",
                });
                let enforced_text = enforced.map(|e| if e { "ENFORCED" } else { "NOT ENFORCED" });

                let syntax = [deferrable_text, initially_text, enforced_text]
                    .into_iter()
                    .flatten()
                    .collect::<Vec<_>>()
                    .join(" ");

                test_combo(&syntax, deferrable, initially, enforced);
            }
        }
    }

    let res = parse_sql_statements(
        "CREATE TABLE t (a int NOT NULL UNIQUE DEFERRABLE INITIALLY BADVALUE)",
    );
    assert!(res
        .unwrap_err()
        .to_string()
        .contains("Expected: one of DEFERRED or IMMEDIATE, found: BADVALUE"));

    let res = parse_sql_statements(
        "CREATE TABLE t (a int NOT NULL UNIQUE INITIALLY IMMEDIATE DEFERRABLE INITIALLY DEFERRED)",
    );
    res.expect_err("INITIALLY {IMMEDIATE|DEFERRED} setting should only be allowed once");

    let res = parse_sql_statements(
        "CREATE TABLE t (a int NOT NULL UNIQUE DEFERRABLE INITIALLY DEFERRED NOT DEFERRABLE)",
    );
    res.expect_err("[NOT] DEFERRABLE setting should only be allowed once");

    let res = parse_sql_statements(
        "CREATE TABLE t (a int NOT NULL UNIQUE DEFERRABLE INITIALLY DEFERRED ENFORCED NOT ENFORCED)",
    );
    res.expect_err("[NOT] ENFORCED setting should only be allowed once");
}

#[test]
fn parse_create_table_hive_array() {
    // Parsing [] type arrays does not work in MsSql since [ is used in is_delimited_identifier_start
    for (dialects, angle_bracket_syntax) in [
        (
            vec![Box::new(PostgreSqlDialect {}) as Box<dyn Dialect>],
            false,
        ),
        (
            vec![
                Box::new(HiveDialect {}) as Box<dyn Dialect>,
                Box::new(BigQueryDialect {}) as Box<dyn Dialect>,
            ],
            true,
        ),
    ] {
        let dialects = TestedDialects::new(dialects);

        let sql = format!(
            "CREATE TABLE IF NOT EXISTS something (name INT, val {})",
            if angle_bracket_syntax {
                "ARRAY<INT>"
            } else {
                "INT[]"
            }
        );

        let expected = Box::new(DataType::Int(None));
        let expected = if angle_bracket_syntax {
            ArrayElemTypeDef::AngleBracket(expected)
        } else {
            ArrayElemTypeDef::SquareBracket(expected, None)
        };

        match dialects.one_statement_parses_to(sql.as_str(), sql.as_str()) {
            Statement::CreateTable(CreateTable {
                if_not_exists,
                name,
                columns,
                ..
            }) => {
                assert!(if_not_exists);
                assert_eq!(name, ObjectName(vec!["something".into()]));
                assert_eq!(
                    columns,
                    vec![
                        ColumnDef {
                            name: Ident::new("name"),
                            data_type: DataType::Int(None),
                            collation: None,
                            options: vec![],
                        },
                        ColumnDef {
                            name: Ident::new("val"),
                            data_type: DataType::Array(expected),
                            collation: None,
                            options: vec![],
                        },
                    ],
                )
            }
            _ => unreachable!(),
        }
    }

    // SnowflakeDialect using array different
    let dialects = TestedDialects::new(vec![
        Box::new(PostgreSqlDialect {}),
        Box::new(HiveDialect {}),
        Box::new(MySqlDialect {}),
    ]);
    let sql = "CREATE TABLE IF NOT EXISTS something (name int, val array<int)";

    assert_eq!(
        dialects.parse_sql_statements(sql).unwrap_err(),
        ParserError::ParserError("Expected: >, found: )".to_string())
    );
}

#[test]
fn parse_create_table_with_multiple_on_delete_in_constraint_fails() {
    parse_sql_statements(
        "\
        create table X (\
            y_id int, \
            foreign key (y_id) references Y (id) on delete cascade on update cascade on delete no action\
        )",
    )
        .expect_err("should have failed");
}

#[test]
fn parse_create_table_with_multiple_on_delete_fails() {
    parse_sql_statements(
        "\
        create table X (\
            y_id int references Y (id) \
            on delete cascade on update cascade on delete no action\
        )",
    )
    .expect_err("should have failed");
}

#[test]
fn parse_assert() {
    let sql = "ASSERT (SELECT COUNT(*) FROM my_table) > 0";
    let ast = one_statement_parses_to(sql, "ASSERT (SELECT COUNT(*) FROM my_table) > 0");
    match ast {
        Statement::Assert {
            condition: _condition,
            message,
        } => {
            assert_eq!(message, None);
        }
        _ => unreachable!(),
    }
}

#[test]
#[allow(clippy::collapsible_match)]
fn parse_assert_message() {
    let sql = "ASSERT (SELECT COUNT(*) FROM my_table) > 0 AS 'No rows in my_table'";
    let ast = one_statement_parses_to(
        sql,
        "ASSERT (SELECT COUNT(*) FROM my_table) > 0 AS 'No rows in my_table'",
    );
    match ast {
        Statement::Assert {
            condition: _condition,
            message: Some(message),
        } => {
            match message {
                Expr::Value(Value::SingleQuotedString(s)) => assert_eq!(s, "No rows in my_table"),
                _ => unreachable!(),
            };
        }
        _ => unreachable!(),
    }
}

#[test]
fn parse_create_schema() {
    let sql = "CREATE SCHEMA X";

    match verified_stmt(sql) {
        Statement::CreateSchema { schema_name, .. } => {
            assert_eq!(schema_name.to_string(), "X".to_owned())
        }
        _ => unreachable!(),
    }
}

#[test]
fn parse_create_schema_with_authorization() {
    let sql = "CREATE SCHEMA AUTHORIZATION Y";

    match verified_stmt(sql) {
        Statement::CreateSchema { schema_name, .. } => {
            assert_eq!(schema_name.to_string(), "AUTHORIZATION Y".to_owned())
        }
        _ => unreachable!(),
    }
}

#[test]
fn parse_create_schema_with_name_and_authorization() {
    let sql = "CREATE SCHEMA X AUTHORIZATION Y";

    match verified_stmt(sql) {
        Statement::CreateSchema { schema_name, .. } => {
            assert_eq!(schema_name.to_string(), "X AUTHORIZATION Y".to_owned())
        }
        _ => unreachable!(),
    }
}

#[test]
fn parse_drop_schema() {
    let sql = "DROP SCHEMA X";

    match verified_stmt(sql) {
        Statement::Drop { object_type, .. } => assert_eq!(object_type, ObjectType::Schema),
        _ => unreachable!(),
    }
}

#[test]
fn parse_create_table_as() {
    let sql = "CREATE TABLE t AS SELECT * FROM a";

    match verified_stmt(sql) {
        Statement::CreateTable(CreateTable { name, query, .. }) => {
            assert_eq!(name.to_string(), "t".to_string());
            assert_eq!(query, Some(Box::new(verified_query("SELECT * FROM a"))));
        }
        _ => unreachable!(),
    }

    // BigQuery allows specifying table schema in CTAS
    // ANSI SQL and PostgreSQL let you only specify the list of columns
    // (without data types) in a CTAS, but we have yet to support that.
    let sql = "CREATE TABLE t (a INT, b INT) AS SELECT 1 AS b, 2 AS a";
    match verified_stmt(sql) {
        Statement::CreateTable(CreateTable { columns, query, .. }) => {
            assert_eq!(columns.len(), 2);
            assert_eq!(columns[0].to_string(), "a INT".to_string());
            assert_eq!(columns[1].to_string(), "b INT".to_string());
            assert_eq!(
                query,
                Some(Box::new(verified_query("SELECT 1 AS b, 2 AS a")))
            );
        }
        _ => unreachable!(),
    }
}

#[test]
fn parse_create_table_as_table() {
    let sql1 = "CREATE TABLE new_table AS TABLE old_table";

    let expected_query1 = Box::new(Query {
        with: None,
        body: Box::new(SetExpr::Table(Box::new(Table {
            table_name: Some("old_table".to_string()),
            schema_name: None,
        }))),
        order_by: None,
        limit: None,
        limit_by: vec![],
        offset: None,
        fetch: None,
        locks: vec![],
        for_clause: None,
        settings: None,
        format_clause: None,
    });

    match verified_stmt(sql1) {
        Statement::CreateTable(CreateTable { query, name, .. }) => {
            assert_eq!(name, ObjectName(vec![Ident::new("new_table")]));
            assert_eq!(query.unwrap(), expected_query1);
        }
        _ => unreachable!(),
    }

    let sql2 = "CREATE TABLE new_table AS TABLE schema_name.old_table";

    let expected_query2 = Box::new(Query {
        with: None,
        body: Box::new(SetExpr::Table(Box::new(Table {
            table_name: Some("old_table".to_string()),
            schema_name: Some("schema_name".to_string()),
        }))),
        order_by: None,
        limit: None,
        limit_by: vec![],
        offset: None,
        fetch: None,
        locks: vec![],
        for_clause: None,
        settings: None,
        format_clause: None,
    });

    match verified_stmt(sql2) {
        Statement::CreateTable(CreateTable { query, name, .. }) => {
            assert_eq!(name, ObjectName(vec![Ident::new("new_table")]));
            assert_eq!(query.unwrap(), expected_query2);
        }
        _ => unreachable!(),
    }
}

#[test]
fn parse_create_table_on_cluster() {
    let generic = TestedDialects::new(vec![Box::new(GenericDialect {})]);

    // Using single-quote literal to define current cluster
    let sql = "CREATE TABLE t ON CLUSTER '{cluster}' (a INT, b INT)";
    match generic.verified_stmt(sql) {
        Statement::CreateTable(CreateTable { on_cluster, .. }) => {
            assert_eq!(on_cluster.unwrap().to_string(), "'{cluster}'".to_string());
        }
        _ => unreachable!(),
    }

    // Using explicitly declared cluster name
    let sql = "CREATE TABLE t ON CLUSTER my_cluster (a INT, b INT)";
    match generic.verified_stmt(sql) {
        Statement::CreateTable(CreateTable { on_cluster, .. }) => {
            assert_eq!(on_cluster.unwrap().to_string(), "my_cluster".to_string());
        }
        _ => unreachable!(),
    }
}

#[test]
fn parse_create_or_replace_table() {
    let sql = "CREATE OR REPLACE TABLE t (a INT)";

    match verified_stmt(sql) {
        Statement::CreateTable(CreateTable {
            name, or_replace, ..
        }) => {
            assert_eq!(name.to_string(), "t".to_string());
            assert!(or_replace);
        }
        _ => unreachable!(),
    }

    let sql = "CREATE TABLE t (a INT, b INT) AS SELECT 1 AS b, 2 AS a";
    match verified_stmt(sql) {
        Statement::CreateTable(CreateTable { columns, query, .. }) => {
            assert_eq!(columns.len(), 2);
            assert_eq!(columns[0].to_string(), "a INT".to_string());
            assert_eq!(columns[1].to_string(), "b INT".to_string());
            assert_eq!(
                query,
                Some(Box::new(verified_query("SELECT 1 AS b, 2 AS a")))
            );
        }
        _ => unreachable!(),
    }
}

#[test]
fn parse_create_table_with_on_delete_on_update_2in_any_order() -> Result<(), ParserError> {
    let sql = |options: &str| -> String {
        format!("create table X (y_id int references Y (id) {options})")
    };

    parse_sql_statements(&sql("on update cascade on delete no action"))?;
    parse_sql_statements(&sql("on delete cascade on update cascade"))?;
    parse_sql_statements(&sql("on update no action"))?;
    parse_sql_statements(&sql("on delete restrict"))?;

    Ok(())
}

#[test]
fn parse_create_table_with_options() {
    let generic = TestedDialects::new(vec![Box::new(GenericDialect {})]);

    let sql = "CREATE TABLE t (c INT) WITH (foo = 'bar', a = 123)";
    match generic.verified_stmt(sql) {
        Statement::CreateTable(CreateTable { with_options, .. }) => {
            assert_eq!(
                vec![
                    SqlOption::KeyValue {
                        key: "foo".into(),
                        value: Expr::Value(Value::SingleQuotedString("bar".into())),
                    },
                    SqlOption::KeyValue {
                        key: "a".into(),
                        value: Expr::Value(number("123")),
                    },
                ],
                with_options
            );
        }
        _ => unreachable!(),
    }
}

#[test]
fn parse_create_table_clone() {
    let sql = "CREATE OR REPLACE TABLE a CLONE a_tmp";
    match verified_stmt(sql) {
        Statement::CreateTable(CreateTable { name, clone, .. }) => {
            assert_eq!(ObjectName(vec![Ident::new("a")]), name);
            assert_eq!(Some(ObjectName(vec![(Ident::new("a_tmp"))])), clone)
        }
        _ => unreachable!(),
    }
}

#[test]
fn parse_create_table_trailing_comma() {
    let dialect = TestedDialects::new(vec![Box::new(DuckDbDialect {})]);

    let sql = "CREATE TABLE foo (bar int,);";
    dialect.one_statement_parses_to(sql, "CREATE TABLE foo (bar INT)");
}

#[test]
fn parse_create_external_table() {
    let sql = "CREATE EXTERNAL TABLE uk_cities (\
               name VARCHAR(100) NOT NULL,\
               lat DOUBLE NULL,\
               lng DOUBLE)\
               STORED AS TEXTFILE LOCATION '/tmp/example.csv'";
    let ast = one_statement_parses_to(
        sql,
        "CREATE EXTERNAL TABLE uk_cities (\
         name VARCHAR(100) NOT NULL, \
         lat DOUBLE NULL, \
         lng DOUBLE) \
         STORED AS TEXTFILE LOCATION '/tmp/example.csv'",
    );
    match ast {
        Statement::CreateTable(CreateTable {
            name,
            columns,
            constraints,
            with_options,
            if_not_exists,
            external,
            file_format,
            location,
            ..
        }) => {
            assert_eq!("uk_cities", name.to_string());
            assert_eq!(
                columns,
                vec![
                    ColumnDef {
                        name: "name".into(),
                        data_type: DataType::Varchar(Some(CharacterLength::IntegerLength {
                            length: 100,
                            unit: None,
                        })),
                        collation: None,
                        options: vec![ColumnOptionDef {
                            name: None,
                            option: ColumnOption::NotNull,
                        }],
                    },
                    ColumnDef {
                        name: "lat".into(),
                        data_type: DataType::Double(ExactNumberInfo::None),
                        collation: None,
                        options: vec![ColumnOptionDef {
                            name: None,
                            option: ColumnOption::Null,
                        }],
                    },
                    ColumnDef {
                        name: "lng".into(),
                        data_type: DataType::Double(ExactNumberInfo::None),
                        collation: None,
                        options: vec![],
                    },
                ]
            );
            assert!(constraints.is_empty());

            assert!(external);
            assert_eq!(FileFormat::TEXTFILE, file_format.unwrap());
            assert_eq!("/tmp/example.csv", location.unwrap());

            assert_eq!(with_options, vec![]);
            assert!(!if_not_exists);
        }
        _ => unreachable!(),
    }
}

#[test]
fn parse_create_or_replace_external_table() {
    // Supported by at least Snowflake
    // https://docs.snowflake.com/en/sql-reference/sql/create-external-table.html
    let sql = "CREATE OR REPLACE EXTERNAL TABLE uk_cities (\
               name VARCHAR(100) NOT NULL)\
               STORED AS TEXTFILE LOCATION '/tmp/example.csv'";
    let ast = one_statement_parses_to(
        sql,
        "CREATE OR REPLACE EXTERNAL TABLE uk_cities (\
         name VARCHAR(100) NOT NULL) \
         STORED AS TEXTFILE LOCATION '/tmp/example.csv'",
    );
    match ast {
        Statement::CreateTable(CreateTable {
            name,
            columns,
            constraints,
            with_options,
            if_not_exists,
            external,
            file_format,
            location,
            or_replace,
            ..
        }) => {
            assert_eq!("uk_cities", name.to_string());
            assert_eq!(
                columns,
                vec![ColumnDef {
                    name: "name".into(),
                    data_type: DataType::Varchar(Some(CharacterLength::IntegerLength {
                        length: 100,
                        unit: None,
                    })),
                    collation: None,
                    options: vec![ColumnOptionDef {
                        name: None,
                        option: ColumnOption::NotNull,
                    }],
                },]
            );
            assert!(constraints.is_empty());

            assert!(external);
            assert_eq!(FileFormat::TEXTFILE, file_format.unwrap());
            assert_eq!("/tmp/example.csv", location.unwrap());

            assert_eq!(with_options, vec![]);
            assert!(!if_not_exists);
            assert!(or_replace);
        }
        _ => unreachable!(),
    }
}

#[test]
fn parse_create_external_table_lowercase() {
    let sql = "create external table uk_cities (\
               name varchar(100) not null,\
               lat double null,\
               lng double)\
               stored as parquet location '/tmp/example.csv'";
    let ast = one_statement_parses_to(
        sql,
        "CREATE EXTERNAL TABLE uk_cities (\
         name VARCHAR(100) NOT NULL, \
         lat DOUBLE NULL, \
         lng DOUBLE) \
         STORED AS PARQUET LOCATION '/tmp/example.csv'",
    );
    assert_matches!(ast, Statement::CreateTable(CreateTable { .. }));
}

#[test]
fn parse_alter_table() {
    let add_column = "ALTER TABLE tab ADD COLUMN foo TEXT;";
    match alter_table_op(one_statement_parses_to(
        add_column,
        "ALTER TABLE tab ADD COLUMN foo TEXT",
    )) {
        AlterTableOperation::AddColumn {
            column_keyword,
            if_not_exists,
            column_def,
            column_position,
        } => {
            assert!(column_keyword);
            assert!(!if_not_exists);
            assert_eq!("foo", column_def.name.to_string());
            assert_eq!("TEXT", column_def.data_type.to_string());
            assert_eq!(None, column_position);
        }
        _ => unreachable!(),
    };

    let rename_table = "ALTER TABLE tab RENAME TO new_tab";
    match alter_table_op(verified_stmt(rename_table)) {
        AlterTableOperation::RenameTable { table_name } => {
            assert_eq!("new_tab", table_name.to_string());
        }
        _ => unreachable!(),
    };

    let rename_column = "ALTER TABLE tab RENAME COLUMN foo TO new_foo";
    match alter_table_op(verified_stmt(rename_column)) {
        AlterTableOperation::RenameColumn {
            old_column_name,
            new_column_name,
        } => {
            assert_eq!(old_column_name.to_string(), "foo");
            assert_eq!(new_column_name.to_string(), "new_foo");
        }
        _ => unreachable!(),
    }

    let set_table_properties = "ALTER TABLE tab SET TBLPROPERTIES('classification' = 'parquet')";
    match alter_table_op(verified_stmt(set_table_properties)) {
        AlterTableOperation::SetTblProperties { table_properties } => {
            assert_eq!(
                table_properties,
                [SqlOption::KeyValue {
                    key: Ident {
                        value: "classification".to_string(),
                        quote_style: Some('\''),
                        span: Span::empty(),
                    },
                    value: Expr::Value(Value::SingleQuotedString("parquet".to_string())),
                }],
            );
        }
        _ => unreachable!(),
    }
}

#[test]
fn parse_rename_table() {
    match verified_stmt("RENAME TABLE test.test1 TO test_db.test2") {
        Statement::RenameTable(rename_tables) => {
            assert_eq!(
                vec![RenameTable {
                    old_name: ObjectName(vec![
                        Ident::new("test".to_string()),
                        Ident::new("test1".to_string()),
                    ]),
                    new_name: ObjectName(vec![
                        Ident::new("test_db".to_string()),
                        Ident::new("test2".to_string()),
                    ]),
                }],
                rename_tables
            );
        }
        _ => unreachable!(),
    };

    match verified_stmt(
        "RENAME TABLE old_table1 TO new_table1, old_table2 TO new_table2, old_table3 TO new_table3",
    ) {
        Statement::RenameTable(rename_tables) => {
            assert_eq!(
                vec![
                    RenameTable {
                        old_name: ObjectName(vec![Ident::new("old_table1".to_string())]),
                        new_name: ObjectName(vec![Ident::new("new_table1".to_string())]),
                    },
                    RenameTable {
                        old_name: ObjectName(vec![Ident::new("old_table2".to_string())]),
                        new_name: ObjectName(vec![Ident::new("new_table2".to_string())]),
                    },
                    RenameTable {
                        old_name: ObjectName(vec![Ident::new("old_table3".to_string())]),
                        new_name: ObjectName(vec![Ident::new("new_table3".to_string())]),
                    }
                ],
                rename_tables
            );
        }
        _ => unreachable!(),
    };

    assert_eq!(
        parse_sql_statements("RENAME TABLE old_table TO new_table a").unwrap_err(),
        ParserError::ParserError("Expected: end of statement, found: a".to_string())
    );

    assert_eq!(
        parse_sql_statements("RENAME TABLE1 old_table TO new_table a").unwrap_err(),
        ParserError::ParserError(
            "Expected: KEYWORD `TABLE` after RENAME, found: TABLE1".to_string()
        )
    );
}

#[test]
fn test_alter_table_with_on_cluster() {
    match all_dialects()
        .verified_stmt("ALTER TABLE t ON CLUSTER 'cluster' ADD CONSTRAINT bar PRIMARY KEY (baz)")
    {
        Statement::AlterTable {
            name, on_cluster, ..
        } => {
            assert_eq!(name.to_string(), "t");
            assert_eq!(on_cluster, Some(Ident::with_quote('\'', "cluster")));
        }
        _ => unreachable!(),
    }

    match all_dialects()
        .verified_stmt("ALTER TABLE t ON CLUSTER cluster_name ADD CONSTRAINT bar PRIMARY KEY (baz)")
    {
        Statement::AlterTable {
            name, on_cluster, ..
        } => {
            assert_eq!(name.to_string(), "t");
            assert_eq!(on_cluster, Some(Ident::new("cluster_name")));
        }
        _ => unreachable!(),
    }

    let res = all_dialects()
        .parse_sql_statements("ALTER TABLE t ON CLUSTER 123 ADD CONSTRAINT bar PRIMARY KEY (baz)");
    assert_eq!(
        res.unwrap_err(),
        ParserError::ParserError("Expected: identifier, found: 123".to_string())
    )
}

#[test]
fn parse_alter_index() {
    let rename_index = "ALTER INDEX idx RENAME TO new_idx";
    match verified_stmt(rename_index) {
        Statement::AlterIndex {
            name,
            operation: AlterIndexOperation::RenameIndex { index_name },
        } => {
            assert_eq!("idx", name.to_string());
            assert_eq!("new_idx", index_name.to_string())
        }
        _ => unreachable!(),
    };
}

#[test]
fn parse_alter_view() {
    let sql = "ALTER VIEW myschema.myview AS SELECT foo FROM bar";
    match verified_stmt(sql) {
        Statement::AlterView {
            name,
            columns,
            query,
            with_options,
        } => {
            assert_eq!("myschema.myview", name.to_string());
            assert_eq!(Vec::<Ident>::new(), columns);
            assert_eq!("SELECT foo FROM bar", query.to_string());
            assert_eq!(with_options, vec![]);
        }
        _ => unreachable!(),
    }
}

#[test]
fn parse_alter_view_with_options() {
    let sql = "ALTER VIEW v WITH (foo = 'bar', a = 123) AS SELECT 1";
    match verified_stmt(sql) {
        Statement::AlterView { with_options, .. } => {
            assert_eq!(
                vec![
                    SqlOption::KeyValue {
                        key: "foo".into(),
                        value: Expr::Value(Value::SingleQuotedString("bar".into())),
                    },
                    SqlOption::KeyValue {
                        key: "a".into(),
                        value: Expr::Value(number("123")),
                    },
                ],
                with_options
            );
        }
        _ => unreachable!(),
    }
}

#[test]
fn parse_alter_view_with_columns() {
    let sql = "ALTER VIEW v (has, cols) AS SELECT 1, 2";
    match verified_stmt(sql) {
        Statement::AlterView {
            name,
            columns,
            query,
            with_options,
        } => {
            assert_eq!("v", name.to_string());
            assert_eq!(columns, vec![Ident::new("has"), Ident::new("cols")]);
            assert_eq!("SELECT 1, 2", query.to_string());
            assert_eq!(with_options, vec![]);
        }
        _ => unreachable!(),
    }
}

#[test]
fn parse_alter_table_add_column() {
    match alter_table_op(verified_stmt("ALTER TABLE tab ADD foo TEXT")) {
        AlterTableOperation::AddColumn { column_keyword, .. } => {
            assert!(!column_keyword);
        }
        _ => unreachable!(),
    };

    match alter_table_op(verified_stmt("ALTER TABLE tab ADD COLUMN foo TEXT")) {
        AlterTableOperation::AddColumn { column_keyword, .. } => {
            assert!(column_keyword);
        }
        _ => unreachable!(),
    };
}

#[test]
fn parse_alter_table_add_column_if_not_exists() {
    let dialects = TestedDialects::new(vec![
        Box::new(PostgreSqlDialect {}),
        Box::new(BigQueryDialect {}),
        Box::new(GenericDialect {}),
        Box::new(DuckDbDialect {}),
    ]);

    match alter_table_op(dialects.verified_stmt("ALTER TABLE tab ADD IF NOT EXISTS foo TEXT")) {
        AlterTableOperation::AddColumn { if_not_exists, .. } => {
            assert!(if_not_exists);
        }
        _ => unreachable!(),
    };

    match alter_table_op(
        dialects.verified_stmt("ALTER TABLE tab ADD COLUMN IF NOT EXISTS foo TEXT"),
    ) {
        AlterTableOperation::AddColumn {
            column_keyword,
            if_not_exists,
            ..
        } => {
            assert!(column_keyword);
            assert!(if_not_exists);
        }
        _ => unreachable!(),
    };
}

#[test]
fn parse_alter_table_constraints() {
    check_one("CONSTRAINT address_pkey PRIMARY KEY (address_id)");
    check_one("CONSTRAINT uk_task UNIQUE (report_date, task_id)");
    check_one(
        "CONSTRAINT customer_address_id_fkey FOREIGN KEY (address_id) \
         REFERENCES public.address(address_id)",
    );
    check_one("CONSTRAINT ck CHECK (rtrim(ltrim(REF_CODE)) <> '')");

    check_one("PRIMARY KEY (foo, bar)");
    check_one("UNIQUE (id)");
    check_one("FOREIGN KEY (foo, bar) REFERENCES AnotherTable(foo, bar)");
    check_one("CHECK (end_date > start_date OR end_date IS NULL)");
    check_one("CONSTRAINT fk FOREIGN KEY (lng) REFERENCES othertable4");

    fn check_one(constraint_text: &str) {
        match alter_table_op(verified_stmt(&format!(
            "ALTER TABLE tab ADD {constraint_text}"
        ))) {
            AlterTableOperation::AddConstraint(constraint) => {
                assert_eq!(constraint_text, constraint.to_string());
            }
            _ => unreachable!(),
        }
        verified_stmt(&format!("CREATE TABLE foo (id INT, {constraint_text})"));
    }
}

#[test]
fn parse_alter_table_drop_column() {
    check_one("DROP COLUMN IF EXISTS is_active");
    check_one("DROP COLUMN IF EXISTS is_active CASCADE");
    check_one("DROP COLUMN IF EXISTS is_active RESTRICT");
    one_statement_parses_to(
        "ALTER TABLE tab DROP IF EXISTS is_active CASCADE",
        "ALTER TABLE tab DROP COLUMN IF EXISTS is_active CASCADE",
    );
    one_statement_parses_to(
        "ALTER TABLE tab DROP is_active CASCADE",
        "ALTER TABLE tab DROP COLUMN is_active CASCADE",
    );

    fn check_one(constraint_text: &str) {
        match alter_table_op(verified_stmt(&format!("ALTER TABLE tab {constraint_text}"))) {
            AlterTableOperation::DropColumn {
                column_name,
                if_exists,
                drop_behavior,
            } => {
                assert_eq!("is_active", column_name.to_string());
                assert!(if_exists);
                match drop_behavior {
                    None => assert!(constraint_text.ends_with(" is_active")),
                    Some(DropBehavior::Restrict) => assert!(constraint_text.ends_with(" RESTRICT")),
                    Some(DropBehavior::Cascade) => assert!(constraint_text.ends_with(" CASCADE")),
                }
            }
            _ => unreachable!(),
        }
    }
}

#[test]
fn parse_alter_table_alter_column() {
    let alter_stmt = "ALTER TABLE tab";
    match alter_table_op(verified_stmt(&format!(
        "{alter_stmt} ALTER COLUMN is_active SET NOT NULL"
    ))) {
        AlterTableOperation::AlterColumn { column_name, op } => {
            assert_eq!("is_active", column_name.to_string());
            assert_eq!(op, AlterColumnOperation::SetNotNull {});
        }
        _ => unreachable!(),
    }

    one_statement_parses_to(
        "ALTER TABLE tab ALTER is_active DROP NOT NULL",
        "ALTER TABLE tab ALTER COLUMN is_active DROP NOT NULL",
    );

    match alter_table_op(verified_stmt(&format!(
        "{alter_stmt} ALTER COLUMN is_active SET DEFAULT 0"
    ))) {
        AlterTableOperation::AlterColumn { column_name, op } => {
            assert_eq!("is_active", column_name.to_string());
            assert_eq!(
                op,
                AlterColumnOperation::SetDefault {
                    value: Expr::Value(test_utils::number("0"))
                }
            );
        }
        _ => unreachable!(),
    }

    match alter_table_op(verified_stmt(&format!(
        "{alter_stmt} ALTER COLUMN is_active DROP DEFAULT"
    ))) {
        AlterTableOperation::AlterColumn { column_name, op } => {
            assert_eq!("is_active", column_name.to_string());
            assert_eq!(op, AlterColumnOperation::DropDefault {});
        }
        _ => unreachable!(),
    }
}

#[test]
fn parse_alter_table_alter_column_type() {
    let alter_stmt = "ALTER TABLE tab";
    match alter_table_op(verified_stmt(
        "ALTER TABLE tab ALTER COLUMN is_active SET DATA TYPE TEXT",
    )) {
        AlterTableOperation::AlterColumn { column_name, op } => {
            assert_eq!("is_active", column_name.to_string());
            assert_eq!(
                op,
                AlterColumnOperation::SetDataType {
                    data_type: DataType::Text,
                    using: None,
                }
            );
        }
        _ => unreachable!(),
    }

    let dialect = TestedDialects::new(vec![Box::new(GenericDialect {})]);

    let res =
        dialect.parse_sql_statements(&format!("{alter_stmt} ALTER COLUMN is_active TYPE TEXT"));
    assert_eq!(
        ParserError::ParserError("Expected: SET/DROP NOT NULL, SET DEFAULT, or SET DATA TYPE after ALTER COLUMN, found: TYPE".to_string()),
        res.unwrap_err()
    );

    let res = dialect.parse_sql_statements(&format!(
        "{alter_stmt} ALTER COLUMN is_active SET DATA TYPE TEXT USING 'text'"
    ));
    assert_eq!(
        ParserError::ParserError("Expected: end of statement, found: USING".to_string()),
        res.unwrap_err()
    );
}

#[test]
fn parse_alter_table_drop_constraint() {
    check_one("DROP CONSTRAINT IF EXISTS constraint_name");
    check_one("DROP CONSTRAINT IF EXISTS constraint_name RESTRICT");
    check_one("DROP CONSTRAINT IF EXISTS constraint_name CASCADE");
    fn check_one(constraint_text: &str) {
        match alter_table_op(verified_stmt(&format!("ALTER TABLE tab {constraint_text}"))) {
            AlterTableOperation::DropConstraint {
                name: constr_name,
                if_exists,
                drop_behavior,
            } => {
                assert_eq!("constraint_name", constr_name.to_string());
                assert!(if_exists);
                match drop_behavior {
                    None => assert!(constraint_text.ends_with(" constraint_name")),
                    Some(DropBehavior::Restrict) => assert!(constraint_text.ends_with(" RESTRICT")),
                    Some(DropBehavior::Cascade) => assert!(constraint_text.ends_with(" CASCADE")),
                }
            }
            _ => unreachable!(),
        }
    }

    let res = parse_sql_statements("ALTER TABLE tab DROP CONSTRAINT is_active TEXT");
    assert_eq!(
        ParserError::ParserError("Expected: end of statement, found: TEXT".to_string()),
        res.unwrap_err()
    );
}

#[test]
fn parse_bad_constraint() {
    let res = parse_sql_statements("ALTER TABLE tab ADD");
    assert_eq!(
        ParserError::ParserError("Expected: identifier, found: EOF".to_string()),
        res.unwrap_err()
    );

    let res = parse_sql_statements("CREATE TABLE tab (foo int,");
    assert_eq!(
        ParserError::ParserError(
            "Expected: column name or constraint definition, found: EOF".to_string()
        ),
        res.unwrap_err()
    );
}

#[test]
fn parse_scalar_function_in_projection() {
    let names = vec!["sqrt", "foo"];

    for function_name in names {
        // like SELECT sqrt(id) FROM foo
        let sql = format!("SELECT {function_name}(id) FROM foo");
        let select = verified_only_select(&sql);
        assert_eq!(
            &call(function_name, [Expr::Identifier(Ident::new("id"))]),
            expr_from_projection(only(&select.projection))
        );
    }
}

fn run_explain_analyze(
    dialect: TestedDialects,
    query: &str,
    expected_verbose: bool,
    expected_analyze: bool,
    expected_format: Option<AnalyzeFormat>,
    exepcted_options: Option<Vec<UtilityOption>>,
) {
    match dialect.verified_stmt(query) {
        Statement::Explain {
            describe_alias: _,
            analyze,
            verbose,
            query_plan,
            estimate,
            statement,
            format,
            options,
        } => {
            assert_eq!(verbose, expected_verbose);
            assert_eq!(analyze, expected_analyze);
            assert_eq!(format, expected_format);
            assert_eq!(options, exepcted_options);
            assert!(!query_plan);
            assert!(!estimate);
            assert_eq!("SELECT sqrt(id) FROM foo", statement.to_string());
        }
        _ => panic!("Unexpected Statement, must be Explain"),
    }
}

#[test]
fn parse_explain_table() {
    let validate_explain =
        |query: &str, expected_describe_alias: DescribeAlias, expected_table_keyword| {
            match verified_stmt(query) {
                Statement::ExplainTable {
                    describe_alias,
                    hive_format,
                    has_table_keyword,
                    table_name,
                } => {
                    assert_eq!(describe_alias, expected_describe_alias);
                    assert_eq!(hive_format, None);
                    assert_eq!(has_table_keyword, expected_table_keyword);
                    assert_eq!("test_identifier", table_name.to_string());
                }
                _ => panic!("Unexpected Statement, must be ExplainTable"),
            }
        };

    validate_explain("EXPLAIN test_identifier", DescribeAlias::Explain, false);
    validate_explain("DESCRIBE test_identifier", DescribeAlias::Describe, false);
    validate_explain("DESC test_identifier", DescribeAlias::Desc, false);
}

#[test]
fn explain_describe() {
    verified_stmt("DESCRIBE test.table");
}

#[test]
fn explain_desc() {
    verified_stmt("DESC test.table");
}

#[test]
fn parse_explain_analyze_with_simple_select() {
    // Describe is an alias for EXPLAIN
    run_explain_analyze(
        all_dialects(),
        "DESCRIBE SELECT sqrt(id) FROM foo",
        false,
        false,
        None,
        None,
    );

    run_explain_analyze(
        all_dialects(),
        "EXPLAIN SELECT sqrt(id) FROM foo",
        false,
        false,
        None,
        None,
    );
    run_explain_analyze(
        all_dialects(),
        "EXPLAIN VERBOSE SELECT sqrt(id) FROM foo",
        true,
        false,
        None,
        None,
    );
    run_explain_analyze(
        all_dialects(),
        "EXPLAIN ANALYZE SELECT sqrt(id) FROM foo",
        false,
        true,
        None,
        None,
    );
    run_explain_analyze(
        all_dialects(),
        "EXPLAIN ANALYZE VERBOSE SELECT sqrt(id) FROM foo",
        true,
        true,
        None,
        None,
    );

    run_explain_analyze(
        all_dialects(),
        "EXPLAIN ANALYZE FORMAT GRAPHVIZ SELECT sqrt(id) FROM foo",
        false,
        true,
        Some(AnalyzeFormat::GRAPHVIZ),
        None,
    );

    run_explain_analyze(
        all_dialects(),
        "EXPLAIN ANALYZE VERBOSE FORMAT JSON SELECT sqrt(id) FROM foo",
        true,
        true,
        Some(AnalyzeFormat::JSON),
        None,
    );

    run_explain_analyze(
        all_dialects(),
        "EXPLAIN VERBOSE FORMAT TEXT SELECT sqrt(id) FROM foo",
        true,
        false,
        Some(AnalyzeFormat::TEXT),
        None,
    );
}

#[test]
fn parse_explain_query_plan() {
    match all_dialects().verified_stmt("EXPLAIN QUERY PLAN SELECT sqrt(id) FROM foo") {
        Statement::Explain {
            query_plan,
            analyze,
            verbose,
            statement,
            ..
        } => {
            assert!(query_plan);
            assert!(!analyze);
            assert!(!verbose);
            assert_eq!("SELECT sqrt(id) FROM foo", statement.to_string());
        }
        _ => unreachable!(),
    }

    // omit QUERY PLAN should be good
    all_dialects().verified_stmt("EXPLAIN SELECT sqrt(id) FROM foo");

    // missing PLAN keyword should return error
    assert_eq!(
        ParserError::ParserError("Expected: end of statement, found: SELECT".to_string()),
        all_dialects()
            .parse_sql_statements("EXPLAIN QUERY SELECT sqrt(id) FROM foo")
            .unwrap_err()
    );
}

#[test]
fn parse_explain_estimate() {
    let statement = all_dialects().verified_stmt("EXPLAIN ESTIMATE SELECT sqrt(id) FROM foo");

    match &statement {
        Statement::Explain {
            query_plan,
            estimate,
            analyze,
            verbose,
            statement,
            ..
        } => {
            assert!(estimate);
            assert!(!query_plan);
            assert!(!analyze);
            assert!(!verbose);
            assert_eq!("SELECT sqrt(id) FROM foo", statement.to_string());
        }
        _ => unreachable!(),
    }

    assert_eq!(
        "EXPLAIN ESTIMATE SELECT sqrt(id) FROM foo",
        statement.to_string()
    );
}

#[test]
fn parse_named_argument_function() {
    let dialects = all_dialects_where(|d| {
        d.supports_named_fn_args_with_rarrow_operator()
            && !d.supports_named_fn_args_with_expr_name()
    });
    let sql = "SELECT FUN(a => '1', b => '2') FROM foo";
    let select = dialects.verified_only_select(sql);

    assert_eq!(
        &Expr::Function(Function {
            name: ObjectName(vec![Ident::new("FUN")]),
            uses_odbc_syntax: false,
            parameters: FunctionArguments::None,
            args: FunctionArguments::List(FunctionArgumentList {
                duplicate_treatment: None,
                args: vec![
                    FunctionArg::Named {
                        name: Ident::new("a"),
                        arg: FunctionArgExpr::Expr(Expr::Value(Value::SingleQuotedString(
                            "1".to_owned()
                        ))),
                        operator: FunctionArgOperator::RightArrow
                    },
                    FunctionArg::Named {
                        name: Ident::new("b"),
                        arg: FunctionArgExpr::Expr(Expr::Value(Value::SingleQuotedString(
                            "2".to_owned()
                        ))),
                        operator: FunctionArgOperator::RightArrow
                    },
                ],
                clauses: vec![],
            }),
            null_treatment: None,
            filter: None,
            over: None,
            within_group: vec![]
        }),
        expr_from_projection(only(&select.projection))
    );
}

#[test]
fn parse_named_argument_function_with_eq_operator() {
    let sql = "SELECT FUN(a = '1', b = '2') FROM foo";

    let select = all_dialects_where(|d| d.supports_named_fn_args_with_eq_operator())
        .verified_only_select(sql);
    assert_eq!(
        &Expr::Function(Function {
            name: ObjectName(vec![Ident::new("FUN")]),
            uses_odbc_syntax: false,
            parameters: FunctionArguments::None,
            args: FunctionArguments::List(FunctionArgumentList {
                duplicate_treatment: None,
                args: vec![
                    FunctionArg::Named {
                        name: Ident::new("a"),
                        arg: FunctionArgExpr::Expr(Expr::Value(Value::SingleQuotedString(
                            "1".to_owned()
                        ))),
                        operator: FunctionArgOperator::Equals
                    },
                    FunctionArg::Named {
                        name: Ident::new("b"),
                        arg: FunctionArgExpr::Expr(Expr::Value(Value::SingleQuotedString(
                            "2".to_owned()
                        ))),
                        operator: FunctionArgOperator::Equals
                    },
                ],
                clauses: vec![],
            }),
            null_treatment: None,
            filter: None,
            over: None,
            within_group: vec![],
        }),
        expr_from_projection(only(&select.projection))
    );

    // Ensure that bar = 42 in a function argument parses as an equality binop
    // rather than a named function argument.
    assert_eq!(
        all_dialects_except(|d| d.supports_named_fn_args_with_eq_operator())
            .verified_expr("foo(bar = 42)"),
        call(
            "foo",
            [Expr::BinaryOp {
                left: Box::new(Expr::Identifier(Ident::new("bar"))),
                op: BinaryOperator::Eq,
                right: Box::new(Expr::Value(number("42"))),
            }]
        ),
    );

    // TODO: should this parse for all dialects?
    all_dialects_except(|d| d.supports_named_fn_args_with_eq_operator())
        .verified_expr("iff(1 = 1, 1, 0)");
}

#[test]
fn parse_window_functions() {
    let sql = "SELECT row_number() OVER (ORDER BY dt DESC), \
               sum(foo) OVER (PARTITION BY a, b ORDER BY c, d \
               ROWS BETWEEN UNBOUNDED PRECEDING AND CURRENT ROW), \
               avg(bar) OVER (ORDER BY a \
               RANGE BETWEEN 1 PRECEDING AND 1 FOLLOWING), \
               sum(bar) OVER (ORDER BY a \
               RANGE BETWEEN INTERVAL '1' DAY PRECEDING AND INTERVAL '1 MONTH' FOLLOWING), \
               COUNT(*) OVER (ORDER BY a \
               RANGE BETWEEN INTERVAL '1 DAY' PRECEDING AND INTERVAL '1 DAY' FOLLOWING), \
               max(baz) OVER (ORDER BY a \
               ROWS UNBOUNDED PRECEDING), \
               sum(qux) OVER (ORDER BY a \
               GROUPS BETWEEN 1 PRECEDING AND 1 FOLLOWING) \
               FROM foo";
    let dialects = all_dialects_except(|d| d.require_interval_qualifier());
    let select = dialects.verified_only_select(sql);

    const EXPECTED_PROJ_QTY: usize = 7;
    assert_eq!(EXPECTED_PROJ_QTY, select.projection.len());

    assert_eq!(
        &Expr::Function(Function {
            name: ObjectName(vec![Ident::new("row_number")]),
            uses_odbc_syntax: false,
            parameters: FunctionArguments::None,
            args: FunctionArguments::List(FunctionArgumentList {
                duplicate_treatment: None,
                args: vec![],
                clauses: vec![],
            }),
            null_treatment: None,
            filter: None,
            over: Some(WindowType::WindowSpec(WindowSpec {
                window_name: None,
                partition_by: vec![],
                order_by: vec![OrderByExpr {
                    expr: Expr::Identifier(Ident::new("dt")),
                    asc: Some(false),
                    nulls_first: None,
                    with_fill: None,
                }],
                window_frame: None,
            })),
            within_group: vec![],
        }),
        expr_from_projection(&select.projection[0])
    );

    for i in 0..EXPECTED_PROJ_QTY {
        assert!(matches!(
            expr_from_projection(&select.projection[i]),
            Expr::Function(Function {
                over: Some(WindowType::WindowSpec(WindowSpec {
                    window_name: None,
                    ..
                })),
                ..
            })
        ));
    }
}

#[test]
fn parse_named_window_functions() {
    let supported_dialects = TestedDialects::new(vec![
        Box::new(GenericDialect {}),
        Box::new(PostgreSqlDialect {}),
        Box::new(MySqlDialect {}),
        Box::new(BigQueryDialect {}),
    ]);

    let sql = "SELECT row_number() OVER (w ORDER BY dt DESC), \
               sum(foo) OVER (win PARTITION BY a, b ORDER BY c, d \
               ROWS BETWEEN UNBOUNDED PRECEDING AND CURRENT ROW) \
               FROM foo \
               WINDOW w AS (PARTITION BY x), win AS (ORDER BY y)";
    supported_dialects.verified_stmt(sql);

    let select = verified_only_select(sql);

    const EXPECTED_PROJ_QTY: usize = 2;
    assert_eq!(EXPECTED_PROJ_QTY, select.projection.len());

    const EXPECTED_WIN_NAMES: [&str; 2] = ["w", "win"];
    for (i, win_name) in EXPECTED_WIN_NAMES.iter().enumerate() {
        assert!(matches!(
            expr_from_projection(&select.projection[i]),
            Expr::Function(Function {
                over: Some(WindowType::WindowSpec(WindowSpec {
                    window_name: Some(Ident { value, .. }),
                    ..
                })),
                ..
            }) if value == win_name
        ));
    }

    let sql = "SELECT \
        FIRST_VALUE(x) OVER (w ROWS BETWEEN UNBOUNDED PRECEDING AND CURRENT ROW) AS first, \
        FIRST_VALUE(x) OVER (ROWS BETWEEN UNBOUNDED PRECEDING AND CURRENT ROW) AS last, \
        SUM(y) OVER (win PARTITION BY x) AS last \
        FROM EMPLOYEE \
        WINDOW w AS (PARTITION BY x), win AS (w ORDER BY y)";
    supported_dialects.verified_stmt(sql);
}

#[test]
fn parse_window_clause() {
    let sql = "SELECT * \
    FROM mytable \
    WINDOW \
        window1 AS (ORDER BY 1 ASC, 2 DESC, 3 NULLS FIRST), \
        window2 AS (window1), \
        window3 AS (PARTITION BY a, b, c), \
        window4 AS (ROWS UNBOUNDED PRECEDING), \
        window5 AS (window1 PARTITION BY a), \
        window6 AS (window1 ORDER BY a), \
        window7 AS (window1 ROWS UNBOUNDED PRECEDING), \
        window8 AS (window1 PARTITION BY a ORDER BY b ROWS UNBOUNDED PRECEDING) \
    ORDER BY C3";
    verified_only_select(sql);

    let sql = "SELECT * from mytable WINDOW window1 AS window2";
    let dialects = all_dialects_except(|d| d.is::<BigQueryDialect>() || d.is::<GenericDialect>());
    let res = dialects.parse_sql_statements(sql);
    assert_eq!(
        ParserError::ParserError("Expected: (, found: window2".to_string()),
        res.unwrap_err()
    );
}

#[test]
fn test_parse_named_window() {
    let sql = "SELECT \
    MIN(c12) OVER window1 AS min1, \
    MAX(c12) OVER window2 AS max1 \
    FROM aggregate_test_100 \
    WINDOW window1 AS (ORDER BY C12), \
    window2 AS (PARTITION BY C11) \
    ORDER BY C3";
    let actual_select_only = verified_only_select(sql);
    let expected = Select {
        select_token: AttachedToken::empty(),
        distinct: None,
        top: None,
        top_before_distinct: false,
        projection: vec![
            SelectItem::ExprWithAlias {
                expr: Expr::Function(Function {
                    name: ObjectName(vec![Ident {
                        value: "MIN".to_string(),
                        quote_style: None,
                        span: Span::empty(),
                    }]),
                    uses_odbc_syntax: false,
                    parameters: FunctionArguments::None,
                    args: FunctionArguments::List(FunctionArgumentList {
                        duplicate_treatment: None,
                        args: vec![FunctionArg::Unnamed(FunctionArgExpr::Expr(
                            Expr::Identifier(Ident {
                                value: "c12".to_string(),
                                quote_style: None,
                                span: Span::empty(),
                            }),
                        ))],
                        clauses: vec![],
                    }),
                    null_treatment: None,
                    filter: None,
                    over: Some(WindowType::NamedWindow(Ident {
                        value: "window1".to_string(),
                        quote_style: None,
                        span: Span::empty(),
                    })),
                    within_group: vec![],
                }),
                alias: Ident {
                    value: "min1".to_string(),
                    quote_style: None,
                    span: Span::empty(),
                },
            },
            SelectItem::ExprWithAlias {
                expr: Expr::Function(Function {
                    name: ObjectName(vec![Ident {
                        value: "MAX".to_string(),
                        quote_style: None,
                        span: Span::empty(),
                    }]),
                    uses_odbc_syntax: false,
                    parameters: FunctionArguments::None,
                    args: FunctionArguments::List(FunctionArgumentList {
                        duplicate_treatment: None,
                        args: vec![FunctionArg::Unnamed(FunctionArgExpr::Expr(
                            Expr::Identifier(Ident {
                                value: "c12".to_string(),
                                quote_style: None,
                                span: Span::empty(),
                            }),
                        ))],
                        clauses: vec![],
                    }),
                    null_treatment: None,
                    filter: None,
                    over: Some(WindowType::NamedWindow(Ident {
                        value: "window2".to_string(),
                        quote_style: None,
                        span: Span::empty(),
                    })),
                    within_group: vec![],
                }),
                alias: Ident {
                    value: "max1".to_string(),
                    quote_style: None,
                    span: Span::empty(),
                },
            },
        ],
        into: None,
        from: vec![TableWithJoins {
            relation: table_from_name(ObjectName(vec![Ident {
                value: "aggregate_test_100".to_string(),
                quote_style: None,
                span: Span::empty(),
            }])),
            joins: vec![],
        }],
        lateral_views: vec![],
        prewhere: None,
        selection: None,
        group_by: GroupByExpr::Expressions(vec![], vec![]),
        cluster_by: vec![],
        distribute_by: vec![],
        sort_by: vec![],
        having: None,
        named_window: vec![
            NamedWindowDefinition(
                Ident {
                    value: "window1".to_string(),
                    quote_style: None,
                    span: Span::empty(),
                },
                NamedWindowExpr::WindowSpec(WindowSpec {
                    window_name: None,
                    partition_by: vec![],
                    order_by: vec![OrderByExpr {
                        expr: Expr::Identifier(Ident {
                            value: "C12".to_string(),
                            quote_style: None,
                            span: Span::empty(),
                        }),
                        asc: None,
                        nulls_first: None,
                        with_fill: None,
                    }],
                    window_frame: None,
                }),
            ),
            NamedWindowDefinition(
                Ident {
                    value: "window2".to_string(),
                    quote_style: None,
                    span: Span::empty(),
                },
                NamedWindowExpr::WindowSpec(WindowSpec {
                    window_name: None,
                    partition_by: vec![Expr::Identifier(Ident {
                        value: "C11".to_string(),
                        quote_style: None,
                        span: Span::empty(),
                    })],
                    order_by: vec![],
                    window_frame: None,
                }),
            ),
        ],
        qualify: None,
        window_before_qualify: true,
        value_table_mode: None,
        connect_by: None,
    };
    assert_eq!(actual_select_only, expected);
}

#[test]
fn parse_window_and_qualify_clause() {
    let sql = "SELECT \
    MIN(c12) OVER window1 AS min1 \
    FROM aggregate_test_100 \
    QUALIFY ROW_NUMBER() OVER my_window \
    WINDOW window1 AS (ORDER BY C12), \
    window2 AS (PARTITION BY C11) \
    ORDER BY C3";
    verified_only_select(sql);

    let sql = "SELECT \
    MIN(c12) OVER window1 AS min1 \
    FROM aggregate_test_100 \
    WINDOW window1 AS (ORDER BY C12), \
    window2 AS (PARTITION BY C11) \
    QUALIFY ROW_NUMBER() OVER my_window \
    ORDER BY C3";
    verified_only_select(sql);
}

#[test]
fn parse_window_clause_named_window() {
    let sql = "SELECT * FROM mytable WINDOW window1 AS window2";
    let Select { named_window, .. } =
        all_dialects_where(|d| d.supports_window_clause_named_window_reference())
            .verified_only_select(sql);
    assert_eq!(
        vec![NamedWindowDefinition(
            Ident::new("window1"),
            NamedWindowExpr::NamedWindow(Ident::new("window2"))
        )],
        named_window
    );
}

#[test]
fn parse_aggregate_with_group_by() {
    let sql = "SELECT a, COUNT(1), MIN(b), MAX(b) FROM foo GROUP BY a";
    let _ast = verified_only_select(sql);
    //TODO: assertions
}

#[test]
fn parse_literal_integer() {
    let sql = "SELECT 1, -10, +20";
    let select = verified_only_select(sql);
    assert_eq!(3, select.projection.len());
    assert_eq!(
        &Expr::Value(number("1")),
        expr_from_projection(&select.projection[0]),
    );
    // negative literal is parsed as a - and expr
    assert_eq!(
        &UnaryOp {
            op: UnaryOperator::Minus,
            expr: Box::new(Expr::Value(number("10")))
        },
        expr_from_projection(&select.projection[1]),
    );
    // positive literal is parsed as a + and expr
    assert_eq!(
        &UnaryOp {
            op: UnaryOperator::Plus,
            expr: Box::new(Expr::Value(number("20")))
        },
        expr_from_projection(&select.projection[2]),
    )
}

#[test]
fn parse_literal_decimal() {
    // These numbers were explicitly chosen to not roundtrip if represented as
    // f64s (i.e., as 64-bit binary floating point numbers).
    let sql = "SELECT 0.300000000000000004, 9007199254740993.0";
    let select = verified_only_select(sql);
    assert_eq!(2, select.projection.len());
    assert_eq!(
        &Expr::Value(number("0.300000000000000004")),
        expr_from_projection(&select.projection[0]),
    );
    assert_eq!(
        &Expr::Value(number("9007199254740993.0")),
        expr_from_projection(&select.projection[1]),
    )
}

#[test]
fn parse_literal_string() {
    let sql = "SELECT 'one', N'national string', X'deadBEEF'";
    let select = verified_only_select(sql);
    assert_eq!(3, select.projection.len());
    assert_eq!(
        &Expr::Value(Value::SingleQuotedString("one".to_string())),
        expr_from_projection(&select.projection[0])
    );
    assert_eq!(
        &Expr::Value(Value::NationalStringLiteral("national string".to_string())),
        expr_from_projection(&select.projection[1])
    );
    assert_eq!(
        &Expr::Value(Value::HexStringLiteral("deadBEEF".to_string())),
        expr_from_projection(&select.projection[2])
    );

    one_statement_parses_to("SELECT x'deadBEEF'", "SELECT X'deadBEEF'");
    one_statement_parses_to("SELECT n'national string'", "SELECT N'national string'");
}

#[test]
fn parse_literal_date() {
    let sql = "SELECT DATE '1999-01-01'";
    let select = verified_only_select(sql);
    assert_eq!(
        &Expr::TypedString {
            data_type: DataType::Date,
            value: "1999-01-01".into(),
        },
        expr_from_projection(only(&select.projection)),
    );
}

#[test]
fn parse_literal_time() {
    let sql = "SELECT TIME '01:23:34'";
    let select = verified_only_select(sql);
    assert_eq!(
        &Expr::TypedString {
            data_type: DataType::Time(None, TimezoneInfo::None),
            value: "01:23:34".into(),
        },
        expr_from_projection(only(&select.projection)),
    );
}

#[test]
fn parse_literal_datetime() {
    let sql = "SELECT DATETIME '1999-01-01 01:23:34.45'";
    let select = verified_only_select(sql);
    assert_eq!(
        &Expr::TypedString {
            data_type: DataType::Datetime(None),
            value: "1999-01-01 01:23:34.45".into(),
        },
        expr_from_projection(only(&select.projection)),
    );
}

#[test]
fn parse_literal_timestamp_without_time_zone() {
    let sql = "SELECT TIMESTAMP '1999-01-01 01:23:34'";
    let select = verified_only_select(sql);
    assert_eq!(
        &Expr::TypedString {
            data_type: DataType::Timestamp(None, TimezoneInfo::None),
            value: "1999-01-01 01:23:34".into(),
        },
        expr_from_projection(only(&select.projection)),
    );

    one_statement_parses_to("SELECT TIMESTAMP '1999-01-01 01:23:34'", sql);
}

#[test]
fn parse_literal_timestamp_with_time_zone() {
    let sql = "SELECT TIMESTAMPTZ '1999-01-01 01:23:34Z'";
    let select = verified_only_select(sql);
    assert_eq!(
        &Expr::TypedString {
            data_type: DataType::Timestamp(None, TimezoneInfo::Tz),
            value: "1999-01-01 01:23:34Z".into(),
        },
        expr_from_projection(only(&select.projection)),
    );

    one_statement_parses_to("SELECT TIMESTAMPTZ '1999-01-01 01:23:34Z'", sql);
}

#[test]
fn parse_interval_all() {
    // these intervals expressions all work with both variants of INTERVAL

    let sql = "SELECT INTERVAL '1-1' YEAR TO MONTH";
    let select = verified_only_select(sql);
    assert_eq!(
        &Expr::Interval(Interval {
            value: Box::new(Expr::Value(Value::SingleQuotedString(String::from("1-1")))),
            leading_field: Some(DateTimeField::Year),
            leading_precision: None,
            last_field: Some(DateTimeField::Month),
            fractional_seconds_precision: None,
        }),
        expr_from_projection(only(&select.projection)),
    );

    let sql = "SELECT INTERVAL '01:01.01' MINUTE (5) TO SECOND (5)";
    let select = verified_only_select(sql);
    assert_eq!(
        &Expr::Interval(Interval {
            value: Box::new(Expr::Value(Value::SingleQuotedString(String::from(
                "01:01.01"
            )))),
            leading_field: Some(DateTimeField::Minute),
            leading_precision: Some(5),
            last_field: Some(DateTimeField::Second),
            fractional_seconds_precision: Some(5),
        }),
        expr_from_projection(only(&select.projection)),
    );

    let sql = "SELECT INTERVAL '1' SECOND (5, 4)";
    let select = verified_only_select(sql);
    assert_eq!(
        &Expr::Interval(Interval {
            value: Box::new(Expr::Value(Value::SingleQuotedString(String::from("1")))),
            leading_field: Some(DateTimeField::Second),
            leading_precision: Some(5),
            last_field: None,
            fractional_seconds_precision: Some(4),
        }),
        expr_from_projection(only(&select.projection)),
    );

    let sql = "SELECT INTERVAL '10' HOUR";
    let select = verified_only_select(sql);
    assert_eq!(
        &Expr::Interval(Interval {
            value: Box::new(Expr::Value(Value::SingleQuotedString(String::from("10")))),
            leading_field: Some(DateTimeField::Hour),
            leading_precision: None,
            last_field: None,
            fractional_seconds_precision: None,
        }),
        expr_from_projection(only(&select.projection)),
    );

    let sql = "SELECT INTERVAL 5 DAY";
    let select = verified_only_select(sql);
    assert_eq!(
        &Expr::Interval(Interval {
            value: Box::new(Expr::Value(number("5"))),
            leading_field: Some(DateTimeField::Day),
            leading_precision: None,
            last_field: None,
            fractional_seconds_precision: None,
        }),
        expr_from_projection(only(&select.projection)),
    );

    let sql = "SELECT INTERVAL 5 DAYS";
    let select = verified_only_select(sql);
    assert_eq!(
        &Expr::Interval(Interval {
            value: Box::new(Expr::Value(number("5"))),
            leading_field: Some(DateTimeField::Days),
            leading_precision: None,
            last_field: None,
            fractional_seconds_precision: None,
        }),
        expr_from_projection(only(&select.projection)),
    );

    let sql = "SELECT INTERVAL '10' HOUR (1)";
    let select = verified_only_select(sql);
    assert_eq!(
        &Expr::Interval(Interval {
            value: Box::new(Expr::Value(Value::SingleQuotedString(String::from("10")))),
            leading_field: Some(DateTimeField::Hour),
            leading_precision: Some(1),
            last_field: None,
            fractional_seconds_precision: None,
        }),
        expr_from_projection(only(&select.projection)),
    );

    let result = parse_sql_statements("SELECT INTERVAL '1' SECOND TO SECOND");
    assert_eq!(
        ParserError::ParserError("Expected: end of statement, found: SECOND".to_string()),
        result.unwrap_err(),
    );

    let result = parse_sql_statements("SELECT INTERVAL '10' HOUR (1) TO HOUR (2)");
    assert_eq!(
        ParserError::ParserError("Expected: end of statement, found: (".to_string()),
        result.unwrap_err(),
    );

    verified_only_select("SELECT INTERVAL '1' YEAR");
    verified_only_select("SELECT INTERVAL '1' MONTH");
    verified_only_select("SELECT INTERVAL '1' WEEK");
    verified_only_select("SELECT INTERVAL '1' DAY");
    verified_only_select("SELECT INTERVAL '1' HOUR");
    verified_only_select("SELECT INTERVAL '1' MINUTE");
    verified_only_select("SELECT INTERVAL '1' SECOND");
    verified_only_select("SELECT INTERVAL '1' YEARS");
    verified_only_select("SELECT INTERVAL '1' MONTHS");
    verified_only_select("SELECT INTERVAL '1' WEEKS");
    verified_only_select("SELECT INTERVAL '1' DAYS");
    verified_only_select("SELECT INTERVAL '1' HOURS");
    verified_only_select("SELECT INTERVAL '1' MINUTES");
    verified_only_select("SELECT INTERVAL '1' SECONDS");
    verified_only_select("SELECT INTERVAL '1' YEAR TO MONTH");
    verified_only_select("SELECT INTERVAL '1' DAY TO HOUR");
    verified_only_select("SELECT INTERVAL '1' DAY TO MINUTE");
    verified_only_select("SELECT INTERVAL '1' DAY TO SECOND");
    verified_only_select("SELECT INTERVAL '1' HOUR TO MINUTE");
    verified_only_select("SELECT INTERVAL '1' HOUR TO SECOND");
    verified_only_select("SELECT INTERVAL '1' MINUTE TO SECOND");
    verified_only_select("SELECT INTERVAL 1 YEAR");
    verified_only_select("SELECT INTERVAL 1 MONTH");
    verified_only_select("SELECT INTERVAL 1 WEEK");
    verified_only_select("SELECT INTERVAL 1 DAY");
    verified_only_select("SELECT INTERVAL 1 HOUR");
    verified_only_select("SELECT INTERVAL 1 MINUTE");
    verified_only_select("SELECT INTERVAL 1 SECOND");
    verified_only_select("SELECT INTERVAL 1 YEARS");
    verified_only_select("SELECT INTERVAL 1 MONTHS");
    verified_only_select("SELECT INTERVAL 1 WEEKS");
    verified_only_select("SELECT INTERVAL 1 DAYS");
    verified_only_select("SELECT INTERVAL 1 HOURS");
    verified_only_select("SELECT INTERVAL 1 MINUTES");
    verified_only_select("SELECT INTERVAL 1 SECONDS");
    verified_only_select(
        "SELECT '2 years 15 months 100 weeks 99 hours 123456789 milliseconds'::INTERVAL",
    );
}

#[test]
fn parse_interval_dont_require_unit() {
    let dialects = all_dialects_except(|d| d.require_interval_qualifier());

    let sql = "SELECT INTERVAL '1 DAY'";
    let select = dialects.verified_only_select(sql);
    assert_eq!(
        &Expr::Interval(Interval {
            value: Box::new(Expr::Value(Value::SingleQuotedString(String::from(
                "1 DAY"
            )))),
            leading_field: None,
            leading_precision: None,
            last_field: None,
            fractional_seconds_precision: None,
        }),
        expr_from_projection(only(&select.projection)),
    );
    dialects.verified_only_select("SELECT INTERVAL '1 YEAR'");
    dialects.verified_only_select("SELECT INTERVAL '1 MONTH'");
    dialects.verified_only_select("SELECT INTERVAL '1 DAY'");
    dialects.verified_only_select("SELECT INTERVAL '1 HOUR'");
    dialects.verified_only_select("SELECT INTERVAL '1 MINUTE'");
    dialects.verified_only_select("SELECT INTERVAL '1 SECOND'");
}

#[test]
fn parse_interval_require_unit() {
    let dialects = all_dialects_where(|d| d.require_interval_qualifier());
    let sql = "SELECT INTERVAL '1 DAY'";
    let err = dialects.parse_sql_statements(sql).unwrap_err();
    assert_eq!(
        err.to_string(),
        "sql parser error: INTERVAL requires a unit after the literal value"
    )
}

#[test]
fn parse_interval_require_qualifier() {
    let dialects = all_dialects_where(|d| d.require_interval_qualifier());

    let sql = "SELECT INTERVAL 1 + 1 DAY";
    let select = dialects.verified_only_select(sql);
    assert_eq!(
        expr_from_projection(only(&select.projection)),
        &Expr::Interval(Interval {
            value: Box::new(Expr::BinaryOp {
                left: Box::new(Expr::Value(number("1"))),
                op: BinaryOperator::Plus,
                right: Box::new(Expr::Value(number("1"))),
            }),
            leading_field: Some(DateTimeField::Day),
            leading_precision: None,
            last_field: None,
            fractional_seconds_precision: None,
        }),
    );

    let sql = "SELECT INTERVAL '1' + '1' DAY";
    let select = dialects.verified_only_select(sql);
    assert_eq!(
        expr_from_projection(only(&select.projection)),
        &Expr::Interval(Interval {
            value: Box::new(Expr::BinaryOp {
                left: Box::new(Expr::Value(Value::SingleQuotedString("1".to_string()))),
                op: BinaryOperator::Plus,
                right: Box::new(Expr::Value(Value::SingleQuotedString("1".to_string()))),
            }),
            leading_field: Some(DateTimeField::Day),
            leading_precision: None,
            last_field: None,
            fractional_seconds_precision: None,
        }),
    );

    let sql = "SELECT INTERVAL '1' + '2' - '3' DAY";
    let select = dialects.verified_only_select(sql);
    assert_eq!(
        expr_from_projection(only(&select.projection)),
        &Expr::Interval(Interval {
            value: Box::new(Expr::BinaryOp {
                left: Box::new(Expr::BinaryOp {
                    left: Box::new(Expr::Value(Value::SingleQuotedString("1".to_string()))),
                    op: BinaryOperator::Plus,
                    right: Box::new(Expr::Value(Value::SingleQuotedString("2".to_string()))),
                }),
                op: BinaryOperator::Minus,
                right: Box::new(Expr::Value(Value::SingleQuotedString("3".to_string()))),
            }),
            leading_field: Some(DateTimeField::Day),
            leading_precision: None,
            last_field: None,
            fractional_seconds_precision: None,
        }),
    );
}

#[test]
fn parse_interval_disallow_interval_expr() {
    let dialects = all_dialects_except(|d| d.require_interval_qualifier());

    let sql = "SELECT INTERVAL '1 DAY'";
    let select = dialects.verified_only_select(sql);
    assert_eq!(
        expr_from_projection(only(&select.projection)),
        &Expr::Interval(Interval {
            value: Box::new(Expr::Value(Value::SingleQuotedString(String::from(
                "1 DAY"
            )))),
            leading_field: None,
            leading_precision: None,
            last_field: None,
            fractional_seconds_precision: None,
        }),
    );

    dialects.verified_only_select("SELECT INTERVAL '1 YEAR'");
    dialects.verified_only_select("SELECT INTERVAL '1 YEAR' AS one_year");
    dialects.one_statement_parses_to(
        "SELECT INTERVAL '1 YEAR' one_year",
        "SELECT INTERVAL '1 YEAR' AS one_year",
    );

    let sql = "SELECT INTERVAL '1 DAY' > INTERVAL '1 SECOND'";
    let select = dialects.verified_only_select(sql);
    assert_eq!(
        expr_from_projection(only(&select.projection)),
        &Expr::BinaryOp {
            left: Box::new(Expr::Interval(Interval {
                value: Box::new(Expr::Value(Value::SingleQuotedString(String::from(
                    "1 DAY"
                )))),
                leading_field: None,
                leading_precision: None,
                last_field: None,
                fractional_seconds_precision: None,
            })),
            op: BinaryOperator::Gt,
            right: Box::new(Expr::Interval(Interval {
                value: Box::new(Expr::Value(Value::SingleQuotedString(String::from(
                    "1 SECOND"
                )))),
                leading_field: None,
                leading_precision: None,
                last_field: None,
                fractional_seconds_precision: None,
            }))
        }
    );
}

#[test]
fn interval_disallow_interval_expr_gt() {
    let dialects = all_dialects_except(|d| d.require_interval_qualifier());
    let expr = dialects.verified_expr("INTERVAL '1 second' > x");
    assert_eq!(
        expr,
        Expr::BinaryOp {
            left: Box::new(Expr::Interval(Interval {
                value: Box::new(Expr::Value(Value::SingleQuotedString(
                    "1 second".to_string()
                ))),
                leading_field: None,
                leading_precision: None,
                last_field: None,
                fractional_seconds_precision: None,
            },)),
            op: BinaryOperator::Gt,
            right: Box::new(Expr::Identifier(Ident {
                value: "x".to_string(),
                quote_style: None,
                span: Span::empty(),
            })),
        }
    )
}

#[test]
fn interval_disallow_interval_expr_double_colon() {
    let dialects = all_dialects_except(|d| d.require_interval_qualifier());
    let expr = dialects.verified_expr("INTERVAL '1 second'::TEXT");
    assert_eq!(
        expr,
        Expr::Cast {
            kind: CastKind::DoubleColon,
            expr: Box::new(Expr::Interval(Interval {
                value: Box::new(Expr::Value(Value::SingleQuotedString(
                    "1 second".to_string()
                ))),
                leading_field: None,
                leading_precision: None,
                last_field: None,
                fractional_seconds_precision: None,
            })),
            data_type: DataType::Text,
            format: None,
        }
    )
}

#[test]
fn parse_interval_and_or_xor() {
    let sql = "SELECT col FROM test \
        WHERE d3_date > d1_date + INTERVAL '5 days' \
        AND d2_date > d1_date + INTERVAL '3 days'";

    let dialects = all_dialects_except(|d| d.require_interval_qualifier());
    let actual_ast = dialects.parse_sql_statements(sql).unwrap();

    let expected_ast = vec![Statement::Query(Box::new(Query {
        with: None,
        body: Box::new(SetExpr::Select(Box::new(Select {
            select_token: AttachedToken::empty(),
            distinct: None,
            top: None,
            top_before_distinct: false,
            projection: vec![UnnamedExpr(Expr::Identifier(Ident {
                value: "col".to_string(),
                quote_style: None,
                span: Span::empty(),
            }))],
            into: None,
            from: vec![TableWithJoins {
                relation: table_from_name(ObjectName(vec![Ident {
                    value: "test".to_string(),
                    quote_style: None,
                    span: Span::empty(),
                }])),
                joins: vec![],
            }],
            lateral_views: vec![],
            prewhere: None,
            selection: Some(Expr::BinaryOp {
                left: Box::new(Expr::BinaryOp {
                    left: Box::new(Expr::Identifier(Ident {
                        value: "d3_date".to_string(),
                        quote_style: None,
                        span: Span::empty(),
                    })),
                    op: BinaryOperator::Gt,
                    right: Box::new(Expr::BinaryOp {
                        left: Box::new(Expr::Identifier(Ident {
                            value: "d1_date".to_string(),
                            quote_style: None,
                            span: Span::empty(),
                        })),
                        op: BinaryOperator::Plus,
                        right: Box::new(Expr::Interval(Interval {
                            value: Box::new(Expr::Value(Value::SingleQuotedString(
                                "5 days".to_string(),
                            ))),
                            leading_field: None,
                            leading_precision: None,
                            last_field: None,
                            fractional_seconds_precision: None,
                        })),
                    }),
                }),
                op: BinaryOperator::And,
                right: Box::new(Expr::BinaryOp {
                    left: Box::new(Expr::Identifier(Ident {
                        value: "d2_date".to_string(),
                        quote_style: None,
                        span: Span::empty(),
                    })),
                    op: BinaryOperator::Gt,
                    right: Box::new(Expr::BinaryOp {
                        left: Box::new(Expr::Identifier(Ident {
                            value: "d1_date".to_string(),
                            quote_style: None,
                            span: Span::empty(),
                        })),
                        op: BinaryOperator::Plus,
                        right: Box::new(Expr::Interval(Interval {
                            value: Box::new(Expr::Value(Value::SingleQuotedString(
                                "3 days".to_string(),
                            ))),
                            leading_field: None,
                            leading_precision: None,
                            last_field: None,
                            fractional_seconds_precision: None,
                        })),
                    }),
                }),
            }),
            group_by: GroupByExpr::Expressions(vec![], vec![]),
            cluster_by: vec![],
            distribute_by: vec![],
            sort_by: vec![],
            having: None,
            named_window: vec![],
            qualify: None,
            window_before_qualify: false,
            value_table_mode: None,
            connect_by: None,
        }))),
        order_by: None,
        limit: None,
        limit_by: vec![],
        offset: None,
        fetch: None,
        locks: vec![],
        for_clause: None,
        settings: None,
        format_clause: None,
    }))];

    assert_eq!(actual_ast, expected_ast);

    dialects.verified_stmt(
        "SELECT col FROM test \
        WHERE d3_date > d1_date + INTERVAL '5 days' \
        AND d2_date > d1_date + INTERVAL '3 days'",
    );

    dialects.verified_stmt(
        "SELECT col FROM test \
        WHERE d3_date > d1_date + INTERVAL '5 days' \
        OR d2_date > d1_date + INTERVAL '3 days'",
    );

    dialects.verified_stmt(
        "SELECT col FROM test \
        WHERE d3_date > d1_date + INTERVAL '5 days' \
        XOR d2_date > d1_date + INTERVAL '3 days'",
    );
}

#[test]
fn parse_at_timezone() {
    let zero = Expr::Value(number("0"));
    let sql = "SELECT FROM_UNIXTIME(0) AT TIME ZONE 'UTC-06:00' FROM t";
    let select = verified_only_select(sql);
    assert_eq!(
        &Expr::AtTimeZone {
            timestamp: Box::new(call("FROM_UNIXTIME", [zero.clone()])),
            time_zone: Box::new(Expr::Value(Value::SingleQuotedString(
                "UTC-06:00".to_string()
            ))),
        },
        expr_from_projection(only(&select.projection)),
    );

    let sql = r#"SELECT DATE_FORMAT(FROM_UNIXTIME(0) AT TIME ZONE 'UTC-06:00', '%Y-%m-%dT%H') AS "hour" FROM t"#;
    let select = verified_only_select(sql);
    assert_eq!(
        &SelectItem::ExprWithAlias {
            expr: call(
                "DATE_FORMAT",
                [
                    Expr::AtTimeZone {
                        timestamp: Box::new(call("FROM_UNIXTIME", [zero])),
                        time_zone: Box::new(Expr::Value(Value::SingleQuotedString(
                            "UTC-06:00".to_string()
                        ))),
                    },
                    Expr::Value(Value::SingleQuotedString("%Y-%m-%dT%H".to_string()),)
                ]
            ),
            alias: Ident {
                value: "hour".to_string(),
                quote_style: Some('"'),
                span: Span::empty(),
            },
        },
        only(&select.projection),
    );
}

#[test]
fn parse_json_keyword() {
    let sql = r#"SELECT JSON '{
  "id": 10,
  "type": "fruit",
  "name": "apple",
  "on_menu": true,
  "recipes":
    {
      "salads":
      [
        { "id": 2001, "type": "Walnut Apple Salad" },
        { "id": 2002, "type": "Apple Spinach Salad" }
      ],
      "desserts":
      [
        { "id": 3001, "type": "Apple Pie" },
        { "id": 3002, "type": "Apple Scones" },
        { "id": 3003, "type": "Apple Crumble" }
      ]
    }
}'"#;
    let select = verified_only_select(sql);
    assert_eq!(
        &Expr::TypedString {
            data_type: DataType::JSON,
            value: r#"{
  "id": 10,
  "type": "fruit",
  "name": "apple",
  "on_menu": true,
  "recipes":
    {
      "salads":
      [
        { "id": 2001, "type": "Walnut Apple Salad" },
        { "id": 2002, "type": "Apple Spinach Salad" }
      ],
      "desserts":
      [
        { "id": 3001, "type": "Apple Pie" },
        { "id": 3002, "type": "Apple Scones" },
        { "id": 3003, "type": "Apple Crumble" }
      ]
    }
}"#
            .into()
        },
        expr_from_projection(only(&select.projection)),
    );
}

#[test]
fn parse_bignumeric_keyword() {
    let sql = r#"SELECT BIGNUMERIC '0'"#;
    let select = verified_only_select(sql);
    assert_eq!(
        &Expr::TypedString {
            data_type: DataType::BigNumeric(ExactNumberInfo::None),
            value: r#"0"#.into()
        },
        expr_from_projection(only(&select.projection)),
    );
    verified_stmt("SELECT BIGNUMERIC '0'");

    let sql = r#"SELECT BIGNUMERIC '123456'"#;
    let select = verified_only_select(sql);
    assert_eq!(
        &Expr::TypedString {
            data_type: DataType::BigNumeric(ExactNumberInfo::None),
            value: r#"123456"#.into()
        },
        expr_from_projection(only(&select.projection)),
    );
    verified_stmt("SELECT BIGNUMERIC '123456'");

    let sql = r#"SELECT BIGNUMERIC '-3.14'"#;
    let select = verified_only_select(sql);
    assert_eq!(
        &Expr::TypedString {
            data_type: DataType::BigNumeric(ExactNumberInfo::None),
            value: r#"-3.14"#.into()
        },
        expr_from_projection(only(&select.projection)),
    );
    verified_stmt("SELECT BIGNUMERIC '-3.14'");

    let sql = r#"SELECT BIGNUMERIC '-0.54321'"#;
    let select = verified_only_select(sql);
    assert_eq!(
        &Expr::TypedString {
            data_type: DataType::BigNumeric(ExactNumberInfo::None),
            value: r#"-0.54321"#.into()
        },
        expr_from_projection(only(&select.projection)),
    );
    verified_stmt("SELECT BIGNUMERIC '-0.54321'");

    let sql = r#"SELECT BIGNUMERIC '1.23456e05'"#;
    let select = verified_only_select(sql);
    assert_eq!(
        &Expr::TypedString {
            data_type: DataType::BigNumeric(ExactNumberInfo::None),
            value: r#"1.23456e05"#.into()
        },
        expr_from_projection(only(&select.projection)),
    );
    verified_stmt("SELECT BIGNUMERIC '1.23456e05'");

    let sql = r#"SELECT BIGNUMERIC '-9.876e-3'"#;
    let select = verified_only_select(sql);
    assert_eq!(
        &Expr::TypedString {
            data_type: DataType::BigNumeric(ExactNumberInfo::None),
            value: r#"-9.876e-3"#.into()
        },
        expr_from_projection(only(&select.projection)),
    );
    verified_stmt("SELECT BIGNUMERIC '-9.876e-3'");
}

#[test]
fn parse_simple_math_expr_plus() {
    let sql = "SELECT a + b, 2 + a, 2.5 + a, a_f + b_f, 2 + a_f, 2.5 + a_f FROM c";
    verified_only_select(sql);
}

#[test]
fn parse_simple_math_expr_minus() {
    let sql = "SELECT a - b, 2 - a, 2.5 - a, a_f - b_f, 2 - a_f, 2.5 - a_f FROM c";
    verified_only_select(sql);
}

#[test]
fn parse_table_function() {
    let select = verified_only_select("SELECT * FROM TABLE(FUN('1')) AS a");

    match only(select.from).relation {
        TableFactor::TableFunction { expr, alias } => {
            assert_eq!(
                call(
                    "FUN",
                    [Expr::Value(Value::SingleQuotedString("1".to_owned()))],
                ),
                expr
            );
            assert_eq!(alias, table_alias("a"))
        }
        _ => panic!("Expecting TableFactor::TableFunction"),
    }

    let res = parse_sql_statements("SELECT * FROM TABLE '1' AS a");
    assert_eq!(
        ParserError::ParserError("Expected: (, found: \'1\'".to_string()),
        res.unwrap_err()
    );

    let res = parse_sql_statements("SELECT * FROM TABLE (FUN(a) AS a");
    assert_eq!(
        ParserError::ParserError("Expected: ), found: AS".to_string()),
        res.unwrap_err()
    );
}

#[test]
fn parse_select_with_alias_and_column_defs() {
    let sql = r#"SELECT * FROM jsonb_to_record('{"a": "x", "b": 2}'::JSONB) AS x (a TEXT, b INT)"#;
    let select = verified_only_select(sql);

    match only(&select.from) {
        TableWithJoins {
            relation: TableFactor::Table {
                alias: Some(alias), ..
            },
            ..
        } => {
            assert_eq!(alias.name.value, "x");
            assert_eq!(
                alias.columns,
                vec![
                    TableAliasColumnDef {
                        name: Ident::new("a"),
                        data_type: Some(DataType::Text),
                    },
                    TableAliasColumnDef {
                        name: Ident::new("b"),
                        data_type: Some(DataType::Int(None)),
                    },
                ]
            );
        }
        _ => unreachable!(
            "Expecting only TableWithJoins with TableFactor::Table, got {:#?}",
            select.from
        ),
    }
}

#[test]
fn parse_unnest() {
    let sql = "SELECT UNNEST(make_array(1, 2, 3))";
    one_statement_parses_to(sql, sql);
    let sql = "SELECT UNNEST(make_array(1, 2, 3), make_array(4, 5))";
    one_statement_parses_to(sql, sql);
}

#[test]
fn parse_unnest_in_from_clause() {
    fn chk(
        array_exprs: &str,
        alias: bool,
        with_offset: bool,
        with_offset_alias: bool,
        dialects: &TestedDialects,
        want: Vec<TableWithJoins>,
    ) {
        let sql = &format!(
            "SELECT * FROM UNNEST({}){}{}{}",
            array_exprs,
            if alias { " AS numbers" } else { "" },
            if with_offset { " WITH OFFSET" } else { "" },
            if with_offset_alias {
                " AS with_offset_alias"
            } else {
                ""
            },
        );
        let select = dialects.verified_only_select(sql);
        assert_eq!(select.from, want);
    }
    let dialects = TestedDialects::new(vec![
        Box::new(BigQueryDialect {}),
        Box::new(GenericDialect {}),
    ]);
    // 1. both Alias and WITH OFFSET clauses.
    chk(
        "expr",
        true,
        true,
        false,
        &dialects,
        vec![TableWithJoins {
            relation: TableFactor::UNNEST {
                alias: Some(TableAlias {
                    name: Ident::new("numbers"),
                    columns: vec![],
                }),
                array_exprs: vec![Expr::Identifier(Ident::new("expr"))],
                with_offset: true,
                with_offset_alias: None,
                with_ordinality: false,
            },
            joins: vec![],
        }],
    );
    // 2. neither Alias nor WITH OFFSET clause.
    chk(
        "expr",
        false,
        false,
        false,
        &dialects,
        vec![TableWithJoins {
            relation: TableFactor::UNNEST {
                alias: None,
                array_exprs: vec![Expr::Identifier(Ident::new("expr"))],
                with_offset: false,
                with_offset_alias: None,
                with_ordinality: false,
            },
            joins: vec![],
        }],
    );
    // 3. Alias but no WITH OFFSET clause.
    chk(
        "expr",
        false,
        true,
        false,
        &dialects,
        vec![TableWithJoins {
            relation: TableFactor::UNNEST {
                alias: None,
                array_exprs: vec![Expr::Identifier(Ident::new("expr"))],
                with_offset: true,
                with_offset_alias: None,
                with_ordinality: false,
            },
            joins: vec![],
        }],
    );
    // 4. WITH OFFSET but no Alias.
    chk(
        "expr",
        true,
        false,
        false,
        &dialects,
        vec![TableWithJoins {
            relation: TableFactor::UNNEST {
                alias: Some(TableAlias {
                    name: Ident::new("numbers"),
                    columns: vec![],
                }),
                array_exprs: vec![Expr::Identifier(Ident::new("expr"))],
                with_offset: false,
                with_offset_alias: None,
                with_ordinality: false,
            },
            joins: vec![],
        }],
    );
    // 5. Simple array
    chk(
        "make_array(1, 2, 3)",
        false,
        false,
        false,
        &dialects,
        vec![TableWithJoins {
            relation: TableFactor::UNNEST {
                alias: None,
                array_exprs: vec![call(
                    "make_array",
                    [
                        Expr::Value(number("1")),
                        Expr::Value(number("2")),
                        Expr::Value(number("3")),
                    ],
                )],
                with_offset: false,
                with_offset_alias: None,
                with_ordinality: false,
            },
            joins: vec![],
        }],
    );
    // 6. Multiple arrays
    chk(
        "make_array(1, 2, 3), make_array(5, 6)",
        false,
        false,
        false,
        &dialects,
        vec![TableWithJoins {
            relation: TableFactor::UNNEST {
                alias: None,
                array_exprs: vec![
                    call(
                        "make_array",
                        [
                            Expr::Value(number("1")),
                            Expr::Value(number("2")),
                            Expr::Value(number("3")),
                        ],
                    ),
                    call(
                        "make_array",
                        [Expr::Value(number("5")), Expr::Value(number("6"))],
                    ),
                ],
                with_offset: false,
                with_offset_alias: None,
                with_ordinality: false,
            },
            joins: vec![],
        }],
    )
}

#[test]
fn parse_parens() {
    use self::BinaryOperator::*;
    use self::Expr::*;
    let sql = "(a + b) - (c + d)";
    assert_eq!(
        BinaryOp {
            left: Box::new(Nested(Box::new(BinaryOp {
                left: Box::new(Identifier(Ident::new("a"))),
                op: Plus,
                right: Box::new(Identifier(Ident::new("b"))),
            }))),
            op: Minus,
            right: Box::new(Nested(Box::new(BinaryOp {
                left: Box::new(Identifier(Ident::new("c"))),
                op: Plus,
                right: Box::new(Identifier(Ident::new("d"))),
            }))),
        },
        verified_expr(sql)
    );
}

#[test]
fn parse_searched_case_expr() {
    let sql = "SELECT CASE WHEN bar IS NULL THEN 'null' WHEN bar = 0 THEN '=0' WHEN bar >= 0 THEN '>=0' ELSE '<0' END FROM foo";
    use self::BinaryOperator::*;
    use self::Expr::{BinaryOp, Case, Identifier, IsNull};
    let select = verified_only_select(sql);
    assert_eq!(
        &Case {
            operand: None,
            conditions: vec![
                IsNull(Box::new(Identifier(Ident::new("bar")))),
                BinaryOp {
                    left: Box::new(Identifier(Ident::new("bar"))),
                    op: Eq,
                    right: Box::new(Expr::Value(number("0"))),
                },
                BinaryOp {
                    left: Box::new(Identifier(Ident::new("bar"))),
                    op: GtEq,
                    right: Box::new(Expr::Value(number("0"))),
                },
            ],
            results: vec![
                Expr::Value(Value::SingleQuotedString("null".to_string())),
                Expr::Value(Value::SingleQuotedString("=0".to_string())),
                Expr::Value(Value::SingleQuotedString(">=0".to_string())),
            ],
            else_result: Some(Box::new(Expr::Value(Value::SingleQuotedString(
                "<0".to_string()
            )))),
        },
        expr_from_projection(only(&select.projection)),
    );
}

#[test]
fn parse_simple_case_expr() {
    // ANSI calls a CASE expression with an operand "<simple case>"
    let sql = "SELECT CASE foo WHEN 1 THEN 'Y' ELSE 'N' END";
    let select = verified_only_select(sql);
    use self::Expr::{Case, Identifier};
    assert_eq!(
        &Case {
            operand: Some(Box::new(Identifier(Ident::new("foo")))),
            conditions: vec![Expr::Value(number("1"))],
            results: vec![Expr::Value(Value::SingleQuotedString("Y".to_string()))],
            else_result: Some(Box::new(Expr::Value(Value::SingleQuotedString(
                "N".to_string()
            )))),
        },
        expr_from_projection(only(&select.projection)),
    );
}

#[test]
fn parse_from_advanced() {
    let sql = "SELECT * FROM fn(1, 2) AS foo, schema.bar AS bar WITH (NOLOCK)";
    let _select = verified_only_select(sql);
}

#[test]
fn parse_nullary_table_valued_function() {
    let sql = "SELECT * FROM fn()";
    let _select = verified_only_select(sql);
}

#[test]
fn parse_implicit_join() {
    let sql = "SELECT * FROM t1, t2";
    let select = verified_only_select(sql);
    assert_eq!(
        vec![
            TableWithJoins {
                relation: table_from_name(ObjectName(vec!["t1".into()])),
                joins: vec![],
            },
            TableWithJoins {
                relation: table_from_name(ObjectName(vec!["t2".into()])),
                joins: vec![],
            },
        ],
        select.from,
    );

    let sql = "SELECT * FROM t1a NATURAL JOIN t1b, t2a NATURAL JOIN t2b";
    let select = verified_only_select(sql);
    assert_eq!(
        vec![
            TableWithJoins {
                relation: table_from_name(ObjectName(vec!["t1a".into()])),
                joins: vec![Join {
                    relation: table_from_name(ObjectName(vec!["t1b".into()])),
                    global: false,
                    join_operator: JoinOperator::Inner(JoinConstraint::Natural),
                }],
            },
            TableWithJoins {
                relation: table_from_name(ObjectName(vec!["t2a".into()])),
                joins: vec![Join {
                    relation: table_from_name(ObjectName(vec!["t2b".into()])),
                    global: false,
                    join_operator: JoinOperator::Inner(JoinConstraint::Natural),
                }],
            },
        ],
        select.from,
    );
}

#[test]
fn parse_cross_join() {
    let sql = "SELECT * FROM t1 CROSS JOIN t2";
    let select = verified_only_select(sql);
    assert_eq!(
        Join {
            relation: table_from_name(ObjectName(vec![Ident::new("t2")])),
            global: false,
            join_operator: JoinOperator::CrossJoin,
        },
        only(only(select.from).joins),
    );
}

#[test]
fn parse_joins_on() {
    fn join_with_constraint(
        relation: impl Into<String>,
        alias: Option<TableAlias>,
        global: bool,
        f: impl Fn(JoinConstraint) -> JoinOperator,
    ) -> Join {
        Join {
            relation: TableFactor::Table {
                name: ObjectName(vec![Ident::new(relation.into())]),
                alias,
                args: None,
                with_hints: vec![],
                version: None,
                partitions: vec![],
                with_ordinality: false,
                json_path: None,
                sample: None,
            },
            global,
            join_operator: f(JoinConstraint::On(Expr::BinaryOp {
                left: Box::new(Expr::Identifier("c1".into())),
                op: BinaryOperator::Eq,
                right: Box::new(Expr::Identifier("c2".into())),
            })),
        }
    }
    // Test parsing of aliases
    assert_eq!(
        only(&verified_only_select("SELECT * FROM t1 JOIN t2 AS foo ON c1 = c2").from).joins,
        vec![join_with_constraint(
            "t2",
            table_alias("foo"),
            false,
            JoinOperator::Inner,
        )]
    );
    one_statement_parses_to(
        "SELECT * FROM t1 JOIN t2 foo ON c1 = c2",
        "SELECT * FROM t1 JOIN t2 AS foo ON c1 = c2",
    );
    // Test parsing of different join operators
    assert_eq!(
        only(&verified_only_select("SELECT * FROM t1 JOIN t2 ON c1 = c2").from).joins,
        vec![join_with_constraint("t2", None, false, JoinOperator::Inner)]
    );
    assert_eq!(
        only(&verified_only_select("SELECT * FROM t1 LEFT JOIN t2 ON c1 = c2").from).joins,
        vec![join_with_constraint(
            "t2",
            None,
            false,
            JoinOperator::LeftOuter
        )]
    );
    assert_eq!(
        only(&verified_only_select("SELECT * FROM t1 RIGHT JOIN t2 ON c1 = c2").from).joins,
        vec![join_with_constraint(
            "t2",
            None,
            false,
            JoinOperator::RightOuter
        )]
    );
    assert_eq!(
        only(&verified_only_select("SELECT * FROM t1 SEMI JOIN t2 ON c1 = c2").from).joins,
        vec![join_with_constraint("t2", None, false, JoinOperator::Semi)]
    );
    assert_eq!(
        only(&verified_only_select("SELECT * FROM t1 LEFT SEMI JOIN t2 ON c1 = c2").from).joins,
        vec![join_with_constraint(
            "t2",
            None,
            false,
            JoinOperator::LeftSemi
        )]
    );
    assert_eq!(
        only(&verified_only_select("SELECT * FROM t1 RIGHT SEMI JOIN t2 ON c1 = c2").from).joins,
        vec![join_with_constraint(
            "t2",
            None,
            false,
            JoinOperator::RightSemi
        )]
    );
    assert_eq!(
        only(&verified_only_select("SELECT * FROM t1 ANTI JOIN t2 ON c1 = c2").from).joins,
        vec![join_with_constraint("t2", None, false, JoinOperator::Anti)]
    );
    assert_eq!(
        only(&verified_only_select("SELECT * FROM t1 LEFT ANTI JOIN t2 ON c1 = c2").from).joins,
        vec![join_with_constraint(
            "t2",
            None,
            false,
            JoinOperator::LeftAnti
        )]
    );
    assert_eq!(
        only(&verified_only_select("SELECT * FROM t1 RIGHT ANTI JOIN t2 ON c1 = c2").from).joins,
        vec![join_with_constraint(
            "t2",
            None,
            false,
            JoinOperator::RightAnti
        )]
    );
    assert_eq!(
        only(&verified_only_select("SELECT * FROM t1 FULL JOIN t2 ON c1 = c2").from).joins,
        vec![join_with_constraint(
            "t2",
            None,
            false,
            JoinOperator::FullOuter
        )]
    );

    assert_eq!(
        only(&verified_only_select("SELECT * FROM t1 GLOBAL FULL JOIN t2 ON c1 = c2").from).joins,
        vec![join_with_constraint(
            "t2",
            None,
            true,
            JoinOperator::FullOuter
        )]
    );
}

#[test]
fn parse_joins_using() {
    fn join_with_constraint(
        relation: impl Into<String>,
        alias: Option<TableAlias>,
        f: impl Fn(JoinConstraint) -> JoinOperator,
    ) -> Join {
        Join {
            relation: TableFactor::Table {
                name: ObjectName(vec![Ident::new(relation.into())]),
                alias,
                args: None,
                with_hints: vec![],
                version: None,
                partitions: vec![],
                with_ordinality: false,
                json_path: None,
                sample: None,
            },
            global: false,
            join_operator: f(JoinConstraint::Using(vec!["c1".into()])),
        }
    }
    // Test parsing of aliases
    assert_eq!(
        only(&verified_only_select("SELECT * FROM t1 JOIN t2 AS foo USING(c1)").from).joins,
        vec![join_with_constraint(
            "t2",
            table_alias("foo"),
            JoinOperator::Inner,
        )]
    );
    one_statement_parses_to(
        "SELECT * FROM t1 JOIN t2 foo USING(c1)",
        "SELECT * FROM t1 JOIN t2 AS foo USING(c1)",
    );
    // Test parsing of different join operators
    assert_eq!(
        only(&verified_only_select("SELECT * FROM t1 JOIN t2 USING(c1)").from).joins,
        vec![join_with_constraint("t2", None, JoinOperator::Inner)]
    );
    assert_eq!(
        only(&verified_only_select("SELECT * FROM t1 LEFT JOIN t2 USING(c1)").from).joins,
        vec![join_with_constraint("t2", None, JoinOperator::LeftOuter)]
    );
    assert_eq!(
        only(&verified_only_select("SELECT * FROM t1 RIGHT JOIN t2 USING(c1)").from).joins,
        vec![join_with_constraint("t2", None, JoinOperator::RightOuter)]
    );
    assert_eq!(
        only(&verified_only_select("SELECT * FROM t1 SEMI JOIN t2 USING(c1)").from).joins,
        vec![join_with_constraint("t2", None, JoinOperator::Semi)]
    );
    assert_eq!(
        only(&verified_only_select("SELECT * FROM t1 LEFT SEMI JOIN t2 USING(c1)").from).joins,
        vec![join_with_constraint("t2", None, JoinOperator::LeftSemi)]
    );
    assert_eq!(
        only(&verified_only_select("SELECT * FROM t1 RIGHT SEMI JOIN t2 USING(c1)").from).joins,
        vec![join_with_constraint("t2", None, JoinOperator::RightSemi)]
    );
    assert_eq!(
        only(&verified_only_select("SELECT * FROM t1 ANTI JOIN t2 USING(c1)").from).joins,
        vec![join_with_constraint("t2", None, JoinOperator::Anti)]
    );
    assert_eq!(
        only(&verified_only_select("SELECT * FROM t1 LEFT ANTI JOIN t2 USING(c1)").from).joins,
        vec![join_with_constraint("t2", None, JoinOperator::LeftAnti)]
    );
    assert_eq!(
        only(&verified_only_select("SELECT * FROM t1 RIGHT ANTI JOIN t2 USING(c1)").from).joins,
        vec![join_with_constraint("t2", None, JoinOperator::RightAnti)]
    );
    assert_eq!(
        only(&verified_only_select("SELECT * FROM t1 FULL JOIN t2 USING(c1)").from).joins,
        vec![join_with_constraint("t2", None, JoinOperator::FullOuter)]
    );
}

#[test]
fn parse_natural_join() {
    fn natural_join(f: impl Fn(JoinConstraint) -> JoinOperator, alias: Option<TableAlias>) -> Join {
        Join {
            relation: TableFactor::Table {
                name: ObjectName(vec![Ident::new("t2")]),
                alias,
                args: None,
                with_hints: vec![],
                version: None,
                partitions: vec![],
                with_ordinality: false,
                json_path: None,
                sample: None,
            },
            global: false,
            join_operator: f(JoinConstraint::Natural),
        }
    }

    // if not specified, inner join as default
    assert_eq!(
        only(&verified_only_select("SELECT * FROM t1 NATURAL JOIN t2").from).joins,
        vec![natural_join(JoinOperator::Inner, None)]
    );
    // left join explicitly
    assert_eq!(
        only(&verified_only_select("SELECT * FROM t1 NATURAL LEFT JOIN t2").from).joins,
        vec![natural_join(JoinOperator::LeftOuter, None)]
    );

    // right join explicitly
    assert_eq!(
        only(&verified_only_select("SELECT * FROM t1 NATURAL RIGHT JOIN t2").from).joins,
        vec![natural_join(JoinOperator::RightOuter, None)]
    );

    // full join explicitly
    assert_eq!(
        only(&verified_only_select("SELECT * FROM t1 NATURAL FULL JOIN t2").from).joins,
        vec![natural_join(JoinOperator::FullOuter, None)]
    );

    // natural join another table with alias
    assert_eq!(
        only(&verified_only_select("SELECT * FROM t1 NATURAL JOIN t2 AS t3").from).joins,
        vec![natural_join(JoinOperator::Inner, table_alias("t3"))]
    );

    let sql = "SELECT * FROM t1 natural";
    assert_eq!(
        ParserError::ParserError("Expected: a join type after NATURAL, found: EOF".to_string()),
        parse_sql_statements(sql).unwrap_err(),
    );
}

#[test]
fn parse_complex_join() {
    let sql = "SELECT c1, c2 FROM t1, t4 JOIN t2 ON t2.c = t1.c LEFT JOIN t3 USING(q, c) WHERE t4.c = t1.c";
    verified_only_select(sql);
}

#[test]
fn parse_join_nesting() {
    let sql = "SELECT * FROM a NATURAL JOIN (b NATURAL JOIN (c NATURAL JOIN d NATURAL JOIN e)) \
               NATURAL JOIN (f NATURAL JOIN (g NATURAL JOIN h))";
    assert_eq!(
        only(&verified_only_select(sql).from).joins,
        vec![
            join(nest!(table("b"), nest!(table("c"), table("d"), table("e")))),
            join(nest!(table("f"), nest!(table("g"), table("h")))),
        ],
    );

    let sql = "SELECT * FROM (a NATURAL JOIN b) NATURAL JOIN c";
    let select = verified_only_select(sql);
    let from = only(select.from);
    assert_eq!(from.relation, nest!(table("a"), table("b")));
    assert_eq!(from.joins, vec![join(table("c"))]);

    let sql = "SELECT * FROM (((a NATURAL JOIN b)))";
    let select = verified_only_select(sql);
    let from = only(select.from);
    assert_eq!(from.relation, nest!(nest!(nest!(table("a"), table("b")))));
    assert_eq!(from.joins, vec![]);

    let sql = "SELECT * FROM a NATURAL JOIN (((b NATURAL JOIN c)))";
    let select = verified_only_select(sql);
    let from = only(select.from);
    assert_eq!(from.relation, table("a"));
    assert_eq!(
        from.joins,
        vec![join(nest!(nest!(nest!(table("b"), table("c")))))]
    );

    let sql = "SELECT * FROM (a NATURAL JOIN b) AS c";
    let select = verified_only_select(sql);
    let from = only(select.from);
    assert_eq!(
        from.relation,
        TableFactor::NestedJoin {
            table_with_joins: Box::new(TableWithJoins {
                relation: table("a"),
                joins: vec![join(table("b"))],
            }),
            alias: table_alias("c"),
        }
    );
    assert_eq!(from.joins, vec![]);
}

#[test]
fn parse_join_syntax_variants() {
    one_statement_parses_to(
        "SELECT c1 FROM t1 INNER JOIN t2 USING(c1)",
        "SELECT c1 FROM t1 JOIN t2 USING(c1)",
    );
    one_statement_parses_to(
        "SELECT c1 FROM t1 LEFT OUTER JOIN t2 USING(c1)",
        "SELECT c1 FROM t1 LEFT JOIN t2 USING(c1)",
    );
    one_statement_parses_to(
        "SELECT c1 FROM t1 RIGHT OUTER JOIN t2 USING(c1)",
        "SELECT c1 FROM t1 RIGHT JOIN t2 USING(c1)",
    );
    one_statement_parses_to(
        "SELECT c1 FROM t1 FULL OUTER JOIN t2 USING(c1)",
        "SELECT c1 FROM t1 FULL JOIN t2 USING(c1)",
    );

    let res = parse_sql_statements("SELECT * FROM a OUTER JOIN b ON 1");
    assert_eq!(
        ParserError::ParserError("Expected: APPLY, found: JOIN".to_string()),
        res.unwrap_err()
    );
}

#[test]
fn parse_ctes() {
    let cte_sqls = vec!["SELECT 1 AS foo", "SELECT 2 AS bar"];
    let with = &format!(
        "WITH a AS ({}), b AS ({}) SELECT foo + bar FROM a, b",
        cte_sqls[0], cte_sqls[1]
    );

    fn assert_ctes_in_select(expected: &[&str], sel: &Query) {
        for (i, exp) in expected.iter().enumerate() {
            let Cte { alias, query, .. } = &sel.with.as_ref().unwrap().cte_tables[i];
            assert_eq!(*exp, query.to_string());
            assert_eq!(
                if i == 0 {
                    Ident::new("a")
                } else {
                    Ident::new("b")
                },
                alias.name
            );
            assert!(alias.columns.is_empty());
        }
    }

    // Top-level CTE
    assert_ctes_in_select(&cte_sqls, &verified_query(with));
    // CTE in a subquery
    let sql = &format!("SELECT ({with})");
    let select = verified_only_select(sql);
    match expr_from_projection(only(&select.projection)) {
        Expr::Subquery(ref subquery) => {
            assert_ctes_in_select(&cte_sqls, subquery.as_ref());
        }
        _ => panic!("Expected: subquery"),
    }
    // CTE in a derived table
    let sql = &format!("SELECT * FROM ({with})");
    let select = verified_only_select(sql);
    match only(select.from).relation {
        TableFactor::Derived { subquery, .. } => {
            assert_ctes_in_select(&cte_sqls, subquery.as_ref())
        }
        _ => panic!("Expected: derived table"),
    }
    // CTE in a view
    let sql = &format!("CREATE VIEW v AS {with}");
    match verified_stmt(sql) {
        Statement::CreateView { query, .. } => assert_ctes_in_select(&cte_sqls, &query),
        _ => panic!("Expected: CREATE VIEW"),
    }
    // CTE in a CTE...
    let sql = &format!("WITH outer_cte AS ({with}) SELECT * FROM outer_cte");
    let select = verified_query(sql);
    assert_ctes_in_select(&cte_sqls, &only(&select.with.unwrap().cte_tables).query);
}

#[test]
fn parse_cte_renamed_columns() {
    let sql = "WITH cte (col1, col2) AS (SELECT foo, bar FROM baz) SELECT * FROM cte";
    let query = all_dialects().verified_query(sql);
    assert_eq!(
        vec![
            TableAliasColumnDef::from_name("col1"),
            TableAliasColumnDef::from_name("col2")
        ],
        query
            .with
            .unwrap()
            .cte_tables
            .first()
            .unwrap()
            .alias
            .columns
    );
}

#[test]
fn parse_recursive_cte() {
    let cte_query = "SELECT 1 UNION ALL SELECT val + 1 FROM nums WHERE val < 10".to_owned();
    let sql = &format!("WITH RECURSIVE nums (val) AS ({cte_query}) SELECT * FROM nums");

    let cte_query = verified_query(&cte_query);
    let query = verified_query(sql);

    let with = query.with.as_ref().unwrap();
    assert!(with.recursive);
    assert_eq!(with.cte_tables.len(), 1);
    let expected = Cte {
        alias: TableAlias {
            name: Ident {
                value: "nums".to_string(),
                quote_style: None,
                span: Span::empty(),
            },
            columns: vec![TableAliasColumnDef::from_name("val")],
        },
        query: Box::new(cte_query),
        from: None,
        materialized: None,
        closing_paren_token: AttachedToken::empty(),
    };
    assert_eq!(with.cte_tables.first().unwrap(), &expected);
}

#[test]
fn parse_derived_tables() {
    let sql = "SELECT a.x, b.y FROM (SELECT x FROM foo) AS a CROSS JOIN (SELECT y FROM bar) AS b";
    let _ = verified_only_select(sql);
    //TODO: add assertions

    let sql = "SELECT a.x, b.y \
               FROM (SELECT x FROM foo) AS a (x) \
               CROSS JOIN (SELECT y FROM bar) AS b (y)";
    let _ = verified_only_select(sql);
    //TODO: add assertions

    let sql = "SELECT * FROM (((SELECT 1)))";
    let _ = verified_only_select(sql);
    // TODO: add assertions

    let sql = "SELECT * FROM t NATURAL JOIN (((SELECT 1)))";
    let _ = verified_only_select(sql);
    // TODO: add assertions

    let sql = "SELECT * FROM (((SELECT 1) UNION (SELECT 2)) AS t1 NATURAL JOIN t2)";
    let select = verified_only_select(sql);
    let from = only(select.from);
    assert_eq!(
        from.relation,
        TableFactor::NestedJoin {
            table_with_joins: Box::new(TableWithJoins {
                relation: TableFactor::Derived {
                    lateral: false,
                    subquery: Box::new(verified_query("(SELECT 1) UNION (SELECT 2)")),
                    alias: Some(TableAlias {
                        name: "t1".into(),
                        columns: vec![],
                    }),
                },
                joins: vec![Join {
                    relation: table_from_name(ObjectName(vec!["t2".into()])),
                    global: false,
                    join_operator: JoinOperator::Inner(JoinConstraint::Natural),
                }],
            }),
            alias: None,
        }
    );
}

#[test]
fn parse_union_except_intersect_minus() {
    // TODO: add assertions
    verified_stmt("SELECT 1 UNION SELECT 2");
    verified_stmt("SELECT 1 UNION ALL SELECT 2");
    verified_stmt("SELECT 1 UNION DISTINCT SELECT 1");
    verified_stmt("SELECT 1 EXCEPT SELECT 2");
    verified_stmt("SELECT 1 EXCEPT ALL SELECT 2");
    verified_stmt("SELECT 1 EXCEPT DISTINCT SELECT 1");
    verified_stmt("SELECT 1 MINUS SELECT 2");
    verified_stmt("SELECT 1 MINUS ALL SELECT 2");
    verified_stmt("SELECT 1 MINUS DISTINCT SELECT 1");
    verified_stmt("SELECT 1 INTERSECT SELECT 2");
    verified_stmt("SELECT 1 INTERSECT ALL SELECT 2");
    verified_stmt("SELECT 1 INTERSECT DISTINCT SELECT 1");
    verified_stmt("SELECT 1 UNION SELECT 2 UNION SELECT 3");
    verified_stmt("SELECT 1 EXCEPT SELECT 2 UNION SELECT 3"); // Union[Except[1,2], 3]
    verified_stmt("SELECT 1 INTERSECT (SELECT 2 EXCEPT SELECT 3)");
    verified_stmt("WITH cte AS (SELECT 1 AS foo) (SELECT foo FROM cte ORDER BY 1 LIMIT 1)");
    verified_stmt("SELECT 1 UNION (SELECT 2 ORDER BY 1 LIMIT 1)");
    verified_stmt("SELECT 1 UNION SELECT 2 INTERSECT SELECT 3"); // Union[1, Intersect[2,3]]
    verified_stmt("SELECT foo FROM tab UNION SELECT bar FROM TAB");
    verified_stmt("(SELECT * FROM new EXCEPT SELECT * FROM old) UNION ALL (SELECT * FROM old EXCEPT SELECT * FROM new) ORDER BY 1");
    verified_stmt("(SELECT * FROM new EXCEPT DISTINCT SELECT * FROM old) UNION DISTINCT (SELECT * FROM old EXCEPT DISTINCT SELECT * FROM new) ORDER BY 1");
    verified_stmt("SELECT 1 AS x, 2 AS y EXCEPT BY NAME SELECT 9 AS y, 8 AS x");
    verified_stmt("SELECT 1 AS x, 2 AS y EXCEPT ALL BY NAME SELECT 9 AS y, 8 AS x");
    verified_stmt("SELECT 1 AS x, 2 AS y EXCEPT DISTINCT BY NAME SELECT 9 AS y, 8 AS x");
    verified_stmt("SELECT 1 AS x, 2 AS y INTERSECT BY NAME SELECT 9 AS y, 8 AS x");
    verified_stmt("SELECT 1 AS x, 2 AS y INTERSECT ALL BY NAME SELECT 9 AS y, 8 AS x");
    verified_stmt("SELECT 1 AS x, 2 AS y INTERSECT DISTINCT BY NAME SELECT 9 AS y, 8 AS x");
}

#[test]
fn parse_values() {
    verified_stmt("SELECT * FROM (VALUES (1), (2), (3))");
    verified_stmt("SELECT * FROM (VALUES (1), (2), (3)), (VALUES (1, 2, 3))");
    verified_stmt("SELECT * FROM (VALUES (1)) UNION VALUES (1)");
    verified_stmt("SELECT * FROM (VALUES ROW(1, NULL, 'a'), ROW(2, NULL, 'b')) AS t (a, b, c)");
}

#[test]
fn parse_multiple_statements() {
    fn test_with(sql1: &str, sql2_kw: &str, sql2_rest: &str) {
        // Check that a string consisting of two statements delimited by a semicolon
        // parses the same as both statements individually:
        let res = parse_sql_statements(&(sql1.to_owned() + ";" + sql2_kw + sql2_rest));
        assert_eq!(
            vec![
                one_statement_parses_to(sql1, ""),
                one_statement_parses_to(&(sql2_kw.to_owned() + sql2_rest), ""),
            ],
            res.unwrap()
        );
        // Check that extra semicolon at the end is stripped by normalization:
        one_statement_parses_to(&(sql1.to_owned() + ";"), sql1);
        // Check that forgetting the semicolon results in an error:
        let res = parse_sql_statements(&(sql1.to_owned() + " " + sql2_kw + sql2_rest));
        assert_eq!(
            ParserError::ParserError("Expected: end of statement, found: ".to_string() + sql2_kw),
            res.unwrap_err()
        );
    }
    test_with("SELECT foo", "SELECT", " bar");
    // ensure that SELECT/WITH is not parsed as a table or column alias if ';'
    // separating the statements is omitted:
    test_with("SELECT foo FROM baz", "SELECT", " bar");
    test_with("SELECT foo", "WITH", " cte AS (SELECT 1 AS s) SELECT bar");
    test_with(
        "SELECT foo FROM baz",
        "WITH",
        " cte AS (SELECT 1 AS s) SELECT bar",
    );
    test_with("DELETE FROM foo", "SELECT", " bar");
    test_with("INSERT INTO foo VALUES (1)", "SELECT", " bar");
    // Since MySQL supports the `CREATE TABLE SELECT` syntax, this needs to be handled separately
    let res = parse_sql_statements("CREATE TABLE foo (baz INT); SELECT bar");
    assert_eq!(
        vec![
            one_statement_parses_to("CREATE TABLE foo (baz INT)", ""),
            one_statement_parses_to("SELECT bar", ""),
        ],
        res.unwrap()
    );
    // Check that extra semicolon at the end is stripped by normalization:
    one_statement_parses_to("CREATE TABLE foo (baz INT);", "CREATE TABLE foo (baz INT)");
    // Make sure that empty statements do not cause an error:
    let res = parse_sql_statements(";;");
    assert_eq!(0, res.unwrap().len());
}

#[test]
fn parse_scalar_subqueries() {
    let sql = "(SELECT 1) + (SELECT 2)";
    assert_matches!(
        verified_expr(sql),
        Expr::BinaryOp {
            op: BinaryOperator::Plus,
            ..
        }
    );
}

#[test]
fn parse_substring() {
    verified_stmt("SELECT SUBSTRING('1')");
    verified_stmt("SELECT SUBSTRING('1' FROM 1)");
    verified_stmt("SELECT SUBSTRING('1' FROM 1 FOR 3)");
    verified_stmt("SELECT SUBSTRING('1', 1, 3)");
    verified_stmt("SELECT SUBSTRING('1', 1)");
    verified_stmt("SELECT SUBSTRING('1' FOR 3)");
}

#[test]
fn parse_overlay() {
    one_statement_parses_to(
        "SELECT OVERLAY('abccccde' PLACING 'abc' FROM 3)",
        "SELECT OVERLAY('abccccde' PLACING 'abc' FROM 3)",
    );
    one_statement_parses_to(
        "SELECT OVERLAY('abccccde' PLACING 'abc' FROM 3 FOR 12)",
        "SELECT OVERLAY('abccccde' PLACING 'abc' FROM 3 FOR 12)",
    );
    assert_eq!(
        ParserError::ParserError("Expected: PLACING, found: FROM".to_owned()),
        parse_sql_statements("SELECT OVERLAY('abccccde' FROM 3)").unwrap_err(),
    );

    let sql = "SELECT OVERLAY('abcdef' PLACING name FROM 3 FOR id + 1) FROM CUSTOMERS";
    let select = verified_only_select(sql);
    assert_eq!(
        &Expr::Overlay {
            expr: Box::new(Expr::Value(Value::SingleQuotedString("abcdef".to_string()))),
            overlay_what: Box::new(Expr::Identifier(Ident::new("name"))),
            overlay_from: Box::new(Expr::Value(number("3"))),
            overlay_for: Some(Box::new(Expr::BinaryOp {
                left: Box::new(Expr::Identifier(Ident::new("id"))),
                op: BinaryOperator::Plus,
                right: Box::new(Expr::Value(number("1"))),
            })),
        },
        expr_from_projection(only(&select.projection))
    );
}

#[test]
fn parse_trim() {
    one_statement_parses_to(
        "SELECT TRIM(BOTH 'xyz' FROM 'xyzfooxyz')",
        "SELECT TRIM(BOTH 'xyz' FROM 'xyzfooxyz')",
    );

    one_statement_parses_to(
        "SELECT TRIM(LEADING 'xyz' FROM 'xyzfooxyz')",
        "SELECT TRIM(LEADING 'xyz' FROM 'xyzfooxyz')",
    );

    one_statement_parses_to(
        "SELECT TRIM(TRAILING 'xyz' FROM 'xyzfooxyz')",
        "SELECT TRIM(TRAILING 'xyz' FROM 'xyzfooxyz')",
    );

    one_statement_parses_to(
        "SELECT TRIM('xyz' FROM 'xyzfooxyz')",
        "SELECT TRIM('xyz' FROM 'xyzfooxyz')",
    );
    one_statement_parses_to("SELECT TRIM('   foo   ')", "SELECT TRIM('   foo   ')");
    one_statement_parses_to(
        "SELECT TRIM(LEADING '   foo   ')",
        "SELECT TRIM(LEADING '   foo   ')",
    );

    assert_eq!(
        ParserError::ParserError("Expected: ), found: 'xyz'".to_owned()),
        parse_sql_statements("SELECT TRIM(FOO 'xyz' FROM 'xyzfooxyz')").unwrap_err()
    );

    //keep Snowflake/BigQuery TRIM syntax failing
    let all_expected_snowflake = TestedDialects::new(vec![
        //Box::new(GenericDialect {}),
        Box::new(PostgreSqlDialect {}),
        Box::new(MsSqlDialect {}),
        Box::new(AnsiDialect {}),
        //Box::new(SnowflakeDialect {}),
        Box::new(HiveDialect {}),
        Box::new(RedshiftSqlDialect {}),
        Box::new(MySqlDialect {}),
        //Box::new(BigQueryDialect {}),
        Box::new(SQLiteDialect {}),
        Box::new(DuckDbDialect {}),
    ]);

    assert_eq!(
        ParserError::ParserError("Expected: ), found: 'a'".to_owned()),
        all_expected_snowflake
            .parse_sql_statements("SELECT TRIM('xyz', 'a')")
            .unwrap_err()
    );
}

#[test]
fn parse_exists_subquery() {
    let expected_inner = verified_query("SELECT 1");
    let sql = "SELECT * FROM t WHERE EXISTS (SELECT 1)";
    let select = verified_only_select(sql);
    assert_eq!(
        Expr::Exists {
            negated: false,
            subquery: Box::new(expected_inner.clone()),
        },
        select.selection.unwrap(),
    );

    let sql = "SELECT * FROM t WHERE NOT EXISTS (SELECT 1)";
    let select = verified_only_select(sql);
    assert_eq!(
        Expr::Exists {
            negated: true,
            subquery: Box::new(expected_inner),
        },
        select.selection.unwrap(),
    );

    verified_stmt("SELECT * FROM t WHERE EXISTS (WITH u AS (SELECT 1) SELECT * FROM u)");
    verified_stmt("SELECT EXISTS (SELECT 1)");

    let res = all_dialects_except(|d| d.is::<DatabricksDialect>())
        .parse_sql_statements("SELECT EXISTS (");
    assert_eq!(
        ParserError::ParserError(
            "Expected: SELECT, VALUES, or a subquery in the query body, found: EOF".to_string()
        ),
        res.unwrap_err(),
    );

    let res = all_dialects_except(|d| d.is::<DatabricksDialect>())
        .parse_sql_statements("SELECT EXISTS (NULL)");
    assert_eq!(
        ParserError::ParserError(
            "Expected: SELECT, VALUES, or a subquery in the query body, found: NULL".to_string()
        ),
        res.unwrap_err(),
    );
}

#[test]
fn parse_create_database() {
    let sql = "CREATE DATABASE mydb";
    match verified_stmt(sql) {
        Statement::CreateDatabase {
            db_name,
            if_not_exists,
            location,
            managed_location,
        } => {
            assert_eq!("mydb", db_name.to_string());
            assert!(!if_not_exists);
            assert_eq!(None, location);
            assert_eq!(None, managed_location);
        }
        _ => unreachable!(),
    }
}

#[test]
fn parse_create_database_ine() {
    let sql = "CREATE DATABASE IF NOT EXISTS mydb";
    match verified_stmt(sql) {
        Statement::CreateDatabase {
            db_name,
            if_not_exists,
            location,
            managed_location,
        } => {
            assert_eq!("mydb", db_name.to_string());
            assert!(if_not_exists);
            assert_eq!(None, location);
            assert_eq!(None, managed_location);
        }
        _ => unreachable!(),
    }
}

#[test]
fn parse_drop_database() {
    let sql = "DROP DATABASE mycatalog.mydb";
    match verified_stmt(sql) {
        Statement::Drop {
            names,
            object_type,
            if_exists,
            ..
        } => {
            assert_eq!(
                vec!["mycatalog.mydb"],
                names.iter().map(ToString::to_string).collect::<Vec<_>>()
            );
            assert_eq!(ObjectType::Database, object_type);
            assert!(!if_exists);
        }
        _ => unreachable!(),
    }
}

#[test]
fn parse_drop_database_if_exists() {
    let sql = "DROP DATABASE IF EXISTS mydb";
    match verified_stmt(sql) {
        Statement::Drop {
            object_type,
            if_exists,
            ..
        } => {
            assert_eq!(ObjectType::Database, object_type);
            assert!(if_exists);
        }
        _ => unreachable!(),
    }
}

#[test]
fn parse_create_view() {
    let sql = "CREATE VIEW myschema.myview AS SELECT foo FROM bar";
    match verified_stmt(sql) {
        Statement::CreateView {
            name,
            columns,
            query,
            or_replace,
            materialized,
            options,
            cluster_by,
            comment,
            with_no_schema_binding: late_binding,
            if_not_exists,
            temporary,
            to,
            params,
        } => {
            assert_eq!("myschema.myview", name.to_string());
            assert_eq!(Vec::<ViewColumnDef>::new(), columns);
            assert_eq!("SELECT foo FROM bar", query.to_string());
            assert!(!materialized);
            assert!(!or_replace);
            assert_eq!(options, CreateTableOptions::None);
            assert_eq!(cluster_by, vec![]);
            assert!(comment.is_none());
            assert!(!late_binding);
            assert!(!if_not_exists);
            assert!(!temporary);
            assert!(to.is_none());
            assert!(params.is_none());
        }
        _ => unreachable!(),
    }
}

#[test]
fn parse_create_view_with_options() {
    let sql = "CREATE VIEW v WITH (foo = 'bar', a = 123) AS SELECT 1";
    match verified_stmt(sql) {
        Statement::CreateView { options, .. } => {
            assert_eq!(
                CreateTableOptions::With(vec![
                    SqlOption::KeyValue {
                        key: "foo".into(),
                        value: Expr::Value(Value::SingleQuotedString("bar".into())),
                    },
                    SqlOption::KeyValue {
                        key: "a".into(),
                        value: Expr::Value(number("123")),
                    },
                ]),
                options
            );
        }
        _ => unreachable!(),
    }
}

#[test]
fn parse_create_view_with_columns() {
    let sql = "CREATE VIEW v (has, cols) AS SELECT 1, 2";
    // TODO: why does this fail for ClickHouseDialect? (#1449)
    // match all_dialects().verified_stmt(sql) {
    match all_dialects_except(|d| d.is::<ClickHouseDialect>()).verified_stmt(sql) {
        Statement::CreateView {
            name,
            columns,
            or_replace,
            options,
            query,
            materialized,
            cluster_by,
            comment,
            with_no_schema_binding: late_binding,
            if_not_exists,
            temporary,
            to,
            params,
        } => {
            assert_eq!("v", name.to_string());
            assert_eq!(
                columns,
                vec![Ident::new("has"), Ident::new("cols"),]
                    .into_iter()
                    .map(|name| ViewColumnDef {
                        name,
                        data_type: None,
                        options: None
                    })
                    .collect::<Vec<_>>()
            );
            assert_eq!(options, CreateTableOptions::None);
            assert_eq!("SELECT 1, 2", query.to_string());
            assert!(!materialized);
            assert!(!or_replace);
            assert_eq!(cluster_by, vec![]);
            assert!(comment.is_none());
            assert!(!late_binding);
            assert!(!if_not_exists);
            assert!(!temporary);
            assert!(to.is_none());
            assert!(params.is_none());
        }
        _ => unreachable!(),
    }
}

#[test]
fn parse_create_view_temporary() {
    let sql = "CREATE TEMPORARY VIEW myschema.myview AS SELECT foo FROM bar";
    match verified_stmt(sql) {
        Statement::CreateView {
            name,
            columns,
            query,
            or_replace,
            materialized,
            options,
            cluster_by,
            comment,
            with_no_schema_binding: late_binding,
            if_not_exists,
            temporary,
            to,
            params,
        } => {
            assert_eq!("myschema.myview", name.to_string());
            assert_eq!(Vec::<ViewColumnDef>::new(), columns);
            assert_eq!("SELECT foo FROM bar", query.to_string());
            assert!(!materialized);
            assert!(!or_replace);
            assert_eq!(options, CreateTableOptions::None);
            assert_eq!(cluster_by, vec![]);
            assert!(comment.is_none());
            assert!(!late_binding);
            assert!(!if_not_exists);
            assert!(temporary);
            assert!(to.is_none());
            assert!(params.is_none());
        }
        _ => unreachable!(),
    }
}

#[test]
fn parse_create_or_replace_view() {
    let sql = "CREATE OR REPLACE VIEW v AS SELECT 1";
    match verified_stmt(sql) {
        Statement::CreateView {
            name,
            columns,
            or_replace,
            options,
            query,
            materialized,
            cluster_by,
            comment,
            with_no_schema_binding: late_binding,
            if_not_exists,
            temporary,
            to,
            params,
        } => {
            assert_eq!("v", name.to_string());
            assert_eq!(columns, vec![]);
            assert_eq!(options, CreateTableOptions::None);
            assert_eq!("SELECT 1", query.to_string());
            assert!(!materialized);
            assert!(or_replace);
            assert_eq!(cluster_by, vec![]);
            assert!(comment.is_none());
            assert!(!late_binding);
            assert!(!if_not_exists);
            assert!(!temporary);
            assert!(to.is_none());
            assert!(params.is_none());
        }
        _ => unreachable!(),
    }
}

#[test]
fn parse_create_or_replace_materialized_view() {
    // Supported in BigQuery (Beta)
    // https://cloud.google.com/bigquery/docs/materialized-views-intro
    // and Snowflake:
    // https://docs.snowflake.com/en/sql-reference/sql/create-materialized-view.html
    let sql = "CREATE OR REPLACE MATERIALIZED VIEW v AS SELECT 1";
    match verified_stmt(sql) {
        Statement::CreateView {
            name,
            columns,
            or_replace,
            options,
            query,
            materialized,
            cluster_by,
            comment,
            with_no_schema_binding: late_binding,
            if_not_exists,
            temporary,
            to,
            params,
        } => {
            assert_eq!("v", name.to_string());
            assert_eq!(columns, vec![]);
            assert_eq!(options, CreateTableOptions::None);
            assert_eq!("SELECT 1", query.to_string());
            assert!(materialized);
            assert!(or_replace);
            assert_eq!(cluster_by, vec![]);
            assert!(comment.is_none());
            assert!(!late_binding);
            assert!(!if_not_exists);
            assert!(!temporary);
            assert!(to.is_none());
            assert!(params.is_none());
        }
        _ => unreachable!(),
    }
}

#[test]
fn parse_create_materialized_view() {
    let sql = "CREATE MATERIALIZED VIEW myschema.myview AS SELECT foo FROM bar";
    match verified_stmt(sql) {
        Statement::CreateView {
            name,
            or_replace,
            columns,
            query,
            materialized,
            options,
            cluster_by,
            comment,
            with_no_schema_binding: late_binding,
            if_not_exists,
            temporary,
            to,
            params,
        } => {
            assert_eq!("myschema.myview", name.to_string());
            assert_eq!(Vec::<ViewColumnDef>::new(), columns);
            assert_eq!("SELECT foo FROM bar", query.to_string());
            assert!(materialized);
            assert_eq!(options, CreateTableOptions::None);
            assert!(!or_replace);
            assert_eq!(cluster_by, vec![]);
            assert!(comment.is_none());
            assert!(!late_binding);
            assert!(!if_not_exists);
            assert!(!temporary);
            assert!(to.is_none());
            assert!(params.is_none());
        }
        _ => unreachable!(),
    }
}

#[test]
fn parse_create_materialized_view_with_cluster_by() {
    let sql = "CREATE MATERIALIZED VIEW myschema.myview CLUSTER BY (foo) AS SELECT foo FROM bar";
    match verified_stmt(sql) {
        Statement::CreateView {
            name,
            or_replace,
            columns,
            query,
            materialized,
            options,
            cluster_by,
            comment,
            with_no_schema_binding: late_binding,
            if_not_exists,
            temporary,
            to,
            params,
        } => {
            assert_eq!("myschema.myview", name.to_string());
            assert_eq!(Vec::<ViewColumnDef>::new(), columns);
            assert_eq!("SELECT foo FROM bar", query.to_string());
            assert!(materialized);
            assert_eq!(options, CreateTableOptions::None);
            assert!(!or_replace);
            assert_eq!(cluster_by, vec![Ident::new("foo")]);
            assert!(comment.is_none());
            assert!(!late_binding);
            assert!(!if_not_exists);
            assert!(!temporary);
            assert!(to.is_none());
            assert!(params.is_none());
        }
        _ => unreachable!(),
    }
}

#[test]
fn parse_drop_table() {
    let sql = "DROP TABLE foo";
    match verified_stmt(sql) {
        Statement::Drop {
            object_type,
            if_exists,
            names,
            cascade,
            purge: _,
            temporary,
            ..
        } => {
            assert!(!if_exists);
            assert_eq!(ObjectType::Table, object_type);
            assert_eq!(
                vec!["foo"],
                names.iter().map(ToString::to_string).collect::<Vec<_>>()
            );
            assert!(!cascade);
            assert!(!temporary);
        }
        _ => unreachable!(),
    }

    let sql = "DROP TABLE IF EXISTS foo, bar CASCADE";
    match verified_stmt(sql) {
        Statement::Drop {
            object_type,
            if_exists,
            names,
            cascade,
            purge: _,
            temporary,
            ..
        } => {
            assert!(if_exists);
            assert_eq!(ObjectType::Table, object_type);
            assert_eq!(
                vec!["foo", "bar"],
                names.iter().map(ToString::to_string).collect::<Vec<_>>()
            );
            assert!(cascade);
            assert!(!temporary);
        }
        _ => unreachable!(),
    }

    let sql = "DROP TABLE";
    assert_eq!(
        ParserError::ParserError("Expected: identifier, found: EOF".to_string()),
        parse_sql_statements(sql).unwrap_err(),
    );

    let sql = "DROP TABLE IF EXISTS foo, bar CASCADE RESTRICT";
    assert_eq!(
        ParserError::ParserError("Cannot specify both CASCADE and RESTRICT in DROP".to_string()),
        parse_sql_statements(sql).unwrap_err(),
    );
}

#[test]
fn parse_drop_view() {
    let sql = "DROP VIEW myschema.myview";
    match verified_stmt(sql) {
        Statement::Drop {
            names, object_type, ..
        } => {
            assert_eq!(
                vec!["myschema.myview"],
                names.iter().map(ToString::to_string).collect::<Vec<_>>()
            );
            assert_eq!(ObjectType::View, object_type);
        }
        _ => unreachable!(),
    }
}

#[test]
fn parse_invalid_subquery_without_parens() {
    let res = parse_sql_statements("SELECT SELECT 1 FROM bar WHERE 1=1 FROM baz");
    assert_eq!(
        ParserError::ParserError("Expected: end of statement, found: 1".to_string()),
        res.unwrap_err()
    );
}

#[test]
fn parse_offset() {
    let expect = Some(Offset {
        value: Expr::Value(number("2")),
        rows: OffsetRows::Rows,
    });
    let ast = verified_query("SELECT foo FROM bar OFFSET 2 ROWS");
    assert_eq!(ast.offset, expect);
    let ast = verified_query("SELECT foo FROM bar WHERE foo = 4 OFFSET 2 ROWS");
    assert_eq!(ast.offset, expect);
    let ast = verified_query("SELECT foo FROM bar ORDER BY baz OFFSET 2 ROWS");
    assert_eq!(ast.offset, expect);
    let ast = verified_query("SELECT foo FROM bar WHERE foo = 4 ORDER BY baz OFFSET 2 ROWS");
    assert_eq!(ast.offset, expect);
    let ast = verified_query("SELECT foo FROM (SELECT * FROM bar OFFSET 2 ROWS) OFFSET 2 ROWS");
    assert_eq!(ast.offset, expect);
    match *ast.body {
        SetExpr::Select(s) => match only(s.from).relation {
            TableFactor::Derived { subquery, .. } => {
                assert_eq!(subquery.offset, expect);
            }
            _ => panic!("Test broke"),
        },
        _ => panic!("Test broke"),
    }
    let ast = verified_query("SELECT 'foo' OFFSET 0 ROWS");
    assert_eq!(
        ast.offset,
        Some(Offset {
            value: Expr::Value(number("0")),
            rows: OffsetRows::Rows,
        })
    );
    let ast = verified_query("SELECT 'foo' OFFSET 1 ROW");
    assert_eq!(
        ast.offset,
        Some(Offset {
            value: Expr::Value(number("1")),
            rows: OffsetRows::Row,
        })
    );
    let ast = verified_query("SELECT 'foo' OFFSET 1");
    assert_eq!(
        ast.offset,
        Some(Offset {
            value: Expr::Value(number("1")),
            rows: OffsetRows::None,
        })
    );
}

#[test]
fn parse_fetch() {
    let fetch_first_two_rows_only = Some(Fetch {
        with_ties: false,
        percent: false,
        quantity: Some(Expr::Value(number("2"))),
    });
    let ast = verified_query("SELECT foo FROM bar FETCH FIRST 2 ROWS ONLY");
    assert_eq!(ast.fetch, fetch_first_two_rows_only);
    let ast = verified_query("SELECT 'foo' FETCH FIRST 2 ROWS ONLY");
    assert_eq!(ast.fetch, fetch_first_two_rows_only);
    let ast = verified_query("SELECT foo FROM bar FETCH FIRST ROWS ONLY");
    assert_eq!(
        ast.fetch,
        Some(Fetch {
            with_ties: false,
            percent: false,
            quantity: None,
        })
    );
    let ast = verified_query("SELECT foo FROM bar WHERE foo = 4 FETCH FIRST 2 ROWS ONLY");
    assert_eq!(ast.fetch, fetch_first_two_rows_only);
    let ast = verified_query("SELECT foo FROM bar ORDER BY baz FETCH FIRST 2 ROWS ONLY");
    assert_eq!(ast.fetch, fetch_first_two_rows_only);
    let ast = verified_query(
        "SELECT foo FROM bar WHERE foo = 4 ORDER BY baz FETCH FIRST 2 ROWS WITH TIES",
    );
    assert_eq!(
        ast.fetch,
        Some(Fetch {
            with_ties: true,
            percent: false,
            quantity: Some(Expr::Value(number("2"))),
        })
    );
    let ast = verified_query("SELECT foo FROM bar FETCH FIRST 50 PERCENT ROWS ONLY");
    assert_eq!(
        ast.fetch,
        Some(Fetch {
            with_ties: false,
            percent: true,
            quantity: Some(Expr::Value(number("50"))),
        })
    );
    let ast = verified_query(
        "SELECT foo FROM bar WHERE foo = 4 ORDER BY baz OFFSET 2 ROWS FETCH FIRST 2 ROWS ONLY",
    );
    assert_eq!(
        ast.offset,
        Some(Offset {
            value: Expr::Value(number("2")),
            rows: OffsetRows::Rows,
        })
    );
    assert_eq!(ast.fetch, fetch_first_two_rows_only);
    let ast = verified_query(
        "SELECT foo FROM (SELECT * FROM bar FETCH FIRST 2 ROWS ONLY) FETCH FIRST 2 ROWS ONLY",
    );
    assert_eq!(ast.fetch, fetch_first_two_rows_only);
    match *ast.body {
        SetExpr::Select(s) => match only(s.from).relation {
            TableFactor::Derived { subquery, .. } => {
                assert_eq!(subquery.fetch, fetch_first_two_rows_only);
            }
            _ => panic!("Test broke"),
        },
        _ => panic!("Test broke"),
    }
    let ast = verified_query("SELECT foo FROM (SELECT * FROM bar OFFSET 2 ROWS FETCH FIRST 2 ROWS ONLY) OFFSET 2 ROWS FETCH FIRST 2 ROWS ONLY");
    assert_eq!(
        ast.offset,
        Some(Offset {
            value: Expr::Value(number("2")),
            rows: OffsetRows::Rows,
        })
    );
    assert_eq!(ast.fetch, fetch_first_two_rows_only);
    match *ast.body {
        SetExpr::Select(s) => match only(s.from).relation {
            TableFactor::Derived { subquery, .. } => {
                assert_eq!(
                    subquery.offset,
                    Some(Offset {
                        value: Expr::Value(number("2")),
                        rows: OffsetRows::Rows,
                    })
                );
                assert_eq!(subquery.fetch, fetch_first_two_rows_only);
            }
            _ => panic!("Test broke"),
        },
        _ => panic!("Test broke"),
    }
}

#[test]
fn parse_fetch_variations() {
    one_statement_parses_to(
        "SELECT foo FROM bar FETCH FIRST 10 ROW ONLY",
        "SELECT foo FROM bar FETCH FIRST 10 ROWS ONLY",
    );
    one_statement_parses_to(
        "SELECT foo FROM bar FETCH NEXT 10 ROW ONLY",
        "SELECT foo FROM bar FETCH FIRST 10 ROWS ONLY",
    );
    one_statement_parses_to(
        "SELECT foo FROM bar FETCH NEXT 10 ROWS WITH TIES",
        "SELECT foo FROM bar FETCH FIRST 10 ROWS WITH TIES",
    );
    one_statement_parses_to(
        "SELECT foo FROM bar FETCH NEXT ROWS WITH TIES",
        "SELECT foo FROM bar FETCH FIRST ROWS WITH TIES",
    );
    one_statement_parses_to(
        "SELECT foo FROM bar FETCH FIRST ROWS ONLY",
        "SELECT foo FROM bar FETCH FIRST ROWS ONLY",
    );
}

#[test]
fn lateral_derived() {
    fn chk(lateral_in: bool) {
        let lateral_str = if lateral_in { "LATERAL " } else { "" };
        let sql = format!(
            "SELECT * FROM customer LEFT JOIN {lateral_str}\
             (SELECT * FROM orders WHERE orders.customer = customer.id LIMIT 3) AS orders ON 1"
        );
        let select = verified_only_select(&sql);
        let from = only(select.from);
        assert_eq!(from.joins.len(), 1);
        let join = &from.joins[0];
        assert_eq!(
            join.join_operator,
            JoinOperator::LeftOuter(JoinConstraint::On(Expr::Value(test_utils::number("1"))))
        );
        if let TableFactor::Derived {
            lateral,
            ref subquery,
            alias: Some(ref alias),
        } = join.relation
        {
            assert_eq!(lateral_in, lateral);
            assert_eq!(Ident::new("orders"), alias.name);
            assert_eq!(
                subquery.to_string(),
                "SELECT * FROM orders WHERE orders.customer = customer.id LIMIT 3"
            );
        } else {
            unreachable!()
        }
    }
    chk(false);
    chk(true);

    let sql = "SELECT * FROM LATERAL UNNEST ([10,20,30]) as numbers WITH OFFSET;";
    let res = parse_sql_statements(sql);
    assert_eq!(
        ParserError::ParserError("Expected: end of statement, found: WITH".to_string()),
        res.unwrap_err()
    );

    let sql = "SELECT * FROM a LEFT JOIN LATERAL (b CROSS JOIN c)";
    let res = parse_sql_statements(sql);
    assert_eq!(
        ParserError::ParserError(
            "Expected: SELECT, VALUES, or a subquery in the query body, found: b".to_string()
        ),
        res.unwrap_err()
    );
}

#[test]
fn lateral_function() {
    let sql = "SELECT * FROM customer LEFT JOIN LATERAL generate_series(1, customer.id)";
    let actual_select_only = verified_only_select(sql);
    let expected = Select {
        select_token: AttachedToken::empty(),
        distinct: None,
        top: None,
        projection: vec![SelectItem::Wildcard(WildcardAdditionalOptions::default())],
        top_before_distinct: false,
        into: None,
        from: vec![TableWithJoins {
            relation: table_from_name(ObjectName(vec![Ident {
                value: "customer".to_string(),
                quote_style: None,
                span: Span::empty(),
            }])),
            joins: vec![Join {
                relation: TableFactor::Function {
                    lateral: true,
                    name: ObjectName(vec!["generate_series".into()]),
                    args: vec![
                        FunctionArg::Unnamed(FunctionArgExpr::Expr(Expr::Value(number("1")))),
                        FunctionArg::Unnamed(FunctionArgExpr::Expr(Expr::CompoundIdentifier(
                            vec![Ident::new("customer"), Ident::new("id")],
                        ))),
                    ],
                    alias: None,
                },
                global: false,
                join_operator: JoinOperator::LeftOuter(JoinConstraint::None),
            }],
        }],
        lateral_views: vec![],
        prewhere: None,
        selection: None,
        group_by: GroupByExpr::Expressions(vec![], vec![]),
        cluster_by: vec![],
        distribute_by: vec![],
        sort_by: vec![],
        having: None,
        named_window: vec![],
        qualify: None,
        window_before_qualify: false,
        value_table_mode: None,
        connect_by: None,
    };
    assert_eq!(actual_select_only, expected);
}

#[test]
fn parse_start_transaction() {
    match verified_stmt("START TRANSACTION READ ONLY, READ WRITE, ISOLATION LEVEL SERIALIZABLE") {
        Statement::StartTransaction { modes, .. } => assert_eq!(
            modes,
            vec![
                TransactionMode::AccessMode(TransactionAccessMode::ReadOnly),
                TransactionMode::AccessMode(TransactionAccessMode::ReadWrite),
                TransactionMode::IsolationLevel(TransactionIsolationLevel::Serializable),
            ]
        ),
        _ => unreachable!(),
    }

    // For historical reasons, PostgreSQL allows the commas between the modes to
    // be omitted.
    match one_statement_parses_to(
        "START TRANSACTION READ ONLY READ WRITE ISOLATION LEVEL SERIALIZABLE",
        "START TRANSACTION READ ONLY, READ WRITE, ISOLATION LEVEL SERIALIZABLE",
    ) {
        Statement::StartTransaction { modes, .. } => assert_eq!(
            modes,
            vec![
                TransactionMode::AccessMode(TransactionAccessMode::ReadOnly),
                TransactionMode::AccessMode(TransactionAccessMode::ReadWrite),
                TransactionMode::IsolationLevel(TransactionIsolationLevel::Serializable),
            ]
        ),
        _ => unreachable!(),
    }

    verified_stmt("START TRANSACTION");
    verified_stmt("BEGIN");
    verified_stmt("BEGIN WORK");
    verified_stmt("BEGIN TRANSACTION");

    verified_stmt("START TRANSACTION ISOLATION LEVEL READ UNCOMMITTED");
    verified_stmt("START TRANSACTION ISOLATION LEVEL READ COMMITTED");
    verified_stmt("START TRANSACTION ISOLATION LEVEL REPEATABLE READ");
    verified_stmt("START TRANSACTION ISOLATION LEVEL SERIALIZABLE");

    // Regression test for https://github.com/sqlparser-rs/sqlparser-rs/pull/139,
    // in which START TRANSACTION would fail to parse if followed by a statement
    // terminator.
    assert_eq!(
        parse_sql_statements("START TRANSACTION; SELECT 1"),
        Ok(vec![
            verified_stmt("START TRANSACTION"),
            verified_stmt("SELECT 1"),
        ])
    );

    let res = parse_sql_statements("START TRANSACTION ISOLATION LEVEL BAD");
    assert_eq!(
        ParserError::ParserError("Expected: isolation level, found: BAD".to_string()),
        res.unwrap_err()
    );

    let res = parse_sql_statements("START TRANSACTION BAD");
    assert_eq!(
        ParserError::ParserError("Expected: end of statement, found: BAD".to_string()),
        res.unwrap_err()
    );

    let res = parse_sql_statements("START TRANSACTION READ ONLY,");
    assert_eq!(
        ParserError::ParserError("Expected: transaction mode, found: EOF".to_string()),
        res.unwrap_err()
    );

    // MS-SQL syntax
    let dialects = all_dialects_where(|d| d.supports_start_transaction_modifier());
    dialects.verified_stmt("BEGIN TRY");
    dialects.verified_stmt("BEGIN CATCH");

    let dialects = all_dialects_where(|d| {
        d.supports_start_transaction_modifier() && d.supports_end_transaction_modifier()
    });
    dialects
        .parse_sql_statements(
            r#"
        BEGIN TRY;
            SELECT 1/0;
        END TRY;
        BEGIN CATCH;
            EXECUTE foo;
        END CATCH;
    "#,
        )
        .unwrap();
}

#[test]
fn parse_set_transaction() {
    // SET TRANSACTION shares transaction mode parsing code with START
    // TRANSACTION, so no need to duplicate the tests here. We just do a quick
    // sanity check.
    match verified_stmt("SET TRANSACTION READ ONLY, READ WRITE, ISOLATION LEVEL SERIALIZABLE") {
        Statement::SetTransaction {
            modes,
            session,
            snapshot,
        } => {
            assert_eq!(
                modes,
                vec![
                    TransactionMode::AccessMode(TransactionAccessMode::ReadOnly),
                    TransactionMode::AccessMode(TransactionAccessMode::ReadWrite),
                    TransactionMode::IsolationLevel(TransactionIsolationLevel::Serializable),
                ]
            );
            assert!(!session);
            assert_eq!(snapshot, None);
        }
        _ => unreachable!(),
    }
}

#[test]
fn parse_set_variable() {
    match verified_stmt("SET SOMETHING = '1'") {
        Statement::SetVariable {
            local,
            hivevar,
            variables,
            value,
        } => {
            assert!(!local);
            assert!(!hivevar);
            assert_eq!(
                variables,
                OneOrManyWithParens::One(ObjectName(vec!["SOMETHING".into()]))
            );
            assert_eq!(
                value,
                vec![Expr::Value(Value::SingleQuotedString("1".into()))]
            );
        }
        _ => unreachable!(),
    }

    let multi_variable_dialects = all_dialects_where(|d| d.supports_parenthesized_set_variables());
    let sql = r#"SET (a, b, c) = (1, 2, 3)"#;
    match multi_variable_dialects.verified_stmt(sql) {
        Statement::SetVariable {
            local,
            hivevar,
            variables,
            value,
        } => {
            assert!(!local);
            assert!(!hivevar);
            assert_eq!(
                variables,
                OneOrManyWithParens::Many(vec![
                    ObjectName(vec!["a".into()]),
                    ObjectName(vec!["b".into()]),
                    ObjectName(vec!["c".into()]),
                ])
            );
            assert_eq!(
                value,
                vec![
                    Expr::Value(number("1")),
                    Expr::Value(number("2")),
                    Expr::Value(number("3")),
                ]
            );
        }
        _ => unreachable!(),
    }

    // Subquery expression
    for (sql, canonical) in [
        (
            "SET (a) = (SELECT 22 FROM tbl1)",
            "SET (a) = ((SELECT 22 FROM tbl1))",
        ),
        (
            "SET (a) = (SELECT 22 FROM tbl1, (SELECT 1 FROM tbl2))",
            "SET (a) = ((SELECT 22 FROM tbl1, (SELECT 1 FROM tbl2)))",
        ),
        (
            "SET (a) = ((SELECT 22 FROM tbl1, (SELECT 1 FROM tbl2)))",
            "SET (a) = ((SELECT 22 FROM tbl1, (SELECT 1 FROM tbl2)))",
        ),
        (
            "SET (a, b) = ((SELECT 22 FROM tbl1, (SELECT 1 FROM tbl2)), SELECT 33 FROM tbl3)",
            "SET (a, b) = ((SELECT 22 FROM tbl1, (SELECT 1 FROM tbl2)), (SELECT 33 FROM tbl3))",
        ),
    ] {
        multi_variable_dialects.one_statement_parses_to(sql, canonical);
    }

    let error_sqls = [
        ("SET (a, b, c) = (1, 2, 3", "Expected: ), found: EOF"),
        ("SET (a, b, c) = 1, 2, 3", "Expected: (, found: 1"),
        (
            "SET (a) = ((SELECT 22 FROM tbl1)",
            "Expected: ), found: EOF",
        ),
        (
            "SET (a) = ((SELECT 22 FROM tbl1) (SELECT 22 FROM tbl1))",
            "Expected: ), found: (",
        ),
    ];
    for (sql, error) in error_sqls {
        assert_eq!(
            ParserError::ParserError(error.to_string()),
            multi_variable_dialects
                .parse_sql_statements(sql)
                .unwrap_err()
        );
    }

    one_statement_parses_to("SET SOMETHING TO '1'", "SET SOMETHING = '1'");
}

#[test]
fn parse_set_role_as_variable() {
    match verified_stmt("SET role = 'foobar'") {
        Statement::SetVariable {
            local,
            hivevar,
            variables,
            value,
        } => {
            assert!(!local);
            assert!(!hivevar);
            assert_eq!(
                variables,
                OneOrManyWithParens::One(ObjectName(vec!["role".into()]))
            );
            assert_eq!(
                value,
                vec![Expr::Value(Value::SingleQuotedString("foobar".into()))]
            );
        }
        _ => unreachable!(),
    }
}

#[test]
fn parse_double_colon_cast_at_timezone() {
    let sql = "SELECT '2001-01-01T00:00:00.000Z'::TIMESTAMP AT TIME ZONE 'Europe/Brussels' FROM t";
    let select = verified_only_select(sql);

    assert_eq!(
        &Expr::AtTimeZone {
            timestamp: Box::new(Expr::Cast {
                kind: CastKind::DoubleColon,
                expr: Box::new(Expr::Value(Value::SingleQuotedString(
                    "2001-01-01T00:00:00.000Z".to_string()
                ),)),
                data_type: DataType::Timestamp(None, TimezoneInfo::None),
                format: None
            }),
            time_zone: Box::new(Expr::Value(Value::SingleQuotedString(
                "Europe/Brussels".to_string()
            ))),
        },
        expr_from_projection(only(&select.projection)),
    );
}

#[test]
fn parse_set_time_zone() {
    match verified_stmt("SET TIMEZONE = 'UTC'") {
        Statement::SetVariable {
            local,
            hivevar,
            variables: variable,
            value,
        } => {
            assert!(!local);
            assert!(!hivevar);
            assert_eq!(
                variable,
                OneOrManyWithParens::One(ObjectName(vec!["TIMEZONE".into()]))
            );
            assert_eq!(
                value,
                vec![Expr::Value(Value::SingleQuotedString("UTC".into()))]
            );
        }
        _ => unreachable!(),
    }

    one_statement_parses_to("SET TIME ZONE TO 'UTC'", "SET TIMEZONE = 'UTC'");
}

#[test]
fn parse_set_time_zone_alias() {
    match verified_stmt("SET TIME ZONE 'UTC'") {
        Statement::SetTimeZone { local, value } => {
            assert!(!local);
            assert_eq!(value, Expr::Value(Value::SingleQuotedString("UTC".into())));
        }
        _ => unreachable!(),
    }
}

#[test]
fn parse_commit() {
    match verified_stmt("COMMIT") {
        Statement::Commit { chain: false, .. } => (),
        _ => unreachable!(),
    }

    match verified_stmt("COMMIT AND CHAIN") {
        Statement::Commit { chain: true, .. } => (),
        _ => unreachable!(),
    }

    one_statement_parses_to("COMMIT AND NO CHAIN", "COMMIT");
    one_statement_parses_to("COMMIT WORK AND NO CHAIN", "COMMIT");
    one_statement_parses_to("COMMIT TRANSACTION AND NO CHAIN", "COMMIT");
    one_statement_parses_to("COMMIT WORK AND CHAIN", "COMMIT AND CHAIN");
    one_statement_parses_to("COMMIT TRANSACTION AND CHAIN", "COMMIT AND CHAIN");
    one_statement_parses_to("COMMIT WORK", "COMMIT");
    one_statement_parses_to("COMMIT TRANSACTION", "COMMIT");
}

#[test]
fn parse_end() {
    one_statement_parses_to("END AND NO CHAIN", "END");
    one_statement_parses_to("END WORK AND NO CHAIN", "END");
    one_statement_parses_to("END TRANSACTION AND NO CHAIN", "END");
    one_statement_parses_to("END WORK AND CHAIN", "END AND CHAIN");
    one_statement_parses_to("END TRANSACTION AND CHAIN", "END AND CHAIN");
    one_statement_parses_to("END WORK", "END");
    one_statement_parses_to("END TRANSACTION", "END");
    // MS-SQL syntax
    let dialects = all_dialects_where(|d| d.supports_end_transaction_modifier());
    dialects.verified_stmt("END TRY");
    dialects.verified_stmt("END CATCH");
}

#[test]
fn parse_rollback() {
    match verified_stmt("ROLLBACK") {
        Statement::Rollback {
            chain: false,
            savepoint: None,
        } => (),
        _ => unreachable!(),
    }

    match verified_stmt("ROLLBACK AND CHAIN") {
        Statement::Rollback {
            chain: true,
            savepoint: None,
        } => (),
        _ => unreachable!(),
    }

    match verified_stmt("ROLLBACK TO SAVEPOINT test1") {
        Statement::Rollback {
            chain: false,
            savepoint,
        } => {
            assert_eq!(savepoint, Some(Ident::new("test1")));
        }
        _ => unreachable!(),
    }

    match verified_stmt("ROLLBACK AND CHAIN TO SAVEPOINT test1") {
        Statement::Rollback {
            chain: true,
            savepoint,
        } => {
            assert_eq!(savepoint, Some(Ident::new("test1")));
        }
        _ => unreachable!(),
    }

    one_statement_parses_to("ROLLBACK AND NO CHAIN", "ROLLBACK");
    one_statement_parses_to("ROLLBACK WORK AND NO CHAIN", "ROLLBACK");
    one_statement_parses_to("ROLLBACK TRANSACTION AND NO CHAIN", "ROLLBACK");
    one_statement_parses_to("ROLLBACK WORK AND CHAIN", "ROLLBACK AND CHAIN");
    one_statement_parses_to("ROLLBACK TRANSACTION AND CHAIN", "ROLLBACK AND CHAIN");
    one_statement_parses_to("ROLLBACK WORK", "ROLLBACK");
    one_statement_parses_to("ROLLBACK TRANSACTION", "ROLLBACK");
    one_statement_parses_to("ROLLBACK TO test1", "ROLLBACK TO SAVEPOINT test1");
    one_statement_parses_to(
        "ROLLBACK AND CHAIN TO test1",
        "ROLLBACK AND CHAIN TO SAVEPOINT test1",
    );
}

#[test]
#[should_panic(expected = "Parse results with GenericDialect are different from PostgreSqlDialect")]
fn ensure_multiple_dialects_are_tested() {
    // The SQL here must be parsed differently by different dialects.
    // At the time of writing, `@foo` is accepted as a valid identifier
    // by the Generic and the MSSQL dialect, but not by Postgres and ANSI.
    let _ = parse_sql_statements("SELECT @foo");
}

#[test]
fn parse_create_index() {
    let sql = "CREATE UNIQUE INDEX IF NOT EXISTS idx_name ON test(name,age DESC)";
    let indexed_columns = vec![
        OrderByExpr {
            expr: Expr::Identifier(Ident::new("name")),
            asc: None,
            nulls_first: None,
            with_fill: None,
        },
        OrderByExpr {
            expr: Expr::Identifier(Ident::new("age")),
            asc: Some(false),
            nulls_first: None,
            with_fill: None,
        },
    ];
    match verified_stmt(sql) {
        Statement::CreateIndex(CreateIndex {
            name: Some(name),
            table_name,
            columns,
            unique,
            if_not_exists,
            ..
        }) => {
            assert_eq!("idx_name", name.to_string());
            assert_eq!("test", table_name.to_string());
            assert_eq!(indexed_columns, columns);
            assert!(unique);
            assert!(if_not_exists)
        }
        _ => unreachable!(),
    }
}

#[test]
fn test_create_index_with_using_function() {
    let sql = "CREATE UNIQUE INDEX IF NOT EXISTS idx_name ON test USING btree (name,age DESC)";
    let indexed_columns = vec![
        OrderByExpr {
            expr: Expr::Identifier(Ident::new("name")),
            asc: None,
            nulls_first: None,
            with_fill: None,
        },
        OrderByExpr {
            expr: Expr::Identifier(Ident::new("age")),
            asc: Some(false),
            nulls_first: None,
            with_fill: None,
        },
    ];
    match verified_stmt(sql) {
        Statement::CreateIndex(CreateIndex {
            name: Some(name),
            table_name,
            using,
            columns,
            unique,
            concurrently,
            if_not_exists,
            include,
            nulls_distinct: None,
            with,
            predicate: None,
        }) => {
            assert_eq!("idx_name", name.to_string());
            assert_eq!("test", table_name.to_string());
            assert_eq!("btree", using.unwrap().to_string());
            assert_eq!(indexed_columns, columns);
            assert!(unique);
            assert!(!concurrently);
            assert!(if_not_exists);
            assert!(include.is_empty());
            assert!(with.is_empty());
        }
        _ => unreachable!(),
    }
}

#[test]
fn test_create_index_with_with_clause() {
    let sql = "CREATE UNIQUE INDEX title_idx ON films(title) WITH (fillfactor = 70, single_param)";
    let indexed_columns = vec![OrderByExpr {
        expr: Expr::Identifier(Ident::new("title")),
        asc: None,
        nulls_first: None,
        with_fill: None,
    }];
    let with_parameters = vec![
        Expr::BinaryOp {
            left: Box::new(Expr::Identifier(Ident::new("fillfactor"))),
            op: BinaryOperator::Eq,
            right: Box::new(Expr::Value(number("70"))),
        },
        Expr::Identifier(Ident::new("single_param")),
    ];
    let dialects = all_dialects_where(|d| d.supports_create_index_with_clause());
    match dialects.verified_stmt(sql) {
        Statement::CreateIndex(CreateIndex {
            name: Some(name),
            table_name,
            using: None,
            columns,
            unique,
            concurrently,
            if_not_exists,
            include,
            nulls_distinct: None,
            with,
            predicate: None,
        }) => {
            pretty_assertions::assert_eq!("title_idx", name.to_string());
            pretty_assertions::assert_eq!("films", table_name.to_string());
            pretty_assertions::assert_eq!(indexed_columns, columns);
            assert!(unique);
            assert!(!concurrently);
            assert!(!if_not_exists);
            assert!(include.is_empty());
            pretty_assertions::assert_eq!(with_parameters, with);
        }
        _ => unreachable!(),
    }
}

#[test]
fn parse_drop_index() {
    let sql = "DROP INDEX idx_a";
    match verified_stmt(sql) {
        Statement::Drop {
            names, object_type, ..
        } => {
            assert_eq!(
                vec!["idx_a"],
                names.iter().map(ToString::to_string).collect::<Vec<_>>()
            );
            assert_eq!(ObjectType::Index, object_type);
        }
        _ => unreachable!(),
    }
}

#[test]
fn parse_create_role() {
    let sql = "CREATE ROLE consultant";
    match verified_stmt(sql) {
        Statement::CreateRole { names, .. } => {
            assert_eq_vec(&["consultant"], &names);
        }
        _ => unreachable!(),
    }

    let sql = "CREATE ROLE IF NOT EXISTS mysql_a, mysql_b";
    match verified_stmt(sql) {
        Statement::CreateRole {
            names,
            if_not_exists,
            ..
        } => {
            assert_eq_vec(&["mysql_a", "mysql_b"], &names);
            assert!(if_not_exists);
        }
        _ => unreachable!(),
    }
}

#[test]
fn parse_drop_role() {
    let sql = "DROP ROLE abc";
    match verified_stmt(sql) {
        Statement::Drop {
            names,
            object_type,
            if_exists,
            ..
        } => {
            assert_eq_vec(&["abc"], &names);
            assert_eq!(ObjectType::Role, object_type);
            assert!(!if_exists);
        }
        _ => unreachable!(),
    };

    let sql = "DROP ROLE IF EXISTS def, magician, quaternion";
    match verified_stmt(sql) {
        Statement::Drop {
            names,
            object_type,
            if_exists,
            ..
        } => {
            assert_eq_vec(&["def", "magician", "quaternion"], &names);
            assert_eq!(ObjectType::Role, object_type);
            assert!(if_exists);
        }
        _ => unreachable!(),
    }
}

#[test]
fn parse_grant() {
    let sql = "GRANT SELECT, INSERT, UPDATE (shape, size), USAGE, DELETE, TRUNCATE, REFERENCES, TRIGGER, CONNECT, CREATE, EXECUTE, TEMPORARY ON abc, def TO xyz, m WITH GRANT OPTION GRANTED BY jj";
    match verified_stmt(sql) {
        Statement::Grant {
            privileges,
            objects,
            grantees,
            with_grant_option,
            granted_by,
            ..
        } => match (privileges, objects) {
            (Privileges::Actions(actions), GrantObjects::Tables(objects)) => {
                assert_eq!(
                    vec![
                        Action::Select { columns: None },
                        Action::Insert { columns: None },
                        Action::Update {
                            columns: Some(vec![
                                Ident {
                                    value: "shape".into(),
                                    quote_style: None,
                                    span: Span::empty(),
                                },
                                Ident {
                                    value: "size".into(),
                                    quote_style: None,
                                    span: Span::empty(),
                                },
                            ])
                        },
                        Action::Usage,
                        Action::Delete,
                        Action::Truncate,
                        Action::References { columns: None },
                        Action::Trigger,
                        Action::Connect,
                        Action::Create,
                        Action::Execute,
                        Action::Temporary,
                    ],
                    actions
                );
                assert_eq_vec(&["abc", "def"], &objects);
                assert_eq_vec(&["xyz", "m"], &grantees);
                assert!(with_grant_option);
                assert_eq!("jj", granted_by.unwrap().to_string());
            }
            _ => unreachable!(),
        },
        _ => unreachable!(),
    }

    let sql2 = "GRANT INSERT ON ALL TABLES IN SCHEMA public TO browser";
    match verified_stmt(sql2) {
        Statement::Grant {
            privileges,
            objects,
            grantees,
            with_grant_option,
            ..
        } => match (privileges, objects) {
            (Privileges::Actions(actions), GrantObjects::AllTablesInSchema { schemas }) => {
                assert_eq!(vec![Action::Insert { columns: None }], actions);
                assert_eq_vec(&["public"], &schemas);
                assert_eq_vec(&["browser"], &grantees);
                assert!(!with_grant_option);
            }
            _ => unreachable!(),
        },
        _ => unreachable!(),
    }

    let sql3 = "GRANT USAGE, SELECT ON SEQUENCE p TO u";
    match verified_stmt(sql3) {
        Statement::Grant {
            privileges,
            objects,
            grantees,
            granted_by,
            ..
        } => match (privileges, objects, granted_by) {
            (Privileges::Actions(actions), GrantObjects::Sequences(objects), None) => {
                assert_eq!(
                    vec![Action::Usage, Action::Select { columns: None }],
                    actions
                );
                assert_eq_vec(&["p"], &objects);
                assert_eq_vec(&["u"], &grantees);
            }
            _ => unreachable!(),
        },
        _ => unreachable!(),
    }

    let sql4 = "GRANT ALL PRIVILEGES ON aa, b TO z";
    match verified_stmt(sql4) {
        Statement::Grant { privileges, .. } => {
            assert_eq!(
                Privileges::All {
                    with_privileges_keyword: true
                },
                privileges
            );
        }
        _ => unreachable!(),
    }

    let sql5 = "GRANT ALL ON SCHEMA aa, b TO z";
    match verified_stmt(sql5) {
        Statement::Grant {
            privileges,
            objects,
            ..
        } => match (privileges, objects) {
            (
                Privileges::All {
                    with_privileges_keyword,
                },
                GrantObjects::Schemas(schemas),
            ) => {
                assert!(!with_privileges_keyword);
                assert_eq_vec(&["aa", "b"], &schemas);
            }
            _ => unreachable!(),
        },
        _ => unreachable!(),
    }

    let sql6 = "GRANT USAGE ON ALL SEQUENCES IN SCHEMA bus TO a, beta WITH GRANT OPTION";
    match verified_stmt(sql6) {
        Statement::Grant {
            privileges,
            objects,
            ..
        } => match (privileges, objects) {
            (Privileges::Actions(actions), GrantObjects::AllSequencesInSchema { schemas }) => {
                assert_eq!(vec![Action::Usage], actions);
                assert_eq_vec(&["bus"], &schemas);
            }
            _ => unreachable!(),
        },
        _ => unreachable!(),
    }

    verified_stmt("GRANT SELECT ON ALL TABLES IN SCHEMA db1.sc1 TO ROLE role1");
    verified_stmt("GRANT SELECT ON ALL TABLES IN SCHEMA db1.sc1 TO ROLE role1 WITH GRANT OPTION");
    verified_stmt("GRANT SELECT ON ALL TABLES IN SCHEMA db1.sc1 TO DATABASE ROLE role1");
    verified_stmt("GRANT SELECT ON ALL TABLES IN SCHEMA db1.sc1 TO APPLICATION role1");
    verified_stmt("GRANT SELECT ON ALL TABLES IN SCHEMA db1.sc1 TO APPLICATION ROLE role1");
    verified_stmt("GRANT SELECT ON ALL TABLES IN SCHEMA db1.sc1 TO SHARE share1");
    verified_stmt("GRANT USAGE ON SCHEMA sc1 TO a:b");
    verified_stmt("GRANT USAGE ON SCHEMA sc1 TO GROUP group1");
}

#[test]
fn test_revoke() {
    let sql = "REVOKE ALL PRIVILEGES ON users, auth FROM analyst";
    match verified_stmt(sql) {
        Statement::Revoke {
            privileges,
            objects: GrantObjects::Tables(tables),
            grantees,
            granted_by,
            cascade,
        } => {
            assert_eq!(
                Privileges::All {
                    with_privileges_keyword: true
                },
                privileges
            );
            assert_eq_vec(&["users", "auth"], &tables);
            assert_eq_vec(&["analyst"], &grantees);
            assert_eq!(cascade, None);
            assert_eq!(None, granted_by);
        }
        _ => unreachable!(),
    }
}

#[test]
fn test_revoke_with_cascade() {
    let sql = "REVOKE ALL PRIVILEGES ON users, auth FROM analyst CASCADE";
    match all_dialects_except(|d| d.is::<MySqlDialect>()).verified_stmt(sql) {
        Statement::Revoke {
            privileges,
            objects: GrantObjects::Tables(tables),
            grantees,
            granted_by,
            cascade,
        } => {
            assert_eq!(
                Privileges::All {
                    with_privileges_keyword: true
                },
                privileges
            );
            assert_eq_vec(&["users", "auth"], &tables);
            assert_eq_vec(&["analyst"], &grantees);
            assert_eq!(cascade, Some(CascadeOption::Cascade));
            assert_eq!(None, granted_by);
        }
        _ => unreachable!(),
    }
}

#[test]
fn parse_merge() {
    let sql = "MERGE INTO s.bar AS dest USING (SELECT * FROM s.foo) AS stg ON dest.D = stg.D AND dest.E = stg.E WHEN NOT MATCHED THEN INSERT (A, B, C) VALUES (stg.A, stg.B, stg.C) WHEN MATCHED AND dest.A = 'a' THEN UPDATE SET dest.F = stg.F, dest.G = stg.G WHEN MATCHED THEN DELETE";
    let sql_no_into = "MERGE s.bar AS dest USING (SELECT * FROM s.foo) AS stg ON dest.D = stg.D AND dest.E = stg.E WHEN NOT MATCHED THEN INSERT (A, B, C) VALUES (stg.A, stg.B, stg.C) WHEN MATCHED AND dest.A = 'a' THEN UPDATE SET dest.F = stg.F, dest.G = stg.G WHEN MATCHED THEN DELETE";
    match (verified_stmt(sql), verified_stmt(sql_no_into)) {
        (
            Statement::Merge {
                into,
                table,
                source,
                on,
                clauses,
            },
            Statement::Merge {
                into: no_into,
                table: table_no_into,
                source: source_no_into,
                on: on_no_into,
                clauses: clauses_no_into,
            },
        ) => {
            assert!(into);
            assert!(!no_into);

            assert_eq!(
                table,
                TableFactor::Table {
                    name: ObjectName(vec![Ident::new("s"), Ident::new("bar")]),
                    alias: Some(TableAlias {
                        name: Ident::new("dest"),
                        columns: vec![],
                    }),
                    args: None,
                    with_hints: vec![],
                    version: None,
                    partitions: vec![],
                    with_ordinality: false,
                    json_path: None,
                    sample: None,
                }
            );
            assert_eq!(table, table_no_into);

            assert_eq!(
                source,
                TableFactor::Derived {
                    lateral: false,
                    subquery: Box::new(Query {
                        with: None,
                        body: Box::new(SetExpr::Select(Box::new(Select {
                            select_token: AttachedToken::empty(),
                            distinct: None,
                            top: None,
                            top_before_distinct: false,
                            projection: vec![SelectItem::Wildcard(
                                WildcardAdditionalOptions::default()
                            )],
                            into: None,
                            from: vec![TableWithJoins {
                                relation: table_from_name(ObjectName(vec![
                                    Ident::new("s"),
                                    Ident::new("foo")
                                ])),
                                joins: vec![],
                            }],
                            lateral_views: vec![],
                            prewhere: None,
                            selection: None,
                            group_by: GroupByExpr::Expressions(vec![], vec![]),
                            cluster_by: vec![],
                            distribute_by: vec![],
                            sort_by: vec![],
                            having: None,
                            named_window: vec![],
                            window_before_qualify: false,
                            qualify: None,
                            value_table_mode: None,
                            connect_by: None,
                        }))),
                        order_by: None,
                        limit: None,
                        limit_by: vec![],
                        offset: None,
                        fetch: None,
                        locks: vec![],
                        for_clause: None,
                        settings: None,
                        format_clause: None,
                    }),
                    alias: Some(TableAlias {
                        name: Ident {
                            value: "stg".to_string(),
                            quote_style: None,
                            span: Span::empty(),
                        },
                        columns: vec![],
                    }),
                }
            );
            assert_eq!(source, source_no_into);

            assert_eq!(
                on,
                Box::new(Expr::BinaryOp {
                    left: Box::new(Expr::BinaryOp {
                        left: Box::new(Expr::CompoundIdentifier(vec![
                            Ident::new("dest"),
                            Ident::new("D"),
                        ])),
                        op: BinaryOperator::Eq,
                        right: Box::new(Expr::CompoundIdentifier(vec![
                            Ident::new("stg"),
                            Ident::new("D"),
                        ])),
                    }),
                    op: BinaryOperator::And,
                    right: Box::new(Expr::BinaryOp {
                        left: Box::new(Expr::CompoundIdentifier(vec![
                            Ident::new("dest"),
                            Ident::new("E"),
                        ])),
                        op: BinaryOperator::Eq,
                        right: Box::new(Expr::CompoundIdentifier(vec![
                            Ident::new("stg"),
                            Ident::new("E"),
                        ])),
                    }),
                })
            );
            assert_eq!(on, on_no_into);

            assert_eq!(
                clauses,
                vec![
                    MergeClause {
                        clause_kind: MergeClauseKind::NotMatched,
                        predicate: None,
                        action: MergeAction::Insert(MergeInsertExpr {
                            columns: vec![Ident::new("A"), Ident::new("B"), Ident::new("C")],
                            kind: MergeInsertKind::Values(Values {
                                explicit_row: false,
                                rows: vec![vec![
                                    Expr::CompoundIdentifier(vec![
                                        Ident::new("stg"),
                                        Ident::new("A")
                                    ]),
                                    Expr::CompoundIdentifier(vec![
                                        Ident::new("stg"),
                                        Ident::new("B")
                                    ]),
                                    Expr::CompoundIdentifier(vec![
                                        Ident::new("stg"),
                                        Ident::new("C")
                                    ]),
                                ]]
                            }),
                        }),
                    },
                    MergeClause {
                        clause_kind: MergeClauseKind::Matched,
                        predicate: Some(Expr::BinaryOp {
                            left: Box::new(Expr::CompoundIdentifier(vec![
                                Ident::new("dest"),
                                Ident::new("A"),
                            ])),
                            op: BinaryOperator::Eq,
                            right: Box::new(Expr::Value(Value::SingleQuotedString(
                                "a".to_string()
                            ))),
                        }),
                        action: MergeAction::Update {
                            assignments: vec![
                                Assignment {
                                    target: AssignmentTarget::ColumnName(ObjectName(vec![
                                        Ident::new("dest"),
                                        Ident::new("F")
                                    ])),
                                    value: Expr::CompoundIdentifier(vec![
                                        Ident::new("stg"),
                                        Ident::new("F"),
                                    ]),
                                },
                                Assignment {
                                    target: AssignmentTarget::ColumnName(ObjectName(vec![
                                        Ident::new("dest"),
                                        Ident::new("G")
                                    ])),
                                    value: Expr::CompoundIdentifier(vec![
                                        Ident::new("stg"),
                                        Ident::new("G"),
                                    ]),
                                },
                            ],
                        },
                    },
                    MergeClause {
                        clause_kind: MergeClauseKind::Matched,
                        predicate: None,
                        action: MergeAction::Delete,
                    },
                ]
            );
            assert_eq!(clauses, clauses_no_into);
        }
        _ => unreachable!(),
    };

    let sql = "MERGE INTO s.bar AS dest USING newArrivals AS S ON (1 > 1) WHEN NOT MATCHED THEN INSERT VALUES (stg.A, stg.B, stg.C)";
    verified_stmt(sql);
}

#[test]
fn test_merge_into_using_table() {
    let sql = "MERGE INTO target_table USING source_table \
        ON target_table.id = source_table.oooid \
        WHEN MATCHED THEN \
            UPDATE SET target_table.description = source_table.description \
        WHEN NOT MATCHED THEN \
            INSERT (ID, description) VALUES (source_table.id, source_table.description)";

    verified_stmt(sql);
}

#[test]
fn test_merge_with_delimiter() {
    let sql = "MERGE INTO target_table USING source_table \
    ON target_table.id = source_table.oooid \
    WHEN MATCHED THEN \
        UPDATE SET target_table.description = source_table.description \
    WHEN NOT MATCHED THEN \
        INSERT (ID, description) VALUES (source_table.id, source_table.description);";

    match parse_sql_statements(sql) {
        Ok(_) => {}
        _ => unreachable!(),
    }
}

#[test]
fn test_merge_invalid_statements() {
    let dialects = all_dialects();
    for (sql, err_msg) in [
        (
            "MERGE INTO T USING U ON TRUE WHEN NOT MATCHED THEN UPDATE SET a = b",
            "UPDATE is not allowed in a NOT MATCHED merge clause",
        ),
        (
            "MERGE INTO T USING U ON TRUE WHEN NOT MATCHED THEN DELETE",
            "DELETE is not allowed in a NOT MATCHED merge clause",
        ),
        (
            "MERGE INTO T USING U ON TRUE WHEN MATCHED THEN INSERT(a) VALUES(b)",
            "INSERT is not allowed in a MATCHED merge clause",
        ),
    ] {
        let res = dialects.parse_sql_statements(sql);
        assert_eq!(
            ParserError::ParserError(err_msg.to_string()),
            res.unwrap_err()
        );
    }
}

#[test]
fn test_lock() {
    let sql = "SELECT * FROM student WHERE id = '1' FOR UPDATE";
    let mut ast = verified_query(sql);
    assert_eq!(ast.locks.len(), 1);
    let lock = ast.locks.pop().unwrap();
    assert_eq!(lock.lock_type, LockType::Update);
    assert!(lock.of.is_none());
    assert!(lock.nonblock.is_none());

    let sql = "SELECT * FROM student WHERE id = '1' FOR SHARE";
    let mut ast = verified_query(sql);
    assert_eq!(ast.locks.len(), 1);
    let lock = ast.locks.pop().unwrap();
    assert_eq!(lock.lock_type, LockType::Share);
    assert!(lock.of.is_none());
    assert!(lock.nonblock.is_none());
}

#[test]
fn test_lock_table() {
    let sql = "SELECT * FROM student WHERE id = '1' FOR UPDATE OF school";
    let mut ast = verified_query(sql);
    assert_eq!(ast.locks.len(), 1);
    let lock = ast.locks.pop().unwrap();
    assert_eq!(lock.lock_type, LockType::Update);
    assert_eq!(
        lock.of.unwrap().0,
        vec![Ident {
            value: "school".to_string(),
            quote_style: None,
            span: Span::empty(),
        }]
    );
    assert!(lock.nonblock.is_none());

    let sql = "SELECT * FROM student WHERE id = '1' FOR SHARE OF school";
    let mut ast = verified_query(sql);
    assert_eq!(ast.locks.len(), 1);
    let lock = ast.locks.pop().unwrap();
    assert_eq!(lock.lock_type, LockType::Share);
    assert_eq!(
        lock.of.unwrap().0,
        vec![Ident {
            value: "school".to_string(),
            quote_style: None,
            span: Span::empty(),
        }]
    );
    assert!(lock.nonblock.is_none());

    let sql = "SELECT * FROM student WHERE id = '1' FOR SHARE OF school FOR UPDATE OF student";
    let mut ast = verified_query(sql);
    assert_eq!(ast.locks.len(), 2);
    let lock = ast.locks.remove(0);
    assert_eq!(lock.lock_type, LockType::Share);
    assert_eq!(
        lock.of.unwrap().0,
        vec![Ident {
            value: "school".to_string(),
            quote_style: None,
            span: Span::empty(),
        }]
    );
    assert!(lock.nonblock.is_none());
    let lock = ast.locks.remove(0);
    assert_eq!(lock.lock_type, LockType::Update);
    assert_eq!(
        lock.of.unwrap().0,
        vec![Ident {
            value: "student".to_string(),
            quote_style: None,
            span: Span::empty(),
        }]
    );
    assert!(lock.nonblock.is_none());
}

#[test]
fn test_lock_nonblock() {
    let sql = "SELECT * FROM student WHERE id = '1' FOR UPDATE OF school SKIP LOCKED";
    let mut ast = verified_query(sql);
    assert_eq!(ast.locks.len(), 1);
    let lock = ast.locks.pop().unwrap();
    assert_eq!(lock.lock_type, LockType::Update);
    assert_eq!(
        lock.of.unwrap().0,
        vec![Ident {
            value: "school".to_string(),
            quote_style: None,
            span: Span::empty(),
        }]
    );
    assert_eq!(lock.nonblock.unwrap(), NonBlock::SkipLocked);

    let sql = "SELECT * FROM student WHERE id = '1' FOR SHARE OF school NOWAIT";
    let mut ast = verified_query(sql);
    assert_eq!(ast.locks.len(), 1);
    let lock = ast.locks.pop().unwrap();
    assert_eq!(lock.lock_type, LockType::Share);
    assert_eq!(
        lock.of.unwrap().0,
        vec![Ident {
            value: "school".to_string(),
            quote_style: None,
            span: Span::empty(),
        }]
    );
    assert_eq!(lock.nonblock.unwrap(), NonBlock::Nowait);
}

#[test]
fn test_placeholder() {
    let dialects = TestedDialects::new(vec![
        Box::new(GenericDialect {}),
        Box::new(DuckDbDialect {}),
        Box::new(PostgreSqlDialect {}),
        Box::new(MsSqlDialect {}),
        Box::new(AnsiDialect {}),
        Box::new(BigQueryDialect {}),
        Box::new(SnowflakeDialect {}),
        // Note: `$` is the starting word for the HiveDialect identifier
        // Box::new(sqlparser::dialect::HiveDialect {}),
    ]);
    let sql = "SELECT * FROM student WHERE id = $Id1";
    let ast = dialects.verified_only_select(sql);
    assert_eq!(
        ast.selection,
        Some(Expr::BinaryOp {
            left: Box::new(Expr::Identifier(Ident::new("id"))),
            op: BinaryOperator::Eq,
            right: Box::new(Expr::Value(Value::Placeholder("$Id1".into()))),
        })
    );

    let sql = "SELECT * FROM student LIMIT $1 OFFSET $2";
    let ast = dialects.verified_query(sql);
    assert_eq!(
        ast.limit,
        Some(Expr::Value(Value::Placeholder("$1".into())))
    );
    assert_eq!(
        ast.offset,
        Some(Offset {
            value: Expr::Value(Value::Placeholder("$2".into())),
            rows: OffsetRows::None,
        }),
    );

    let dialects = TestedDialects::new(vec![
        Box::new(GenericDialect {}),
        Box::new(DuckDbDialect {}),
        // Note: `?` is for jsonb operators in PostgreSqlDialect
        // Box::new(PostgreSqlDialect {}),
        Box::new(MsSqlDialect {}),
        Box::new(AnsiDialect {}),
        Box::new(BigQueryDialect {}),
        Box::new(SnowflakeDialect {}),
        // Note: `$` is the starting word for the HiveDialect identifier
        // Box::new(sqlparser::dialect::HiveDialect {}),
    ]);
    let sql = "SELECT * FROM student WHERE id = ?";
    let ast = dialects.verified_only_select(sql);
    assert_eq!(
        ast.selection,
        Some(Expr::BinaryOp {
            left: Box::new(Expr::Identifier(Ident::new("id"))),
            op: BinaryOperator::Eq,
            right: Box::new(Expr::Value(Value::Placeholder("?".into()))),
        })
    );

    let sql = "SELECT $fromage_français, :x, ?123";
    let ast = dialects.verified_only_select(sql);
    assert_eq!(
        ast.projection,
        vec![
            UnnamedExpr(Expr::Value(Value::Placeholder("$fromage_français".into()))),
            UnnamedExpr(Expr::Value(Value::Placeholder(":x".into()))),
            UnnamedExpr(Expr::Value(Value::Placeholder("?123".into()))),
        ]
    );
}

#[test]
fn all_keywords_sorted() {
    // assert!(ALL_KEYWORDS.is_sorted())
    let mut copy = Vec::from(ALL_KEYWORDS);
    copy.sort_unstable();
    assert_eq!(copy, ALL_KEYWORDS)
}

fn parse_sql_statements(sql: &str) -> Result<Vec<Statement>, ParserError> {
    all_dialects().parse_sql_statements(sql)
}

fn one_statement_parses_to(sql: &str, canonical: &str) -> Statement {
    all_dialects().one_statement_parses_to(sql, canonical)
}

fn verified_stmt(query: &str) -> Statement {
    all_dialects().verified_stmt(query)
}

fn verified_query(query: &str) -> Query {
    all_dialects().verified_query(query)
}

fn verified_only_select(query: &str) -> Select {
    all_dialects().verified_only_select(query)
}

fn verified_expr(query: &str) -> Expr {
    all_dialects().verified_expr(query)
}

#[test]
fn parse_offset_and_limit() {
    let sql = "SELECT foo FROM bar LIMIT 1 OFFSET 2";
    let expect = Some(Offset {
        value: Expr::Value(number("2")),
        rows: OffsetRows::None,
    });
    let ast = verified_query(sql);
    assert_eq!(ast.offset, expect);
    assert_eq!(ast.limit, Some(Expr::Value(number("1"))));

    // different order is OK
    one_statement_parses_to("SELECT foo FROM bar OFFSET 2 LIMIT 1", sql);

    // mysql syntax is ok for some dialects
    TestedDialects::new(vec![
        Box::new(GenericDialect {}),
        Box::new(MySqlDialect {}),
        Box::new(SQLiteDialect {}),
        Box::new(ClickHouseDialect {}),
    ])
    .one_statement_parses_to("SELECT foo FROM bar LIMIT 2, 1", sql);

    // expressions are allowed
    let sql = "SELECT foo FROM bar LIMIT 1 + 2 OFFSET 3 * 4";
    let ast = verified_query(sql);
    assert_eq!(
        ast.limit,
        Some(Expr::BinaryOp {
            left: Box::new(Expr::Value(number("1"))),
            op: BinaryOperator::Plus,
            right: Box::new(Expr::Value(number("2"))),
        }),
    );
    assert_eq!(
        ast.offset,
        Some(Offset {
            value: Expr::BinaryOp {
                left: Box::new(Expr::Value(number("3"))),
                op: BinaryOperator::Multiply,
                right: Box::new(Expr::Value(number("4"))),
            },
            rows: OffsetRows::None,
        }),
    );

    // Can't repeat OFFSET / LIMIT
    let res = parse_sql_statements("SELECT foo FROM bar OFFSET 2 OFFSET 2");
    assert_eq!(
        ParserError::ParserError("Expected: end of statement, found: OFFSET".to_string()),
        res.unwrap_err()
    );

    let res = parse_sql_statements("SELECT foo FROM bar LIMIT 2 LIMIT 2");
    assert_eq!(
        ParserError::ParserError("Expected: end of statement, found: LIMIT".to_string()),
        res.unwrap_err()
    );

    let res = parse_sql_statements("SELECT foo FROM bar OFFSET 2 LIMIT 2 OFFSET 2");
    assert_eq!(
        ParserError::ParserError("Expected: end of statement, found: OFFSET".to_string()),
        res.unwrap_err()
    );
}

#[test]
fn parse_time_functions() {
    fn test_time_function(func_name: &'static str) {
        let sql = format!("SELECT {}()", func_name);
        let select = verified_only_select(&sql);
        let select_localtime_func_call_ast = Function {
            name: ObjectName(vec![Ident::new(func_name)]),
            uses_odbc_syntax: false,
            parameters: FunctionArguments::None,
            args: FunctionArguments::List(FunctionArgumentList {
                duplicate_treatment: None,
                args: vec![],
                clauses: vec![],
            }),
            null_treatment: None,
            filter: None,
            over: None,
            within_group: vec![],
        };
        assert_eq!(
            &Expr::Function(select_localtime_func_call_ast.clone()),
            expr_from_projection(&select.projection[0])
        );

        // Validating Parenthesis
        let sql_without_parens = format!("SELECT {}", func_name);
        let mut ast_without_parens = select_localtime_func_call_ast;
        ast_without_parens.args = FunctionArguments::None;
        assert_eq!(
            &Expr::Function(ast_without_parens),
            expr_from_projection(&verified_only_select(&sql_without_parens).projection[0])
        );
    }

    test_time_function("CURRENT_TIMESTAMP");
    test_time_function("CURRENT_TIME");
    test_time_function("CURRENT_DATE");
    test_time_function("LOCALTIME");
    test_time_function("LOCALTIMESTAMP");
}

#[test]
fn parse_position() {
    assert_eq!(
        Expr::Position {
            expr: Box::new(Expr::Value(Value::SingleQuotedString("@".to_string()))),
            r#in: Box::new(Expr::Identifier(Ident::new("field"))),
        },
        verified_expr("POSITION('@' IN field)"),
    );

    // some dialects (e.g. snowflake) support position as a function call (i.e. without IN)
    assert_eq!(
        call(
            "position",
            [
                Expr::Value(Value::SingleQuotedString("an".to_owned())),
                Expr::Value(Value::SingleQuotedString("banana".to_owned())),
                Expr::Value(number("1")),
            ]
        ),
        verified_expr("position('an', 'banana', 1)")
    );
}

#[test]
fn parse_position_negative() {
    let sql = "SELECT POSITION(foo IN) from bar";
    let res = parse_sql_statements(sql);
    assert_eq!(
        ParserError::ParserError("Expected: (, found: )".to_string()),
        res.unwrap_err()
    );
}

#[test]
fn parse_is_boolean() {
    use self::Expr::*;

    let sql = "a IS TRUE";
    assert_eq!(
        IsTrue(Box::new(Identifier(Ident::new("a")))),
        verified_expr(sql)
    );

    let sql = "a IS NOT TRUE";
    assert_eq!(
        IsNotTrue(Box::new(Identifier(Ident::new("a")))),
        verified_expr(sql)
    );

    let sql = "a IS FALSE";
    assert_eq!(
        IsFalse(Box::new(Identifier(Ident::new("a")))),
        verified_expr(sql)
    );

    let sql = "a IS NOT FALSE";
    assert_eq!(
        IsNotFalse(Box::new(Identifier(Ident::new("a")))),
        verified_expr(sql)
    );

    let sql = "a IS UNKNOWN";
    assert_eq!(
        IsUnknown(Box::new(Identifier(Ident::new("a")))),
        verified_expr(sql)
    );

    let sql = "a IS NOT UNKNOWN";
    assert_eq!(
        IsNotUnknown(Box::new(Identifier(Ident::new("a")))),
        verified_expr(sql)
    );

    verified_stmt("SELECT f FROM foo WHERE field IS TRUE");
    verified_stmt("SELECT f FROM foo WHERE field IS NOT TRUE");

    verified_stmt("SELECT f FROM foo WHERE field IS FALSE");
    verified_stmt("SELECT f FROM foo WHERE field IS NOT FALSE");

    verified_stmt("SELECT f FROM foo WHERE field IS UNKNOWN");
    verified_stmt("SELECT f FROM foo WHERE field IS NOT UNKNOWN");

    let sql = "SELECT f from foo where field is 0";
    let res = parse_sql_statements(sql);
    assert_eq!(
        ParserError::ParserError(
            "Expected: [NOT] NULL or TRUE|FALSE or [NOT] DISTINCT FROM after IS, found: 0"
                .to_string()
        ),
        res.unwrap_err()
    );
}

#[test]
fn parse_discard() {
    let sql = "DISCARD ALL";
    match verified_stmt(sql) {
        Statement::Discard { object_type, .. } => assert_eq!(object_type, DiscardObject::ALL),
        _ => unreachable!(),
    }

    let sql = "DISCARD PLANS";
    match verified_stmt(sql) {
        Statement::Discard { object_type, .. } => assert_eq!(object_type, DiscardObject::PLANS),
        _ => unreachable!(),
    }

    let sql = "DISCARD SEQUENCES";
    match verified_stmt(sql) {
        Statement::Discard { object_type, .. } => assert_eq!(object_type, DiscardObject::SEQUENCES),
        _ => unreachable!(),
    }

    let sql = "DISCARD TEMP";
    match verified_stmt(sql) {
        Statement::Discard { object_type, .. } => assert_eq!(object_type, DiscardObject::TEMP),
        _ => unreachable!(),
    }
}

#[test]
fn parse_cursor() {
    let sql = r#"CLOSE my_cursor"#;
    match verified_stmt(sql) {
        Statement::Close { cursor } => assert_eq!(
            cursor,
            CloseCursor::Specific {
                name: Ident::new("my_cursor"),
            }
        ),
        _ => unreachable!(),
    }

    let sql = r#"CLOSE ALL"#;
    match verified_stmt(sql) {
        Statement::Close { cursor } => assert_eq!(cursor, CloseCursor::All),
        _ => unreachable!(),
    }
}

#[test]
fn parse_show_functions() {
    assert_eq!(
        verified_stmt("SHOW FUNCTIONS LIKE 'pattern'"),
        Statement::ShowFunctions {
            filter: Some(ShowStatementFilter::Like("pattern".into())),
        }
    );
}

#[test]
fn parse_cache_table() {
    let sql = "SELECT a, b, c FROM foo";
    let cache_table_name = "cache_table_name";
    let table_flag = "flag";
    let query = all_dialects().verified_query(sql);

    assert_eq!(
        verified_stmt(format!("CACHE TABLE '{cache_table_name}'").as_str()),
        Statement::Cache {
            table_flag: None,
            table_name: ObjectName(vec![Ident::with_quote('\'', cache_table_name)]),
            has_as: false,
            options: vec![],
            query: None,
        }
    );

    assert_eq!(
        verified_stmt(format!("CACHE {table_flag} TABLE '{cache_table_name}'").as_str()),
        Statement::Cache {
            table_flag: Some(ObjectName(vec![Ident::new(table_flag)])),
            table_name: ObjectName(vec![Ident::with_quote('\'', cache_table_name)]),
            has_as: false,
            options: vec![],
            query: None,
        }
    );

    assert_eq!(
        verified_stmt(
            format!(
                "CACHE {table_flag} TABLE '{cache_table_name}' OPTIONS('K1' = 'V1', 'K2' = 0.88)",
            )
            .as_str()
        ),
        Statement::Cache {
            table_flag: Some(ObjectName(vec![Ident::new(table_flag)])),
            table_name: ObjectName(vec![Ident::with_quote('\'', cache_table_name)]),
            has_as: false,
            options: vec![
                SqlOption::KeyValue {
                    key: Ident::with_quote('\'', "K1"),
                    value: Expr::Value(Value::SingleQuotedString("V1".into())),
                },
                SqlOption::KeyValue {
                    key: Ident::with_quote('\'', "K2"),
                    value: Expr::Value(number("0.88")),
                },
            ],
            query: None,
        }
    );

    assert_eq!(
        verified_stmt(
            format!(
                "CACHE {table_flag} TABLE '{cache_table_name}' OPTIONS('K1' = 'V1', 'K2' = 0.88) {sql}",
            )
                .as_str()
        ),
        Statement::Cache {
            table_flag: Some(ObjectName(vec![Ident::new(table_flag)])),
            table_name: ObjectName(vec![Ident::with_quote('\'', cache_table_name)]),
            has_as: false,
            options: vec![
                SqlOption::KeyValue {
                    key: Ident::with_quote('\'', "K1"),
                    value: Expr::Value(Value::SingleQuotedString("V1".into())),
                },
                SqlOption::KeyValue {
                    key: Ident::with_quote('\'', "K2"),
                    value: Expr::Value(number("0.88")),
                },
            ],
            query: Some(query.clone().into()),
        }
    );

    assert_eq!(
        verified_stmt(
            format!(
                "CACHE {table_flag} TABLE '{cache_table_name}' OPTIONS('K1' = 'V1', 'K2' = 0.88) AS {sql}",
            )
                .as_str()
        ),
        Statement::Cache {
            table_flag: Some(ObjectName(vec![Ident::new(table_flag)])),
            table_name: ObjectName(vec![Ident::with_quote('\'', cache_table_name)]),
            has_as: true,
            options: vec![
                SqlOption::KeyValue {
                    key: Ident::with_quote('\'', "K1"),
                    value: Expr::Value(Value::SingleQuotedString("V1".into())),
                },
                SqlOption::KeyValue {
                    key: Ident::with_quote('\'', "K2"),
                    value: Expr::Value(number("0.88")),
                },
            ],
            query: Some(query.clone().into()),
        }
    );

    assert_eq!(
        verified_stmt(format!("CACHE {table_flag} TABLE '{cache_table_name}' {sql}").as_str()),
        Statement::Cache {
            table_flag: Some(ObjectName(vec![Ident::new(table_flag)])),
            table_name: ObjectName(vec![Ident::with_quote('\'', cache_table_name)]),
            has_as: false,
            options: vec![],
            query: Some(query.clone().into()),
        }
    );

    assert_eq!(
        verified_stmt(format!("CACHE {table_flag} TABLE '{cache_table_name}' AS {sql}").as_str()),
        Statement::Cache {
            table_flag: Some(ObjectName(vec![Ident::new(table_flag)])),
            table_name: ObjectName(vec![Ident::with_quote('\'', cache_table_name)]),
            has_as: true,
            options: vec![],
            query: Some(query.into()),
        }
    );

    let res = parse_sql_statements("CACHE TABLE 'table_name' foo");
    assert_eq!(
        ParserError::ParserError(
            "Expected: SELECT, VALUES, or a subquery in the query body, found: foo".to_string()
        ),
        res.unwrap_err()
    );

    let res = parse_sql_statements("CACHE flag TABLE 'table_name' OPTIONS('K1'='V1') foo");
    assert_eq!(
        ParserError::ParserError(
            "Expected: SELECT, VALUES, or a subquery in the query body, found: foo".to_string()
        ),
        res.unwrap_err()
    );

    let res = parse_sql_statements("CACHE TABLE 'table_name' AS foo");
    assert_eq!(
        ParserError::ParserError(
            "Expected: SELECT, VALUES, or a subquery in the query body, found: foo".to_string()
        ),
        res.unwrap_err()
    );

    let res = parse_sql_statements("CACHE flag TABLE 'table_name' OPTIONS('K1'='V1') AS foo");
    assert_eq!(
        ParserError::ParserError(
            "Expected: SELECT, VALUES, or a subquery in the query body, found: foo".to_string()
        ),
        res.unwrap_err()
    );

    let res = parse_sql_statements("CACHE 'table_name'");
    assert_eq!(
        ParserError::ParserError("Expected: a `TABLE` keyword, found: 'table_name'".to_string()),
        res.unwrap_err()
    );

    let res = parse_sql_statements("CACHE 'table_name' OPTIONS('K1'='V1')");
    assert_eq!(
        ParserError::ParserError("Expected: a `TABLE` keyword, found: OPTIONS".to_string()),
        res.unwrap_err()
    );

    let res = parse_sql_statements("CACHE flag 'table_name' OPTIONS('K1'='V1')");
    assert_eq!(
        ParserError::ParserError("Expected: a `TABLE` keyword, found: 'table_name'".to_string()),
        res.unwrap_err()
    );
}

#[test]
fn parse_uncache_table() {
    assert_eq!(
        verified_stmt("UNCACHE TABLE 'table_name'"),
        Statement::UNCache {
            table_name: ObjectName(vec![Ident::with_quote('\'', "table_name")]),
            if_exists: false,
        }
    );

    assert_eq!(
        verified_stmt("UNCACHE TABLE IF EXISTS 'table_name'"),
        Statement::UNCache {
            table_name: ObjectName(vec![Ident::with_quote('\'', "table_name")]),
            if_exists: true,
        }
    );

    let res = parse_sql_statements("UNCACHE TABLE 'table_name' foo");
    assert_eq!(
        ParserError::ParserError("Expected: end of statement, found: foo".to_string()),
        res.unwrap_err()
    );

    let res = parse_sql_statements("UNCACHE 'table_name' foo");
    assert_eq!(
        ParserError::ParserError("Expected: TABLE, found: 'table_name'".to_string()),
        res.unwrap_err()
    );

    let res = parse_sql_statements("UNCACHE IF EXISTS 'table_name' foo");
    assert_eq!(
        ParserError::ParserError("Expected: TABLE, found: IF".to_string()),
        res.unwrap_err()
    );
}

#[test]
fn parse_deeply_nested_parens_hits_recursion_limits() {
    let sql = "(".repeat(1000);
    let res = parse_sql_statements(&sql);
    assert_eq!(ParserError::RecursionLimitExceeded, res.unwrap_err());
}

#[test]
fn parse_deeply_nested_unary_op_hits_recursion_limits() {
    let sql = format!("SELECT {}", "+".repeat(1000));
    let res = parse_sql_statements(&sql);
    assert_eq!(ParserError::RecursionLimitExceeded, res.unwrap_err());
}

#[test]
fn parse_deeply_nested_expr_hits_recursion_limits() {
    let dialect = GenericDialect {};

    let where_clause = make_where_clause(100);
    let sql = format!("SELECT id, user_id FROM test WHERE {where_clause}");

    let res = Parser::new(&dialect)
        .try_with_sql(&sql)
        .expect("tokenize to work")
        .parse_statements();

    assert_eq!(res, Err(ParserError::RecursionLimitExceeded));
}

#[test]
fn parse_deeply_nested_subquery_expr_hits_recursion_limits() {
    let dialect = GenericDialect {};

    let where_clause = make_where_clause(100);
    let sql = format!("SELECT id, user_id where id IN (select id from t WHERE {where_clause})");

    let res = Parser::new(&dialect)
        .try_with_sql(&sql)
        .expect("tokenize to work")
        .parse_statements();

    assert_eq!(res, Err(ParserError::RecursionLimitExceeded));
}

#[test]
fn parse_with_recursion_limit() {
    let dialect = GenericDialect {};

    let where_clause = make_where_clause(20);
    let sql = format!("SELECT id, user_id FROM test WHERE {where_clause}");

    // Expect the statement to parse with default limit
    let res = Parser::new(&dialect)
        .try_with_sql(&sql)
        .expect("tokenize to work")
        .parse_statements();

    assert!(res.is_ok(), "{res:?}");

    // limit recursion to something smaller, expect parsing to fail
    let res = Parser::new(&dialect)
        .try_with_sql(&sql)
        .expect("tokenize to work")
        .with_recursion_limit(20)
        .parse_statements();

    assert_eq!(res, Err(ParserError::RecursionLimitExceeded));

    // limit recursion to 50, expect it to succeed
    let res = Parser::new(&dialect)
        .try_with_sql(&sql)
        .expect("tokenize to work")
        .with_recursion_limit(50)
        .parse_statements();

    assert!(res.is_ok(), "{res:?}");
}

#[test]
fn parse_escaped_string_with_unescape() {
    fn assert_mysql_query_value(sql: &str, quoted: &str) {
        let stmt = TestedDialects::new(vec![
            Box::new(MySqlDialect {}),
            Box::new(BigQueryDialect {}),
            Box::new(SnowflakeDialect {}),
        ])
        .one_statement_parses_to(sql, "");

        match stmt {
            Statement::Query(query) => match *query.body {
                SetExpr::Select(value) => {
                    let expr = expr_from_projection(only(&value.projection));
                    assert_eq!(
                        *expr,
                        Expr::Value(Value::SingleQuotedString(quoted.to_string()))
                    );
                }
                _ => unreachable!(),
            },
            _ => unreachable!(),
        };
    }
    let sql = r"SELECT 'I\'m fine'";
    assert_mysql_query_value(sql, "I'm fine");

    let sql = r#"SELECT 'I''m fine'"#;
    assert_mysql_query_value(sql, "I'm fine");

    let sql = r#"SELECT 'I\"m fine'"#;
    assert_mysql_query_value(sql, "I\"m fine");

    let sql = r"SELECT 'Testing: \0 \\ \% \_ \b \n \r \t \Z \a \h \ '";
    assert_mysql_query_value(sql, "Testing: \0 \\ % _ \u{8} \n \r \t \u{1a} \u{7} h  ");
}

#[test]
fn parse_escaped_string_without_unescape() {
    fn assert_mysql_query_value(sql: &str, quoted: &str) {
        let stmt = TestedDialects::new_with_options(
            vec![
                Box::new(MySqlDialect {}),
                Box::new(BigQueryDialect {}),
                Box::new(SnowflakeDialect {}),
            ],
            ParserOptions::new().with_unescape(false),
        )
        .one_statement_parses_to(sql, "");

        match stmt {
            Statement::Query(query) => match *query.body {
                SetExpr::Select(value) => {
                    let expr = expr_from_projection(only(&value.projection));
                    assert_eq!(
                        *expr,
                        Expr::Value(Value::SingleQuotedString(quoted.to_string()))
                    );
                }
                _ => unreachable!(),
            },
            _ => unreachable!(),
        };
    }
    let sql = r"SELECT 'I\'m fine'";
    assert_mysql_query_value(sql, r"I\'m fine");

    let sql = r#"SELECT 'I''m fine'"#;
    assert_mysql_query_value(sql, r#"I''m fine"#);

    let sql = r#"SELECT 'I\"m fine'"#;
    assert_mysql_query_value(sql, r#"I\"m fine"#);

    let sql = r"SELECT 'Testing: \0 \\ \% \_ \b \n \r \t \Z \a \ '";
    assert_mysql_query_value(sql, r"Testing: \0 \\ \% \_ \b \n \r \t \Z \a \ ");
}

#[test]
fn parse_pivot_table() {
    let sql = concat!(
        "SELECT * FROM monthly_sales AS a PIVOT(",
        "SUM(a.amount), ",
        "SUM(b.amount) AS t, ",
        "SUM(c.amount) AS u ",
        "FOR a.MONTH IN (1 AS x, 'two', three AS y)) AS p (c, d) ",
        "ORDER BY EMPID"
    );

    fn expected_function(table: &'static str, alias: Option<&'static str>) -> ExprWithAlias {
        ExprWithAlias {
            expr: call(
                "SUM",
                [Expr::CompoundIdentifier(vec![
                    Ident::new(table),
                    Ident::new("amount"),
                ])],
            ),
            alias: alias.map(Ident::new),
        }
    }

    assert_eq!(
        verified_only_select(sql).from[0].relation,
        Pivot {
            table: Box::new(TableFactor::Table {
                name: ObjectName(vec![Ident::new("monthly_sales")]),
                alias: Some(TableAlias {
                    name: Ident::new("a"),
                    columns: vec![]
                }),
                args: None,
                with_hints: vec![],
                version: None,
                partitions: vec![],
                with_ordinality: false,
                json_path: None,
                sample: None,
            }),
            aggregate_functions: vec![
                expected_function("a", None),
                expected_function("b", Some("t")),
                expected_function("c", Some("u")),
            ],
            value_column: vec![Ident::new("a"), Ident::new("MONTH")],
            value_source: PivotValueSource::List(vec![
                ExprWithAlias {
                    expr: Expr::Value(number("1")),
                    alias: Some(Ident::new("x"))
                },
                ExprWithAlias {
                    expr: Expr::Value(Value::SingleQuotedString("two".to_string())),
                    alias: None
                },
                ExprWithAlias {
                    expr: Expr::Identifier(Ident::new("three")),
                    alias: Some(Ident::new("y"))
                },
            ]),
            default_on_null: None,
            alias: Some(TableAlias {
                name: Ident {
                    value: "p".to_string(),
                    quote_style: None,
                    span: Span::empty(),
                },
                columns: vec![
                    TableAliasColumnDef::from_name("c"),
                    TableAliasColumnDef::from_name("d"),
                ],
            }),
        }
    );
    assert_eq!(verified_stmt(sql).to_string(), sql);

    // parsing should succeed with empty alias
    let sql_without_table_alias = concat!(
        "SELECT * FROM monthly_sales ",
        "PIVOT(SUM(a.amount) FOR a.MONTH IN ('JAN', 'FEB', 'MAR', 'APR')) AS p (c, d) ",
        "ORDER BY EMPID"
    );
    assert_matches!(
        &verified_only_select(sql_without_table_alias).from[0].relation,
        Pivot { table, .. } if matches!(&**table, TableFactor::Table { alias: None, .. })
    );
    assert_eq!(
        verified_stmt(sql_without_table_alias).to_string(),
        sql_without_table_alias
    );
}

#[test]
fn parse_unpivot_table() {
    let sql = concat!(
        "SELECT * FROM sales AS s ",
        "UNPIVOT(quantity FOR quarter IN (Q1, Q2, Q3, Q4)) AS u (product, quarter, quantity)"
    );

    pretty_assertions::assert_eq!(
        verified_only_select(sql).from[0].relation,
        Unpivot {
            table: Box::new(TableFactor::Table {
                name: ObjectName(vec![Ident::new("sales")]),
                alias: Some(TableAlias {
                    name: Ident::new("s"),
                    columns: vec![]
                }),
                args: None,
                with_hints: vec![],
                version: None,
                partitions: vec![],
                with_ordinality: false,
                json_path: None,
                sample: None,
            }),
            value: Ident {
                value: "quantity".to_string(),
                quote_style: None,
                span: Span::empty()
            },

            name: Ident {
                value: "quarter".to_string(),
                quote_style: None,
                span: Span::empty()
            },
            columns: ["Q1", "Q2", "Q3", "Q4"]
                .into_iter()
                .map(Ident::new)
                .collect(),
            alias: Some(TableAlias {
                name: Ident::new("u"),
                columns: ["product", "quarter", "quantity"]
                    .into_iter()
                    .map(TableAliasColumnDef::from_name)
                    .collect(),
            }),
        }
    );
    assert_eq!(verified_stmt(sql).to_string(), sql);

    let sql_without_aliases = concat!(
        "SELECT * FROM sales ",
        "UNPIVOT(quantity FOR quarter IN (Q1, Q2, Q3, Q4))"
    );

    assert_matches!(
        &verified_only_select(sql_without_aliases).from[0].relation,
        Unpivot {
            table,
            alias: None,
            ..
        } if matches!(&**table, TableFactor::Table { alias: None, .. })
    );
    assert_eq!(
        verified_stmt(sql_without_aliases).to_string(),
        sql_without_aliases
    );
}

#[test]
fn parse_pivot_unpivot_table() {
    let sql = concat!(
        "SELECT * FROM census AS c ",
        "UNPIVOT(population FOR year IN (population_2000, population_2010)) AS u ",
        "PIVOT(sum(population) FOR year IN ('population_2000', 'population_2010')) AS p"
    );

    pretty_assertions::assert_eq!(
        verified_only_select(sql).from[0].relation,
        Pivot {
            table: Box::new(Unpivot {
                table: Box::new(TableFactor::Table {
                    name: ObjectName(vec![Ident::new("census")]),
                    alias: Some(TableAlias {
                        name: Ident::new("c"),
                        columns: vec![]
                    }),
                    args: None,
                    with_hints: vec![],
                    version: None,
                    partitions: vec![],
                    with_ordinality: false,
                    json_path: None,
                    sample: None,
                }),
                value: Ident {
                    value: "population".to_string(),
                    quote_style: None,
                    span: Span::empty()
                },

                name: Ident {
                    value: "year".to_string(),
                    quote_style: None,
                    span: Span::empty()
                },
                columns: ["population_2000", "population_2010"]
                    .into_iter()
                    .map(Ident::new)
                    .collect(),
                alias: Some(TableAlias {
                    name: Ident::new("u"),
                    columns: vec![]
                }),
            }),
            aggregate_functions: vec![ExprWithAlias {
                expr: call("sum", [Expr::Identifier(Ident::new("population"))]),
                alias: None
            }],
            value_column: vec![Ident::new("year")],
            value_source: PivotValueSource::List(vec![
                ExprWithAlias {
                    expr: Expr::Value(Value::SingleQuotedString("population_2000".to_string())),
                    alias: None
                },
                ExprWithAlias {
                    expr: Expr::Value(Value::SingleQuotedString("population_2010".to_string())),
                    alias: None
                },
            ]),
            default_on_null: None,
            alias: Some(TableAlias {
                name: Ident::new("p"),
                columns: vec![]
            }),
        }
    );
    assert_eq!(verified_stmt(sql).to_string(), sql);
}

/// Makes a predicate that looks like ((user_id = $id) OR user_id = $2...)
fn make_where_clause(num: usize) -> String {
    use std::fmt::Write;
    let mut output = "(".repeat(num - 1);

    for i in 0..num {
        if i > 0 {
            write!(&mut output, " OR ").unwrap();
        }
        write!(&mut output, "user_id = {i}").unwrap();
        if i < num - 1 {
            write!(&mut output, ")").unwrap();
        }
    }
    output
}

#[test]
fn parse_non_latin_identifiers() {
    let supported_dialects = TestedDialects::new(vec![
        Box::new(GenericDialect {}),
        Box::new(DuckDbDialect {}),
        Box::new(PostgreSqlDialect {}),
        Box::new(MsSqlDialect {}),
        Box::new(RedshiftSqlDialect {}),
        Box::new(MySqlDialect {}),
    ]);

    supported_dialects.verified_stmt("SELECT a.説明 FROM test.public.inter01 AS a");
    supported_dialects.verified_stmt("SELECT a.説明 FROM inter01 AS a, inter01_transactions AS b WHERE a.説明 = b.取引 GROUP BY a.説明");
    supported_dialects.verified_stmt("SELECT 説明, hühnervögel, garçon, Москва, 東京 FROM inter01");
    assert!(supported_dialects
        .parse_sql_statements("SELECT 💝 FROM table1")
        .is_err());
}

#[test]
fn parse_trailing_comma() {
    // At the moment, DuckDB is the only dialect that allows
    // trailing commas anywhere in the query
    let trailing_commas = TestedDialects::new(vec![Box::new(DuckDbDialect {})]);

    trailing_commas.one_statement_parses_to(
        "SELECT album_id, name, FROM track",
        "SELECT album_id, name FROM track",
    );

    trailing_commas.one_statement_parses_to(
        "SELECT * FROM track ORDER BY milliseconds,",
        "SELECT * FROM track ORDER BY milliseconds",
    );

    trailing_commas.one_statement_parses_to(
        "SELECT DISTINCT ON (album_id,) name FROM track",
        "SELECT DISTINCT ON (album_id) name FROM track",
    );

    trailing_commas.one_statement_parses_to(
        "CREATE TABLE employees (name text, age int,)",
        "CREATE TABLE employees (name TEXT, age INT)",
    );

    trailing_commas.one_statement_parses_to(
        "GRANT USAGE, SELECT, INSERT, ON p TO u",
        "GRANT USAGE, SELECT, INSERT ON p TO u",
    );

    trailing_commas.verified_stmt("SELECT album_id, name FROM track");
    trailing_commas.verified_stmt("SELECT * FROM track ORDER BY milliseconds");
    trailing_commas.verified_stmt("SELECT DISTINCT ON (album_id) name FROM track");

    // check quoted "from" identifier edge-case
    trailing_commas.one_statement_parses_to(
        r#"SELECT "from", FROM "from""#,
        r#"SELECT "from" FROM "from""#,
    );
    trailing_commas.verified_stmt(r#"SELECT "from" FROM "from""#);

    // doesn't allow any trailing commas
    let trailing_commas = TestedDialects::new(vec![Box::new(GenericDialect {})]);

    assert_eq!(
        trailing_commas
            .parse_sql_statements("SELECT name, age, from employees;")
            .unwrap_err(),
        ParserError::ParserError("Expected an expression, found: from".to_string())
    );

    assert_eq!(
        trailing_commas
            .parse_sql_statements("REVOKE USAGE, SELECT, ON p TO u")
            .unwrap_err(),
        ParserError::ParserError("Expected: a privilege keyword, found: ON".to_string())
    );

    assert_eq!(
        trailing_commas
            .parse_sql_statements("CREATE TABLE employees (name text, age int,)")
            .unwrap_err(),
        ParserError::ParserError(
            "Expected: column name or constraint definition, found: )".to_string()
        )
    );
}

#[test]
fn parse_projection_trailing_comma() {
    // Some dialects allow trailing commas only in the projection
    let trailing_commas = TestedDialects::new(vec![
        Box::new(SnowflakeDialect {}),
        Box::new(BigQueryDialect {}),
    ]);

    trailing_commas.one_statement_parses_to(
        "SELECT album_id, name, FROM track",
        "SELECT album_id, name FROM track",
    );

    trailing_commas.verified_stmt("SELECT album_id, name FROM track");

    trailing_commas.verified_stmt("SELECT * FROM track ORDER BY milliseconds");

    trailing_commas.verified_stmt("SELECT DISTINCT ON (album_id) name FROM track");

    assert_eq!(
        trailing_commas
            .parse_sql_statements("SELECT * FROM track ORDER BY milliseconds,")
            .unwrap_err(),
        ParserError::ParserError("Expected: an expression, found: EOF".to_string())
    );

    assert_eq!(
        trailing_commas
            .parse_sql_statements("CREATE TABLE employees (name text, age int,)")
            .unwrap_err(),
        ParserError::ParserError(
            "Expected: column name or constraint definition, found: )".to_string()
        ),
    );
}

#[test]
fn parse_create_type() {
    let create_type =
        verified_stmt("CREATE TYPE db.type_name AS (foo INT, bar TEXT COLLATE \"de_DE\")");
    assert_eq!(
        Statement::CreateType {
            name: ObjectName(vec![Ident::new("db"), Ident::new("type_name")]),
            representation: UserDefinedTypeRepresentation::Composite {
                attributes: vec![
                    UserDefinedTypeCompositeAttributeDef {
                        name: Ident::new("foo"),
                        data_type: DataType::Int(None),
                        collation: None,
                    },
                    UserDefinedTypeCompositeAttributeDef {
                        name: Ident::new("bar"),
                        data_type: DataType::Text,
                        collation: Some(ObjectName(vec![Ident::with_quote('\"', "de_DE")])),
                    }
                ]
            }
        },
        create_type
    );
}

#[test]
fn parse_drop_type() {
    let sql = "DROP TYPE abc";
    match verified_stmt(sql) {
        Statement::Drop {
            names,
            object_type,
            if_exists,
            cascade,
            ..
        } => {
            assert_eq_vec(&["abc"], &names);
            assert_eq!(ObjectType::Type, object_type);
            assert!(!if_exists);
            assert!(!cascade);
        }
        _ => unreachable!(),
    };

    let sql = "DROP TYPE IF EXISTS def, magician, quaternion";
    match verified_stmt(sql) {
        Statement::Drop {
            names,
            object_type,
            if_exists,
            cascade,
            ..
        } => {
            assert_eq_vec(&["def", "magician", "quaternion"], &names);
            assert_eq!(ObjectType::Type, object_type);
            assert!(if_exists);
            assert!(!cascade);
        }
        _ => unreachable!(),
    }

    let sql = "DROP TYPE IF EXISTS my_type CASCADE";
    match verified_stmt(sql) {
        Statement::Drop {
            names,
            object_type,
            if_exists,
            cascade,
            ..
        } => {
            assert_eq_vec(&["my_type"], &names);
            assert_eq!(ObjectType::Type, object_type);
            assert!(if_exists);
            assert!(cascade);
        }
        _ => unreachable!(),
    }
}

#[test]
fn parse_call() {
    all_dialects().verified_stmt("CALL my_procedure()");
    all_dialects().verified_stmt("CALL my_procedure(1, 'a')");
    pg_and_generic().verified_stmt("CALL my_procedure(1, 'a', $1)");
    all_dialects().verified_stmt("CALL my_procedure");
    assert_eq!(
        verified_stmt("CALL my_procedure('a')"),
        Statement::Call(Function {
            uses_odbc_syntax: false,
            parameters: FunctionArguments::None,
            args: FunctionArguments::List(FunctionArgumentList {
                duplicate_treatment: None,
                args: vec![FunctionArg::Unnamed(FunctionArgExpr::Expr(Expr::Value(
                    Value::SingleQuotedString("a".to_string())
                )))],
                clauses: vec![],
            }),
            name: ObjectName(vec![Ident::new("my_procedure")]),
            filter: None,
            null_treatment: None,
            over: None,
            within_group: vec![],
        })
    );
}

#[test]
fn parse_execute_stored_procedure() {
    let expected = Statement::Execute {
        name: ObjectName(vec![
            Ident {
                value: "my_schema".to_string(),
                quote_style: None,
                span: Span::empty(),
            },
            Ident {
                value: "my_stored_procedure".to_string(),
                quote_style: None,
                span: Span::empty(),
            },
        ]),
        parameters: vec![
            Expr::Value(Value::NationalStringLiteral("param1".to_string())),
            Expr::Value(Value::NationalStringLiteral("param2".to_string())),
        ],
        has_parentheses: false,
        using: vec![],
    };
    assert_eq!(
        // Microsoft SQL Server does not use parentheses around arguments for EXECUTE
        ms_and_generic()
            .verified_stmt("EXECUTE my_schema.my_stored_procedure N'param1', N'param2'"),
        expected
    );
    assert_eq!(
        ms_and_generic().one_statement_parses_to(
            "EXEC my_schema.my_stored_procedure N'param1', N'param2';",
            "EXECUTE my_schema.my_stored_procedure N'param1', N'param2'",
        ),
        expected
    );
}

#[test]
fn parse_create_table_collate() {
    pg_and_generic().verified_stmt("CREATE TABLE tbl (foo INT, bar TEXT COLLATE \"de_DE\")");
}

#[test]
fn parse_binary_operators_without_whitespace() {
    // x + y
    all_dialects().one_statement_parses_to(
        "SELECT field+1000 FROM tbl1",
        "SELECT field + 1000 FROM tbl1",
    );

    all_dialects().one_statement_parses_to(
        "SELECT tbl1.field+tbl2.field FROM tbl1 JOIN tbl2 ON tbl1.id = tbl2.entity_id",
        "SELECT tbl1.field + tbl2.field FROM tbl1 JOIN tbl2 ON tbl1.id = tbl2.entity_id",
    );

    // x - y
    all_dialects().one_statement_parses_to(
        "SELECT field-1000 FROM tbl1",
        "SELECT field - 1000 FROM tbl1",
    );

    all_dialects().one_statement_parses_to(
        "SELECT tbl1.field-tbl2.field FROM tbl1 JOIN tbl2 ON tbl1.id = tbl2.entity_id",
        "SELECT tbl1.field - tbl2.field FROM tbl1 JOIN tbl2 ON tbl1.id = tbl2.entity_id",
    );

    // x * y
    all_dialects().one_statement_parses_to(
        "SELECT field*1000 FROM tbl1",
        "SELECT field * 1000 FROM tbl1",
    );

    all_dialects().one_statement_parses_to(
        "SELECT tbl1.field*tbl2.field FROM tbl1 JOIN tbl2 ON tbl1.id = tbl2.entity_id",
        "SELECT tbl1.field * tbl2.field FROM tbl1 JOIN tbl2 ON tbl1.id = tbl2.entity_id",
    );

    // x / y
    all_dialects().one_statement_parses_to(
        "SELECT field/1000 FROM tbl1",
        "SELECT field / 1000 FROM tbl1",
    );

    all_dialects().one_statement_parses_to(
        "SELECT tbl1.field/tbl2.field FROM tbl1 JOIN tbl2 ON tbl1.id = tbl2.entity_id",
        "SELECT tbl1.field / tbl2.field FROM tbl1 JOIN tbl2 ON tbl1.id = tbl2.entity_id",
    );

    // x % y
    all_dialects().one_statement_parses_to(
        "SELECT field%1000 FROM tbl1",
        "SELECT field % 1000 FROM tbl1",
    );

    all_dialects().one_statement_parses_to(
        "SELECT tbl1.field%tbl2.field FROM tbl1 JOIN tbl2 ON tbl1.id = tbl2.entity_id",
        "SELECT tbl1.field % tbl2.field FROM tbl1 JOIN tbl2 ON tbl1.id = tbl2.entity_id",
    );
}

#[test]
fn parse_unload() {
    let unload = verified_stmt("UNLOAD(SELECT cola FROM tab) TO 's3://...' WITH (format = 'AVRO')");
    assert_eq!(
        unload,
        Statement::Unload {
            query: Box::new(Query {
                body: Box::new(SetExpr::Select(Box::new(Select {
                    select_token: AttachedToken::empty(),
                    distinct: None,
                    top: None,
                    top_before_distinct: false,
                    projection: vec![UnnamedExpr(Expr::Identifier(Ident::new("cola"))),],
                    into: None,
                    from: vec![TableWithJoins {
                        relation: table_from_name(ObjectName(vec![Ident::new("tab")])),
                        joins: vec![],
                    }],
                    lateral_views: vec![],
                    prewhere: None,
                    selection: None,
                    group_by: GroupByExpr::Expressions(vec![], vec![]),
                    cluster_by: vec![],
                    distribute_by: vec![],
                    sort_by: vec![],
                    having: None,
                    named_window: vec![],
                    window_before_qualify: false,
                    qualify: None,
                    value_table_mode: None,
                    connect_by: None,
                }))),
                with: None,
                limit: None,
                limit_by: vec![],
                offset: None,
                fetch: None,
                locks: vec![],
                for_clause: None,
                order_by: None,
                settings: None,
                format_clause: None,
            }),
            to: Ident {
                value: "s3://...".to_string(),
                quote_style: Some('\''),
                span: Span::empty(),
            },
            with: vec![SqlOption::KeyValue {
                key: Ident {
                    value: "format".to_string(),
                    quote_style: None,
                    span: Span::empty(),
                },
                value: Expr::Value(Value::SingleQuotedString("AVRO".to_string()))
            }]
        }
    );
}

#[test]
fn test_savepoint() {
    match verified_stmt("SAVEPOINT test1") {
        Statement::Savepoint { name } => {
            assert_eq!(Ident::new("test1"), name);
        }
        _ => unreachable!(),
    }
}

#[test]
fn test_release_savepoint() {
    match verified_stmt("RELEASE SAVEPOINT test1") {
        Statement::ReleaseSavepoint { name } => {
            assert_eq!(Ident::new("test1"), name);
        }
        _ => unreachable!(),
    }

    one_statement_parses_to("RELEASE test1", "RELEASE SAVEPOINT test1");
}

#[test]
fn test_comment_hash_syntax() {
    let dialects = TestedDialects::new(vec![
        Box::new(BigQueryDialect {}),
        Box::new(SnowflakeDialect {}),
        Box::new(MySqlDialect {}),
        Box::new(HiveDialect {}),
    ]);
    let sql = r#"
    # comment
    SELECT a, b, c # , d, e
    FROM T
    ####### comment #################
    WHERE true
    # comment
    "#;
    let canonical = "SELECT a, b, c FROM T WHERE true";
    dialects.verified_only_select_with_canonical(sql, canonical);
}

#[test]
fn test_parse_inline_comment() {
    let sql =
        "CREATE TABLE t0 (id INT COMMENT 'comment without equal') COMMENT = 'comment with equal'";
    // Hive dialect doesn't support `=` in table comment, please refer:
    // [Hive](https://cwiki.apache.org/confluence/display/Hive/LanguageManual+DDL#LanguageManualDDL-CreateTable)
    match all_dialects_except(|d| d.is::<HiveDialect>()).verified_stmt(sql) {
        Statement::CreateTable(CreateTable {
            columns, comment, ..
        }) => {
            assert_eq!(
                columns,
                vec![ColumnDef {
                    name: Ident::new("id".to_string()),
                    data_type: DataType::Int(None),
                    collation: None,
                    options: vec![ColumnOptionDef {
                        name: None,
                        option: Comment("comment without equal".to_string()),
                    }]
                }]
            );
            assert_eq!(
                comment.unwrap(),
                CommentDef::WithEq("comment with equal".to_string())
            );
        }
        _ => unreachable!(),
    }
}

#[test]
fn test_buffer_reuse() {
    let d = GenericDialect {};
    let q = "INSERT INTO customer WITH foo AS (SELECT 1) SELECT * FROM foo UNION VALUES (1)";
    let mut buf = Vec::new();
    Tokenizer::new(&d, q)
        .tokenize_with_location_into_buf(&mut buf)
        .unwrap();
    let mut p = Parser::new(&d).with_tokens_with_locations(buf);
    p.parse_statements().unwrap();
    let _ = p.into_tokens();
}

#[test]
fn parse_map_access_expr() {
    let sql = "users[-1][safe_offset(2)]";
    let dialects = TestedDialects::new(vec![
        Box::new(BigQueryDialect {}),
        Box::new(ClickHouseDialect {}),
    ]);
    let expr = dialects.verified_expr(sql);
    let expected = Expr::CompoundFieldAccess {
        root: Box::new(Expr::Identifier(Ident::with_span(
            Span::new(Location::of(1, 1), Location::of(1, 6)),
            "users",
        ))),
        access_chain: vec![
            AccessExpr::Subscript(Subscript::Index {
                index: Expr::UnaryOp {
                    op: UnaryOperator::Minus,
                    expr: Expr::Value(number("1")).into(),
                },
            }),
            AccessExpr::Subscript(Subscript::Index {
                index: Expr::Function(Function {
                    name: ObjectName(vec![Ident::with_span(
                        Span::new(Location::of(1, 11), Location::of(1, 22)),
                        "safe_offset",
                    )]),
                    parameters: FunctionArguments::None,
                    args: FunctionArguments::List(FunctionArgumentList {
                        duplicate_treatment: None,
                        args: vec![FunctionArg::Unnamed(FunctionArgExpr::Expr(Expr::Value(
                            number("2"),
                        )))],
                        clauses: vec![],
                    }),
                    filter: None,
                    null_treatment: None,
                    over: None,
                    within_group: vec![],
                    uses_odbc_syntax: false,
                }),
            }),
        ],
    };
    assert_eq!(expr, expected);

    for sql in ["users[1]", "a[array_length(b) - 1 + 2][c + 3][d * 4]"] {
        let _ = dialects.verified_expr(sql);
    }
}

#[test]
fn parse_connect_by() {
    let expect_query = Select {
        select_token: AttachedToken::empty(),
        distinct: None,
        top: None,
        top_before_distinct: false,
        projection: vec![
            SelectItem::UnnamedExpr(Expr::Identifier(Ident::new("employee_id"))),
            SelectItem::UnnamedExpr(Expr::Identifier(Ident::new("manager_id"))),
            SelectItem::UnnamedExpr(Expr::Identifier(Ident::new("title"))),
        ],
        from: vec![TableWithJoins {
            relation: table_from_name(ObjectName(vec![Ident::new("employees")])),
            joins: vec![],
        }],
        into: None,
        lateral_views: vec![],
        prewhere: None,
        selection: None,
        group_by: GroupByExpr::Expressions(vec![], vec![]),
        cluster_by: vec![],
        distribute_by: vec![],
        sort_by: vec![],
        having: None,
        named_window: vec![],
        qualify: None,
        window_before_qualify: false,
        value_table_mode: None,
        connect_by: Some(ConnectBy {
            condition: Expr::BinaryOp {
                left: Box::new(Expr::Identifier(Ident::new("title"))),
                op: BinaryOperator::Eq,
                right: Box::new(Expr::Value(Value::SingleQuotedString(
                    "president".to_owned(),
                ))),
            },
            relationships: vec![Expr::BinaryOp {
                left: Box::new(Expr::Identifier(Ident::new("manager_id"))),
                op: BinaryOperator::Eq,
                right: Box::new(Expr::Prior(Box::new(Expr::Identifier(Ident::new(
                    "employee_id",
                ))))),
            }],
        }),
    };

    let connect_by_1 = concat!(
        "SELECT employee_id, manager_id, title FROM employees ",
        "START WITH title = 'president' ",
        "CONNECT BY manager_id = PRIOR employee_id ",
        "ORDER BY employee_id"
    );

    assert_eq!(
        all_dialects_where(|d| d.supports_connect_by()).verified_only_select(connect_by_1),
        expect_query
    );

    // CONNECT BY can come before START WITH
    let connect_by_2 = concat!(
        "SELECT employee_id, manager_id, title FROM employees ",
        "CONNECT BY manager_id = PRIOR employee_id ",
        "START WITH title = 'president' ",
        "ORDER BY employee_id"
    );
    assert_eq!(
        all_dialects_where(|d| d.supports_connect_by())
            .verified_only_select_with_canonical(connect_by_2, connect_by_1),
        expect_query
    );

    // WHERE must come before CONNECT BY
    let connect_by_3 = concat!(
        "SELECT employee_id, manager_id, title FROM employees ",
        "WHERE employee_id <> 42 ",
        "START WITH title = 'president' ",
        "CONNECT BY manager_id = PRIOR employee_id ",
        "ORDER BY employee_id"
    );
    assert_eq!(
        all_dialects_where(|d| d.supports_connect_by()).verified_only_select(connect_by_3),
        Select {
            select_token: AttachedToken::empty(),
            distinct: None,
            top: None,
            top_before_distinct: false,
            projection: vec![
                SelectItem::UnnamedExpr(Expr::Identifier(Ident::new("employee_id"))),
                SelectItem::UnnamedExpr(Expr::Identifier(Ident::new("manager_id"))),
                SelectItem::UnnamedExpr(Expr::Identifier(Ident::new("title"))),
            ],
            from: vec![TableWithJoins {
                relation: table_from_name(ObjectName(vec![Ident::new("employees")])),
                joins: vec![],
            }],
            into: None,
            lateral_views: vec![],
            prewhere: None,
            selection: Some(Expr::BinaryOp {
                left: Box::new(Expr::Identifier(Ident::new("employee_id"))),
                op: BinaryOperator::NotEq,
                right: Box::new(Expr::Value(number("42"))),
            }),
            group_by: GroupByExpr::Expressions(vec![], vec![]),
            cluster_by: vec![],
            distribute_by: vec![],
            sort_by: vec![],
            having: None,
            named_window: vec![],
            qualify: None,
            window_before_qualify: false,
            value_table_mode: None,
            connect_by: Some(ConnectBy {
                condition: Expr::BinaryOp {
                    left: Box::new(Expr::Identifier(Ident::new("title"))),
                    op: BinaryOperator::Eq,
                    right: Box::new(Expr::Value(Value::SingleQuotedString(
                        "president".to_owned(),
                    ))),
                },
                relationships: vec![Expr::BinaryOp {
                    left: Box::new(Expr::Identifier(Ident::new("manager_id"))),
                    op: BinaryOperator::Eq,
                    right: Box::new(Expr::Prior(Box::new(Expr::Identifier(Ident::new(
                        "employee_id",
                    ))))),
                }],
            }),
        }
    );

    let connect_by_4 = concat!(
        "SELECT employee_id, manager_id, title FROM employees ",
        "START WITH title = 'president' ",
        "CONNECT BY manager_id = PRIOR employee_id ",
        "WHERE employee_id <> 42 ",
        "ORDER BY employee_id"
    );
    all_dialects_where(|d| d.supports_connect_by())
        .parse_sql_statements(connect_by_4)
        .expect_err("should have failed");

    // PRIOR expressions are only valid within a CONNECT BY, and the the token
    // `prior` is valid as an identifier anywhere else.
    assert_eq!(
        all_dialects()
            .verified_only_select("SELECT prior FROM some_table")
            .projection,
        vec![SelectItem::UnnamedExpr(Expr::Identifier(Ident::new(
            "prior"
        )))]
    );
}

#[test]
fn test_selective_aggregation() {
    let sql = concat!(
        "SELECT ",
        "ARRAY_AGG(name) FILTER (WHERE name IS NOT NULL), ",
        "ARRAY_AGG(name) FILTER (WHERE name LIKE 'a%') AS agg2 ",
        "FROM region"
    );
    assert_eq!(
        all_dialects_where(|d| d.supports_filter_during_aggregation())
            .verified_only_select(sql)
            .projection,
        vec![
            SelectItem::UnnamedExpr(Expr::Function(Function {
                name: ObjectName(vec![Ident::new("ARRAY_AGG")]),
                uses_odbc_syntax: false,
                parameters: FunctionArguments::None,
                args: FunctionArguments::List(FunctionArgumentList {
                    duplicate_treatment: None,
                    args: vec![FunctionArg::Unnamed(FunctionArgExpr::Expr(
                        Expr::Identifier(Ident::new("name"))
                    ))],
                    clauses: vec![],
                }),
                filter: Some(Box::new(Expr::IsNotNull(Box::new(Expr::Identifier(
                    Ident::new("name")
                ))))),
                over: None,
                within_group: vec![],
                null_treatment: None
            })),
            SelectItem::ExprWithAlias {
                expr: Expr::Function(Function {
                    name: ObjectName(vec![Ident::new("ARRAY_AGG")]),
                    uses_odbc_syntax: false,
                    parameters: FunctionArguments::None,
                    args: FunctionArguments::List(FunctionArgumentList {
                        duplicate_treatment: None,
                        args: vec![FunctionArg::Unnamed(FunctionArgExpr::Expr(
                            Expr::Identifier(Ident::new("name"))
                        ))],
                        clauses: vec![],
                    }),
                    filter: Some(Box::new(Expr::Like {
                        negated: false,
                        expr: Box::new(Expr::Identifier(Ident::new("name"))),
                        pattern: Box::new(Expr::Value(Value::SingleQuotedString("a%".to_owned()))),
                        escape_char: None,
                        any: false,
                    })),
                    null_treatment: None,
                    over: None,
                    within_group: vec![]
                }),
                alias: Ident::new("agg2")
            },
        ]
    )
}

#[test]
fn test_group_by_grouping_sets() {
    let sql = concat!(
        "SELECT city, car_model, sum(quantity) AS sum ",
        "FROM dealer ",
        "GROUP BY GROUPING SETS ((city, car_model), (city), (car_model), ()) ",
        "ORDER BY city",
    );
    assert_eq!(
        all_dialects_where(|d| d.supports_group_by_expr())
            .verified_only_select(sql)
            .group_by,
        GroupByExpr::Expressions(
            vec![Expr::GroupingSets(vec![
                vec![
                    Expr::Identifier(Ident::new("city")),
                    Expr::Identifier(Ident::new("car_model"))
                ],
                vec![Expr::Identifier(Ident::new("city")),],
                vec![Expr::Identifier(Ident::new("car_model"))],
                vec![]
            ])],
            vec![]
        )
    );
}

#[test]
fn test_match_recognize() {
    use MatchRecognizePattern::*;
    use MatchRecognizeSymbol::*;
    use RepetitionQuantifier::*;

    let table = table_from_name(ObjectName(vec![Ident::new("my_table")]));

    fn check(options: &str, expect: TableFactor) {
        let select = all_dialects_where(|d| d.supports_match_recognize()).verified_only_select(
            &format!("SELECT * FROM my_table MATCH_RECOGNIZE({options})"),
        );
        assert_eq!(&select.from[0].relation, &expect);
    }

    check(
        concat!(
            "PARTITION BY company ",
            "ORDER BY price_date ",
            "MEASURES ",
            "MATCH_NUMBER() AS match_number, ",
            "FIRST(price_date) AS start_date, ",
            "LAST(price_date) AS end_date ",
            "ONE ROW PER MATCH ",
            "AFTER MATCH SKIP TO LAST row_with_price_increase ",
            "PATTERN (row_before_decrease row_with_price_decrease+ row_with_price_increase+) ",
            "DEFINE ",
            "row_with_price_decrease AS price < LAG(price), ",
            "row_with_price_increase AS price > LAG(price)"
        ),
        TableFactor::MatchRecognize {
            table: Box::new(table),
            partition_by: vec![Expr::Identifier(Ident::new("company"))],
            order_by: vec![OrderByExpr {
                expr: Expr::Identifier(Ident::new("price_date")),
                asc: None,
                nulls_first: None,
                with_fill: None,
            }],
            measures: vec![
                Measure {
                    expr: call("MATCH_NUMBER", []),
                    alias: Ident::new("match_number"),
                },
                Measure {
                    expr: call("FIRST", [Expr::Identifier(Ident::new("price_date"))]),
                    alias: Ident::new("start_date"),
                },
                Measure {
                    expr: call("LAST", [Expr::Identifier(Ident::new("price_date"))]),
                    alias: Ident::new("end_date"),
                },
            ],
            rows_per_match: Some(RowsPerMatch::OneRow),
            after_match_skip: Some(AfterMatchSkip::ToLast(Ident::new(
                "row_with_price_increase",
            ))),
            pattern: Concat(vec![
                Symbol(Named(Ident::new("row_before_decrease"))),
                Repetition(
                    Box::new(Symbol(Named(Ident::new("row_with_price_decrease")))),
                    OneOrMore,
                ),
                Repetition(
                    Box::new(Symbol(Named(Ident::new("row_with_price_increase")))),
                    OneOrMore,
                ),
            ]),
            symbols: vec![
                SymbolDefinition {
                    symbol: Ident::new("row_with_price_decrease"),
                    definition: Expr::BinaryOp {
                        left: Box::new(Expr::Identifier(Ident::new("price"))),
                        op: BinaryOperator::Lt,
                        right: Box::new(call("LAG", [Expr::Identifier(Ident::new("price"))])),
                    },
                },
                SymbolDefinition {
                    symbol: Ident::new("row_with_price_increase"),
                    definition: Expr::BinaryOp {
                        left: Box::new(Expr::Identifier(Ident::new("price"))),
                        op: BinaryOperator::Gt,
                        right: Box::new(call("LAG", [Expr::Identifier(Ident::new("price"))])),
                    },
                },
            ],
            alias: None,
        },
    );

    #[rustfmt::skip]
    let examples = [
        concat!(
            "SELECT * ",
            "FROM login_attempts ",
            "MATCH_RECOGNIZE(",
                "PARTITION BY user_id ",
                "ORDER BY timestamp ",
                "PATTERN (failed_attempt{3,}) ",
                "DEFINE ",
                    "failed_attempt AS status = 'failure'",
            ")",
        ),
        concat!(
            "SELECT * ",
            "FROM stock_transactions ",
            "MATCH_RECOGNIZE(",
                "PARTITION BY symbol ",
                "ORDER BY timestamp ",
                "MEASURES ",
                    "FIRST(price) AS start_price, ",
                    "LAST(price) AS end_price, ",
                    "MATCH_NUMBER() AS match_num ",
                "ALL ROWS PER MATCH ",
                "PATTERN (STRT UP+) ",
                "DEFINE ",
                    "UP AS price > PREV(price)",
            ")",
        ),
        concat!(
            "SELECT * ",
            "FROM event_log ",
            "MATCH_RECOGNIZE(",
                "MEASURES ",
                    "FIRST(event_type) AS start_event, ",
                    "LAST(event_type) AS end_event, ",
                    "COUNT(*) AS error_count ",
                "ALL ROWS PER MATCH ",
                "PATTERN (STRT ERROR+ END) ",
                "DEFINE ",
                    "STRT AS event_type = 'START', ",
                    "ERROR AS event_type = 'ERROR', ",
                    "END AS event_type = 'END'",
            ")",
        )
    ];

    for sql in examples {
        all_dialects_where(|d| d.supports_match_recognize()).verified_query(sql);
    }
}

#[test]
fn test_match_recognize_patterns() {
    use MatchRecognizePattern::*;
    use MatchRecognizeSymbol::*;
    use RepetitionQuantifier::*;

    fn check(pattern: &str, expect: MatchRecognizePattern) {
        let select =
            all_dialects_where(|d| d.supports_match_recognize()).verified_only_select(&format!(
                "SELECT * FROM my_table MATCH_RECOGNIZE(PATTERN ({pattern}) DEFINE DUMMY AS true)" // "select * from my_table match_recognize ("
            ));
        let TableFactor::MatchRecognize {
            pattern: actual, ..
        } = &select.from[0].relation
        else {
            panic!("expected match_recognize table factor");
        };
        assert_eq!(actual, &expect);
    }

    // just a symbol
    check("FOO", Symbol(Named(Ident::new("FOO"))));

    // just a symbol
    check(
        "^ FOO $",
        Concat(vec![
            Symbol(Start),
            Symbol(Named(Ident::new("FOO"))),
            Symbol(End),
        ]),
    );

    // exclusion
    check("{- FOO -}", Exclude(Named(Ident::new("FOO"))));

    check(
        "PERMUTE(A, B, C)",
        Permute(vec![
            Named(Ident::new("A")),
            Named(Ident::new("B")),
            Named(Ident::new("C")),
        ]),
    );

    // various identifiers
    check(
        "FOO | \"BAR\" | baz42",
        Alternation(vec![
            Symbol(Named(Ident::new("FOO"))),
            Symbol(Named(Ident::with_quote('"', "BAR"))),
            Symbol(Named(Ident::new("baz42"))),
        ]),
    );

    // concatenated basic quantifiers
    check(
        "S1* S2+ S3?",
        Concat(vec![
            Repetition(Box::new(Symbol(Named(Ident::new("S1")))), ZeroOrMore),
            Repetition(Box::new(Symbol(Named(Ident::new("S2")))), OneOrMore),
            Repetition(Box::new(Symbol(Named(Ident::new("S3")))), AtMostOne),
        ]),
    );

    // double repetition
    check(
        "S2*?",
        Repetition(
            Box::new(Repetition(
                Box::new(Symbol(Named(Ident::new("S2")))),
                ZeroOrMore,
            )),
            AtMostOne,
        ),
    );

    // range quantifiers in an alternation
    check(
        "S1{1} | S2{2,3} | S3{4,} | S4{,5}",
        Alternation(vec![
            Repetition(Box::new(Symbol(Named(Ident::new("S1")))), Exactly(1)),
            Repetition(Box::new(Symbol(Named(Ident::new("S2")))), Range(2, 3)),
            Repetition(Box::new(Symbol(Named(Ident::new("S3")))), AtLeast(4)),
            Repetition(Box::new(Symbol(Named(Ident::new("S4")))), AtMost(5)),
        ]),
    );

    // grouping case 1
    check(
        "S1 ( S2 )",
        Concat(vec![
            Symbol(Named(Ident::new("S1"))),
            Group(Box::new(Symbol(Named(Ident::new("S2"))))),
        ]),
    );

    // grouping case 2
    check(
        "( {- S3 -} S4 )+",
        Repetition(
            Box::new(Group(Box::new(Concat(vec![
                Exclude(Named(Ident::new("S3"))),
                Symbol(Named(Ident::new("S4"))),
            ])))),
            OneOrMore,
        ),
    );

    // the grand finale (example taken from snowflake docs)
    check(
        "^ S1 S2*? ( {- S3 -} S4 )+ | PERMUTE(S1, S2){1,2} $",
        Alternation(vec![
            Concat(vec![
                Symbol(Start),
                Symbol(Named(Ident::new("S1"))),
                Repetition(
                    Box::new(Repetition(
                        Box::new(Symbol(Named(Ident::new("S2")))),
                        ZeroOrMore,
                    )),
                    AtMostOne,
                ),
                Repetition(
                    Box::new(Group(Box::new(Concat(vec![
                        Exclude(Named(Ident::new("S3"))),
                        Symbol(Named(Ident::new("S4"))),
                    ])))),
                    OneOrMore,
                ),
            ]),
            Concat(vec![
                Repetition(
                    Box::new(Permute(vec![
                        Named(Ident::new("S1")),
                        Named(Ident::new("S2")),
                    ])),
                    Range(1, 2),
                ),
                Symbol(End),
            ]),
        ]),
    );
}

#[test]
fn test_select_wildcard_with_replace() {
    let sql = r#"SELECT * REPLACE (lower(city) AS city) FROM addresses"#;
    let dialects = TestedDialects::new(vec![
        Box::new(GenericDialect {}),
        Box::new(BigQueryDialect {}),
        Box::new(ClickHouseDialect {}),
        Box::new(SnowflakeDialect {}),
        Box::new(DuckDbDialect {}),
    ]);
    let select = dialects.verified_only_select(sql);
    let expected = SelectItem::Wildcard(WildcardAdditionalOptions {
        opt_replace: Some(ReplaceSelectItem {
            items: vec![Box::new(ReplaceSelectElement {
                expr: call("lower", [Expr::Identifier(Ident::new("city"))]),
                column_name: Ident::new("city"),
                as_keyword: true,
            })],
        }),
        ..Default::default()
    });
    assert_eq!(expected, select.projection[0]);

    let select =
        dialects.verified_only_select(r#"SELECT * REPLACE ('widget' AS item_name) FROM orders"#);
    let expected = SelectItem::Wildcard(WildcardAdditionalOptions {
        opt_replace: Some(ReplaceSelectItem {
            items: vec![Box::new(ReplaceSelectElement {
                expr: Expr::Value(Value::SingleQuotedString("widget".to_owned())),
                column_name: Ident::new("item_name"),
                as_keyword: true,
            })],
        }),
        ..Default::default()
    });
    assert_eq!(expected, select.projection[0]);

    let select = dialects.verified_only_select(
        r#"SELECT * REPLACE (quantity / 2 AS quantity, 3 AS order_id) FROM orders"#,
    );
    let expected = SelectItem::Wildcard(WildcardAdditionalOptions {
        opt_replace: Some(ReplaceSelectItem {
            items: vec![
                Box::new(ReplaceSelectElement {
                    expr: Expr::BinaryOp {
                        left: Box::new(Expr::Identifier(Ident::new("quantity"))),
                        op: BinaryOperator::Divide,
                        right: Box::new(Expr::Value(number("2"))),
                    },
                    column_name: Ident::new("quantity"),
                    as_keyword: true,
                }),
                Box::new(ReplaceSelectElement {
                    expr: Expr::Value(number("3")),
                    column_name: Ident::new("order_id"),
                    as_keyword: true,
                }),
            ],
        }),
        ..Default::default()
    });
    assert_eq!(expected, select.projection[0]);
}

#[test]
fn parse_sized_list() {
    let dialects = TestedDialects::new(vec![
        Box::new(GenericDialect {}),
        Box::new(PostgreSqlDialect {}),
        Box::new(DuckDbDialect {}),
    ]);
    let sql = r#"CREATE TABLE embeddings (data FLOAT[1536])"#;
    dialects.verified_stmt(sql);
    let sql = r#"CREATE TABLE embeddings (data FLOAT[1536][3])"#;
    dialects.verified_stmt(sql);
    let sql = r#"SELECT data::FLOAT[1536] FROM embeddings"#;
    dialects.verified_stmt(sql);
}

#[test]
fn insert_into_with_parentheses() {
    let dialects = TestedDialects::new(vec![
        Box::new(SnowflakeDialect {}),
        Box::new(RedshiftSqlDialect {}),
        Box::new(GenericDialect {}),
    ]);
    dialects.verified_stmt("INSERT INTO t1 (id, name) (SELECT t2.id, t2.name FROM t2)");
    dialects.verified_stmt("INSERT INTO t1 (SELECT t2.id, t2.name FROM t2)");
    dialects.verified_stmt(r#"INSERT INTO t1 ("select", name) (SELECT t2.name FROM t2)"#);
}

#[test]
fn parse_odbc_scalar_function() {
    let select = verified_only_select("SELECT {fn my_func(1, 2)}");
    let Expr::Function(Function {
        name,
        uses_odbc_syntax,
        args,
        ..
    }) = expr_from_projection(only(&select.projection))
    else {
        unreachable!("expected function")
    };
    assert_eq!(name, &ObjectName(vec![Ident::new("my_func")]));
    assert!(uses_odbc_syntax);
    matches!(args, FunctionArguments::List(l) if l.args.len() == 2);

    verified_stmt("SELECT {fn fna()} AS foo, fnb(1)");

    // Testing invalid SQL with any-one dialect is intentional.
    // Depending on dialect flags the error message may be different.
    let pg = TestedDialects::new(vec![Box::new(PostgreSqlDialect {})]);
    assert_eq!(
        pg.parse_sql_statements("SELECT {fn2 my_func()}")
            .unwrap_err()
            .to_string(),
        "sql parser error: Expected: an expression, found: {"
    );
}

#[test]
fn test_dictionary_syntax() {
    fn check(sql: &str, expect: Expr) {
        assert_eq!(
            all_dialects_where(|d| d.supports_dictionary_syntax()).verified_expr(sql),
            expect
        );
    }

    check(
        "{'Alberta': 'Edmonton', 'Manitoba': 'Winnipeg'}",
        Expr::Dictionary(vec![
            DictionaryField {
                key: Ident::with_quote('\'', "Alberta"),
                value: Box::new(Expr::Value(Value::SingleQuotedString(
                    "Edmonton".to_owned(),
                ))),
            },
            DictionaryField {
                key: Ident::with_quote('\'', "Manitoba"),
                value: Box::new(Expr::Value(Value::SingleQuotedString(
                    "Winnipeg".to_owned(),
                ))),
            },
        ]),
    );

    check(
        "{'start': CAST('2023-04-01' AS TIMESTAMP), 'end': CAST('2023-04-05' AS TIMESTAMP)}",
        Expr::Dictionary(vec![
            DictionaryField {
                key: Ident::with_quote('\'', "start"),
                value: Box::new(Expr::Cast {
                    kind: CastKind::Cast,
                    expr: Box::new(Expr::Value(Value::SingleQuotedString(
                        "2023-04-01".to_owned(),
                    ))),
                    data_type: DataType::Timestamp(None, TimezoneInfo::None),
                    format: None,
                }),
            },
            DictionaryField {
                key: Ident::with_quote('\'', "end"),
                value: Box::new(Expr::Cast {
                    kind: CastKind::Cast,
                    expr: Box::new(Expr::Value(Value::SingleQuotedString(
                        "2023-04-05".to_owned(),
                    ))),
                    data_type: DataType::Timestamp(None, TimezoneInfo::None),
                    format: None,
                }),
            },
        ]),
    )
}

#[test]
fn test_map_syntax() {
    fn check(sql: &str, expect: Expr) {
        assert_eq!(
            all_dialects_where(|d| d.support_map_literal_syntax()).verified_expr(sql),
            expect
        );
    }

    check(
        "MAP {'Alberta': 'Edmonton', 'Manitoba': 'Winnipeg'}",
        Expr::Map(Map {
            entries: vec![
                MapEntry {
                    key: Box::new(Expr::Value(Value::SingleQuotedString("Alberta".to_owned()))),
                    value: Box::new(Expr::Value(Value::SingleQuotedString(
                        "Edmonton".to_owned(),
                    ))),
                },
                MapEntry {
                    key: Box::new(Expr::Value(Value::SingleQuotedString(
                        "Manitoba".to_owned(),
                    ))),
                    value: Box::new(Expr::Value(Value::SingleQuotedString(
                        "Winnipeg".to_owned(),
                    ))),
                },
            ],
        }),
    );

    fn number_expr(s: &str) -> Expr {
        Expr::Value(number(s))
    }

    check(
        "MAP {1: 10.0, 2: 20.0}",
        Expr::Map(Map {
            entries: vec![
                MapEntry {
                    key: Box::new(number_expr("1")),
                    value: Box::new(number_expr("10.0")),
                },
                MapEntry {
                    key: Box::new(number_expr("2")),
                    value: Box::new(number_expr("20.0")),
                },
            ],
        }),
    );

    check(
        "MAP {[1, 2, 3]: 10.0, [4, 5, 6]: 20.0}",
        Expr::Map(Map {
            entries: vec![
                MapEntry {
                    key: Box::new(Expr::Array(Array {
                        elem: vec![number_expr("1"), number_expr("2"), number_expr("3")],
                        named: false,
                    })),
                    value: Box::new(Expr::Value(number("10.0"))),
                },
                MapEntry {
                    key: Box::new(Expr::Array(Array {
                        elem: vec![number_expr("4"), number_expr("5"), number_expr("6")],
                        named: false,
                    })),
                    value: Box::new(Expr::Value(number("20.0"))),
                },
            ],
        }),
    );

    check(
        "MAP {'a': 10, 'b': 20}['a']",
        Expr::CompoundFieldAccess {
            root: Box::new(Expr::Map(Map {
                entries: vec![
                    MapEntry {
                        key: Box::new(Expr::Value(Value::SingleQuotedString("a".to_owned()))),
                        value: Box::new(number_expr("10")),
                    },
                    MapEntry {
                        key: Box::new(Expr::Value(Value::SingleQuotedString("b".to_owned()))),
                        value: Box::new(number_expr("20")),
                    },
                ],
            })),
            access_chain: vec![AccessExpr::Subscript(Subscript::Index {
                index: Expr::Value(Value::SingleQuotedString("a".to_owned())),
            })],
        },
    );

    check("MAP {}", Expr::Map(Map { entries: vec![] }));
}

#[test]
fn parse_within_group() {
    verified_expr("PERCENTILE_CONT(0.5) WITHIN GROUP (ORDER BY sales_amount)");
    verified_expr(concat!(
        "PERCENTILE_CONT(0.5) WITHIN GROUP (ORDER BY sales_amount) ",
        "OVER (PARTITION BY department)",
    ));
}

#[test]
fn tests_select_values_without_parens() {
    let dialects = TestedDialects::new(vec![
        Box::new(GenericDialect {}),
        Box::new(SnowflakeDialect {}),
        Box::new(DatabricksDialect {}),
    ]);
    let sql = "SELECT * FROM VALUES (1, 2), (2,3) AS tbl (id, val)";
    let canonical = "SELECT * FROM (VALUES (1, 2), (2, 3)) AS tbl (id, val)";
    dialects.verified_only_select_with_canonical(sql, canonical);
}

#[test]
fn tests_select_values_without_parens_and_set_op() {
    let dialects = TestedDialects::new(vec![
        Box::new(GenericDialect {}),
        Box::new(SnowflakeDialect {}),
        Box::new(DatabricksDialect {}),
    ]);

    let sql = "SELECT id + 1, name FROM VALUES (1, 'Apple'), (2, 'Banana'), (3, 'Orange') AS fruits (id, name) UNION ALL SELECT 5, 'Strawberry'";
    let canonical = "SELECT id + 1, name FROM (VALUES (1, 'Apple'), (2, 'Banana'), (3, 'Orange')) AS fruits (id, name) UNION ALL SELECT 5, 'Strawberry'";
    let query = dialects.verified_query_with_canonical(sql, canonical);
    match *query.body {
        SetExpr::SetOperation {
            op,
            set_quantifier: _,
            left,
            right,
        } => {
            assert_eq!(SetOperator::Union, op);
            match *left {
                SetExpr::Select(_) => {}
                _ => panic!("Expected: a SELECT statement"),
            }
            match *right {
                SetExpr::Select(_) => {}
                _ => panic!("Expected: a SELECT statement"),
            }
        }
        _ => panic!("Expected: a SET OPERATION"),
    }
}

#[test]
fn parse_select_wildcard_with_except() {
    let dialects = all_dialects_where(|d| d.supports_select_wildcard_except());

    let select = dialects.verified_only_select("SELECT * EXCEPT (col_a) FROM data");
    let expected = SelectItem::Wildcard(WildcardAdditionalOptions {
        opt_except: Some(ExceptSelectItem {
            first_element: Ident::new("col_a"),
            additional_elements: vec![],
        }),
        ..Default::default()
    });
    assert_eq!(expected, select.projection[0]);

    let select = dialects
        .verified_only_select("SELECT * EXCEPT (department_id, employee_id) FROM employee_table");
    let expected = SelectItem::Wildcard(WildcardAdditionalOptions {
        opt_except: Some(ExceptSelectItem {
            first_element: Ident::new("department_id"),
            additional_elements: vec![Ident::new("employee_id")],
        }),
        ..Default::default()
    });
    assert_eq!(expected, select.projection[0]);

    assert_eq!(
        dialects
            .parse_sql_statements("SELECT * EXCEPT () FROM employee_table")
            .unwrap_err()
            .to_string(),
        "sql parser error: Expected: identifier, found: )"
    );
}

#[test]
fn parse_auto_increment_too_large() {
    let dialect = GenericDialect {};
    let u64_max = u64::MAX;
    let sql =
        format!("CREATE TABLE foo (bar INT NOT NULL AUTO_INCREMENT) AUTO_INCREMENT=1{u64_max}");

    let res = Parser::new(&dialect)
        .try_with_sql(&sql)
        .expect("tokenize to work")
        .parse_statements();

    assert!(res.is_err(), "{res:?}");
}

#[test]
fn test_group_by_nothing() {
    let Select { group_by, .. } = all_dialects_where(|d| d.supports_group_by_expr())
        .verified_only_select("SELECT count(1) FROM t GROUP BY ()");
    {
        assert_eq!(
            GroupByExpr::Expressions(vec![Expr::Tuple(vec![])], vec![]),
            group_by
        );
    }

    let Select { group_by, .. } = all_dialects_where(|d| d.supports_group_by_expr())
        .verified_only_select("SELECT name, count(1) FROM t GROUP BY name, ()");
    {
        assert_eq!(
            GroupByExpr::Expressions(
                vec![
                    Identifier(Ident::new("name".to_string())),
                    Expr::Tuple(vec![])
                ],
                vec![]
            ),
            group_by
        );
    }
}

#[test]
fn test_extract_seconds_ok() {
    let dialects = all_dialects_where(|d| d.allow_extract_custom());
    let stmt = dialects.verified_expr("EXTRACT(SECONDS FROM '2 seconds'::INTERVAL)");

    assert_eq!(
        stmt,
        Expr::Extract {
            field: Seconds,
            syntax: ExtractSyntax::From,
            expr: Box::new(Expr::Cast {
                kind: CastKind::DoubleColon,
                expr: Box::new(Expr::Value(Value::SingleQuotedString(
                    "2 seconds".to_string()
                ))),
                data_type: DataType::Interval,
                format: None,
            }),
        }
    );

    let actual_ast = dialects
        .parse_sql_statements("SELECT EXTRACT(seconds FROM '2 seconds'::INTERVAL)")
        .unwrap();

    let expected_ast = vec![Statement::Query(Box::new(Query {
        with: None,
        body: Box::new(SetExpr::Select(Box::new(Select {
            select_token: AttachedToken::empty(),
            distinct: None,
            top: None,
            top_before_distinct: false,
            projection: vec![UnnamedExpr(Expr::Extract {
                field: Seconds,
                syntax: ExtractSyntax::From,
                expr: Box::new(Expr::Cast {
                    kind: CastKind::DoubleColon,
                    expr: Box::new(Expr::Value(Value::SingleQuotedString(
                        "2 seconds".to_string(),
                    ))),
                    data_type: DataType::Interval,
                    format: None,
                }),
            })],
            into: None,
            from: vec![],
            lateral_views: vec![],
            prewhere: None,
            selection: None,
            group_by: GroupByExpr::Expressions(vec![], vec![]),
            cluster_by: vec![],
            distribute_by: vec![],
            sort_by: vec![],
            having: None,
            named_window: vec![],
            qualify: None,
            window_before_qualify: false,
            value_table_mode: None,
            connect_by: None,
        }))),
        order_by: None,
        limit: None,
        limit_by: vec![],
        offset: None,
        fetch: None,
        locks: vec![],
        for_clause: None,
        settings: None,
        format_clause: None,
    }))];

    assert_eq!(actual_ast, expected_ast);
}

#[test]
fn test_extract_seconds_single_quote_ok() {
    let dialects = all_dialects_where(|d| d.allow_extract_custom());
    let stmt = dialects.verified_expr(r#"EXTRACT('seconds' FROM '2 seconds'::INTERVAL)"#);

    assert_eq!(
        stmt,
        Expr::Extract {
            field: DateTimeField::Custom(Ident {
                value: "seconds".to_string(),
                quote_style: Some('\''),
                span: Span::empty(),
            }),
            syntax: ExtractSyntax::From,
            expr: Box::new(Expr::Cast {
                kind: CastKind::DoubleColon,
                expr: Box::new(Expr::Value(Value::SingleQuotedString(
                    "2 seconds".to_string()
                ))),
                data_type: DataType::Interval,
                format: None,
            }),
        }
    )
}

#[test]
fn test_extract_seconds_single_quote_err() {
    let sql = r#"SELECT EXTRACT('seconds' FROM '2 seconds'::INTERVAL)"#;
    let dialects = all_dialects_except(|d| d.allow_extract_single_quotes());
    let err = dialects.parse_sql_statements(sql).unwrap_err();
    assert_eq!(
        err.to_string(),
        "sql parser error: Expected: date/time field, found: 'seconds'"
    );
}

#[test]
fn test_truncate_table_with_on_cluster() {
    let sql = "TRUNCATE TABLE t ON CLUSTER cluster_name";
    match all_dialects().verified_stmt(sql) {
        Statement::Truncate { on_cluster, .. } => {
            assert_eq!(on_cluster, Some(Ident::new("cluster_name")));
        }
        _ => panic!("Expected: TRUNCATE TABLE statement"),
    }

    // Omit ON CLUSTER is allowed
    all_dialects().verified_stmt("TRUNCATE TABLE t");

    assert_eq!(
        ParserError::ParserError("Expected: identifier, found: EOF".to_string()),
        all_dialects()
            .parse_sql_statements("TRUNCATE TABLE t ON CLUSTER")
            .unwrap_err()
    );
}

#[test]
fn parse_explain_with_option_list() {
    run_explain_analyze(
        all_dialects_where(|d| d.supports_explain_with_utility_options()),
        "EXPLAIN (ANALYZE false, VERBOSE true) SELECT sqrt(id) FROM foo",
        false,
        false,
        None,
        Some(vec![
            UtilityOption {
                name: Ident::new("ANALYZE"),
                arg: Some(Expr::Value(Value::Boolean(false))),
            },
            UtilityOption {
                name: Ident::new("VERBOSE"),
                arg: Some(Expr::Value(Value::Boolean(true))),
            },
        ]),
    );

    run_explain_analyze(
        all_dialects_where(|d| d.supports_explain_with_utility_options()),
        "EXPLAIN (ANALYZE ON, VERBOSE OFF) SELECT sqrt(id) FROM foo",
        false,
        false,
        None,
        Some(vec![
            UtilityOption {
                name: Ident::new("ANALYZE"),
                arg: Some(Expr::Identifier(Ident::new("ON"))),
            },
            UtilityOption {
                name: Ident::new("VERBOSE"),
                arg: Some(Expr::Identifier(Ident::new("OFF"))),
            },
        ]),
    );

    run_explain_analyze(
        all_dialects_where(|d| d.supports_explain_with_utility_options()),
        r#"EXPLAIN (FORMAT1 TEXT, FORMAT2 'JSON', FORMAT3 "XML", FORMAT4 YAML) SELECT sqrt(id) FROM foo"#,
        false,
        false,
        None,
        Some(vec![
            UtilityOption {
                name: Ident::new("FORMAT1"),
                arg: Some(Expr::Identifier(Ident::new("TEXT"))),
            },
            UtilityOption {
                name: Ident::new("FORMAT2"),
                arg: Some(Expr::Value(Value::SingleQuotedString("JSON".to_string()))),
            },
            UtilityOption {
                name: Ident::new("FORMAT3"),
                arg: Some(Expr::Identifier(Ident::with_quote('"', "XML"))),
            },
            UtilityOption {
                name: Ident::new("FORMAT4"),
                arg: Some(Expr::Identifier(Ident::new("YAML"))),
            },
        ]),
    );

    run_explain_analyze(
        all_dialects_where(|d| d.supports_explain_with_utility_options()),
        r#"EXPLAIN (NUM1 10, NUM2 +10.1, NUM3 -10.2) SELECT sqrt(id) FROM foo"#,
        false,
        false,
        None,
        Some(vec![
            UtilityOption {
                name: Ident::new("NUM1"),
                arg: Some(Expr::Value(Value::Number("10".parse().unwrap(), false))),
            },
            UtilityOption {
                name: Ident::new("NUM2"),
                arg: Some(Expr::UnaryOp {
                    op: UnaryOperator::Plus,
                    expr: Box::new(Expr::Value(Value::Number("10.1".parse().unwrap(), false))),
                }),
            },
            UtilityOption {
                name: Ident::new("NUM3"),
                arg: Some(Expr::UnaryOp {
                    op: UnaryOperator::Minus,
                    expr: Box::new(Expr::Value(Value::Number("10.2".parse().unwrap(), false))),
                }),
            },
        ]),
    );

    let utility_options = vec![
        UtilityOption {
            name: Ident::new("ANALYZE"),
            arg: None,
        },
        UtilityOption {
            name: Ident::new("VERBOSE"),
            arg: Some(Expr::Value(Value::Boolean(true))),
        },
        UtilityOption {
            name: Ident::new("WAL"),
            arg: Some(Expr::Identifier(Ident::new("OFF"))),
        },
        UtilityOption {
            name: Ident::new("FORMAT"),
            arg: Some(Expr::Identifier(Ident::new("YAML"))),
        },
        UtilityOption {
            name: Ident::new("USER_DEF_NUM"),
            arg: Some(Expr::UnaryOp {
                op: UnaryOperator::Minus,
                expr: Box::new(Expr::Value(Value::Number("100.1".parse().unwrap(), false))),
            }),
        },
    ];
    run_explain_analyze(
        all_dialects_where(|d| d.supports_explain_with_utility_options()),
        "EXPLAIN (ANALYZE, VERBOSE true, WAL OFF, FORMAT YAML, USER_DEF_NUM -100.1) SELECT sqrt(id) FROM foo",
        false,
        false,
        None,
        Some(utility_options),
    );
}

#[test]
fn test_create_policy() {
    let sql: &str = "CREATE POLICY my_policy ON my_table \
               AS PERMISSIVE FOR SELECT \
               TO my_role, CURRENT_USER \
               USING (c0 = 1) \
               WITH CHECK (1 = 1)";

    match all_dialects().verified_stmt(sql) {
        Statement::CreatePolicy {
            name,
            table_name,
            to,
            using,
            with_check,
            ..
        } => {
            assert_eq!(name.to_string(), "my_policy");
            assert_eq!(table_name.to_string(), "my_table");
            assert_eq!(
                to,
                Some(vec![
                    Owner::Ident(Ident::new("my_role")),
                    Owner::CurrentUser
                ])
            );
            assert_eq!(
                using,
                Some(Expr::BinaryOp {
                    left: Box::new(Expr::Identifier(Ident::new("c0"))),
                    op: BinaryOperator::Eq,
                    right: Box::new(Expr::Value(Value::Number("1".parse().unwrap(), false))),
                })
            );
            assert_eq!(
                with_check,
                Some(Expr::BinaryOp {
                    left: Box::new(Expr::Value(Value::Number("1".parse().unwrap(), false))),
                    op: BinaryOperator::Eq,
                    right: Box::new(Expr::Value(Value::Number("1".parse().unwrap(), false))),
                })
            );
        }
        _ => unreachable!(),
    }

    // USING with SELECT query
    all_dialects().verified_stmt(concat!(
        "CREATE POLICY my_policy ON my_table ",
        "AS PERMISSIVE FOR SELECT ",
        "TO my_role, CURRENT_USER ",
        "USING (c0 IN (SELECT column FROM t0)) ",
        "WITH CHECK (1 = 1)"
    ));
    // omit AS / FOR / TO / USING / WITH CHECK clauses is allowed
    all_dialects().verified_stmt("CREATE POLICY my_policy ON my_table");

    // missing table name
    assert_eq!(
        all_dialects()
            .parse_sql_statements("CREATE POLICY my_policy")
            .unwrap_err()
            .to_string(),
        "sql parser error: Expected: ON, found: EOF"
    );
    // missing policy type
    assert_eq!(
        all_dialects()
            .parse_sql_statements("CREATE POLICY my_policy ON my_table AS")
            .unwrap_err()
            .to_string(),
        "sql parser error: Expected: one of PERMISSIVE or RESTRICTIVE, found: EOF"
    );
    // missing FOR command
    assert_eq!(
        all_dialects()
            .parse_sql_statements("CREATE POLICY my_policy ON my_table FOR")
            .unwrap_err()
            .to_string(),
        "sql parser error: Expected: one of ALL or SELECT or INSERT or UPDATE or DELETE, found: EOF"
    );
    // missing TO owners
    assert_eq!(
        all_dialects()
            .parse_sql_statements("CREATE POLICY my_policy ON my_table TO")
            .unwrap_err()
            .to_string(),
        "sql parser error: Expected: CURRENT_USER, CURRENT_ROLE, SESSION_USER or identifier after OWNER TO. sql parser error: Expected: identifier, found: EOF"
    );
    // missing USING expression
    assert_eq!(
        all_dialects()
            .parse_sql_statements("CREATE POLICY my_policy ON my_table USING")
            .unwrap_err()
            .to_string(),
        "sql parser error: Expected: (, found: EOF"
    );
    // missing WITH CHECK expression
    assert_eq!(
        all_dialects()
            .parse_sql_statements("CREATE POLICY my_policy ON my_table WITH CHECK")
            .unwrap_err()
            .to_string(),
        "sql parser error: Expected: (, found: EOF"
    );
}

#[test]
fn test_drop_policy() {
    let sql = "DROP POLICY IF EXISTS my_policy ON my_table RESTRICT";
    match all_dialects().verified_stmt(sql) {
        Statement::DropPolicy {
            if_exists,
            name,
            table_name,
            drop_behavior,
        } => {
            assert_eq!(if_exists, true);
            assert_eq!(name.to_string(), "my_policy");
            assert_eq!(table_name.to_string(), "my_table");
            assert_eq!(drop_behavior, Some(DropBehavior::Restrict));
        }
        _ => unreachable!(),
    }

    // omit IF EXISTS is allowed
    all_dialects().verified_stmt("DROP POLICY my_policy ON my_table CASCADE");
    // omit option is allowed
    all_dialects().verified_stmt("DROP POLICY my_policy ON my_table");

    // missing table name
    assert_eq!(
        all_dialects()
            .parse_sql_statements("DROP POLICY my_policy")
            .unwrap_err()
            .to_string(),
        "sql parser error: Expected: ON, found: EOF"
    );
    // Wrong option name
    assert_eq!(
        all_dialects()
            .parse_sql_statements("DROP POLICY my_policy ON my_table WRONG")
            .unwrap_err()
            .to_string(),
        "sql parser error: Expected: end of statement, found: WRONG"
    );
}

#[test]
fn test_alter_policy() {
    match verified_stmt("ALTER POLICY old_policy ON my_table RENAME TO new_policy") {
        Statement::AlterPolicy {
            name,
            table_name,
            operation,
            ..
        } => {
            assert_eq!(name.to_string(), "old_policy");
            assert_eq!(table_name.to_string(), "my_table");
            assert_eq!(
                operation,
                AlterPolicyOperation::Rename {
                    new_name: Ident::new("new_policy")
                }
            );
        }
        _ => unreachable!(),
    }

    match verified_stmt(concat!(
        "ALTER POLICY my_policy ON my_table TO CURRENT_USER ",
        "USING ((SELECT c0)) WITH CHECK (c0 > 0)"
    )) {
        Statement::AlterPolicy {
            name, table_name, ..
        } => {
            assert_eq!(name.to_string(), "my_policy");
            assert_eq!(table_name.to_string(), "my_table");
        }
        _ => unreachable!(),
    }

    // omit TO / USING / WITH CHECK clauses is allowed
    verified_stmt("ALTER POLICY my_policy ON my_table");

    // mixing RENAME and APPLY expressions
    assert_eq!(
        parse_sql_statements("ALTER POLICY old_policy ON my_table TO public RENAME TO new_policy")
            .unwrap_err()
            .to_string(),
        "sql parser error: Expected: end of statement, found: RENAME"
    );
    assert_eq!(
        parse_sql_statements("ALTER POLICY old_policy ON my_table RENAME TO new_policy TO public")
            .unwrap_err()
            .to_string(),
        "sql parser error: Expected: end of statement, found: TO"
    );
    // missing TO in RENAME TO
    assert_eq!(
        parse_sql_statements("ALTER POLICY old_policy ON my_table RENAME")
            .unwrap_err()
            .to_string(),
        "sql parser error: Expected: TO, found: EOF"
    );
    // missing new name in RENAME TO
    assert_eq!(
        parse_sql_statements("ALTER POLICY old_policy ON my_table RENAME TO")
            .unwrap_err()
            .to_string(),
        "sql parser error: Expected: identifier, found: EOF"
    );

    // missing the expression in USING
    assert_eq!(
        parse_sql_statements("ALTER POLICY my_policy ON my_table USING")
            .unwrap_err()
            .to_string(),
        "sql parser error: Expected: (, found: EOF"
    );
    // missing the expression in WITH CHECK
    assert_eq!(
        parse_sql_statements("ALTER POLICY my_policy ON my_table WITH CHECK")
            .unwrap_err()
            .to_string(),
        "sql parser error: Expected: (, found: EOF"
    );
}

#[test]
fn test_select_where_with_like_or_ilike_any() {
    verified_stmt(r#"SELECT * FROM x WHERE a ILIKE ANY '%abc%'"#);
    verified_stmt(r#"SELECT * FROM x WHERE a LIKE ANY '%abc%'"#);
    verified_stmt(r#"SELECT * FROM x WHERE a ILIKE ANY ('%Jo%oe%', 'T%e')"#);
    verified_stmt(r#"SELECT * FROM x WHERE a LIKE ANY ('%Jo%oe%', 'T%e')"#);
}

#[test]
fn test_any_some_all_comparison() {
    verified_stmt("SELECT c1 FROM tbl WHERE c1 = ANY(SELECT c2 FROM tbl)");
    verified_stmt("SELECT c1 FROM tbl WHERE c1 >= ALL(SELECT c2 FROM tbl)");
    verified_stmt("SELECT c1 FROM tbl WHERE c1 <> SOME(SELECT c2 FROM tbl)");
    verified_stmt("SELECT 1 = ANY(WITH x AS (SELECT 1) SELECT * FROM x)");
}

#[test]
fn test_alias_equal_expr() {
    let dialects = all_dialects_where(|d| d.supports_eq_alias_assignment());
    let sql = r#"SELECT some_alias = some_column FROM some_table"#;
    let expected = r#"SELECT some_column AS some_alias FROM some_table"#;
    let _ = dialects.one_statement_parses_to(sql, expected);

    let sql = r#"SELECT some_alias = (a*b) FROM some_table"#;
    let expected = r#"SELECT (a * b) AS some_alias FROM some_table"#;
    let _ = dialects.one_statement_parses_to(sql, expected);

    let dialects = all_dialects_where(|d| !d.supports_eq_alias_assignment());
    let sql = r#"SELECT x = (a * b) FROM some_table"#;
    let expected = r#"SELECT x = (a * b) FROM some_table"#;
    let _ = dialects.one_statement_parses_to(sql, expected);
}

#[test]
fn test_try_convert() {
    let dialects =
        all_dialects_where(|d| d.supports_try_convert() && d.convert_type_before_value());
    dialects.verified_expr("TRY_CONVERT(VARCHAR(MAX), 'foo')");

    let dialects =
        all_dialects_where(|d| d.supports_try_convert() && !d.convert_type_before_value());
    dialects.verified_expr("TRY_CONVERT('foo', VARCHAR(MAX))");
}

#[test]
fn parse_method_select() {
    let dialects = all_dialects_where(|d| d.supports_methods());
    let _ = dialects.verified_only_select(
        "SELECT LEFT('abc', 1).value('.', 'NVARCHAR(MAX)').value('.', 'NVARCHAR(MAX)') AS T",
    );
    let _ = dialects.verified_only_select("SELECT STUFF((SELECT ',' + name FROM sys.objects FOR XML PATH(''), TYPE).value('.', 'NVARCHAR(MAX)'), 1, 1, '') AS T");
    let _ = dialects
        .verified_only_select("SELECT CAST(column AS XML).value('.', 'NVARCHAR(MAX)') AS T");

    // `CONVERT` support
    let dialects = all_dialects_where(|d| {
        d.supports_methods() && d.supports_try_convert() && d.convert_type_before_value()
    });
    let _ = dialects.verified_only_select("SELECT CONVERT(XML, '<Book>abc</Book>').value('.', 'NVARCHAR(MAX)').value('.', 'NVARCHAR(MAX)') AS T");
}

#[test]
fn parse_method_expr() {
    let dialects = all_dialects_where(|d| d.supports_methods());
    let expr = dialects
        .verified_expr("LEFT('abc', 1).value('.', 'NVARCHAR(MAX)').value('.', 'NVARCHAR(MAX)')");
    match expr {
        Expr::Method(Method { expr, method_chain }) => {
            assert!(matches!(*expr, Expr::Function(_)));
            assert!(matches!(
                method_chain[..],
                [Function { .. }, Function { .. }]
            ));
        }
        _ => unreachable!(),
    }
    let expr = dialects.verified_expr(
        "(SELECT ',' + name FROM sys.objects FOR XML PATH(''), TYPE).value('.', 'NVARCHAR(MAX)')",
    );
    match expr {
        Expr::Method(Method { expr, method_chain }) => {
            assert!(matches!(*expr, Expr::Subquery(_)));
            assert!(matches!(method_chain[..], [Function { .. }]));
        }
        _ => unreachable!(),
    }
    let expr = dialects.verified_expr("CAST(column AS XML).value('.', 'NVARCHAR(MAX)')");
    match expr {
        Expr::Method(Method { expr, method_chain }) => {
            assert!(matches!(*expr, Expr::Cast { .. }));
            assert!(matches!(method_chain[..], [Function { .. }]));
        }
        _ => unreachable!(),
    }

    // `CONVERT` support
    let dialects = all_dialects_where(|d| {
        d.supports_methods() && d.supports_try_convert() && d.convert_type_before_value()
    });
    let expr = dialects.verified_expr(
        "CONVERT(XML, '<Book>abc</Book>').value('.', 'NVARCHAR(MAX)').value('.', 'NVARCHAR(MAX)')",
    );
    match expr {
        Expr::Method(Method { expr, method_chain }) => {
            assert!(matches!(*expr, Expr::Convert { .. }));
            assert!(matches!(
                method_chain[..],
                [Function { .. }, Function { .. }]
            ));
        }
        _ => unreachable!(),
    }
}

#[test]
fn test_show_dbs_schemas_tables_views() {
    // These statements are parsed the same by all dialects
    let stmts = vec![
        "SHOW DATABASES",
        "SHOW SCHEMAS",
        "SHOW TABLES",
        "SHOW VIEWS",
        "SHOW TABLES IN db1",
        "SHOW VIEWS FROM db1",
        "SHOW MATERIALIZED VIEWS",
        "SHOW MATERIALIZED VIEWS IN db1",
        "SHOW MATERIALIZED VIEWS FROM db1",
    ];
    for stmt in stmts {
        verified_stmt(stmt);
    }

    // These statements are parsed the same by all dialects
    // except for how the parser interprets the location of
    // LIKE option (infix/suffix)
    let stmts = vec!["SHOW DATABASES LIKE '%abc'", "SHOW SCHEMAS LIKE '%abc'"];
    for stmt in stmts {
        all_dialects_where(|d| d.supports_show_like_before_in()).verified_stmt(stmt);
        all_dialects_where(|d| !d.supports_show_like_before_in()).verified_stmt(stmt);
    }

    // These statements are only parsed by dialects that
    // support the LIKE option in the suffix
    let stmts = vec![
        "SHOW TABLES IN db1 'abc'",
        "SHOW VIEWS IN db1 'abc'",
        "SHOW VIEWS FROM db1 'abc'",
        "SHOW MATERIALIZED VIEWS IN db1 'abc'",
        "SHOW MATERIALIZED VIEWS FROM db1 'abc'",
    ];
    for stmt in stmts {
        all_dialects_where(|d| !d.supports_show_like_before_in()).verified_stmt(stmt);
    }
}

#[test]
fn parse_listen_channel() {
    let dialects = all_dialects_where(|d| d.supports_listen_notify());

    match dialects.verified_stmt("LISTEN test1") {
        Statement::LISTEN { channel } => {
            assert_eq!(Ident::new("test1"), channel);
        }
        _ => unreachable!(),
    };

    assert_eq!(
        dialects.parse_sql_statements("LISTEN *").unwrap_err(),
        ParserError::ParserError("Expected: identifier, found: *".to_string())
    );

    let dialects = all_dialects_where(|d| !d.supports_listen_notify());

    assert_eq!(
        dialects.parse_sql_statements("LISTEN test1").unwrap_err(),
        ParserError::ParserError("Expected: an SQL statement, found: LISTEN".to_string())
    );
}

#[test]
fn parse_unlisten_channel() {
    let dialects = all_dialects_where(|d| d.supports_listen_notify());

    match dialects.verified_stmt("UNLISTEN test1") {
        Statement::UNLISTEN { channel } => {
            assert_eq!(Ident::new("test1"), channel);
        }
        _ => unreachable!(),
    };

    match dialects.verified_stmt("UNLISTEN *") {
        Statement::UNLISTEN { channel } => {
            assert_eq!(Ident::new("*"), channel);
        }
        _ => unreachable!(),
    };

    assert_eq!(
        dialects.parse_sql_statements("UNLISTEN +").unwrap_err(),
        ParserError::ParserError("Expected: wildcard or identifier, found: +".to_string())
    );

    let dialects = all_dialects_where(|d| !d.supports_listen_notify());

    assert_eq!(
        dialects.parse_sql_statements("UNLISTEN test1").unwrap_err(),
        ParserError::ParserError("Expected: an SQL statement, found: UNLISTEN".to_string())
    );
}

#[test]
fn parse_notify_channel() {
    let dialects = all_dialects_where(|d| d.supports_listen_notify());

    match dialects.verified_stmt("NOTIFY test1") {
        Statement::NOTIFY { channel, payload } => {
            assert_eq!(Ident::new("test1"), channel);
            assert_eq!(payload, None);
        }
        _ => unreachable!(),
    };

    match dialects.verified_stmt("NOTIFY test1, 'this is a test notification'") {
        Statement::NOTIFY {
            channel,
            payload: Some(payload),
        } => {
            assert_eq!(Ident::new("test1"), channel);
            assert_eq!("this is a test notification", payload);
        }
        _ => unreachable!(),
    };

    assert_eq!(
        dialects.parse_sql_statements("NOTIFY *").unwrap_err(),
        ParserError::ParserError("Expected: identifier, found: *".to_string())
    );
    assert_eq!(
        dialects
            .parse_sql_statements("NOTIFY test1, *")
            .unwrap_err(),
        ParserError::ParserError("Expected: literal string, found: *".to_string())
    );

    let sql_statements = [
        "NOTIFY test1",
        "NOTIFY test1, 'this is a test notification'",
    ];
    let dialects = all_dialects_where(|d| !d.supports_listen_notify());

    for &sql in &sql_statements {
        assert_eq!(
            dialects.parse_sql_statements(sql).unwrap_err(),
            ParserError::ParserError("Expected: an SQL statement, found: NOTIFY".to_string())
        );
    }
}

#[test]
fn parse_load_data() {
    let dialects = all_dialects_where(|d| d.supports_load_data());
    let only_supports_load_extension_dialects =
        all_dialects_where(|d| !d.supports_load_data() && d.supports_load_extension());
    let not_supports_load_dialects =
        all_dialects_where(|d| !d.supports_load_data() && !d.supports_load_extension());

    let sql = "LOAD DATA INPATH '/local/path/to/data.txt' INTO TABLE test.my_table";
    match dialects.verified_stmt(sql) {
        Statement::LoadData {
            local,
            inpath,
            overwrite,
            table_name,
            partitioned,
            table_format,
        } => {
            assert_eq!(false, local);
            assert_eq!("/local/path/to/data.txt", inpath);
            assert_eq!(false, overwrite);
            assert_eq!(
                ObjectName(vec![Ident::new("test"), Ident::new("my_table")]),
                table_name
            );
            assert_eq!(None, partitioned);
            assert_eq!(None, table_format);
        }
        _ => unreachable!(),
    };

    // with OVERWRITE keyword
    let sql = "LOAD DATA INPATH '/local/path/to/data.txt' OVERWRITE INTO TABLE my_table";
    match dialects.verified_stmt(sql) {
        Statement::LoadData {
            local,
            inpath,
            overwrite,
            table_name,
            partitioned,
            table_format,
        } => {
            assert_eq!(false, local);
            assert_eq!("/local/path/to/data.txt", inpath);
            assert_eq!(true, overwrite);
            assert_eq!(ObjectName(vec![Ident::new("my_table")]), table_name);
            assert_eq!(None, partitioned);
            assert_eq!(None, table_format);
        }
        _ => unreachable!(),
    };

    assert_eq!(
        only_supports_load_extension_dialects
            .parse_sql_statements(sql)
            .unwrap_err(),
        ParserError::ParserError("Expected: end of statement, found: INPATH".to_string())
    );
    assert_eq!(
        not_supports_load_dialects
            .parse_sql_statements(sql)
            .unwrap_err(),
        ParserError::ParserError(
            "Expected: `DATA` or an extension name after `LOAD`, found: INPATH".to_string()
        )
    );

    // with LOCAL keyword
    let sql = "LOAD DATA LOCAL INPATH '/local/path/to/data.txt' INTO TABLE test.my_table";
    match dialects.verified_stmt(sql) {
        Statement::LoadData {
            local,
            inpath,
            overwrite,
            table_name,
            partitioned,
            table_format,
        } => {
            assert_eq!(true, local);
            assert_eq!("/local/path/to/data.txt", inpath);
            assert_eq!(false, overwrite);
            assert_eq!(
                ObjectName(vec![Ident::new("test"), Ident::new("my_table")]),
                table_name
            );
            assert_eq!(None, partitioned);
            assert_eq!(None, table_format);
        }
        _ => unreachable!(),
    };

    assert_eq!(
        only_supports_load_extension_dialects
            .parse_sql_statements(sql)
            .unwrap_err(),
        ParserError::ParserError("Expected: end of statement, found: LOCAL".to_string())
    );
    assert_eq!(
        not_supports_load_dialects
            .parse_sql_statements(sql)
            .unwrap_err(),
        ParserError::ParserError(
            "Expected: `DATA` or an extension name after `LOAD`, found: LOCAL".to_string()
        )
    );

    // with PARTITION  clause
    let sql = "LOAD DATA LOCAL INPATH '/local/path/to/data.txt' INTO TABLE my_table PARTITION (year = 2024, month = 11)";
    match dialects.verified_stmt(sql) {
        Statement::LoadData {
            local,
            inpath,
            overwrite,
            table_name,
            partitioned,
            table_format,
        } => {
            assert_eq!(true, local);
            assert_eq!("/local/path/to/data.txt", inpath);
            assert_eq!(false, overwrite);
            assert_eq!(ObjectName(vec![Ident::new("my_table")]), table_name);
            assert_eq!(
                Some(vec![
                    Expr::BinaryOp {
                        left: Box::new(Expr::Identifier(Ident::new("year"))),
                        op: BinaryOperator::Eq,
                        right: Box::new(Expr::Value(Value::Number("2024".parse().unwrap(), false))),
                    },
                    Expr::BinaryOp {
                        left: Box::new(Expr::Identifier(Ident::new("month"))),
                        op: BinaryOperator::Eq,
                        right: Box::new(Expr::Value(Value::Number("11".parse().unwrap(), false))),
                    }
                ]),
                partitioned
            );
            assert_eq!(None, table_format);
        }
        _ => unreachable!(),
    };

    // with PARTITION  clause
    let sql = "LOAD DATA LOCAL INPATH '/local/path/to/data.txt' OVERWRITE INTO TABLE good.my_table PARTITION (year = 2024, month = 11) INPUTFORMAT 'org.apache.hadoop.mapred.TextInputFormat' SERDE 'org.apache.hadoop.hive.serde2.OpenCSVSerde'";
    match dialects.verified_stmt(sql) {
        Statement::LoadData {
            local,
            inpath,
            overwrite,
            table_name,
            partitioned,
            table_format,
        } => {
            assert_eq!(true, local);
            assert_eq!("/local/path/to/data.txt", inpath);
            assert_eq!(true, overwrite);
            assert_eq!(
                ObjectName(vec![Ident::new("good"), Ident::new("my_table")]),
                table_name
            );
            assert_eq!(
                Some(vec![
                    Expr::BinaryOp {
                        left: Box::new(Expr::Identifier(Ident::new("year"))),
                        op: BinaryOperator::Eq,
                        right: Box::new(Expr::Value(Value::Number("2024".parse().unwrap(), false))),
                    },
                    Expr::BinaryOp {
                        left: Box::new(Expr::Identifier(Ident::new("month"))),
                        op: BinaryOperator::Eq,
                        right: Box::new(Expr::Value(Value::Number("11".parse().unwrap(), false))),
                    }
                ]),
                partitioned
            );
            assert_eq!(
                Some(HiveLoadDataFormat {
                    serde: Expr::Value(Value::SingleQuotedString(
                        "org.apache.hadoop.hive.serde2.OpenCSVSerde".to_string()
                    )),
                    input_format: Expr::Value(Value::SingleQuotedString(
                        "org.apache.hadoop.mapred.TextInputFormat".to_string()
                    ))
                }),
                table_format
            );
        }
        _ => unreachable!(),
    };

    // negative test case
    let sql = "LOAD DATA2 LOCAL INPATH '/local/path/to/data.txt' INTO TABLE test.my_table";
    assert_eq!(
        dialects.parse_sql_statements(sql).unwrap_err(),
        ParserError::ParserError(
            "Expected: `DATA` or an extension name after `LOAD`, found: DATA2".to_string()
        )
    );
}

#[test]
fn test_load_extension() {
    let dialects = all_dialects_where(|d| d.supports_load_extension());
    let not_supports_load_extension_dialects = all_dialects_where(|d| !d.supports_load_extension());
    let sql = "LOAD my_extension";

    match dialects.verified_stmt(sql) {
        Statement::Load { extension_name } => {
            assert_eq!(Ident::new("my_extension"), extension_name);
        }
        _ => unreachable!(),
    };

    assert_eq!(
        not_supports_load_extension_dialects
            .parse_sql_statements(sql)
            .unwrap_err(),
        ParserError::ParserError(
            "Expected: `DATA` or an extension name after `LOAD`, found: my_extension".to_string()
        )
    );

    let sql = "LOAD 'filename'";

    match dialects.verified_stmt(sql) {
        Statement::Load { extension_name } => {
            assert_eq!(
                Ident {
                    value: "filename".to_string(),
                    quote_style: Some('\''),
                    span: Span::empty(),
                },
                extension_name
            );
        }
        _ => unreachable!(),
    };
}

#[test]
fn test_select_top() {
    let dialects = all_dialects_where(|d| d.supports_top_before_distinct());
    dialects.one_statement_parses_to("SELECT ALL * FROM tbl", "SELECT * FROM tbl");
    dialects.verified_stmt("SELECT TOP 3 * FROM tbl");
    dialects.one_statement_parses_to("SELECT TOP 3 ALL * FROM tbl", "SELECT TOP 3 * FROM tbl");
    dialects.verified_stmt("SELECT TOP 3 DISTINCT * FROM tbl");
    dialects.verified_stmt("SELECT TOP 3 DISTINCT a, b, c FROM tbl");
}

#[test]
fn parse_bang_not() {
    let dialects = all_dialects_where(|d| d.supports_bang_not_operator());
    let sql = "SELECT !a, !(b > 3)";
    let Select { projection, .. } = dialects.verified_only_select(sql);

    for (i, expr) in [
        Box::new(Expr::Identifier(Ident::new("a"))),
        Box::new(Expr::Nested(Box::new(Expr::BinaryOp {
            left: Box::new(Expr::Identifier(Ident::new("b"))),
            op: BinaryOperator::Gt,
            right: Box::new(Expr::Value(Value::Number("3".parse().unwrap(), false))),
        }))),
    ]
    .into_iter()
    .enumerate()
    {
        assert_eq!(
            SelectItem::UnnamedExpr(Expr::UnaryOp {
                op: UnaryOperator::BangNot,
                expr
            }),
            projection[i]
        )
    }

    let sql_statements = ["SELECT a!", "SELECT a ! b", "SELECT a ! as b"];

    for &sql in &sql_statements {
        assert_eq!(
            dialects.parse_sql_statements(sql).unwrap_err(),
            ParserError::ParserError("No infix parser for token ExclamationMark".to_string())
        );
    }

    let sql_statements = ["SELECT !a", "SELECT !a b", "SELECT !a as b"];
    let dialects = all_dialects_where(|d| !d.supports_bang_not_operator());

    for &sql in &sql_statements {
        assert_eq!(
            dialects.parse_sql_statements(sql).unwrap_err(),
            ParserError::ParserError("Expected: an expression, found: !".to_string())
        );
    }
}

#[test]
fn parse_factorial_operator() {
    let dialects = all_dialects_where(|d| d.supports_factorial_operator());
    let sql = "SELECT a!, (b + c)!";
    let Select { projection, .. } = dialects.verified_only_select(sql);

    for (i, expr) in [
        Box::new(Expr::Identifier(Ident::new("a"))),
        Box::new(Expr::Nested(Box::new(Expr::BinaryOp {
            left: Box::new(Expr::Identifier(Ident::new("b"))),
            op: BinaryOperator::Plus,
            right: Box::new(Expr::Identifier(Ident::new("c"))),
        }))),
    ]
    .into_iter()
    .enumerate()
    {
        assert_eq!(
            SelectItem::UnnamedExpr(Expr::UnaryOp {
                op: UnaryOperator::PGPostfixFactorial,
                expr
            }),
            projection[i]
        )
    }

    let sql_statements = ["SELECT !a", "SELECT !a b", "SELECT !a as b"];

    for &sql in &sql_statements {
        assert_eq!(
            dialects.parse_sql_statements(sql).unwrap_err(),
            ParserError::ParserError("Expected: an expression, found: !".to_string())
        );
    }

    let sql_statements = ["SELECT a!", "SELECT a ! b", "SELECT a ! as b"];

    // Due to the exclamation mark, which is both part of the `bang not` operator
    // and the `factorial` operator,  additional filtering not supports
    // `bang not` operator is required here.
    let dialects =
        all_dialects_where(|d| !d.supports_factorial_operator() && !d.supports_bang_not_operator());

    for &sql in &sql_statements {
        assert_eq!(
            dialects.parse_sql_statements(sql).unwrap_err(),
            ParserError::ParserError("No infix parser for token ExclamationMark".to_string())
        );
    }

    // Due to the exclamation mark, which is both part of the `bang not` operator
    // and the `factorial` operator,  additional filtering supports
    // `bang not` operator is required here.
    let dialects =
        all_dialects_where(|d| !d.supports_factorial_operator() && d.supports_bang_not_operator());

    for &sql in &sql_statements {
        assert_eq!(
            dialects.parse_sql_statements(sql).unwrap_err(),
            ParserError::ParserError("No infix parser for token ExclamationMark".to_string())
        );
    }
}

#[test]
fn parse_comments() {
    match all_dialects_where(|d| d.supports_comment_on())
        .verified_stmt("COMMENT ON COLUMN tab.name IS 'comment'")
    {
        Statement::Comment {
            object_type,
            object_name,
            comment: Some(comment),
            if_exists,
        } => {
            assert_eq!("comment", comment);
            assert_eq!("tab.name", object_name.to_string());
            assert_eq!(CommentObject::Column, object_type);
            assert!(!if_exists);
        }
        _ => unreachable!(),
    }

    let object_types = [
        ("COLUMN", CommentObject::Column),
        ("EXTENSION", CommentObject::Extension),
        ("TABLE", CommentObject::Table),
        ("SCHEMA", CommentObject::Schema),
        ("DATABASE", CommentObject::Database),
        ("USER", CommentObject::User),
        ("ROLE", CommentObject::Role),
    ];
    for (keyword, expected_object_type) in object_types.iter() {
        match all_dialects_where(|d| d.supports_comment_on())
            .verified_stmt(format!("COMMENT IF EXISTS ON {keyword} db.t0 IS 'comment'").as_str())
        {
            Statement::Comment {
                object_type,
                object_name,
                comment: Some(comment),
                if_exists,
            } => {
                assert_eq!("comment", comment);
                assert_eq!("db.t0", object_name.to_string());
                assert_eq!(*expected_object_type, object_type);
                assert!(if_exists);
            }
            _ => unreachable!(),
        }
    }

    match all_dialects_where(|d| d.supports_comment_on())
        .verified_stmt("COMMENT IF EXISTS ON TABLE public.tab IS NULL")
    {
        Statement::Comment {
            object_type,
            object_name,
            comment: None,
            if_exists,
        } => {
            assert_eq!("public.tab", object_name.to_string());
            assert_eq!(CommentObject::Table, object_type);
            assert!(if_exists);
        }
        _ => unreachable!(),
    }

    // missing IS statement
    assert_eq!(
        all_dialects_where(|d| d.supports_comment_on())
            .parse_sql_statements("COMMENT ON TABLE t0")
            .unwrap_err(),
        ParserError::ParserError("Expected: IS, found: EOF".to_string())
    );

    // missing comment literal
    assert_eq!(
        all_dialects_where(|d| d.supports_comment_on())
            .parse_sql_statements("COMMENT ON TABLE t0 IS")
            .unwrap_err(),
        ParserError::ParserError("Expected: literal string, found: EOF".to_string())
    );

    // unknown object type
    assert_eq!(
        all_dialects_where(|d| d.supports_comment_on())
            .parse_sql_statements("COMMENT ON UNKNOWN t0 IS 'comment'")
            .unwrap_err(),
        ParserError::ParserError("Expected: comment object_type, found: UNKNOWN".to_string())
    );
}

#[test]
fn parse_create_table_select() {
    let dialects = all_dialects_where(|d| d.supports_create_table_select());
    let sql_1 = r#"CREATE TABLE foo (baz INT) SELECT bar"#;
    let expected = r#"CREATE TABLE foo (baz INT) AS SELECT bar"#;
    let _ = dialects.one_statement_parses_to(sql_1, expected);

    let sql_2 = r#"CREATE TABLE foo (baz INT, name STRING) SELECT bar, oth_name FROM test.table_a"#;
    let expected =
        r#"CREATE TABLE foo (baz INT, name STRING) AS SELECT bar, oth_name FROM test.table_a"#;
    let _ = dialects.one_statement_parses_to(sql_2, expected);

    let dialects = all_dialects_where(|d| !d.supports_create_table_select());
    for sql in [sql_1, sql_2] {
        assert_eq!(
            dialects.parse_sql_statements(sql).unwrap_err(),
            ParserError::ParserError("Expected: end of statement, found: SELECT".to_string())
        );
    }
}

#[test]
fn test_reserved_keywords_for_identifiers() {
    let dialects = all_dialects_where(|d| d.is_reserved_for_identifier(Keyword::INTERVAL));
    // Dialects that reserve the word INTERVAL will not allow it as an unquoted identifier
    let sql = "SELECT MAX(interval) FROM tbl";
    assert_eq!(
        dialects.parse_sql_statements(sql),
        Err(ParserError::ParserError(
            "Expected: an expression, found: )".to_string()
        ))
    );

    // Dialects that do not reserve the word INTERVAL will allow it
    let dialects = all_dialects_where(|d| !d.is_reserved_for_identifier(Keyword::INTERVAL));
    let sql = "SELECT MAX(interval) FROM tbl";
    dialects.parse_sql_statements(sql).unwrap();
}

#[test]
fn parse_create_table_with_bit_types() {
    let sql = "CREATE TABLE t (a BIT, b BIT VARYING, c BIT(42), d BIT VARYING(43))";
    match verified_stmt(sql) {
        Statement::CreateTable(CreateTable { columns, .. }) => {
            assert_eq!(columns.len(), 4);
            assert_eq!(columns[0].data_type, DataType::Bit(None));
            assert_eq!(columns[0].to_string(), "a BIT");
            assert_eq!(columns[1].data_type, DataType::BitVarying(None));
            assert_eq!(columns[1].to_string(), "b BIT VARYING");
            assert_eq!(columns[2].data_type, DataType::Bit(Some(42)));
            assert_eq!(columns[2].to_string(), "c BIT(42)");
            assert_eq!(columns[3].data_type, DataType::BitVarying(Some(43)));
            assert_eq!(columns[3].to_string(), "d BIT VARYING(43)");
        }
        _ => unreachable!(),
    }
}

#[test]
fn parse_composite_access_expr() {
    assert_eq!(
        verified_expr("f(a).b"),
        Expr::CompoundFieldAccess {
            root: Box::new(Expr::Function(Function {
                name: ObjectName(vec![Ident::new("f")]),
                uses_odbc_syntax: false,
                parameters: FunctionArguments::None,
                args: FunctionArguments::List(FunctionArgumentList {
                    duplicate_treatment: None,
                    args: vec![FunctionArg::Unnamed(FunctionArgExpr::Expr(
                        Expr::Identifier(Ident::new("a"))
                    ))],
                    clauses: vec![],
                }),
                null_treatment: None,
                filter: None,
                over: None,
                within_group: vec![]
            })),
            access_chain: vec![AccessExpr::Dot(Expr::Identifier(Ident::new("b")))]
        }
    );

    // Nested Composite Access
    assert_eq!(
        verified_expr("f(a).b.c"),
        Expr::CompoundFieldAccess {
            root: Box::new(Expr::Function(Function {
                name: ObjectName(vec![Ident::new("f")]),
                uses_odbc_syntax: false,
                parameters: FunctionArguments::None,
                args: FunctionArguments::List(FunctionArgumentList {
                    duplicate_treatment: None,
                    args: vec![FunctionArg::Unnamed(FunctionArgExpr::Expr(
                        Expr::Identifier(Ident::new("a"))
                    ))],
                    clauses: vec![],
                }),
                null_treatment: None,
                filter: None,
                over: None,
                within_group: vec![]
            })),
            access_chain: vec![
                AccessExpr::Dot(Expr::Identifier(Ident::new("b"))),
                AccessExpr::Dot(Expr::Identifier(Ident::new("c"))),
            ]
        }
    );

    // Composite Access in Select and Where Clauses
    let stmt = verified_only_select("SELECT f(a).b FROM t WHERE f(a).b IS NOT NULL");
    let expr = Expr::CompoundFieldAccess {
        root: Box::new(Expr::Function(Function {
            name: ObjectName(vec![Ident::new("f")]),
            uses_odbc_syntax: false,
            parameters: FunctionArguments::None,
            args: FunctionArguments::List(FunctionArgumentList {
                duplicate_treatment: None,
                args: vec![FunctionArg::Unnamed(FunctionArgExpr::Expr(
                    Expr::Identifier(Ident::new("a")),
                ))],
                clauses: vec![],
            }),
            null_treatment: None,
            filter: None,
            over: None,
            within_group: vec![],
        })),
        access_chain: vec![AccessExpr::Dot(Expr::Identifier(Ident::new("b")))],
    };

    assert_eq!(stmt.projection[0], SelectItem::UnnamedExpr(expr.clone()));
    assert_eq!(stmt.selection.unwrap(), Expr::IsNotNull(Box::new(expr)));

    // Compound access with quoted identifier.
    all_dialects_where(|d| d.is_delimited_identifier_start('"'))
        .verified_only_select("SELECT f(a).\"an id\"");

    // Composite Access in struct literal
    all_dialects_where(|d| d.supports_struct_literal()).verified_stmt(
        "SELECT * FROM t WHERE STRUCT(STRUCT(1 AS a, NULL AS b) AS c, NULL AS d).c.a IS NOT NULL",
    );
    let support_struct = all_dialects_where(|d| d.supports_struct_literal());
    let stmt = support_struct
        .verified_only_select("SELECT STRUCT(STRUCT(1 AS a, NULL AS b) AS c, NULL AS d).c.a");
    let expected = SelectItem::UnnamedExpr(Expr::CompoundFieldAccess {
        root: Box::new(Expr::Struct {
            values: vec![
                Expr::Named {
                    name: Ident::new("c"),
                    expr: Box::new(Expr::Struct {
                        values: vec![
                            Expr::Named {
                                name: Ident::new("a"),
                                expr: Box::new(Expr::Value(Number("1".parse().unwrap(), false))),
                            },
                            Expr::Named {
                                name: Ident::new("b"),
                                expr: Box::new(Expr::Value(Value::Null)),
                            },
                        ],
                        fields: vec![],
                    }),
                },
                Expr::Named {
                    name: Ident::new("d"),
                    expr: Box::new(Expr::Value(Value::Null)),
                },
            ],
            fields: vec![],
        }),
        access_chain: vec![
            AccessExpr::Dot(Expr::Identifier(Ident::new("c"))),
            AccessExpr::Dot(Expr::Identifier(Ident::new("a"))),
        ],
    });
    assert_eq!(stmt.projection[0], expected);
}

#[test]
fn parse_create_table_with_enum_types() {
    let sql = "CREATE TABLE t0 (foo ENUM8('a' = 1, 'b' = 2), bar ENUM16('a' = 1, 'b' = 2), baz ENUM('a', 'b'))";
    match all_dialects().verified_stmt(sql) {
        Statement::CreateTable(CreateTable { name, columns, .. }) => {
            assert_eq!(name.to_string(), "t0");
            assert_eq!(
                vec![
                    ColumnDef {
                        name: Ident::new("foo"),
                        data_type: DataType::Enum(
                            vec![
                                EnumMember::NamedValue(
                                    "a".to_string(),
                                    Expr::Value(Number("1".parse().unwrap(), false))
                                ),
                                EnumMember::NamedValue(
                                    "b".to_string(),
                                    Expr::Value(Number("2".parse().unwrap(), false))
                                )
                            ],
                            Some(8)
                        ),
                        collation: None,
                        options: vec![],
                    },
                    ColumnDef {
                        name: Ident::new("bar"),
                        data_type: DataType::Enum(
                            vec![
                                EnumMember::NamedValue(
                                    "a".to_string(),
                                    Expr::Value(Number("1".parse().unwrap(), false))
                                ),
                                EnumMember::NamedValue(
                                    "b".to_string(),
                                    Expr::Value(Number("2".parse().unwrap(), false))
                                )
                            ],
                            Some(16)
                        ),
                        collation: None,
                        options: vec![],
                    },
                    ColumnDef {
                        name: Ident::new("baz"),
                        data_type: DataType::Enum(
                            vec![
                                EnumMember::Name("a".to_string()),
                                EnumMember::Name("b".to_string())
                            ],
                            None
                        ),
                        collation: None,
                        options: vec![],
                    }
                ],
                columns
            );
        }
        _ => unreachable!(),
    }

    // invalid case missing value for enum pair
    assert_eq!(
        all_dialects()
            .parse_sql_statements("CREATE TABLE t0 (foo ENUM8('a' = 1, 'b' = ))")
            .unwrap_err(),
        ParserError::ParserError("Expected: a value, found: )".to_string())
    );

    // invalid case that name is not a string
    assert_eq!(
        all_dialects()
            .parse_sql_statements("CREATE TABLE t0 (foo ENUM8('a' = 1, 2))")
            .unwrap_err(),
        ParserError::ParserError("Expected: literal string, found: 2".to_string())
    );
}

#[test]
fn test_table_sample() {
    let dialects = all_dialects_where(|d| d.supports_table_sample_before_alias());
    dialects.verified_stmt("SELECT * FROM tbl TABLESAMPLE (50) AS t");
    dialects.verified_stmt("SELECT * FROM tbl TABLESAMPLE (50 ROWS) AS t");
    dialects.verified_stmt("SELECT * FROM tbl TABLESAMPLE (50 PERCENT) AS t");

    let dialects = all_dialects_where(|d| !d.supports_table_sample_before_alias());
    dialects.verified_stmt("SELECT * FROM tbl AS t TABLESAMPLE BERNOULLI (50)");
    dialects.verified_stmt("SELECT * FROM tbl AS t TABLESAMPLE SYSTEM (50)");
    dialects.verified_stmt("SELECT * FROM tbl AS t TABLESAMPLE SYSTEM (50) REPEATABLE (10)");
}

#[test]
fn overflow() {
    let expr = std::iter::repeat("1")
        .take(1000)
        .collect::<Vec<_>>()
        .join(" + ");
    let sql = format!("SELECT {}", expr);

    let mut statements = Parser::parse_sql(&GenericDialect {}, sql.as_str()).unwrap();
    let statement = statements.pop().unwrap();
    assert_eq!(statement.to_string(), sql);
}
#[test]
fn parse_select_without_projection() {
    let dialects = all_dialects_where(|d| d.supports_empty_projections());
    dialects.verified_stmt("SELECT FROM users");
}

#[test]
fn parse_update_from_before_select() {
    all_dialects()
    .verified_stmt("UPDATE t1 FROM (SELECT name, id FROM t1 GROUP BY id) AS t2 SET name = t2.name WHERE t1.id = t2.id");

    let query =
    "UPDATE t1 FROM (SELECT name, id FROM t1 GROUP BY id) AS t2 SET name = t2.name FROM (SELECT name from t2) AS t2";
    assert_eq!(
        ParserError::ParserError("Expected: end of statement, found: FROM".to_string()),
        parse_sql_statements(query).unwrap_err()
    );
}

#[test]
<<<<<<< HEAD
fn test_trailing_commas_in_from() {
    let dialects = all_dialects_where(|d| d.supports_from_trailing_commas());
    dialects.verified_only_select_with_canonical("SELECT 1, 2 FROM t,", "SELECT 1, 2 FROM t");

    dialects
        .verified_only_select_with_canonical("SELECT 1, 2 FROM t1, t2,", "SELECT 1, 2 FROM t1, t2");

    let sql = "SELECT a, FROM b, LIMIT 1";
    let _ = dialects.parse_sql_statements(sql).unwrap();

    let sql = "INSERT INTO a SELECT b FROM c,";
    let _ = dialects.parse_sql_statements(sql).unwrap();

    let sql = "SELECT a FROM b, HAVING COUNT(*) > 1";
    let _ = dialects.parse_sql_statements(sql).unwrap();

    let sql = "SELECT a FROM b, WHERE c = 1";
    let _ = dialects.parse_sql_statements(sql).unwrap();

    // nasted
    let sql = "SELECT 1, 2 FROM (SELECT * FROM t,),";
    let _ = dialects.parse_sql_statements(sql).unwrap();

    // multiple_subqueries
    dialects.verified_only_select_with_canonical(
        "SELECT 1, 2 FROM (SELECT * FROM t1), (SELECT * FROM t2),",
        "SELECT 1, 2 FROM (SELECT * FROM t1), (SELECT * FROM t2)",
    );
=======
fn parse_overlaps() {
    verified_stmt("SELECT (DATE '2016-01-10', DATE '2016-02-01') OVERLAPS (DATE '2016-01-20', DATE '2016-02-10')");
>>>>>>> 65074846
}<|MERGE_RESOLUTION|>--- conflicted
+++ resolved
@@ -12957,9 +12957,11 @@
         parse_sql_statements(query).unwrap_err()
     );
 }
-
-#[test]
-<<<<<<< HEAD
+#[test]
+fn parse_overlaps() {
+    verified_stmt("SELECT (DATE '2016-01-10', DATE '2016-02-01') OVERLAPS (DATE '2016-01-20', DATE '2016-02-10')");
+  
+#[test]
 fn test_trailing_commas_in_from() {
     let dialects = all_dialects_where(|d| d.supports_from_trailing_commas());
     dialects.verified_only_select_with_canonical("SELECT 1, 2 FROM t,", "SELECT 1, 2 FROM t");
@@ -12988,8 +12990,4 @@
         "SELECT 1, 2 FROM (SELECT * FROM t1), (SELECT * FROM t2),",
         "SELECT 1, 2 FROM (SELECT * FROM t1), (SELECT * FROM t2)",
     );
-=======
-fn parse_overlaps() {
-    verified_stmt("SELECT (DATE '2016-01-10', DATE '2016-02-01') OVERLAPS (DATE '2016-01-20', DATE '2016-02-10')");
->>>>>>> 65074846
 }