--- conflicted
+++ resolved
@@ -108,7 +108,6 @@
 }
 
 #[test]
-<<<<<<< HEAD
 fn parse_replace_into() {
     let dialect = PostgreSqlDialect {};
     let sql = "REPLACE INTO public.customer (id, name, active) VALUES (1, 2, 3)";
@@ -120,35 +119,24 @@
 }
 
 #[test]
-=======
->>>>>>> 72b1b5f0
 fn parse_insert_default_values() {
     let insert_with_default_values = verified_stmt("INSERT INTO test_table DEFAULT VALUES");
 
     match insert_with_default_values {
         Statement::Insert {
-<<<<<<< HEAD
             after_columns,
             columns,
             on,
             partitioned,
-=======
-            columns,
-            on,
->>>>>>> 72b1b5f0
             returning,
             source,
             table_name,
             ..
         } => {
             assert_eq!(columns, vec![]);
-<<<<<<< HEAD
             assert_eq!(after_columns, vec![]);
             assert_eq!(on, None);
             assert_eq!(partitioned, None);
-=======
-            assert_eq!(on, None);
->>>>>>> 72b1b5f0
             assert_eq!(returning, None);
             assert_eq!(source, None);
             assert_eq!(table_name, ObjectName(vec!["test_table".into()]));
@@ -161,29 +149,20 @@
 
     match insert_with_default_values_and_returning {
         Statement::Insert {
-<<<<<<< HEAD
             after_columns,
             columns,
             on,
             partitioned,
-=======
-            columns,
-            on,
->>>>>>> 72b1b5f0
             returning,
             source,
             table_name,
             ..
         } => {
-<<<<<<< HEAD
+
             assert_eq!(after_columns, vec![]);
             assert_eq!(columns, vec![]);
             assert_eq!(on, None);
             assert_eq!(partitioned, None);
-=======
-            assert_eq!(columns, vec![]);
-            assert_eq!(on, None);
->>>>>>> 72b1b5f0
             assert!(returning.is_some());
             assert_eq!(source, None);
             assert_eq!(table_name, ObjectName(vec!["test_table".into()]));
@@ -192,7 +171,6 @@
     }
 
     let insert_with_default_values_and_on_conflict =
-<<<<<<< HEAD
         verified_stmt("INSERT INTO test_table DEFAULT VALUES ON CONFLICT DO NOTHING");
 
     match insert_with_default_values_and_on_conflict {
@@ -201,36 +179,21 @@
             columns,
             on,
             partitioned,
-=======
-        verified_stmt("INSERT INTO test_table DEFAULT VALUES  ON CONFLICT DO NOTHING");
-
-    match insert_with_default_values_and_on_conflict {
-        Statement::Insert {
-            columns,
-            on,
->>>>>>> 72b1b5f0
             returning,
             source,
             table_name,
             ..
         } => {
-<<<<<<< HEAD
             assert_eq!(after_columns, vec![]);
             assert_eq!(columns, vec![]);
             assert!(on.is_some());
             assert_eq!(partitioned, None);
-=======
-            assert_eq!(columns, vec![]);
-            assert!(on.is_some());
->>>>>>> 72b1b5f0
             assert_eq!(returning, None);
             assert_eq!(source, None);
             assert_eq!(table_name, ObjectName(vec!["test_table".into()]));
         }
         _ => unreachable!(),
     }
-<<<<<<< HEAD
-
     let insert_with_columns_and_default_values = "INSERT INTO test_table (test_col) DEFAULT VALUES";
     assert_eq!(
         ParserError::ParserError(
@@ -258,8 +221,6 @@
         ParserError::ParserError("Expected end of statement, found: (".to_string()),
         parse_sql_statements(insert_with_default_values_and_values_list).unwrap_err()
     );
-=======
->>>>>>> 72b1b5f0
 }
 
 #[test]
