// Licensed under the Apache License, Version 2.0 (the "License");
// you may not use this file except in compliance with the License.
// You may obtain a copy of the License at
//
// http://www.apache.org/licenses/LICENSE-2.0
//
// Unless required by applicable law or agreed to in writing, software
// distributed under the License is distributed on an "AS IS" BASIS,
// WITHOUT WARRANTIES OR CONDITIONS OF ANY KIND, either express or implied.
// See the License for the specific language governing permissions and
// limitations under the License.

#![warn(clippy::all)]
//! Test SQL syntax, which all sqlparser dialects must parse in the same way.
//!
//! Note that it does not mean all SQL here is valid in all the dialects, only
//! that 1) it's either standard or widely supported and 2) it can be parsed by
//! sqlparser regardless of the chosen dialect (i.e. it doesn't conflict with
//! dialect-specific parsing rules).

#[macro_use]
mod test_utils;
use test_utils::{all_dialects, expr_from_projection, join, number, only, table, table_alias};

use matches::assert_matches;
use sqlparser::ast::*;
use sqlparser::dialect::{keywords::ALL_KEYWORDS, GenericDialect, SQLiteDialect};
use sqlparser::parser::{Parser, ParserError};

#[test]
fn parse_insert_values() {
    let row = vec![
        Expr::Value(number("1")),
        Expr::Value(number("2")),
        Expr::Value(number("3")),
    ];
    let rows1 = vec![row.clone()];
    let rows2 = vec![row.clone(), row];

    let sql = "INSERT INTO customer VALUES (1, 2, 3)";
    check_one(sql, "customer", &[], &rows1);

    let sql = "INSERT INTO customer VALUES (1, 2, 3), (1, 2, 3)";
    check_one(sql, "customer", &[], &rows2);

    let sql = "INSERT INTO public.customer VALUES (1, 2, 3)";
    check_one(sql, "public.customer", &[], &rows1);

    let sql = "INSERT INTO db.public.customer VALUES (1, 2, 3)";
    check_one(sql, "db.public.customer", &[], &rows1);

    let sql = "INSERT INTO public.customer (id, name, active) VALUES (1, 2, 3)";
    check_one(
        sql,
        "public.customer",
        &["id".to_string(), "name".to_string(), "active".to_string()],
        &rows1,
    );

    fn check_one(
        sql: &str,
        expected_table_name: &str,
        expected_columns: &[String],
        expected_rows: &[Vec<Expr>],
    ) {
        match verified_stmt(sql) {
            Statement::Insert(InsertStatement {
                table_name,
                columns,
                source,
                ..
            }) => {
                assert_eq!(table_name.to_string(), expected_table_name);
                assert_eq!(columns.len(), expected_columns.len());
                for (index, column) in columns.iter().enumerate() {
                    assert_eq!(column, &Ident::new(expected_columns[index].clone()));
                }
                match &source.body {
                    SetExpr::Values(Values(values)) => assert_eq!(values.as_slice(), expected_rows),
                    _ => unreachable!(),
                }
            }
            _ => unreachable!(),
        }
    }

    verified_stmt("INSERT INTO customer WITH foo AS (SELECT 1) SELECT * FROM foo UNION VALUES (1)");
}

#[test]
fn parse_insert_invalid() {
    let sql = "INSERT public.customer (id, name, active) VALUES (1, 2, 3)";
    let res = parse_sql_statements(sql);
    assert_eq!(
        ParserError::ParserError("Expected one of INTO or OVERWRITE, found: public".to_string()),
        res.unwrap_err()
    );
}

#[test]
fn parse_insert_sqlite() {
    let dialect = SQLiteDialect {};

    let check = |sql: &str, expected_action: Option<SqliteOnConflict>| match Parser::parse_sql(
        &dialect, &sql,
    )
    .unwrap()
    .pop()
    .unwrap()
    {
<<<<<<< HEAD
        Statement::Insert(InsertStatement { or, .. }) => assert_eq!(or, expected_action),
        _ => panic!(sql.to_string()),
=======
        Statement::Insert { or, .. } => assert_eq!(or, expected_action),
        _ => panic!("{}", sql.to_string()),
>>>>>>> c5de1225
    };

    let sql = "INSERT INTO test_table(id) VALUES(1)";
    check(sql, None);

    let sql = "REPLACE INTO test_table(id) VALUES(1)";
    check(sql, Some(SqliteOnConflict::Replace));

    let sql = "INSERT OR REPLACE INTO test_table(id) VALUES(1)";
    check(sql, Some(SqliteOnConflict::Replace));

    let sql = "INSERT OR ROLLBACK INTO test_table(id) VALUES(1)";
    check(sql, Some(SqliteOnConflict::Rollback));

    let sql = "INSERT OR ABORT INTO test_table(id) VALUES(1)";
    check(sql, Some(SqliteOnConflict::Abort));

    let sql = "INSERT OR FAIL INTO test_table(id) VALUES(1)";
    check(sql, Some(SqliteOnConflict::Fail));

    let sql = "INSERT OR IGNORE INTO test_table(id) VALUES(1)";
    check(sql, Some(SqliteOnConflict::Ignore));
}

#[test]
fn parse_update() {
    let sql = "UPDATE t SET a = 1, b = 2, c = 3 WHERE d";
    match verified_stmt(sql) {
        Statement::Update(UpdateStatement {
            table_name,
            assignments,
            selection,
            ..
        }) => {
            assert_eq!(table_name.to_string(), "t".to_string());
            assert_eq!(
                assignments,
                vec![
                    Assignment {
                        id: "a".into(),
                        value: Expr::Value(number("1")),
                    },
                    Assignment {
                        id: "b".into(),
                        value: Expr::Value(number("2")),
                    },
                    Assignment {
                        id: "c".into(),
                        value: Expr::Value(number("3")),
                    },
                ]
            );
            assert_eq!(selection.unwrap(), Expr::Identifier("d".into()));
        }
        _ => unreachable!(),
    }

    verified_stmt("UPDATE t SET a = 1, a = 2, a = 3");

    let sql = "UPDATE t WHERE 1";
    let res = parse_sql_statements(sql);
    assert_eq!(
        ParserError::ParserError("Expected SET, found: WHERE".to_string()),
        res.unwrap_err()
    );

    let sql = "UPDATE t SET a = 1 extrabadstuff";
    let res = parse_sql_statements(sql);
    assert_eq!(
        ParserError::ParserError("Expected end of statement, found: extrabadstuff".to_string()),
        res.unwrap_err()
    );
}

#[test]
fn parse_invalid_table_name() {
    let ast = all_dialects()
        .run_parser_method("db.public..customer", |parser| parser.parse_object_name());
    assert!(ast.is_err());
}

#[test]
fn parse_no_table_name() {
    let ast = all_dialects().run_parser_method("", |parser| parser.parse_object_name());
    assert!(ast.is_err());
}

#[test]
fn parse_delete_statement() {
    let sql = "DELETE FROM \"table\"";
    match verified_stmt(sql) {
        Statement::Delete(DeleteStatement { table_name, .. }) => {
            assert_eq!(
                ObjectName(vec![Ident::with_quote('"', "table")]),
                table_name
            );
        }
        _ => unreachable!(),
    }
}

#[test]
fn parse_where_delete_statement() {
    use self::BinaryOperator::*;

    let sql = "DELETE FROM foo WHERE name = 5";
    match verified_stmt(sql) {
        Statement::Delete(DeleteStatement {
            table_name,
            selection,
            ..
        }) => {
            assert_eq!(ObjectName(vec![Ident::new("foo")]), table_name);

            assert_eq!(
                Expr::BinaryOp {
                    left: Box::new(Expr::Identifier(Ident::new("name"))),
                    op: Eq,
                    right: Box::new(Expr::Value(number("5"))),
                },
                selection.unwrap(),
            );
        }
        _ => unreachable!(),
    }
}

#[test]
fn parse_top_level() {
    verified_stmt("SELECT 1");
    verified_stmt("(SELECT 1)");
    verified_stmt("((SELECT 1))");
    verified_stmt("VALUES (1)");
}

#[test]
fn parse_simple_select() {
    let sql = "SELECT id, fname, lname FROM customer WHERE id = 1 LIMIT 5";
    let select = verified_only_select(sql);
    assert!(!select.distinct);
    assert_eq!(3, select.projection.len());
    let select = verified_query(sql);
    assert_eq!(Some(Expr::Value(number("5"))), select.limit);
}

#[test]
fn parse_limit_is_not_an_alias() {
    // In dialects supporting LIMIT it shouldn't be parsed as a table alias
    let ast = verified_query("SELECT id FROM customer LIMIT 1");
    assert_eq!(Some(Expr::Value(number("1"))), ast.limit);

    let ast = verified_query("SELECT 1 LIMIT 5");
    assert_eq!(Some(Expr::Value(number("5"))), ast.limit);
}

#[test]
fn parse_select_distinct() {
    let sql = "SELECT DISTINCT name FROM customer";
    let select = verified_only_select(sql);
    assert!(select.distinct);
    assert_eq!(
        &SelectItem::UnnamedExpr(Expr::Identifier(Ident::new("name"))),
        only(&select.projection)
    );
}

#[test]
fn parse_select_all() {
    one_statement_parses_to("SELECT ALL name FROM customer", "SELECT name FROM customer");
}

#[test]
fn parse_select_all_distinct() {
    let result = parse_sql_statements("SELECT ALL DISTINCT name FROM customer");
    assert_eq!(
        ParserError::ParserError("Cannot specify both ALL and DISTINCT".to_string()),
        result.unwrap_err(),
    );
}

#[test]
fn parse_select_wildcard() {
    let sql = "SELECT * FROM foo";
    let select = verified_only_select(sql);
    assert_eq!(&SelectItem::Wildcard, only(&select.projection));

    let sql = "SELECT foo.* FROM foo";
    let select = verified_only_select(sql);
    assert_eq!(
        &SelectItem::QualifiedWildcard(ObjectName(vec![Ident::new("foo")])),
        only(&select.projection)
    );

    let sql = "SELECT myschema.mytable.* FROM myschema.mytable";
    let select = verified_only_select(sql);
    assert_eq!(
        &SelectItem::QualifiedWildcard(ObjectName(vec![
            Ident::new("myschema"),
            Ident::new("mytable"),
        ])),
        only(&select.projection)
    );
}

#[test]
fn parse_count_wildcard() {
    verified_only_select(
        "SELECT COUNT(Employee.*) FROM Order JOIN Employee ON Order.employee = Employee.id",
    );
}

#[test]
fn parse_column_aliases() {
    let sql = "SELECT a.col + 1 AS newname FROM foo AS a";
    let select = verified_only_select(sql);
    if let SelectItem::ExprWithAlias {
        expr: Expr::BinaryOp {
            ref op, ref right, ..
        },
        ref alias,
    } = only(&select.projection)
    {
        assert_eq!(&BinaryOperator::Plus, op);
        assert_eq!(&Expr::Value(number("1")), right.as_ref());
        assert_eq!(&Ident::new("newname"), alias);
    } else {
        panic!("Expected ExprWithAlias")
    }

    // alias without AS is parsed correctly:
    one_statement_parses_to("SELECT a.col + 1 newname FROM foo AS a", &sql);
}

#[test]
fn test_eof_after_as() {
    let res = parse_sql_statements("SELECT foo AS");
    assert_eq!(
        ParserError::ParserError("Expected an identifier after AS, found: EOF".to_string()),
        res.unwrap_err()
    );

    let res = parse_sql_statements("SELECT 1 FROM foo AS");
    assert_eq!(
        ParserError::ParserError("Expected an identifier after AS, found: EOF".to_string()),
        res.unwrap_err()
    );
}

#[test]
fn test_no_infix_error() {
    let res = Parser::parse_sql(&GenericDialect {}, "ASSERT-URA<<");
    assert_eq!(
        ParserError::ParserError("No infix parser for token ShiftLeft".to_string()),
        res.unwrap_err()
    );
}

#[test]
fn parse_select_count_wildcard() {
    let sql = "SELECT COUNT(*) FROM customer";
    let select = verified_only_select(sql);
    assert_eq!(
        &Expr::Function(Function {
            name: ObjectName(vec![Ident::new("COUNT")]),
            args: vec![FunctionArg::Unnamed(Expr::Wildcard)],
            over: None,
            distinct: false,
        }),
        expr_from_projection(only(&select.projection))
    );
}

#[test]
fn parse_select_count_distinct() {
    let sql = "SELECT COUNT(DISTINCT + x) FROM customer";
    let select = verified_only_select(sql);
    assert_eq!(
        &Expr::Function(Function {
            name: ObjectName(vec![Ident::new("COUNT")]),
            args: vec![FunctionArg::Unnamed(Expr::UnaryOp {
                op: UnaryOperator::Plus,
                expr: Box::new(Expr::Identifier(Ident::new("x"))),
            })],
            over: None,
            distinct: true,
        }),
        expr_from_projection(only(&select.projection))
    );

    one_statement_parses_to(
        "SELECT COUNT(ALL + x) FROM customer",
        "SELECT COUNT(+ x) FROM customer",
    );

    let sql = "SELECT COUNT(ALL DISTINCT + x) FROM customer";
    let res = parse_sql_statements(sql);
    assert_eq!(
        ParserError::ParserError("Cannot specify both ALL and DISTINCT".to_string()),
        res.unwrap_err()
    );
}

#[test]
fn parse_not() {
    let sql = "SELECT id FROM customer WHERE NOT salary = ''";
    let _ast = verified_only_select(sql);
    //TODO: add assertions
}

#[test]
fn parse_invalid_infix_not() {
    let res = parse_sql_statements("SELECT c FROM t WHERE c NOT (");
    assert_eq!(
        ParserError::ParserError("Expected end of statement, found: NOT".to_string()),
        res.unwrap_err(),
    );
}

#[test]
fn parse_collate() {
    let sql = "SELECT name COLLATE \"de_DE\" FROM customer";
    assert_matches!(
        only(&all_dialects().verified_only_select(sql).projection),
        SelectItem::UnnamedExpr(Expr::Collate { .. })
    );
}

#[test]
fn parse_select_string_predicate() {
    let sql = "SELECT id, fname, lname FROM customer \
               WHERE salary <> 'Not Provided' AND salary <> ''";
    let _ast = verified_only_select(sql);
    //TODO: add assertions
}

#[test]
fn parse_projection_nested_type() {
    let sql = "SELECT customer.address.state FROM foo";
    let _ast = verified_only_select(sql);
    //TODO: add assertions
}

#[test]
fn parse_null_in_select() {
    let sql = "SELECT NULL";
    let select = verified_only_select(sql);
    assert_eq!(
        &Expr::Value(Value::Null),
        expr_from_projection(only(&select.projection)),
    );
}

#[test]
fn parse_select_with_date_column_name() {
    let sql = "SELECT date";
    let select = verified_only_select(sql);
    assert_eq!(
        &Expr::Identifier(Ident {
            value: "date".into(),
            quote_style: None
        }),
        expr_from_projection(only(&select.projection)),
    );
}

#[test]
fn parse_escaped_single_quote_string_predicate() {
    use self::BinaryOperator::*;
    let sql = "SELECT id, fname, lname FROM customer \
               WHERE salary <> 'Jim''s salary'";
    let ast = verified_only_select(sql);
    assert_eq!(
        Some(Expr::BinaryOp {
            left: Box::new(Expr::Identifier(Ident::new("salary"))),
            op: NotEq,
            right: Box::new(Expr::Value(Value::SingleQuotedString(
                "Jim's salary".to_string()
            )))
        }),
        ast.selection,
    );
}

#[test]
fn parse_number() {
    let expr = verified_expr("1.0");

    #[cfg(feature = "bigdecimal")]
    assert_eq!(
        expr,
        Expr::Value(Value::Number(bigdecimal::BigDecimal::from(1), false))
    );

    #[cfg(not(feature = "bigdecimal"))]
    assert_eq!(expr, Expr::Value(Value::Number("1.0".into(), false)));
}

#[test]
fn parse_compound_expr_1() {
    use self::BinaryOperator::*;
    use self::Expr::*;
    let sql = "a + b * c";
    assert_eq!(
        BinaryOp {
            left: Box::new(Identifier(Ident::new("a"))),
            op: Plus,
            right: Box::new(BinaryOp {
                left: Box::new(Identifier(Ident::new("b"))),
                op: Multiply,
                right: Box::new(Identifier(Ident::new("c")))
            })
        },
        verified_expr(sql)
    );
}

#[test]
fn parse_compound_expr_2() {
    use self::BinaryOperator::*;
    use self::Expr::*;
    let sql = "a * b + c";
    assert_eq!(
        BinaryOp {
            left: Box::new(BinaryOp {
                left: Box::new(Identifier(Ident::new("a"))),
                op: Multiply,
                right: Box::new(Identifier(Ident::new("b")))
            }),
            op: Plus,
            right: Box::new(Identifier(Ident::new("c")))
        },
        verified_expr(sql)
    );
}

#[test]
fn parse_unary_math() {
    use self::Expr::*;
    let sql = "- a + - b";
    assert_eq!(
        BinaryOp {
            left: Box::new(UnaryOp {
                op: UnaryOperator::Minus,
                expr: Box::new(Identifier(Ident::new("a"))),
            }),
            op: BinaryOperator::Plus,
            right: Box::new(UnaryOp {
                op: UnaryOperator::Minus,
                expr: Box::new(Identifier(Ident::new("b"))),
            }),
        },
        verified_expr(sql)
    );
}

#[test]
fn parse_is_null() {
    use self::Expr::*;
    let sql = "a IS NULL";
    assert_eq!(
        IsNull(Box::new(Identifier(Ident::new("a")))),
        verified_expr(sql)
    );
}

#[test]
fn parse_is_not_null() {
    use self::Expr::*;
    let sql = "a IS NOT NULL";
    assert_eq!(
        IsNotNull(Box::new(Identifier(Ident::new("a")))),
        verified_expr(sql)
    );
}

#[test]
fn parse_not_precedence() {
    // NOT has higher precedence than OR/AND, so the following must parse as (NOT true) OR true
    let sql = "NOT true OR true";
    assert_matches!(
        verified_expr(sql),
        Expr::BinaryOp {
            op: BinaryOperator::Or,
            ..
        }
    );

    // But NOT has lower precedence than comparison operators, so the following parses as NOT (a IS NULL)
    let sql = "NOT a IS NULL";
    assert_matches!(
        verified_expr(sql),
        Expr::UnaryOp {
            op: UnaryOperator::Not,
            ..
        }
    );

    // NOT has lower precedence than BETWEEN, so the following parses as NOT (1 NOT BETWEEN 1 AND 2)
    let sql = "NOT 1 NOT BETWEEN 1 AND 2";
    assert_eq!(
        verified_expr(sql),
        Expr::UnaryOp {
            op: UnaryOperator::Not,
            expr: Box::new(Expr::Between {
                expr: Box::new(Expr::Value(number("1"))),
                low: Box::new(Expr::Value(number("1"))),
                high: Box::new(Expr::Value(number("2"))),
                negated: true,
            }),
        },
    );

    // NOT has lower precedence than LIKE, so the following parses as NOT ('a' NOT LIKE 'b')
    let sql = "NOT 'a' NOT LIKE 'b'";
    assert_eq!(
        verified_expr(sql),
        Expr::UnaryOp {
            op: UnaryOperator::Not,
            expr: Box::new(Expr::BinaryOp {
                left: Box::new(Expr::Value(Value::SingleQuotedString("a".into()))),
                op: BinaryOperator::NotLike,
                right: Box::new(Expr::Value(Value::SingleQuotedString("b".into()))),
            }),
        },
    );

    // NOT has lower precedence than IN, so the following parses as NOT (a NOT IN 'a')
    let sql = "NOT a NOT IN ('a')";
    assert_eq!(
        verified_expr(sql),
        Expr::UnaryOp {
            op: UnaryOperator::Not,
            expr: Box::new(Expr::InList {
                expr: Box::new(Expr::Identifier("a".into())),
                list: vec![Expr::Value(Value::SingleQuotedString("a".into()))],
                negated: true,
            }),
        },
    );
}

#[test]
fn parse_like() {
    fn chk(negated: bool) {
        let sql = &format!(
            "SELECT * FROM customers WHERE name {}LIKE '%a'",
            if negated { "NOT " } else { "" }
        );
        let select = verified_only_select(sql);
        assert_eq!(
            Expr::BinaryOp {
                left: Box::new(Expr::Identifier(Ident::new("name"))),
                op: if negated {
                    BinaryOperator::NotLike
                } else {
                    BinaryOperator::Like
                },
                right: Box::new(Expr::Value(Value::SingleQuotedString("%a".to_string()))),
            },
            select.selection.unwrap()
        );

        // This statement tests that LIKE and NOT LIKE have the same precedence.
        // This was previously mishandled (#81).
        let sql = &format!(
            "SELECT * FROM customers WHERE name {}LIKE '%a' IS NULL",
            if negated { "NOT " } else { "" }
        );
        let select = verified_only_select(sql);
        assert_eq!(
            Expr::IsNull(Box::new(Expr::BinaryOp {
                left: Box::new(Expr::Identifier(Ident::new("name"))),
                op: if negated {
                    BinaryOperator::NotLike
                } else {
                    BinaryOperator::Like
                },
                right: Box::new(Expr::Value(Value::SingleQuotedString("%a".to_string()))),
            })),
            select.selection.unwrap()
        );
    }
    chk(false);
    chk(true);
}

#[test]
fn parse_ilike() {
    fn chk(negated: bool) {
        let sql = &format!(
            "SELECT * FROM customers WHERE name {}ILIKE '%a'",
            if negated { "NOT " } else { "" }
        );
        let select = verified_only_select(sql);
        assert_eq!(
            Expr::BinaryOp {
                left: Box::new(Expr::Identifier(Ident::new("name"))),
                op: if negated {
                    BinaryOperator::NotILike
                } else {
                    BinaryOperator::ILike
                },
                right: Box::new(Expr::Value(Value::SingleQuotedString("%a".to_string()))),
            },
            select.selection.unwrap()
        );

        // This statement tests that LIKE and NOT LIKE have the same precedence.
        // This was previously mishandled (#81).
        let sql = &format!(
            "SELECT * FROM customers WHERE name {}ILIKE '%a' IS NULL",
            if negated { "NOT " } else { "" }
        );
        let select = verified_only_select(sql);
        assert_eq!(
            Expr::IsNull(Box::new(Expr::BinaryOp {
                left: Box::new(Expr::Identifier(Ident::new("name"))),
                op: if negated {
                    BinaryOperator::NotILike
                } else {
                    BinaryOperator::ILike
                },
                right: Box::new(Expr::Value(Value::SingleQuotedString("%a".to_string()))),
            })),
            select.selection.unwrap()
        );
    }
    chk(false);
    chk(true);
}

#[test]
fn parse_in_list() {
    fn chk(negated: bool) {
        let sql = &format!(
            "SELECT * FROM customers WHERE segment {}IN ('HIGH', 'MED')",
            if negated { "NOT " } else { "" }
        );
        let select = verified_only_select(sql);
        assert_eq!(
            Expr::InList {
                expr: Box::new(Expr::Identifier(Ident::new("segment"))),
                list: vec![
                    Expr::Value(Value::SingleQuotedString("HIGH".to_string())),
                    Expr::Value(Value::SingleQuotedString("MED".to_string())),
                ],
                negated,
            },
            select.selection.unwrap()
        );
    }
    chk(false);
    chk(true);
}

#[test]
fn parse_in_subquery() {
    let sql = "SELECT * FROM customers WHERE segment IN (SELECT segm FROM bar)";
    let select = verified_only_select(sql);
    assert_eq!(
        Expr::InSubquery {
            expr: Box::new(Expr::Identifier(Ident::new("segment"))),
            subquery: Box::new(verified_query("SELECT segm FROM bar")),
            negated: false,
        },
        select.selection.unwrap()
    );
}

#[test]
fn parse_string_agg() {
    let sql = "SELECT a || b";

    let select = verified_only_select(sql);
    assert_eq!(
        SelectItem::UnnamedExpr(Expr::BinaryOp {
            left: Box::new(Expr::Identifier(Ident::new("a"))),
            op: BinaryOperator::StringConcat,
            right: Box::new(Expr::Identifier(Ident::new("b"))),
        }),
        select.projection[0]
    );
}

#[test]
fn parse_bitwise_ops() {
    let bitwise_ops = &[
        ("^", BinaryOperator::BitwiseXor),
        ("|", BinaryOperator::BitwiseOr),
        ("&", BinaryOperator::BitwiseAnd),
    ];

    for (str_op, op) in bitwise_ops {
        let select = verified_only_select(&format!("SELECT a {} b", &str_op));
        assert_eq!(
            SelectItem::UnnamedExpr(Expr::BinaryOp {
                left: Box::new(Expr::Identifier(Ident::new("a"))),
                op: op.clone(),
                right: Box::new(Expr::Identifier(Ident::new("b"))),
            }),
            select.projection[0]
        );
    }
}

#[test]
fn parse_between() {
    fn chk(negated: bool) {
        let sql = &format!(
            "SELECT * FROM customers WHERE age {}BETWEEN 25 AND 32",
            if negated { "NOT " } else { "" }
        );
        let select = verified_only_select(sql);
        assert_eq!(
            Expr::Between {
                expr: Box::new(Expr::Identifier(Ident::new("age"))),
                low: Box::new(Expr::Value(number("25"))),
                high: Box::new(Expr::Value(number("32"))),
                negated,
            },
            select.selection.unwrap()
        );
    }
    chk(false);
    chk(true);
}

#[test]
fn parse_between_with_expr() {
    use self::BinaryOperator::*;
    let sql = "SELECT * FROM t WHERE 1 BETWEEN 1 + 2 AND 3 + 4 IS NULL";
    let select = verified_only_select(sql);
    assert_eq!(
        Expr::IsNull(Box::new(Expr::Between {
            expr: Box::new(Expr::Value(number("1"))),
            low: Box::new(Expr::BinaryOp {
                left: Box::new(Expr::Value(number("1"))),
                op: Plus,
                right: Box::new(Expr::Value(number("2"))),
            }),
            high: Box::new(Expr::BinaryOp {
                left: Box::new(Expr::Value(number("3"))),
                op: Plus,
                right: Box::new(Expr::Value(number("4"))),
            }),
            negated: false,
        })),
        select.selection.unwrap()
    );

    let sql = "SELECT * FROM t WHERE 1 = 1 AND 1 + x BETWEEN 1 AND 2";
    let select = verified_only_select(sql);
    assert_eq!(
        Expr::BinaryOp {
            left: Box::new(Expr::BinaryOp {
                left: Box::new(Expr::Value(number("1"))),
                op: BinaryOperator::Eq,
                right: Box::new(Expr::Value(number("1"))),
            }),
            op: BinaryOperator::And,
            right: Box::new(Expr::Between {
                expr: Box::new(Expr::BinaryOp {
                    left: Box::new(Expr::Value(number("1"))),
                    op: BinaryOperator::Plus,
                    right: Box::new(Expr::Identifier(Ident::new("x"))),
                }),
                low: Box::new(Expr::Value(number("1"))),
                high: Box::new(Expr::Value(number("2"))),
                negated: false,
            }),
        },
        select.selection.unwrap(),
    )
}

#[test]
fn parse_select_order_by() {
    fn chk(sql: &str) {
        let select = verified_query(sql);
        assert_eq!(
            vec![
                OrderByExpr {
                    expr: Expr::Identifier(Ident::new("lname")),
                    asc: Some(true),
                    nulls_first: None,
                },
                OrderByExpr {
                    expr: Expr::Identifier(Ident::new("fname")),
                    asc: Some(false),
                    nulls_first: None,
                },
                OrderByExpr {
                    expr: Expr::Identifier(Ident::new("id")),
                    asc: None,
                    nulls_first: None,
                },
            ],
            select.order_by
        );
    }
    chk("SELECT id, fname, lname FROM customer WHERE id < 5 ORDER BY lname ASC, fname DESC, id");
    // make sure ORDER is not treated as an alias
    chk("SELECT id, fname, lname FROM customer ORDER BY lname ASC, fname DESC, id");
    chk("SELECT 1 AS lname, 2 AS fname, 3 AS id, 4 ORDER BY lname ASC, fname DESC, id");
}

#[test]
fn parse_select_order_by_limit() {
    let sql = "SELECT id, fname, lname FROM customer WHERE id < 5 \
               ORDER BY lname ASC, fname DESC LIMIT 2";
    let select = verified_query(sql);
    assert_eq!(
        vec![
            OrderByExpr {
                expr: Expr::Identifier(Ident::new("lname")),
                asc: Some(true),
                nulls_first: None,
            },
            OrderByExpr {
                expr: Expr::Identifier(Ident::new("fname")),
                asc: Some(false),
                nulls_first: None,
            },
        ],
        select.order_by
    );
    assert_eq!(Some(Expr::Value(number("2"))), select.limit);
}

#[test]
fn parse_select_order_by_nulls_order() {
    let sql = "SELECT id, fname, lname FROM customer WHERE id < 5 \
               ORDER BY lname ASC NULLS FIRST, fname DESC NULLS LAST LIMIT 2";
    let select = verified_query(sql);
    assert_eq!(
        vec![
            OrderByExpr {
                expr: Expr::Identifier(Ident::new("lname")),
                asc: Some(true),
                nulls_first: Some(true),
            },
            OrderByExpr {
                expr: Expr::Identifier(Ident::new("fname")),
                asc: Some(false),
                nulls_first: Some(false),
            },
        ],
        select.order_by
    );
    assert_eq!(Some(Expr::Value(number("2"))), select.limit);
}

#[test]
fn parse_select_group_by() {
    let sql = "SELECT id, fname, lname FROM customer GROUP BY lname, fname";
    let select = verified_only_select(sql);
    assert_eq!(
        vec![
            Expr::Identifier(Ident::new("lname")),
            Expr::Identifier(Ident::new("fname")),
        ],
        select.group_by
    );
}

#[test]
fn parse_select_having() {
    let sql = "SELECT foo FROM bar GROUP BY foo HAVING COUNT(*) > 1";
    let select = verified_only_select(sql);
    assert_eq!(
        Some(Expr::BinaryOp {
            left: Box::new(Expr::Function(Function {
                name: ObjectName(vec![Ident::new("COUNT")]),
                args: vec![FunctionArg::Unnamed(Expr::Wildcard)],
                over: None,
                distinct: false,
            })),
            op: BinaryOperator::Gt,
            right: Box::new(Expr::Value(number("1")))
        }),
        select.having
    );

    let sql = "SELECT 'foo' HAVING 1 = 1";
    let select = verified_only_select(sql);
    assert!(select.having.is_some());
}

#[test]
fn parse_limit_accepts_all() {
    one_statement_parses_to(
        "SELECT id, fname, lname FROM customer WHERE id = 1 LIMIT ALL",
        "SELECT id, fname, lname FROM customer WHERE id = 1",
    );
}

#[test]
fn parse_cast() {
    let sql = "SELECT CAST(id AS BIGINT) FROM customer";
    let select = verified_only_select(sql);
    assert_eq!(
        &Expr::Cast {
            expr: Box::new(Expr::Identifier(Ident::new("id"))),
            data_type: DataType::BigInt
        },
        expr_from_projection(only(&select.projection))
    );
    one_statement_parses_to(
        "SELECT CAST(id AS BIGINT) FROM customer",
        "SELECT CAST(id AS BIGINT) FROM customer",
    );

    verified_stmt("SELECT CAST(id AS NUMERIC) FROM customer");

    one_statement_parses_to(
        "SELECT CAST(id AS DEC) FROM customer",
        "SELECT CAST(id AS NUMERIC) FROM customer",
    );

    one_statement_parses_to(
        "SELECT CAST(id AS DECIMAL) FROM customer",
        "SELECT CAST(id AS NUMERIC) FROM customer",
    );
}

#[test]
fn parse_try_cast() {
    let sql = "SELECT TRY_CAST(id AS BIGINT) FROM customer";
    let select = verified_only_select(sql);
    assert_eq!(
        &Expr::TryCast {
            expr: Box::new(Expr::Identifier(Ident::new("id"))),
            data_type: DataType::BigInt
        },
        expr_from_projection(only(&select.projection))
    );
    one_statement_parses_to(
        "SELECT TRY_CAST(id AS BIGINT) FROM customer",
        "SELECT TRY_CAST(id AS BIGINT) FROM customer",
    );

    verified_stmt("SELECT TRY_CAST(id AS NUMERIC) FROM customer");

    one_statement_parses_to(
        "SELECT TRY_CAST(id AS DEC) FROM customer",
        "SELECT TRY_CAST(id AS NUMERIC) FROM customer",
    );

    one_statement_parses_to(
        "SELECT TRY_CAST(id AS DECIMAL) FROM customer",
        "SELECT TRY_CAST(id AS NUMERIC) FROM customer",
    );
}

#[test]
fn parse_extract() {
    let sql = "SELECT EXTRACT(YEAR FROM d)";
    let select = verified_only_select(sql);
    assert_eq!(
        &Expr::Extract {
            field: DateTimeField::Year,
            expr: Box::new(Expr::Identifier(Ident::new("d"))),
        },
        expr_from_projection(only(&select.projection)),
    );

    one_statement_parses_to("SELECT EXTRACT(year from d)", "SELECT EXTRACT(YEAR FROM d)");

    verified_stmt("SELECT EXTRACT(MONTH FROM d)");
    verified_stmt("SELECT EXTRACT(DAY FROM d)");
    verified_stmt("SELECT EXTRACT(HOUR FROM d)");
    verified_stmt("SELECT EXTRACT(MINUTE FROM d)");
    verified_stmt("SELECT EXTRACT(SECOND FROM d)");

    let res = parse_sql_statements("SELECT EXTRACT(MILLISECOND FROM d)");
    assert_eq!(
        ParserError::ParserError("Expected date/time field, found: MILLISECOND".to_string()),
        res.unwrap_err()
    );
}

#[test]
fn parse_listagg() {
    let sql = "SELECT LISTAGG(DISTINCT dateid, ', ' ON OVERFLOW TRUNCATE '%' WITHOUT COUNT) \
               WITHIN GROUP (ORDER BY id, username)";
    let select = verified_only_select(sql);

    verified_stmt("SELECT LISTAGG(sellerid) WITHIN GROUP (ORDER BY dateid)");
    verified_stmt("SELECT LISTAGG(dateid)");
    verified_stmt("SELECT LISTAGG(DISTINCT dateid)");
    verified_stmt("SELECT LISTAGG(dateid ON OVERFLOW ERROR)");
    verified_stmt("SELECT LISTAGG(dateid ON OVERFLOW TRUNCATE N'...' WITH COUNT)");
    verified_stmt("SELECT LISTAGG(dateid ON OVERFLOW TRUNCATE X'deadbeef' WITH COUNT)");

    let expr = Box::new(Expr::Identifier(Ident::new("dateid")));
    let on_overflow = Some(ListAggOnOverflow::Truncate {
        filler: Some(Box::new(Expr::Value(Value::SingleQuotedString(
            "%".to_string(),
        )))),
        with_count: false,
    });
    let within_group = vec![
        OrderByExpr {
            expr: Expr::Identifier(Ident {
                value: "id".to_string(),
                quote_style: None,
            }),
            asc: None,
            nulls_first: None,
        },
        OrderByExpr {
            expr: Expr::Identifier(Ident {
                value: "username".to_string(),
                quote_style: None,
            }),
            asc: None,
            nulls_first: None,
        },
    ];
    assert_eq!(
        &Expr::ListAgg(ListAgg {
            distinct: true,
            expr,
            separator: Some(Box::new(Expr::Value(Value::SingleQuotedString(
                ", ".to_string()
            )))),
            on_overflow,
            within_group
        }),
        expr_from_projection(only(&select.projection))
    );
}

#[test]
fn parse_create_table() {
    let sql = "CREATE TABLE uk_cities (\
               name VARCHAR(100) NOT NULL,\
               lat DOUBLE NULL,\
               lng DOUBLE,
               constrained INT NULL CONSTRAINT pkey PRIMARY KEY NOT NULL UNIQUE CHECK (constrained > 0),
               ref INT REFERENCES othertable (a, b),\
               ref2 INT references othertable2 on delete cascade on update no action\
               )";
    let ast = one_statement_parses_to(
        sql,
        "CREATE TABLE uk_cities (\
         name CHARACTER VARYING(100) NOT NULL, \
         lat DOUBLE NULL, \
         lng DOUBLE, \
         constrained INT NULL CONSTRAINT pkey PRIMARY KEY NOT NULL UNIQUE CHECK (constrained > 0), \
         ref INT REFERENCES othertable (a, b), \
         ref2 INT REFERENCES othertable2 ON DELETE CASCADE ON UPDATE NO ACTION)",
    );
    match ast {
        Statement::CreateTable(CreateTableStatement {
            name,
            columns,
            constraints,
            with_options,
            if_not_exists: false,
            external: false,
            file_format: None,
            location: None,
            ..
        }) => {
            assert_eq!("uk_cities", name.to_string());
            assert_eq!(
                columns,
                vec![
                    ColumnDef {
                        name: "name".into(),
                        data_type: DataType::Varchar(Some(100)),
                        collation: None,
                        options: vec![ColumnOptionDef {
                            name: None,
                            option: ColumnOption::NotNull
                        }],
                    },
                    ColumnDef {
                        name: "lat".into(),
                        data_type: DataType::Double,
                        collation: None,
                        options: vec![ColumnOptionDef {
                            name: None,
                            option: ColumnOption::Null
                        }],
                    },
                    ColumnDef {
                        name: "lng".into(),
                        data_type: DataType::Double,
                        collation: None,
                        options: vec![],
                    },
                    ColumnDef {
                        name: "constrained".into(),
                        data_type: DataType::Int,
                        collation: None,
                        options: vec![
                            ColumnOptionDef {
                                name: None,
                                option: ColumnOption::Null
                            },
                            ColumnOptionDef {
                                name: Some("pkey".into()),
                                option: ColumnOption::Unique { is_primary: true }
                            },
                            ColumnOptionDef {
                                name: None,
                                option: ColumnOption::NotNull
                            },
                            ColumnOptionDef {
                                name: None,
                                option: ColumnOption::Unique { is_primary: false },
                            },
                            ColumnOptionDef {
                                name: None,
                                option: ColumnOption::Check(verified_expr("constrained > 0")),
                            }
                        ],
                    },
                    ColumnDef {
                        name: "ref".into(),
                        data_type: DataType::Int,
                        collation: None,
                        options: vec![ColumnOptionDef {
                            name: None,
                            option: ColumnOption::ForeignKey {
                                foreign_table: ObjectName(vec!["othertable".into()]),
                                referred_columns: vec!["a".into(), "b".into(),],
                                on_delete: None,
                                on_update: None,
                            }
                        }]
                    },
                    ColumnDef {
                        name: "ref2".into(),
                        data_type: DataType::Int,
                        collation: None,
                        options: vec![ColumnOptionDef {
                            name: None,
                            option: ColumnOption::ForeignKey {
                                foreign_table: ObjectName(vec!["othertable2".into()]),
                                referred_columns: vec![],
                                on_delete: Some(ReferentialAction::Cascade),
                                on_update: Some(ReferentialAction::NoAction),
                            }
                        },]
                    }
                ]
            );
            assert!(constraints.is_empty());
            assert_eq!(with_options, vec![]);
        }
        _ => unreachable!(),
    }

    let res = parse_sql_statements("CREATE TABLE t (a int NOT NULL GARBAGE)");
    assert!(res
        .unwrap_err()
        .to_string()
        .contains("Expected \',\' or \')\' after column definition, found: GARBAGE"));

    let res = parse_sql_statements("CREATE TABLE t (a int NOT NULL CONSTRAINT foo)");
    assert!(res
        .unwrap_err()
        .to_string()
        .contains("Expected constraint details after CONSTRAINT <name>"));
}

#[test]
fn parse_create_table_with_multiple_on_delete_fails() {
    parse_sql_statements(
        "\
        create table X (\
            y_id int references Y (id) \
            on delete cascade on update cascade on delete no action\
        )",
    )
    .expect_err("should have failed");
}

#[test]
fn parse_assert() {
    let sql = "ASSERT (SELECT COUNT(*) FROM my_table) > 0";
    let ast = one_statement_parses_to(sql, "ASSERT (SELECT COUNT(*) FROM my_table) > 0");
    match ast {
        Statement::Assert {
            condition: _condition,
            message,
        } => {
            assert_eq!(message, None);
        }
        _ => unreachable!(),
    }
}

#[test]
#[allow(clippy::collapsible_match)]
fn parse_assert_message() {
    let sql = "ASSERT (SELECT COUNT(*) FROM my_table) > 0 AS 'No rows in my_table'";
    let ast = one_statement_parses_to(
        sql,
        "ASSERT (SELECT COUNT(*) FROM my_table) > 0 AS 'No rows in my_table'",
    );
    match ast {
        Statement::Assert {
            condition: _condition,
            message: Some(message),
        } => {
            match message {
                Expr::Value(Value::SingleQuotedString(s)) => assert_eq!(s, "No rows in my_table"),
                _ => unreachable!(),
            };
        }
        _ => unreachable!(),
    }
}

#[test]
fn parse_create_schema() {
    let sql = "CREATE SCHEMA X";

    match verified_stmt(sql) {
        Statement::CreateSchema { schema_name, .. } => {
            assert_eq!(schema_name.to_string(), "X".to_owned())
        }
        _ => unreachable!(),
    }
}

#[test]
fn parse_drop_schema() {
    let sql = "DROP SCHEMA X";

    match verified_stmt(sql) {
        Statement::Drop(DropStatement { object_type, .. }) => {
            assert_eq!(object_type, ObjectType::Schema)
        }
        _ => unreachable!(),
    }
}

#[test]
fn parse_create_table_as() {
    let sql = "CREATE TABLE t AS SELECT * FROM a";

    match verified_stmt(sql) {
        Statement::CreateTable(CreateTableStatement { name, query, .. }) => {
            assert_eq!(name.to_string(), "t".to_string());
            assert_eq!(query, Some(Box::new(verified_query("SELECT * FROM a"))));
        }
        _ => unreachable!(),
    }

    // BigQuery allows specifying table schema in CTAS
    // ANSI SQL and PostgreSQL let you only specify the list of columns
    // (without data types) in a CTAS, but we have yet to support that.
    let sql = "CREATE TABLE t (a INT, b INT) AS SELECT 1 AS b, 2 AS a";
    match verified_stmt(sql) {
        Statement::CreateTable(CreateTableStatement { columns, query, .. }) => {
            assert_eq!(columns.len(), 2);
            assert_eq!(columns[0].to_string(), "a INT".to_string());
            assert_eq!(columns[1].to_string(), "b INT".to_string());
            assert_eq!(
                query,
                Some(Box::new(verified_query("SELECT 1 AS b, 2 AS a")))
            );
        }
        _ => unreachable!(),
    }
}

#[test]
fn parse_create_or_replace_table() {
    let sql = "CREATE OR REPLACE TABLE t (a INT)";

    match verified_stmt(sql) {
        Statement::CreateTable(CreateTableStatement {
            name, or_replace, ..
        }) => {
            assert_eq!(name.to_string(), "t".to_string());
            assert!(or_replace);
        }
        _ => unreachable!(),
    }

    let sql = "CREATE TABLE t (a INT, b INT) AS SELECT 1 AS b, 2 AS a";
    match verified_stmt(sql) {
        Statement::CreateTable(CreateTableStatement { columns, query, .. }) => {
            assert_eq!(columns.len(), 2);
            assert_eq!(columns[0].to_string(), "a INT".to_string());
            assert_eq!(columns[1].to_string(), "b INT".to_string());
            assert_eq!(
                query,
                Some(Box::new(verified_query("SELECT 1 AS b, 2 AS a")))
            );
        }
        _ => unreachable!(),
    }
}

#[test]
fn parse_create_table_with_on_delete_on_update_2in_any_order() -> Result<(), ParserError> {
    let sql = |options: &str| -> String {
        format!("create table X (y_id int references Y (id) {})", options)
    };

    parse_sql_statements(&sql("on update cascade on delete no action"))?;
    parse_sql_statements(&sql("on delete cascade on update cascade"))?;
    parse_sql_statements(&sql("on update no action"))?;
    parse_sql_statements(&sql("on delete restrict"))?;

    Ok(())
}

#[test]
fn parse_create_table_with_options() {
    let sql = "CREATE TABLE t (c INT) WITH (foo = 'bar', a = 123)";
    match verified_stmt(sql) {
        Statement::CreateTable(CreateTableStatement { with_options, .. }) => {
            assert_eq!(
                vec![
                    SqlOption {
                        name: "foo".into(),
                        value: Value::SingleQuotedString("bar".into())
                    },
                    SqlOption {
                        name: "a".into(),
                        value: number("123")
                    },
                ],
                with_options
            );
        }
        _ => unreachable!(),
    }
}

#[test]
fn parse_create_table_trailing_comma() {
    let sql = "CREATE TABLE foo (bar int,)";
    all_dialects().one_statement_parses_to(sql, "CREATE TABLE foo (bar INT)");
}

#[test]
fn parse_create_external_table() {
    let sql = "CREATE EXTERNAL TABLE uk_cities (\
               name VARCHAR(100) NOT NULL,\
               lat DOUBLE NULL,\
               lng DOUBLE)\
               STORED AS TEXTFILE LOCATION '/tmp/example.csv'";
    let ast = one_statement_parses_to(
        sql,
        "CREATE EXTERNAL TABLE uk_cities (\
         name CHARACTER VARYING(100) NOT NULL, \
         lat DOUBLE NULL, \
         lng DOUBLE) \
         STORED AS TEXTFILE LOCATION '/tmp/example.csv'",
    );
    match ast {
        Statement::CreateTable(CreateTableStatement {
            name,
            columns,
            constraints,
            with_options,
            if_not_exists,
            external,
            file_format,
            location,
            ..
        }) => {
            assert_eq!("uk_cities", name.to_string());
            assert_eq!(
                columns,
                vec![
                    ColumnDef {
                        name: "name".into(),
                        data_type: DataType::Varchar(Some(100)),
                        collation: None,
                        options: vec![ColumnOptionDef {
                            name: None,
                            option: ColumnOption::NotNull
                        }],
                    },
                    ColumnDef {
                        name: "lat".into(),
                        data_type: DataType::Double,
                        collation: None,
                        options: vec![ColumnOptionDef {
                            name: None,
                            option: ColumnOption::Null
                        }],
                    },
                    ColumnDef {
                        name: "lng".into(),
                        data_type: DataType::Double,
                        collation: None,
                        options: vec![],
                    },
                ]
            );
            assert!(constraints.is_empty());

            assert!(external);
            assert_eq!(FileFormat::TEXTFILE, file_format.unwrap());
            assert_eq!("/tmp/example.csv", location.unwrap());

            assert_eq!(with_options, vec![]);
            assert!(!if_not_exists);
        }
        _ => unreachable!(),
    }
}

#[test]
fn parse_create_or_replace_external_table() {
    // Supported by at least Snowflake
    // https://docs.snowflake.com/en/sql-reference/sql/create-external-table.html
    let sql = "CREATE OR REPLACE EXTERNAL TABLE uk_cities (\
               name VARCHAR(100) NOT NULL)\
               STORED AS TEXTFILE LOCATION '/tmp/example.csv'";
    let ast = one_statement_parses_to(
        sql,
        "CREATE OR REPLACE EXTERNAL TABLE uk_cities (\
         name CHARACTER VARYING(100) NOT NULL) \
         STORED AS TEXTFILE LOCATION '/tmp/example.csv'",
    );
    match ast {
        Statement::CreateTable(CreateTableStatement {
            name,
            columns,
            constraints,
            with_options,
            if_not_exists,
            external,
            file_format,
            location,
            or_replace,
            ..
        }) => {
            assert_eq!("uk_cities", name.to_string());
            assert_eq!(
                columns,
                vec![ColumnDef {
                    name: "name".into(),
                    data_type: DataType::Varchar(Some(100)),
                    collation: None,
                    options: vec![ColumnOptionDef {
                        name: None,
                        option: ColumnOption::NotNull
                    }],
                },]
            );
            assert!(constraints.is_empty());

            assert!(external);
            assert_eq!(FileFormat::TEXTFILE, file_format.unwrap());
            assert_eq!("/tmp/example.csv", location.unwrap());

            assert_eq!(with_options, vec![]);
            assert!(!if_not_exists);
            assert!(or_replace);
        }
        _ => unreachable!(),
    }
}

#[test]
fn parse_create_external_table_lowercase() {
    let sql = "create external table uk_cities (\
               name varchar(100) not null,\
               lat double null,\
               lng double)\
               stored as parquet location '/tmp/example.csv'";
    let ast = one_statement_parses_to(
        sql,
        "CREATE EXTERNAL TABLE uk_cities (\
         name CHARACTER VARYING(100) NOT NULL, \
         lat DOUBLE NULL, \
         lng DOUBLE) \
         STORED AS PARQUET LOCATION '/tmp/example.csv'",
    );
    assert_matches!(ast, Statement::CreateTable { .. });
}

#[test]
fn parse_alter_table() {
    let add_column = "ALTER TABLE tab ADD COLUMN foo TEXT;";
    match one_statement_parses_to(add_column, "ALTER TABLE tab ADD COLUMN foo TEXT") {
        Statement::AlterTable(AlterTableStatement {
            name,
            operation: AlterTableOperation::AddColumn { column_def },
        }) => {
            assert_eq!("tab", name.to_string());
            assert_eq!("foo", column_def.name.to_string());
            assert_eq!("TEXT", column_def.data_type.to_string());
        }
        _ => unreachable!(),
    };

    let rename_table = "ALTER TABLE tab RENAME TO new_tab";
    match verified_stmt(rename_table) {
        Statement::AlterTable(AlterTableStatement {
            name,
            operation: AlterTableOperation::RenameTable { table_name },
        }) => {
            assert_eq!("tab", name.to_string());
            assert_eq!("new_tab", table_name.to_string())
        }
        _ => unreachable!(),
    };

    let rename_column = "ALTER TABLE tab RENAME COLUMN foo TO new_foo";
    match verified_stmt(rename_column) {
        Statement::AlterTable(AlterTableStatement {
            name,
            operation:
                AlterTableOperation::RenameColumn {
                    old_column_name,
                    new_column_name,
                },
        }) => {
            assert_eq!("tab", name.to_string());
            assert_eq!(old_column_name.to_string(), "foo");
            assert_eq!(new_column_name.to_string(), "new_foo");
        }
        _ => unreachable!(),
    }
}

#[test]
fn parse_alter_table_constraints() {
    check_one("CONSTRAINT address_pkey PRIMARY KEY (address_id)");
    check_one("CONSTRAINT uk_task UNIQUE (report_date, task_id)");
    check_one(
        "CONSTRAINT customer_address_id_fkey FOREIGN KEY (address_id) \
         REFERENCES public.address(address_id)",
    );
    check_one("CONSTRAINT ck CHECK (rtrim(ltrim(REF_CODE)) <> '')");

    check_one("PRIMARY KEY (foo, bar)");
    check_one("UNIQUE (id)");
    check_one("FOREIGN KEY (foo, bar) REFERENCES AnotherTable(foo, bar)");
    check_one("CHECK (end_date > start_date OR end_date IS NULL)");

    fn check_one(constraint_text: &str) {
        match verified_stmt(&format!("ALTER TABLE tab ADD {}", constraint_text)) {
            Statement::AlterTable(AlterTableStatement {
                name,
                operation: AlterTableOperation::AddConstraint(constraint),
            }) => {
                assert_eq!("tab", name.to_string());
                assert_eq!(constraint_text, constraint.to_string());
            }
            _ => unreachable!(),
        }
        verified_stmt(&format!("CREATE TABLE foo (id INT, {})", constraint_text));
    }
}

#[test]
fn parse_alter_table_drop_column() {
    check_one("DROP COLUMN IF EXISTS is_active CASCADE");
    one_statement_parses_to(
        "ALTER TABLE tab DROP IF EXISTS is_active CASCADE",
        "ALTER TABLE tab DROP COLUMN IF EXISTS is_active CASCADE",
    );
    one_statement_parses_to(
        "ALTER TABLE tab DROP is_active CASCADE",
        "ALTER TABLE tab DROP COLUMN is_active CASCADE",
    );

    fn check_one(constraint_text: &str) {
        match verified_stmt(&format!("ALTER TABLE tab {}", constraint_text)) {
            Statement::AlterTable(AlterTableStatement {
                name,
                operation:
                    AlterTableOperation::DropColumn {
                        column_name,
                        if_exists,
                        cascade,
                    },
            }) => {
                assert_eq!("tab", name.to_string());
                assert_eq!("is_active", column_name.to_string());
                assert!(if_exists);
                assert!(cascade);
            }
            _ => unreachable!(),
        }
    }
}

#[test]
fn parse_bad_constraint() {
    let res = parse_sql_statements("ALTER TABLE tab ADD");
    assert_eq!(
        ParserError::ParserError("Expected identifier, found: EOF".to_string()),
        res.unwrap_err()
    );

    let res = parse_sql_statements("CREATE TABLE tab (foo int,");
    assert_eq!(
        ParserError::ParserError(
            "Expected column name or constraint definition, found: EOF".to_string()
        ),
        res.unwrap_err()
    );
}

#[test]
fn parse_scalar_function_in_projection() {
    let sql = "SELECT sqrt(id) FROM foo";
    let select = verified_only_select(sql);
    assert_eq!(
        &Expr::Function(Function {
            name: ObjectName(vec![Ident::new("sqrt")]),
            args: vec![FunctionArg::Unnamed(Expr::Identifier(Ident::new("id")))],
            over: None,
            distinct: false,
        }),
        expr_from_projection(only(&select.projection))
    );
}

fn run_explain_analyze(query: &str, expected_verbose: bool, expected_analyze: bool) {
    match verified_stmt(query) {
        Statement::Explain {
            analyze,
            verbose,
            statement,
        } => {
            assert_eq!(verbose, expected_verbose);
            assert_eq!(analyze, expected_analyze);
            assert_eq!("SELECT sqrt(id) FROM foo", statement.to_string());
        }
        _ => panic!("Unexpected Statement, must be Explain"),
    }
}

#[test]
fn parse_explain_analyze_with_simple_select() {
    run_explain_analyze("EXPLAIN SELECT sqrt(id) FROM foo", false, false);
    run_explain_analyze("EXPLAIN VERBOSE SELECT sqrt(id) FROM foo", true, false);
    run_explain_analyze("EXPLAIN ANALYZE SELECT sqrt(id) FROM foo", false, true);
    run_explain_analyze(
        "EXPLAIN ANALYZE VERBOSE SELECT sqrt(id) FROM foo",
        true,
        true,
    );
}

#[test]
fn parse_named_argument_function() {
    let sql = "SELECT FUN(a => '1', b => '2') FROM foo";
    let select = verified_only_select(sql);

    assert_eq!(
        &Expr::Function(Function {
            name: ObjectName(vec![Ident::new("FUN")]),
            args: vec![
                FunctionArg::Named {
                    name: Ident::new("a"),
                    arg: Expr::Value(Value::SingleQuotedString("1".to_owned()))
                },
                FunctionArg::Named {
                    name: Ident::new("b"),
                    arg: Expr::Value(Value::SingleQuotedString("2".to_owned()))
                },
            ],
            over: None,
            distinct: false,
        }),
        expr_from_projection(only(&select.projection))
    );
}

#[test]
fn parse_window_functions() {
    let sql = "SELECT row_number() OVER (ORDER BY dt DESC), \
               sum(foo) OVER (PARTITION BY a, b ORDER BY c, d \
               ROWS BETWEEN UNBOUNDED PRECEDING AND CURRENT ROW), \
               avg(bar) OVER (ORDER BY a \
               RANGE BETWEEN 1 PRECEDING AND 1 FOLLOWING), \
               max(baz) OVER (ORDER BY a \
               ROWS UNBOUNDED PRECEDING), \
               sum(qux) OVER (ORDER BY a \
               GROUPS BETWEEN 1 PRECEDING AND 1 FOLLOWING) \
               FROM foo";
    let select = verified_only_select(sql);
    assert_eq!(5, select.projection.len());
    assert_eq!(
        &Expr::Function(Function {
            name: ObjectName(vec![Ident::new("row_number")]),
            args: vec![],
            over: Some(WindowSpec {
                partition_by: vec![],
                order_by: vec![OrderByExpr {
                    expr: Expr::Identifier(Ident::new("dt")),
                    asc: Some(false),
                    nulls_first: None,
                }],
                window_frame: None,
            }),
            distinct: false,
        }),
        expr_from_projection(&select.projection[0])
    );
}

#[test]
fn parse_aggregate_with_group_by() {
    let sql = "SELECT a, COUNT(1), MIN(b), MAX(b) FROM foo GROUP BY a";
    let _ast = verified_only_select(sql);
    //TODO: assertions
}

#[test]
fn parse_literal_decimal() {
    // These numbers were explicitly chosen to not roundtrip if represented as
    // f64s (i.e., as 64-bit binary floating point numbers).
    let sql = "SELECT 0.300000000000000004, 9007199254740993.0";
    let select = verified_only_select(sql);
    assert_eq!(2, select.projection.len());
    assert_eq!(
        &Expr::Value(number("0.300000000000000004")),
        expr_from_projection(&select.projection[0]),
    );
    assert_eq!(
        &Expr::Value(number("9007199254740993.0")),
        expr_from_projection(&select.projection[1]),
    )
}

#[test]
fn parse_literal_string() {
    let sql = "SELECT 'one', N'national string', X'deadBEEF'";
    let select = verified_only_select(sql);
    assert_eq!(3, select.projection.len());
    assert_eq!(
        &Expr::Value(Value::SingleQuotedString("one".to_string())),
        expr_from_projection(&select.projection[0])
    );
    assert_eq!(
        &Expr::Value(Value::NationalStringLiteral("national string".to_string())),
        expr_from_projection(&select.projection[1])
    );
    assert_eq!(
        &Expr::Value(Value::HexStringLiteral("deadBEEF".to_string())),
        expr_from_projection(&select.projection[2])
    );

    one_statement_parses_to("SELECT x'deadBEEF'", "SELECT X'deadBEEF'");
}

#[test]
fn parse_literal_date() {
    let sql = "SELECT DATE '1999-01-01'";
    let select = verified_only_select(sql);
    assert_eq!(
        &Expr::TypedString {
            data_type: DataType::Date,
            value: "1999-01-01".into()
        },
        expr_from_projection(only(&select.projection)),
    );
}

#[test]
fn parse_literal_time() {
    let sql = "SELECT TIME '01:23:34'";
    let select = verified_only_select(sql);
    assert_eq!(
        &Expr::TypedString {
            data_type: DataType::Time,
            value: "01:23:34".into()
        },
        expr_from_projection(only(&select.projection)),
    );
}

#[test]
fn parse_literal_timestamp() {
    let sql = "SELECT TIMESTAMP '1999-01-01 01:23:34'";
    let select = verified_only_select(sql);
    assert_eq!(
        &Expr::TypedString {
            data_type: DataType::Timestamp,
            value: "1999-01-01 01:23:34".into()
        },
        expr_from_projection(only(&select.projection)),
    );
}

#[test]
fn parse_literal_interval() {
    let sql = "SELECT INTERVAL '1-1' YEAR TO MONTH";
    let select = verified_only_select(sql);
    assert_eq!(
        &Expr::Value(Value::Interval {
            value: "1-1".into(),
            leading_field: Some(DateTimeField::Year),
            leading_precision: None,
            last_field: Some(DateTimeField::Month),
            fractional_seconds_precision: None,
        }),
        expr_from_projection(only(&select.projection)),
    );

    let sql = "SELECT INTERVAL '01:01.01' MINUTE (5) TO SECOND (5)";
    let select = verified_only_select(sql);
    assert_eq!(
        &Expr::Value(Value::Interval {
            value: "01:01.01".into(),
            leading_field: Some(DateTimeField::Minute),
            leading_precision: Some(5),
            last_field: Some(DateTimeField::Second),
            fractional_seconds_precision: Some(5),
        }),
        expr_from_projection(only(&select.projection)),
    );

    let sql = "SELECT INTERVAL '1' SECOND (5, 4)";
    let select = verified_only_select(sql);
    assert_eq!(
        &Expr::Value(Value::Interval {
            value: "1".into(),
            leading_field: Some(DateTimeField::Second),
            leading_precision: Some(5),
            last_field: None,
            fractional_seconds_precision: Some(4),
        }),
        expr_from_projection(only(&select.projection)),
    );

    let sql = "SELECT INTERVAL '10' HOUR";
    let select = verified_only_select(sql);
    assert_eq!(
        &Expr::Value(Value::Interval {
            value: "10".into(),
            leading_field: Some(DateTimeField::Hour),
            leading_precision: None,
            last_field: None,
            fractional_seconds_precision: None,
        }),
        expr_from_projection(only(&select.projection)),
    );

    let sql = "SELECT INTERVAL '10' HOUR (1)";
    let select = verified_only_select(sql);
    assert_eq!(
        &Expr::Value(Value::Interval {
            value: "10".into(),
            leading_field: Some(DateTimeField::Hour),
            leading_precision: Some(1),
            last_field: None,
            fractional_seconds_precision: None,
        }),
        expr_from_projection(only(&select.projection)),
    );

    let sql = "SELECT INTERVAL '1 DAY'";
    let select = verified_only_select(sql);
    assert_eq!(
        &Expr::Value(Value::Interval {
            value: "1 DAY".into(),
            leading_field: None,
            leading_precision: None,
            last_field: None,
            fractional_seconds_precision: None,
        }),
        expr_from_projection(only(&select.projection)),
    );

    let result = parse_sql_statements("SELECT INTERVAL '1' SECOND TO SECOND");
    assert_eq!(
        ParserError::ParserError("Expected end of statement, found: SECOND".to_string()),
        result.unwrap_err(),
    );

    let result = parse_sql_statements("SELECT INTERVAL '10' HOUR (1) TO HOUR (2)");
    assert_eq!(
        ParserError::ParserError("Expected end of statement, found: (".to_string()),
        result.unwrap_err(),
    );

    verified_only_select("SELECT INTERVAL '1' YEAR");
    verified_only_select("SELECT INTERVAL '1' MONTH");
    verified_only_select("SELECT INTERVAL '1' DAY");
    verified_only_select("SELECT INTERVAL '1' HOUR");
    verified_only_select("SELECT INTERVAL '1' MINUTE");
    verified_only_select("SELECT INTERVAL '1' SECOND");
    verified_only_select("SELECT INTERVAL '1' YEAR TO MONTH");
    verified_only_select("SELECT INTERVAL '1' DAY TO HOUR");
    verified_only_select("SELECT INTERVAL '1' DAY TO MINUTE");
    verified_only_select("SELECT INTERVAL '1' DAY TO SECOND");
    verified_only_select("SELECT INTERVAL '1' HOUR TO MINUTE");
    verified_only_select("SELECT INTERVAL '1' HOUR TO SECOND");
    verified_only_select("SELECT INTERVAL '1' MINUTE TO SECOND");
    verified_only_select("SELECT INTERVAL '1 YEAR'");
    verified_only_select("SELECT INTERVAL '1 YEAR' AS one_year");
    one_statement_parses_to(
        "SELECT INTERVAL '1 YEAR' one_year",
        "SELECT INTERVAL '1 YEAR' AS one_year",
    );
}

#[test]
fn parse_simple_math_expr_plus() {
    let sql = "SELECT a + b, 2 + a, 2.5 + a, a_f + b_f, 2 + a_f, 2.5 + a_f FROM c";
    verified_only_select(sql);
}

#[test]
fn parse_simple_math_expr_minus() {
    let sql = "SELECT a - b, 2 - a, 2.5 - a, a_f - b_f, 2 - a_f, 2.5 - a_f FROM c";
    verified_only_select(sql);
}

#[test]
fn parse_table_function() {
    let select = verified_only_select("SELECT * FROM TABLE(FUN('1')) AS a");

    match only(select.from).relation {
        TableFactor::TableFunction { expr, alias } => {
            let expected_expr = Expr::Function(Function {
                name: ObjectName(vec![Ident::new("FUN")]),
                args: vec![FunctionArg::Unnamed(Expr::Value(
                    Value::SingleQuotedString("1".to_owned()),
                ))],
                over: None,
                distinct: false,
            });
            assert_eq!(expr, expected_expr);
            assert_eq!(alias, table_alias("a"))
        }
        _ => panic!("Expecting TableFactor::TableFunction"),
    }

    let res = parse_sql_statements("SELECT * FROM TABLE '1' AS a");
    assert_eq!(
        ParserError::ParserError("Expected (, found: \'1\'".to_string()),
        res.unwrap_err()
    );

    let res = parse_sql_statements("SELECT * FROM TABLE (FUN(a) AS a");
    assert_eq!(
        ParserError::ParserError("Expected ), found: AS".to_string()),
        res.unwrap_err()
    );
}

#[test]
fn parse_delimited_identifiers() {
    // check that quoted identifiers in any position remain quoted after serialization
    let select = verified_only_select(
        r#"SELECT "alias"."bar baz", "myfun"(), "simple id" AS "column alias" FROM "a table" AS "alias""#,
    );
    // check FROM
    match only(select.from).relation {
        TableFactor::Table {
            name,
            alias,
            args,
            with_hints,
        } => {
            assert_eq!(vec![Ident::with_quote('"', "a table")], name.0);
            assert_eq!(Ident::with_quote('"', "alias"), alias.unwrap().name);
            assert!(args.is_empty());
            assert!(with_hints.is_empty());
        }
        _ => panic!("Expecting TableFactor::Table"),
    }
    // check SELECT
    assert_eq!(3, select.projection.len());
    assert_eq!(
        &Expr::CompoundIdentifier(vec![
            Ident::with_quote('"', "alias"),
            Ident::with_quote('"', "bar baz")
        ]),
        expr_from_projection(&select.projection[0]),
    );
    assert_eq!(
        &Expr::Function(Function {
            name: ObjectName(vec![Ident::with_quote('"', "myfun")]),
            args: vec![],
            over: None,
            distinct: false,
        }),
        expr_from_projection(&select.projection[1]),
    );
    match &select.projection[2] {
        SelectItem::ExprWithAlias { expr, alias } => {
            assert_eq!(&Expr::Identifier(Ident::with_quote('"', "simple id")), expr);
            assert_eq!(&Ident::with_quote('"', "column alias"), alias);
        }
        _ => panic!("Expected ExprWithAlias"),
    }

    verified_stmt(r#"CREATE TABLE "foo" ("bar" "int")"#);
    verified_stmt(r#"ALTER TABLE foo ADD CONSTRAINT "bar" PRIMARY KEY (baz)"#);
    //TODO verified_stmt(r#"UPDATE foo SET "bar" = 5"#);
}

#[test]
fn parse_parens() {
    use self::BinaryOperator::*;
    use self::Expr::*;
    let sql = "(a + b) - (c + d)";
    assert_eq!(
        BinaryOp {
            left: Box::new(Nested(Box::new(BinaryOp {
                left: Box::new(Identifier(Ident::new("a"))),
                op: Plus,
                right: Box::new(Identifier(Ident::new("b")))
            }))),
            op: Minus,
            right: Box::new(Nested(Box::new(BinaryOp {
                left: Box::new(Identifier(Ident::new("c"))),
                op: Plus,
                right: Box::new(Identifier(Ident::new("d")))
            })))
        },
        verified_expr(sql)
    );
}

#[test]
fn parse_searched_case_expr() {
    let sql = "SELECT CASE WHEN bar IS NULL THEN 'null' WHEN bar = 0 THEN '=0' WHEN bar >= 0 THEN '>=0' ELSE '<0' END FROM foo";
    use self::BinaryOperator::*;
    use self::Expr::{BinaryOp, Case, Identifier, IsNull};
    let select = verified_only_select(sql);
    assert_eq!(
        &Case {
            operand: None,
            conditions: vec![
                IsNull(Box::new(Identifier(Ident::new("bar")))),
                BinaryOp {
                    left: Box::new(Identifier(Ident::new("bar"))),
                    op: Eq,
                    right: Box::new(Expr::Value(number("0")))
                },
                BinaryOp {
                    left: Box::new(Identifier(Ident::new("bar"))),
                    op: GtEq,
                    right: Box::new(Expr::Value(number("0")))
                }
            ],
            results: vec![
                Expr::Value(Value::SingleQuotedString("null".to_string())),
                Expr::Value(Value::SingleQuotedString("=0".to_string())),
                Expr::Value(Value::SingleQuotedString(">=0".to_string()))
            ],
            else_result: Some(Box::new(Expr::Value(Value::SingleQuotedString(
                "<0".to_string()
            ))))
        },
        expr_from_projection(only(&select.projection)),
    );
}

#[test]
fn parse_simple_case_expr() {
    // ANSI calls a CASE expression with an operand "<simple case>"
    let sql = "SELECT CASE foo WHEN 1 THEN 'Y' ELSE 'N' END";
    let select = verified_only_select(sql);
    use self::Expr::{Case, Identifier};
    assert_eq!(
        &Case {
            operand: Some(Box::new(Identifier(Ident::new("foo")))),
            conditions: vec![Expr::Value(number("1"))],
            results: vec![Expr::Value(Value::SingleQuotedString("Y".to_string())),],
            else_result: Some(Box::new(Expr::Value(Value::SingleQuotedString(
                "N".to_string()
            ))))
        },
        expr_from_projection(only(&select.projection)),
    );
}

#[test]
fn parse_from_advanced() {
    let sql = "SELECT * FROM fn(1, 2) AS foo, schema.bar AS bar WITH (NOLOCK)";
    let _select = verified_only_select(sql);
}

#[test]
fn parse_implicit_join() {
    let sql = "SELECT * FROM t1, t2";
    let select = verified_only_select(sql);
    assert_eq!(
        vec![
            TableWithJoins {
                relation: TableFactor::Table {
                    name: ObjectName(vec!["t1".into()]),
                    alias: None,
                    args: vec![],
                    with_hints: vec![],
                },
                joins: vec![],
            },
            TableWithJoins {
                relation: TableFactor::Table {
                    name: ObjectName(vec!["t2".into()]),
                    alias: None,
                    args: vec![],
                    with_hints: vec![],
                },
                joins: vec![],
            }
        ],
        select.from,
    );

    let sql = "SELECT * FROM t1a NATURAL JOIN t1b, t2a NATURAL JOIN t2b";
    let select = verified_only_select(sql);
    assert_eq!(
        vec![
            TableWithJoins {
                relation: TableFactor::Table {
                    name: ObjectName(vec!["t1a".into()]),
                    alias: None,
                    args: vec![],
                    with_hints: vec![],
                },
                joins: vec![Join {
                    relation: TableFactor::Table {
                        name: ObjectName(vec!["t1b".into()]),
                        alias: None,
                        args: vec![],
                        with_hints: vec![],
                    },
                    join_operator: JoinOperator::Inner(JoinConstraint::Natural),
                }]
            },
            TableWithJoins {
                relation: TableFactor::Table {
                    name: ObjectName(vec!["t2a".into()]),
                    alias: None,
                    args: vec![],
                    with_hints: vec![],
                },
                joins: vec![Join {
                    relation: TableFactor::Table {
                        name: ObjectName(vec!["t2b".into()]),
                        alias: None,
                        args: vec![],
                        with_hints: vec![],
                    },
                    join_operator: JoinOperator::Inner(JoinConstraint::Natural),
                }]
            }
        ],
        select.from,
    );
}

#[test]
fn parse_cross_join() {
    let sql = "SELECT * FROM t1 CROSS JOIN t2";
    let select = verified_only_select(sql);
    assert_eq!(
        Join {
            relation: TableFactor::Table {
                name: ObjectName(vec![Ident::new("t2")]),
                alias: None,
                args: vec![],
                with_hints: vec![],
            },
            join_operator: JoinOperator::CrossJoin
        },
        only(only(select.from).joins),
    );
}

#[test]
fn parse_joins_on() {
    fn join_with_constraint(
        relation: impl Into<String>,
        alias: Option<TableAlias>,
        f: impl Fn(JoinConstraint) -> JoinOperator,
    ) -> Join {
        Join {
            relation: TableFactor::Table {
                name: ObjectName(vec![Ident::new(relation.into())]),
                alias,
                args: vec![],
                with_hints: vec![],
            },
            join_operator: f(JoinConstraint::On(Expr::BinaryOp {
                left: Box::new(Expr::Identifier("c1".into())),
                op: BinaryOperator::Eq,
                right: Box::new(Expr::Identifier("c2".into())),
            })),
        }
    }
    // Test parsing of aliases
    assert_eq!(
        only(&verified_only_select("SELECT * FROM t1 JOIN t2 AS foo ON c1 = c2").from).joins,
        vec![join_with_constraint(
            "t2",
            table_alias("foo"),
            JoinOperator::Inner
        )]
    );
    one_statement_parses_to(
        "SELECT * FROM t1 JOIN t2 foo ON c1 = c2",
        "SELECT * FROM t1 JOIN t2 AS foo ON c1 = c2",
    );
    // Test parsing of different join operators
    assert_eq!(
        only(&verified_only_select("SELECT * FROM t1 JOIN t2 ON c1 = c2").from).joins,
        vec![join_with_constraint("t2", None, JoinOperator::Inner)]
    );
    assert_eq!(
        only(&verified_only_select("SELECT * FROM t1 LEFT JOIN t2 ON c1 = c2").from).joins,
        vec![join_with_constraint("t2", None, JoinOperator::LeftOuter)]
    );
    assert_eq!(
        only(&verified_only_select("SELECT * FROM t1 RIGHT JOIN t2 ON c1 = c2").from).joins,
        vec![join_with_constraint("t2", None, JoinOperator::RightOuter)]
    );
    assert_eq!(
        only(&verified_only_select("SELECT * FROM t1 FULL JOIN t2 ON c1 = c2").from).joins,
        vec![join_with_constraint("t2", None, JoinOperator::FullOuter)]
    );
}

#[test]
fn parse_joins_using() {
    fn join_with_constraint(
        relation: impl Into<String>,
        alias: Option<TableAlias>,
        f: impl Fn(JoinConstraint) -> JoinOperator,
    ) -> Join {
        Join {
            relation: TableFactor::Table {
                name: ObjectName(vec![Ident::new(relation.into())]),
                alias,
                args: vec![],
                with_hints: vec![],
            },
            join_operator: f(JoinConstraint::Using(vec!["c1".into()])),
        }
    }
    // Test parsing of aliases
    assert_eq!(
        only(&verified_only_select("SELECT * FROM t1 JOIN t2 AS foo USING(c1)").from).joins,
        vec![join_with_constraint(
            "t2",
            table_alias("foo"),
            JoinOperator::Inner
        )]
    );
    one_statement_parses_to(
        "SELECT * FROM t1 JOIN t2 foo USING(c1)",
        "SELECT * FROM t1 JOIN t2 AS foo USING(c1)",
    );
    // Test parsing of different join operators
    assert_eq!(
        only(&verified_only_select("SELECT * FROM t1 JOIN t2 USING(c1)").from).joins,
        vec![join_with_constraint("t2", None, JoinOperator::Inner)]
    );
    assert_eq!(
        only(&verified_only_select("SELECT * FROM t1 LEFT JOIN t2 USING(c1)").from).joins,
        vec![join_with_constraint("t2", None, JoinOperator::LeftOuter)]
    );
    assert_eq!(
        only(&verified_only_select("SELECT * FROM t1 RIGHT JOIN t2 USING(c1)").from).joins,
        vec![join_with_constraint("t2", None, JoinOperator::RightOuter)]
    );
    assert_eq!(
        only(&verified_only_select("SELECT * FROM t1 FULL JOIN t2 USING(c1)").from).joins,
        vec![join_with_constraint("t2", None, JoinOperator::FullOuter)]
    );
}

#[test]
fn parse_natural_join() {
    fn natural_join(f: impl Fn(JoinConstraint) -> JoinOperator) -> Join {
        Join {
            relation: TableFactor::Table {
                name: ObjectName(vec![Ident::new("t2")]),
                alias: None,
                args: vec![],
                with_hints: vec![],
            },
            join_operator: f(JoinConstraint::Natural),
        }
    }
    assert_eq!(
        only(&verified_only_select("SELECT * FROM t1 NATURAL JOIN t2").from).joins,
        vec![natural_join(JoinOperator::Inner)]
    );
    assert_eq!(
        only(&verified_only_select("SELECT * FROM t1 NATURAL LEFT JOIN t2").from).joins,
        vec![natural_join(JoinOperator::LeftOuter)]
    );
    assert_eq!(
        only(&verified_only_select("SELECT * FROM t1 NATURAL RIGHT JOIN t2").from).joins,
        vec![natural_join(JoinOperator::RightOuter)]
    );
    assert_eq!(
        only(&verified_only_select("SELECT * FROM t1 NATURAL FULL JOIN t2").from).joins,
        vec![natural_join(JoinOperator::FullOuter)]
    );

    let sql = "SELECT * FROM t1 natural";
    assert_eq!(
        ParserError::ParserError("Expected a join type after NATURAL, found: EOF".to_string()),
        parse_sql_statements(sql).unwrap_err(),
    );
}

#[test]
fn parse_complex_join() {
    let sql = "SELECT c1, c2 FROM t1, t4 JOIN t2 ON t2.c = t1.c LEFT JOIN t3 USING(q, c) WHERE t4.c = t1.c";
    verified_only_select(sql);
}

#[test]
fn parse_join_nesting() {
    let sql = "SELECT * FROM a NATURAL JOIN (b NATURAL JOIN (c NATURAL JOIN d NATURAL JOIN e)) \
               NATURAL JOIN (f NATURAL JOIN (g NATURAL JOIN h))";
    assert_eq!(
        only(&verified_only_select(sql).from).joins,
        vec![
            join(nest!(table("b"), nest!(table("c"), table("d"), table("e")))),
            join(nest!(table("f"), nest!(table("g"), table("h"))))
        ],
    );

    let sql = "SELECT * FROM (a NATURAL JOIN b) NATURAL JOIN c";
    let select = verified_only_select(sql);
    let from = only(select.from);
    assert_eq!(from.relation, nest!(table("a"), table("b")));
    assert_eq!(from.joins, vec![join(table("c"))]);

    let sql = "SELECT * FROM (((a NATURAL JOIN b)))";
    let select = verified_only_select(sql);
    let from = only(select.from);
    assert_eq!(from.relation, nest!(nest!(nest!(table("a"), table("b")))));
    assert_eq!(from.joins, vec![]);

    let sql = "SELECT * FROM a NATURAL JOIN (((b NATURAL JOIN c)))";
    let select = verified_only_select(sql);
    let from = only(select.from);
    assert_eq!(from.relation, table("a"));
    assert_eq!(
        from.joins,
        vec![join(nest!(nest!(nest!(table("b"), table("c")))))]
    );
}

#[test]
fn parse_join_syntax_variants() {
    one_statement_parses_to(
        "SELECT c1 FROM t1 INNER JOIN t2 USING(c1)",
        "SELECT c1 FROM t1 JOIN t2 USING(c1)",
    );
    one_statement_parses_to(
        "SELECT c1 FROM t1 LEFT OUTER JOIN t2 USING(c1)",
        "SELECT c1 FROM t1 LEFT JOIN t2 USING(c1)",
    );
    one_statement_parses_to(
        "SELECT c1 FROM t1 RIGHT OUTER JOIN t2 USING(c1)",
        "SELECT c1 FROM t1 RIGHT JOIN t2 USING(c1)",
    );
    one_statement_parses_to(
        "SELECT c1 FROM t1 FULL OUTER JOIN t2 USING(c1)",
        "SELECT c1 FROM t1 FULL JOIN t2 USING(c1)",
    );

    let res = parse_sql_statements("SELECT * FROM a OUTER JOIN b ON 1");
    assert_eq!(
        ParserError::ParserError("Expected APPLY, found: JOIN".to_string()),
        res.unwrap_err()
    );
}

#[test]
fn parse_ctes() {
    let cte_sqls = vec!["SELECT 1 AS foo", "SELECT 2 AS bar"];
    let with = &format!(
        "WITH a AS ({}), b AS ({}) SELECT foo + bar FROM a, b",
        cte_sqls[0], cte_sqls[1]
    );

    fn assert_ctes_in_select(expected: &[&str], sel: &Query) {
        for (i, exp) in expected.iter().enumerate() {
            let Cte { alias, query, .. } = &sel.with.as_ref().unwrap().cte_tables[i];
            assert_eq!(*exp, query.to_string());
            assert_eq!(
                if i == 0 {
                    Ident::new("a")
                } else {
                    Ident::new("b")
                },
                alias.name
            );
            assert!(alias.columns.is_empty());
        }
    }

    // Top-level CTE
    assert_ctes_in_select(&cte_sqls, &verified_query(with));
    // CTE in a subquery
    let sql = &format!("SELECT ({})", with);
    let select = verified_only_select(sql);
    match expr_from_projection(only(&select.projection)) {
        Expr::Subquery(ref subquery) => {
            assert_ctes_in_select(&cte_sqls, subquery.as_ref());
        }
        _ => panic!("Expected subquery"),
    }
    // CTE in a derived table
    let sql = &format!("SELECT * FROM ({})", with);
    let select = verified_only_select(sql);
    match only(select.from).relation {
        TableFactor::Derived { subquery, .. } => {
            assert_ctes_in_select(&cte_sqls, subquery.as_ref())
        }
        _ => panic!("Expected derived table"),
    }
    // CTE in a view
    let sql = &format!("CREATE VIEW v AS {}", with);
    match verified_stmt(sql) {
        Statement::CreateView(CreateViewStatement { query, .. }) => {
            assert_ctes_in_select(&cte_sqls, &query)
        }
        _ => panic!("Expected CREATE VIEW"),
    }
    // CTE in a CTE...
    let sql = &format!("WITH outer_cte AS ({}) SELECT * FROM outer_cte", with);
    let select = verified_query(sql);
    assert_ctes_in_select(&cte_sqls, &only(&select.with.unwrap().cte_tables).query);
}

#[test]
fn parse_cte_renamed_columns() {
    let sql = "WITH cte (col1, col2) AS (SELECT foo, bar FROM baz) SELECT * FROM cte";
    let query = all_dialects().verified_query(sql);
    assert_eq!(
        vec![Ident::new("col1"), Ident::new("col2")],
        query
            .with
            .unwrap()
            .cte_tables
            .first()
            .unwrap()
            .alias
            .columns
    );
}

#[test]
fn parse_recursive_cte() {
    let cte_query = "SELECT 1 UNION ALL SELECT val + 1 FROM nums WHERE val < 10".to_owned();
    let sql = &format!(
        "WITH RECURSIVE nums (val) AS ({}) SELECT * FROM nums",
        cte_query
    );

    let cte_query = verified_query(&cte_query);
    let query = verified_query(sql);

    let with = query.with.as_ref().unwrap();
    assert!(with.recursive);
    assert_eq!(with.cte_tables.len(), 1);
    let expected = Cte {
        alias: TableAlias {
            name: Ident {
                value: "nums".to_string(),
                quote_style: None,
            },
            columns: vec![Ident {
                value: "val".to_string(),
                quote_style: None,
            }],
        },
        query: cte_query,
        from: None,
    };
    assert_eq!(with.cte_tables.first().unwrap(), &expected);
}

#[test]
fn parse_derived_tables() {
    let sql = "SELECT a.x, b.y FROM (SELECT x FROM foo) AS a CROSS JOIN (SELECT y FROM bar) AS b";
    let _ = verified_only_select(sql);
    //TODO: add assertions

    let sql = "SELECT a.x, b.y \
               FROM (SELECT x FROM foo) AS a (x) \
               CROSS JOIN (SELECT y FROM bar) AS b (y)";
    let _ = verified_only_select(sql);
    //TODO: add assertions

    let sql = "SELECT * FROM (((SELECT 1)))";
    let _ = verified_only_select(sql);
    // TODO: add assertions

    let sql = "SELECT * FROM t NATURAL JOIN (((SELECT 1)))";
    let _ = verified_only_select(sql);
    // TODO: add assertions

    let sql = "SELECT * FROM (((SELECT 1) UNION (SELECT 2)) AS t1 NATURAL JOIN t2)";
    let select = verified_only_select(sql);
    let from = only(select.from);
    assert_eq!(
        from.relation,
        TableFactor::NestedJoin(Box::new(TableWithJoins {
            relation: TableFactor::Derived {
                lateral: false,
                subquery: Box::new(verified_query("(SELECT 1) UNION (SELECT 2)")),
                alias: Some(TableAlias {
                    name: "t1".into(),
                    columns: vec![],
                })
            },
            joins: vec![Join {
                relation: TableFactor::Table {
                    name: ObjectName(vec!["t2".into()]),
                    alias: None,
                    args: vec![],
                    with_hints: vec![],
                },
                join_operator: JoinOperator::Inner(JoinConstraint::Natural),
            }],
        }))
    );
}

#[test]
fn parse_union() {
    // TODO: add assertions
    verified_stmt("SELECT 1 UNION SELECT 2");
    verified_stmt("SELECT 1 UNION ALL SELECT 2");
    verified_stmt("SELECT 1 EXCEPT SELECT 2");
    verified_stmt("SELECT 1 EXCEPT ALL SELECT 2");
    verified_stmt("SELECT 1 INTERSECT SELECT 2");
    verified_stmt("SELECT 1 INTERSECT ALL SELECT 2");
    verified_stmt("SELECT 1 UNION SELECT 2 UNION SELECT 3");
    verified_stmt("SELECT 1 EXCEPT SELECT 2 UNION SELECT 3"); // Union[Except[1,2], 3]
    verified_stmt("SELECT 1 INTERSECT (SELECT 2 EXCEPT SELECT 3)");
    verified_stmt("WITH cte AS (SELECT 1 AS foo) (SELECT foo FROM cte ORDER BY 1 LIMIT 1)");
    verified_stmt("SELECT 1 UNION (SELECT 2 ORDER BY 1 LIMIT 1)");
    verified_stmt("SELECT 1 UNION SELECT 2 INTERSECT SELECT 3"); // Union[1, Intersect[2,3]]
    verified_stmt("SELECT foo FROM tab UNION SELECT bar FROM TAB");
    verified_stmt("(SELECT * FROM new EXCEPT SELECT * FROM old) UNION ALL (SELECT * FROM old EXCEPT SELECT * FROM new) ORDER BY 1");
}

#[test]
fn parse_values() {
    verified_stmt("SELECT * FROM (VALUES (1), (2), (3))");
    verified_stmt("SELECT * FROM (VALUES (1), (2), (3)), (VALUES (1, 2, 3))");
    verified_stmt("SELECT * FROM (VALUES (1)) UNION VALUES (1)");
}

#[test]
fn parse_multiple_statements() {
    fn test_with(sql1: &str, sql2_kw: &str, sql2_rest: &str) {
        // Check that a string consisting of two statements delimited by a semicolon
        // parses the same as both statements individually:
        let res = parse_sql_statements(&(sql1.to_owned() + ";" + sql2_kw + sql2_rest));
        assert_eq!(
            vec![
                one_statement_parses_to(&sql1, ""),
                one_statement_parses_to(&(sql2_kw.to_owned() + sql2_rest), ""),
            ],
            res.unwrap()
        );
        // Check that extra semicolon at the end is stripped by normalization:
        one_statement_parses_to(&(sql1.to_owned() + ";"), sql1);
        // Check that forgetting the semicolon results in an error:
        let res = parse_sql_statements(&(sql1.to_owned() + " " + sql2_kw + sql2_rest));
        assert_eq!(
            ParserError::ParserError("Expected end of statement, found: ".to_string() + sql2_kw),
            res.unwrap_err()
        );
    }
    test_with("SELECT foo", "SELECT", " bar");
    // ensure that SELECT/WITH is not parsed as a table or column alias if ';'
    // separating the statements is omitted:
    test_with("SELECT foo FROM baz", "SELECT", " bar");
    test_with("SELECT foo", "WITH", " cte AS (SELECT 1 AS s) SELECT bar");
    test_with(
        "SELECT foo FROM baz",
        "WITH",
        " cte AS (SELECT 1 AS s) SELECT bar",
    );
    test_with("DELETE FROM foo", "SELECT", " bar");
    test_with("INSERT INTO foo VALUES (1)", "SELECT", " bar");
    test_with("CREATE TABLE foo (baz INT)", "SELECT", " bar");
    // Make sure that empty statements do not cause an error:
    let res = parse_sql_statements(";;");
    assert_eq!(0, res.unwrap().len());
}

#[test]
fn parse_scalar_subqueries() {
    let sql = "(SELECT 1) + (SELECT 2)";
    assert_matches!(
        verified_expr(sql),
        Expr::BinaryOp {
        op: BinaryOperator::Plus, ..
        //left: box Subquery { .. },
        //right: box Subquery { .. },
    }
    );
}

#[test]
fn parse_substring() {
    one_statement_parses_to("SELECT SUBSTRING('1')", "SELECT SUBSTRING('1')");

    one_statement_parses_to(
        "SELECT SUBSTRING('1' FROM 1)",
        "SELECT SUBSTRING('1' FROM 1)",
    );

    one_statement_parses_to(
        "SELECT SUBSTRING('1' FROM 1 FOR 3)",
        "SELECT SUBSTRING('1' FROM 1 FOR 3)",
    );

    one_statement_parses_to("SELECT SUBSTRING('1' FOR 3)", "SELECT SUBSTRING('1' FOR 3)");
}

#[test]
fn parse_exists_subquery() {
    let expected_inner = verified_query("SELECT 1");
    let sql = "SELECT * FROM t WHERE EXISTS (SELECT 1)";
    let select = verified_only_select(sql);
    assert_eq!(
        Expr::Exists(Box::new(expected_inner.clone())),
        select.selection.unwrap(),
    );

    let sql = "SELECT * FROM t WHERE NOT EXISTS (SELECT 1)";
    let select = verified_only_select(sql);
    assert_eq!(
        Expr::UnaryOp {
            op: UnaryOperator::Not,
            expr: Box::new(Expr::Exists(Box::new(expected_inner))),
        },
        select.selection.unwrap(),
    );

    verified_stmt("SELECT * FROM t WHERE EXISTS (WITH u AS (SELECT 1) SELECT * FROM u)");
    verified_stmt("SELECT EXISTS (SELECT 1)");

    let res = parse_sql_statements("SELECT EXISTS (");
    assert_eq!(
        ParserError::ParserError(
            "Expected SELECT, VALUES, or a subquery in the query body, found: EOF".to_string()
        ),
        res.unwrap_err(),
    );

    let res = parse_sql_statements("SELECT EXISTS (NULL)");
    assert_eq!(
        ParserError::ParserError(
            "Expected SELECT, VALUES, or a subquery in the query body, found: NULL".to_string()
        ),
        res.unwrap_err(),
    );
}

#[test]
fn parse_create_view() {
    let sql = "CREATE VIEW myschema.myview AS SELECT foo FROM bar";
    match verified_stmt(sql) {
        Statement::CreateView(CreateViewStatement {
            name,
            columns,
            query,
            or_replace,
            materialized,
            with_options,
        }) => {
            assert_eq!("myschema.myview", name.to_string());
            assert_eq!(Vec::<Ident>::new(), columns);
            assert_eq!("SELECT foo FROM bar", query.to_string());
            assert!(!materialized);
            assert!(!or_replace);
            assert_eq!(with_options, vec![]);
        }
        _ => unreachable!(),
    }
}

#[test]
fn parse_create_view_with_options() {
    let sql = "CREATE VIEW v WITH (foo = 'bar', a = 123) AS SELECT 1";
    match verified_stmt(sql) {
        Statement::CreateView(CreateViewStatement { with_options, .. }) => {
            assert_eq!(
                vec![
                    SqlOption {
                        name: "foo".into(),
                        value: Value::SingleQuotedString("bar".into())
                    },
                    SqlOption {
                        name: "a".into(),
                        value: number("123")
                    },
                ],
                with_options
            );
        }
        _ => unreachable!(),
    }
}

#[test]
fn parse_create_view_with_columns() {
    let sql = "CREATE VIEW v (has, cols) AS SELECT 1, 2";
    match verified_stmt(sql) {
        Statement::CreateView(CreateViewStatement {
            name,
            columns,
            or_replace,
            with_options,
            query,
            materialized,
        }) => {
            assert_eq!("v", name.to_string());
            assert_eq!(columns, vec![Ident::new("has"), Ident::new("cols")]);
            assert_eq!(with_options, vec![]);
            assert_eq!("SELECT 1, 2", query.to_string());
            assert!(!materialized);
            assert!(!or_replace)
        }
        _ => unreachable!(),
    }
}
#[test]
fn parse_create_or_replace_view() {
    let sql = "CREATE OR REPLACE VIEW v AS SELECT 1";
    match verified_stmt(sql) {
        Statement::CreateView(CreateViewStatement {
            name,
            columns,
            or_replace,
            with_options,
            query,
            materialized,
        }) => {
            assert_eq!("v", name.to_string());
            assert_eq!(columns, vec![]);
            assert_eq!(with_options, vec![]);
            assert_eq!("SELECT 1", query.to_string());
            assert!(!materialized);
            assert!(or_replace)
        }
        _ => unreachable!(),
    }
}

#[test]
fn parse_create_or_replace_materialized_view() {
    // Supported in BigQuery (Beta)
    // https://cloud.google.com/bigquery/docs/materialized-views-intro
    // and Snowflake:
    // https://docs.snowflake.com/en/sql-reference/sql/create-materialized-view.html
    let sql = "CREATE OR REPLACE MATERIALIZED VIEW v AS SELECT 1";
    match verified_stmt(sql) {
        Statement::CreateView(CreateViewStatement {
            name,
            columns,
            or_replace,
            with_options,
            query,
            materialized,
        }) => {
            assert_eq!("v", name.to_string());
            assert_eq!(columns, vec![]);
            assert_eq!(with_options, vec![]);
            assert_eq!("SELECT 1", query.to_string());
            assert!(materialized);
            assert!(or_replace)
        }
        _ => unreachable!(),
    }
}

#[test]
fn parse_create_materialized_view() {
    let sql = "CREATE MATERIALIZED VIEW myschema.myview AS SELECT foo FROM bar";
    match verified_stmt(sql) {
        Statement::CreateView(CreateViewStatement {
            name,
            or_replace,
            columns,
            query,
            materialized,
            with_options,
        }) => {
            assert_eq!("myschema.myview", name.to_string());
            assert_eq!(Vec::<Ident>::new(), columns);
            assert_eq!("SELECT foo FROM bar", query.to_string());
            assert!(materialized);
            assert_eq!(with_options, vec![]);
            assert!(!or_replace);
        }
        _ => unreachable!(),
    }
}

#[test]
fn parse_drop_table() {
    let sql = "DROP TABLE foo";
    match verified_stmt(sql) {
        Statement::Drop(DropStatement {
            object_type,
            if_exists,
            names,
            cascade,
            purge: _,
<<<<<<< HEAD
        }) => {
            assert_eq!(false, if_exists);
=======
        } => {
            assert!(!if_exists);
>>>>>>> c5de1225
            assert_eq!(ObjectType::Table, object_type);
            assert_eq!(
                vec!["foo"],
                names.iter().map(ToString::to_string).collect::<Vec<_>>()
            );
            assert!(!cascade);
        }
        _ => unreachable!(),
    }

    let sql = "DROP TABLE IF EXISTS foo, bar CASCADE";
    match verified_stmt(sql) {
        Statement::Drop(DropStatement {
            object_type,
            if_exists,
            names,
            cascade,
            purge: _,
<<<<<<< HEAD
        }) => {
            assert_eq!(true, if_exists);
=======
        } => {
            assert!(if_exists);
>>>>>>> c5de1225
            assert_eq!(ObjectType::Table, object_type);
            assert_eq!(
                vec!["foo", "bar"],
                names.iter().map(ToString::to_string).collect::<Vec<_>>()
            );
            assert!(cascade);
        }
        _ => unreachable!(),
    }

    let sql = "DROP TABLE";
    assert_eq!(
        ParserError::ParserError("Expected identifier, found: EOF".to_string()),
        parse_sql_statements(sql).unwrap_err(),
    );

    let sql = "DROP TABLE IF EXISTS foo, bar CASCADE RESTRICT";
    assert_eq!(
        ParserError::ParserError("Cannot specify both CASCADE and RESTRICT in DROP".to_string()),
        parse_sql_statements(sql).unwrap_err(),
    );
}

#[test]
fn parse_drop_view() {
    let sql = "DROP VIEW myschema.myview";
    match verified_stmt(sql) {
        Statement::Drop(DropStatement {
            names, object_type, ..
        }) => {
            assert_eq!(
                vec!["myschema.myview"],
                names.iter().map(ToString::to_string).collect::<Vec<_>>()
            );
            assert_eq!(ObjectType::View, object_type);
        }
        _ => unreachable!(),
    }
}

#[test]
fn parse_invalid_subquery_without_parens() {
    let res = parse_sql_statements("SELECT SELECT 1 FROM bar WHERE 1=1 FROM baz");
    assert_eq!(
        ParserError::ParserError("Expected end of statement, found: 1".to_string()),
        res.unwrap_err()
    );
}

#[test]
fn parse_offset() {
    let expect = Some(Offset {
        value: Expr::Value(number("2")),
        rows: OffsetRows::Rows,
    });
    let ast = verified_query("SELECT foo FROM bar OFFSET 2 ROWS");
    assert_eq!(ast.offset, expect);
    let ast = verified_query("SELECT foo FROM bar WHERE foo = 4 OFFSET 2 ROWS");
    assert_eq!(ast.offset, expect);
    let ast = verified_query("SELECT foo FROM bar ORDER BY baz OFFSET 2 ROWS");
    assert_eq!(ast.offset, expect);
    let ast = verified_query("SELECT foo FROM bar WHERE foo = 4 ORDER BY baz OFFSET 2 ROWS");
    assert_eq!(ast.offset, expect);
    let ast = verified_query("SELECT foo FROM (SELECT * FROM bar OFFSET 2 ROWS) OFFSET 2 ROWS");
    assert_eq!(ast.offset, expect);
    match ast.body {
        SetExpr::Select(s) => match only(s.from).relation {
            TableFactor::Derived { subquery, .. } => {
                assert_eq!(subquery.offset, expect);
            }
            _ => panic!("Test broke"),
        },
        _ => panic!("Test broke"),
    }
    let ast = verified_query("SELECT 'foo' OFFSET 0 ROWS");
    assert_eq!(
        ast.offset,
        Some(Offset {
            value: Expr::Value(number("0")),
            rows: OffsetRows::Rows,
        })
    );
    let ast = verified_query("SELECT 'foo' OFFSET 1 ROW");
    assert_eq!(
        ast.offset,
        Some(Offset {
            value: Expr::Value(number("1")),
            rows: OffsetRows::Row,
        })
    );
    let ast = verified_query("SELECT 'foo' OFFSET 1");
    assert_eq!(
        ast.offset,
        Some(Offset {
            value: Expr::Value(number("1")),
            rows: OffsetRows::None,
        })
    );
}

#[test]
fn parse_fetch() {
    let fetch_first_two_rows_only = Some(Fetch {
        with_ties: false,
        percent: false,
        quantity: Some(Expr::Value(number("2"))),
    });
    let ast = verified_query("SELECT foo FROM bar FETCH FIRST 2 ROWS ONLY");
    assert_eq!(ast.fetch, fetch_first_two_rows_only);
    let ast = verified_query("SELECT 'foo' FETCH FIRST 2 ROWS ONLY");
    assert_eq!(ast.fetch, fetch_first_two_rows_only);
    let ast = verified_query("SELECT foo FROM bar FETCH FIRST ROWS ONLY");
    assert_eq!(
        ast.fetch,
        Some(Fetch {
            with_ties: false,
            percent: false,
            quantity: None,
        })
    );
    let ast = verified_query("SELECT foo FROM bar WHERE foo = 4 FETCH FIRST 2 ROWS ONLY");
    assert_eq!(ast.fetch, fetch_first_two_rows_only);
    let ast = verified_query("SELECT foo FROM bar ORDER BY baz FETCH FIRST 2 ROWS ONLY");
    assert_eq!(ast.fetch, fetch_first_two_rows_only);
    let ast = verified_query(
        "SELECT foo FROM bar WHERE foo = 4 ORDER BY baz FETCH FIRST 2 ROWS WITH TIES",
    );
    assert_eq!(
        ast.fetch,
        Some(Fetch {
            with_ties: true,
            percent: false,
            quantity: Some(Expr::Value(number("2"))),
        })
    );
    let ast = verified_query("SELECT foo FROM bar FETCH FIRST 50 PERCENT ROWS ONLY");
    assert_eq!(
        ast.fetch,
        Some(Fetch {
            with_ties: false,
            percent: true,
            quantity: Some(Expr::Value(number("50"))),
        })
    );
    let ast = verified_query(
        "SELECT foo FROM bar WHERE foo = 4 ORDER BY baz OFFSET 2 ROWS FETCH FIRST 2 ROWS ONLY",
    );
    assert_eq!(
        ast.offset,
        Some(Offset {
            value: Expr::Value(number("2")),
            rows: OffsetRows::Rows,
        })
    );
    assert_eq!(ast.fetch, fetch_first_two_rows_only);
    let ast = verified_query(
        "SELECT foo FROM (SELECT * FROM bar FETCH FIRST 2 ROWS ONLY) FETCH FIRST 2 ROWS ONLY",
    );
    assert_eq!(ast.fetch, fetch_first_two_rows_only);
    match ast.body {
        SetExpr::Select(s) => match only(s.from).relation {
            TableFactor::Derived { subquery, .. } => {
                assert_eq!(subquery.fetch, fetch_first_two_rows_only);
            }
            _ => panic!("Test broke"),
        },
        _ => panic!("Test broke"),
    }
    let ast = verified_query("SELECT foo FROM (SELECT * FROM bar OFFSET 2 ROWS FETCH FIRST 2 ROWS ONLY) OFFSET 2 ROWS FETCH FIRST 2 ROWS ONLY");
    assert_eq!(
        ast.offset,
        Some(Offset {
            value: Expr::Value(number("2")),
            rows: OffsetRows::Rows,
        })
    );
    assert_eq!(ast.fetch, fetch_first_two_rows_only);
    match ast.body {
        SetExpr::Select(s) => match only(s.from).relation {
            TableFactor::Derived { subquery, .. } => {
                assert_eq!(
                    subquery.offset,
                    Some(Offset {
                        value: Expr::Value(number("2")),
                        rows: OffsetRows::Rows,
                    })
                );
                assert_eq!(subquery.fetch, fetch_first_two_rows_only);
            }
            _ => panic!("Test broke"),
        },
        _ => panic!("Test broke"),
    }
}

#[test]
fn parse_fetch_variations() {
    one_statement_parses_to(
        "SELECT foo FROM bar FETCH FIRST 10 ROW ONLY",
        "SELECT foo FROM bar FETCH FIRST 10 ROWS ONLY",
    );
    one_statement_parses_to(
        "SELECT foo FROM bar FETCH NEXT 10 ROW ONLY",
        "SELECT foo FROM bar FETCH FIRST 10 ROWS ONLY",
    );
    one_statement_parses_to(
        "SELECT foo FROM bar FETCH NEXT 10 ROWS WITH TIES",
        "SELECT foo FROM bar FETCH FIRST 10 ROWS WITH TIES",
    );
    one_statement_parses_to(
        "SELECT foo FROM bar FETCH NEXT ROWS WITH TIES",
        "SELECT foo FROM bar FETCH FIRST ROWS WITH TIES",
    );
    one_statement_parses_to(
        "SELECT foo FROM bar FETCH FIRST ROWS ONLY",
        "SELECT foo FROM bar FETCH FIRST ROWS ONLY",
    );
}

#[test]
fn lateral_derived() {
    fn chk(lateral_in: bool) {
        let lateral_str = if lateral_in { "LATERAL " } else { "" };
        let sql = format!(
            "SELECT * FROM customer LEFT JOIN {}\
             (SELECT * FROM order WHERE order.customer = customer.id LIMIT 3) AS order ON true",
            lateral_str
        );
        let select = verified_only_select(&sql);
        let from = only(select.from);
        assert_eq!(from.joins.len(), 1);
        let join = &from.joins[0];
        assert_eq!(
            join.join_operator,
            JoinOperator::LeftOuter(JoinConstraint::On(Expr::Value(Value::Boolean(true))))
        );
        if let TableFactor::Derived {
            lateral,
            ref subquery,
            alias: Some(ref alias),
        } = join.relation
        {
            assert_eq!(lateral_in, lateral);
            assert_eq!(Ident::new("order"), alias.name);
            assert_eq!(
                subquery.to_string(),
                "SELECT * FROM order WHERE order.customer = customer.id LIMIT 3"
            );
        } else {
            unreachable!()
        }
    }
    chk(false);
    chk(true);

    let sql = "SELECT * FROM customer LEFT JOIN LATERAL generate_series(1, customer.id)";
    let res = parse_sql_statements(sql);
    assert_eq!(
        ParserError::ParserError(
            "Expected subquery after LATERAL, found: generate_series".to_string()
        ),
        res.unwrap_err()
    );

    let sql = "SELECT * FROM a LEFT JOIN LATERAL (b CROSS JOIN c)";
    let res = parse_sql_statements(sql);
    assert_eq!(
        ParserError::ParserError(
            "Expected SELECT, VALUES, or a subquery in the query body, found: b".to_string()
        ),
        res.unwrap_err()
    );
}

#[test]
fn parse_start_transaction() {
    match verified_stmt("START TRANSACTION READ ONLY, READ WRITE, ISOLATION LEVEL SERIALIZABLE") {
        Statement::StartTransaction { modes } => assert_eq!(
            modes,
            vec![
                TransactionMode::AccessMode(TransactionAccessMode::ReadOnly),
                TransactionMode::AccessMode(TransactionAccessMode::ReadWrite),
                TransactionMode::IsolationLevel(TransactionIsolationLevel::Serializable),
            ]
        ),
        _ => unreachable!(),
    }

    // For historical reasons, PostgreSQL allows the commas between the modes to
    // be omitted.
    match one_statement_parses_to(
        "START TRANSACTION READ ONLY READ WRITE ISOLATION LEVEL SERIALIZABLE",
        "START TRANSACTION READ ONLY, READ WRITE, ISOLATION LEVEL SERIALIZABLE",
    ) {
        Statement::StartTransaction { modes } => assert_eq!(
            modes,
            vec![
                TransactionMode::AccessMode(TransactionAccessMode::ReadOnly),
                TransactionMode::AccessMode(TransactionAccessMode::ReadWrite),
                TransactionMode::IsolationLevel(TransactionIsolationLevel::Serializable),
            ]
        ),
        _ => unreachable!(),
    }

    verified_stmt("START TRANSACTION");
    one_statement_parses_to("BEGIN", "START TRANSACTION");
    one_statement_parses_to("BEGIN WORK", "START TRANSACTION");
    one_statement_parses_to("BEGIN TRANSACTION", "START TRANSACTION");

    verified_stmt("START TRANSACTION ISOLATION LEVEL READ UNCOMMITTED");
    verified_stmt("START TRANSACTION ISOLATION LEVEL READ COMMITTED");
    verified_stmt("START TRANSACTION ISOLATION LEVEL REPEATABLE READ");
    verified_stmt("START TRANSACTION ISOLATION LEVEL SERIALIZABLE");

    // Regression test for https://github.com/ballista-compute/sqlparser-rs/pull/139,
    // in which START TRANSACTION would fail to parse if followed by a statement
    // terminator.
    assert_eq!(
        parse_sql_statements("START TRANSACTION; SELECT 1"),
        Ok(vec![
            verified_stmt("START TRANSACTION"),
            verified_stmt("SELECT 1"),
        ])
    );

    let res = parse_sql_statements("START TRANSACTION ISOLATION LEVEL BAD");
    assert_eq!(
        ParserError::ParserError("Expected isolation level, found: BAD".to_string()),
        res.unwrap_err()
    );

    let res = parse_sql_statements("START TRANSACTION BAD");
    assert_eq!(
        ParserError::ParserError("Expected end of statement, found: BAD".to_string()),
        res.unwrap_err()
    );

    let res = parse_sql_statements("START TRANSACTION READ ONLY,");
    assert_eq!(
        ParserError::ParserError("Expected transaction mode, found: EOF".to_string()),
        res.unwrap_err()
    );
}

#[test]
fn parse_set_transaction() {
    // SET TRANSACTION shares transaction mode parsing code with START
    // TRANSACTION, so no need to duplicate the tests here. We just do a quick
    // sanity check.
    match verified_stmt("SET TRANSACTION READ ONLY, READ WRITE, ISOLATION LEVEL SERIALIZABLE") {
        Statement::SetTransaction { modes } => assert_eq!(
            modes,
            vec![
                TransactionMode::AccessMode(TransactionAccessMode::ReadOnly),
                TransactionMode::AccessMode(TransactionAccessMode::ReadWrite),
                TransactionMode::IsolationLevel(TransactionIsolationLevel::Serializable),
            ]
        ),
        _ => unreachable!(),
    }
}

#[test]
fn parse_commit() {
    match verified_stmt("COMMIT") {
        Statement::Commit { chain: false } => (),
        _ => unreachable!(),
    }

    match verified_stmt("COMMIT AND CHAIN") {
        Statement::Commit { chain: true } => (),
        _ => unreachable!(),
    }

    one_statement_parses_to("COMMIT AND NO CHAIN", "COMMIT");
    one_statement_parses_to("COMMIT WORK AND NO CHAIN", "COMMIT");
    one_statement_parses_to("COMMIT TRANSACTION AND NO CHAIN", "COMMIT");
    one_statement_parses_to("COMMIT WORK AND CHAIN", "COMMIT AND CHAIN");
    one_statement_parses_to("COMMIT TRANSACTION AND CHAIN", "COMMIT AND CHAIN");
    one_statement_parses_to("COMMIT WORK", "COMMIT");
    one_statement_parses_to("COMMIT TRANSACTION", "COMMIT");
}

#[test]
fn parse_rollback() {
    match verified_stmt("ROLLBACK") {
        Statement::Rollback { chain: false } => (),
        _ => unreachable!(),
    }

    match verified_stmt("ROLLBACK AND CHAIN") {
        Statement::Rollback { chain: true } => (),
        _ => unreachable!(),
    }

    one_statement_parses_to("ROLLBACK AND NO CHAIN", "ROLLBACK");
    one_statement_parses_to("ROLLBACK WORK AND NO CHAIN", "ROLLBACK");
    one_statement_parses_to("ROLLBACK TRANSACTION AND NO CHAIN", "ROLLBACK");
    one_statement_parses_to("ROLLBACK WORK AND CHAIN", "ROLLBACK AND CHAIN");
    one_statement_parses_to("ROLLBACK TRANSACTION AND CHAIN", "ROLLBACK AND CHAIN");
    one_statement_parses_to("ROLLBACK WORK", "ROLLBACK");
    one_statement_parses_to("ROLLBACK TRANSACTION", "ROLLBACK");
}

#[test]
#[should_panic(expected = "Parse results with GenericDialect are different from PostgreSqlDialect")]
fn ensure_multiple_dialects_are_tested() {
    // The SQL here must be parsed differently by different dialects.
    // At the time of writing, `@foo` is accepted as a valid identifier
    // by the Generic and the MSSQL dialect, but not by Postgres and ANSI.
    let _ = parse_sql_statements("SELECT @foo");
}

#[test]
fn parse_create_index() {
    let sql = "CREATE UNIQUE INDEX IF NOT EXISTS idx_name ON test(name,age DESC)";
    let indexed_columns = vec![
        OrderByExpr {
            expr: Expr::Identifier(Ident::new("name")),
            asc: None,
            nulls_first: None,
        },
        OrderByExpr {
            expr: Expr::Identifier(Ident::new("age")),
            asc: Some(false),
            nulls_first: None,
        },
    ];
    match verified_stmt(sql) {
        Statement::CreateIndex(CreateIndexStatement {
            name,
            table_name,
            columns,
            unique,
            if_not_exists,
        }) => {
            assert_eq!("idx_name", name.to_string());
            assert_eq!("test", table_name.to_string());
            assert_eq!(indexed_columns, columns);
            assert!(unique);
            assert!(if_not_exists)
        }
        _ => unreachable!(),
    }
}
#[test]
fn parse_drop_index() {
    let sql = "DROP INDEX idx_a";
    match verified_stmt(sql) {
        Statement::Drop(DropStatement {
            names, object_type, ..
        }) => {
            assert_eq!(
                vec!["idx_a"],
                names.iter().map(ToString::to_string).collect::<Vec<_>>()
            );
            assert_eq!(ObjectType::Index, object_type);
        }
        _ => unreachable!(),
    }
}

#[test]
fn all_keywords_sorted() {
    // assert!(ALL_KEYWORDS.is_sorted())
    let mut copy = Vec::from(ALL_KEYWORDS);
    copy.sort_unstable();
    assert_eq!(copy, ALL_KEYWORDS)
}

fn parse_sql_statements(sql: &str) -> Result<Vec<Statement>, ParserError> {
    all_dialects().parse_sql_statements(sql)
}

fn one_statement_parses_to(sql: &str, canonical: &str) -> Statement {
    all_dialects().one_statement_parses_to(sql, canonical)
}

fn verified_stmt(query: &str) -> Statement {
    all_dialects().verified_stmt(query)
}

fn verified_query(query: &str) -> Query {
    all_dialects().verified_query(query)
}

fn verified_only_select(query: &str) -> Select {
    all_dialects().verified_only_select(query)
}

fn verified_expr(query: &str) -> Expr {
    all_dialects().verified_expr(query)
}<|MERGE_RESOLUTION|>--- conflicted
+++ resolved
@@ -108,13 +108,8 @@
     .pop()
     .unwrap()
     {
-<<<<<<< HEAD
-        Statement::Insert(InsertStatement { or, .. }) => assert_eq!(or, expected_action),
-        _ => panic!(sql.to_string()),
-=======
-        Statement::Insert { or, .. } => assert_eq!(or, expected_action),
+        Statement::Insert(InsertStatement{ or, .. }) => assert_eq!(or, expected_action),
         _ => panic!("{}", sql.to_string()),
->>>>>>> c5de1225
     };
 
     let sql = "INSERT INTO test_table(id) VALUES(1)";
@@ -2936,13 +2931,8 @@
             names,
             cascade,
             purge: _,
-<<<<<<< HEAD
         }) => {
-            assert_eq!(false, if_exists);
-=======
-        } => {
             assert!(!if_exists);
->>>>>>> c5de1225
             assert_eq!(ObjectType::Table, object_type);
             assert_eq!(
                 vec!["foo"],
@@ -2961,13 +2951,8 @@
             names,
             cascade,
             purge: _,
-<<<<<<< HEAD
         }) => {
-            assert_eq!(true, if_exists);
-=======
-        } => {
             assert!(if_exists);
->>>>>>> c5de1225
             assert_eq!(ObjectType::Table, object_type);
             assert_eq!(
                 vec!["foo", "bar"],
