// Licensed under the Apache License, Version 2.0 (the "License");
// you may not use this file except in compliance with the License.
// You may obtain a copy of the License at
//
// http://www.apache.org/licenses/LICENSE-2.0
//
// Unless required by applicable law or agreed to in writing, software
// distributed under the License is distributed on an "AS IS" BASIS,
// WITHOUT WARRANTIES OR CONDITIONS OF ANY KIND, either express or implied.
// See the License for the specific language governing permissions and
// limitations under the License.

#![warn(clippy::all)]
//! Test SQL syntax, which all sqlparser dialects must parse in the same way.
//!
//! Note that it does not mean all SQL here is valid in all the dialects, only
//! that 1) it's either standard or widely supported and 2) it can be parsed by
//! sqlparser regardless of the chosen dialect (i.e. it doesn't conflict with
//! dialect-specific parsing rules).

use matches::assert_matches;
use sqlparser::ast::SelectItem::UnnamedExpr;
use sqlparser::ast::TableFactor::Pivot;
use sqlparser::ast::*;
use sqlparser::dialect::{
    AnsiDialect, BigQueryDialect, ClickHouseDialect, DuckDbDialect, GenericDialect, HiveDialect,
    MsSqlDialect, MySqlDialect, PostgreSqlDialect, RedshiftSqlDialect, SQLiteDialect,
    SnowflakeDialect,
};
use sqlparser::keywords::ALL_KEYWORDS;
use sqlparser::parser::{Parser, ParserError, ParserOptions};
use test_utils::{
    all_dialects, assert_eq_vec, expr_from_projection, join, number, only, table, table_alias,
    TestedDialects,
};

#[macro_use]
mod test_utils;

#[test]
fn parse_insert_values() {
    let row = vec![
        Expr::Value(number("1")),
        Expr::Value(number("2")),
        Expr::Value(number("3")),
    ];
    let rows1 = vec![row.clone()];
    let rows2 = vec![row.clone(), row];

    let sql = "INSERT customer VALUES (1, 2, 3)";
    check_one(sql, "customer", &[], &rows1);

    let sql = "INSERT INTO customer VALUES (1, 2, 3)";
    check_one(sql, "customer", &[], &rows1);

    let sql = "INSERT INTO customer VALUES (1, 2, 3), (1, 2, 3)";
    check_one(sql, "customer", &[], &rows2);

    let sql = "INSERT INTO public.customer VALUES (1, 2, 3)";
    check_one(sql, "public.customer", &[], &rows1);

    let sql = "INSERT INTO db.public.customer VALUES (1, 2, 3)";
    check_one(sql, "db.public.customer", &[], &rows1);

    let sql = "INSERT INTO public.customer (id, name, active) VALUES (1, 2, 3)";
    check_one(
        sql,
        "public.customer",
        &["id".to_string(), "name".to_string(), "active".to_string()],
        &rows1,
    );

    fn check_one(
        sql: &str,
        expected_table_name: &str,
        expected_columns: &[String],
        expected_rows: &[Vec<Expr>],
    ) {
        match verified_stmt(sql) {
            Statement::Insert {
                table_name,
                columns,
                source,
                ..
            } => {
                assert_eq!(table_name.to_string(), expected_table_name);
                assert_eq!(columns.len(), expected_columns.len());
                for (index, column) in columns.iter().enumerate() {
                    assert_eq!(column, &Ident::new(expected_columns[index].clone()));
                }
                match &*source.body {
                    SetExpr::Values(Values { rows, .. }) => {
                        assert_eq!(rows.as_slice(), expected_rows)
                    }
                    _ => unreachable!(),
                }
            }
            _ => unreachable!(),
        }
    }

    verified_stmt("INSERT INTO customer WITH foo AS (SELECT 1) SELECT * FROM foo UNION VALUES (1)");
}

#[test]
fn parse_insert_sqlite() {
    let dialect = SQLiteDialect {};

    let check = |sql: &str, expected_action: Option<SqliteOnConflict>| match Parser::parse_sql(
        &dialect, sql,
    )
    .unwrap()
    .pop()
    .unwrap()
    {
        Statement::Insert { or, .. } => assert_eq!(or, expected_action),
        _ => panic!("{}", sql),
    };

    let sql = "INSERT INTO test_table(id) VALUES(1)";
    check(sql, None);

    let sql = "REPLACE INTO test_table(id) VALUES(1)";
    check(sql, Some(SqliteOnConflict::Replace));

    let sql = "INSERT OR REPLACE INTO test_table(id) VALUES(1)";
    check(sql, Some(SqliteOnConflict::Replace));

    let sql = "INSERT OR ROLLBACK INTO test_table(id) VALUES(1)";
    check(sql, Some(SqliteOnConflict::Rollback));

    let sql = "INSERT OR ABORT INTO test_table(id) VALUES(1)";
    check(sql, Some(SqliteOnConflict::Abort));

    let sql = "INSERT OR FAIL INTO test_table(id) VALUES(1)";
    check(sql, Some(SqliteOnConflict::Fail));

    let sql = "INSERT OR IGNORE INTO test_table(id) VALUES(1)";
    check(sql, Some(SqliteOnConflict::Ignore));
}

#[test]
fn parse_update() {
    let sql = "UPDATE t SET a = 1, b = 2, c = 3 WHERE d";
    match verified_stmt(sql) {
        Statement::Update {
            table,
            assignments,
            selection,
            ..
        } => {
            assert_eq!(table.to_string(), "t".to_string());
            assert_eq!(
                assignments,
                vec![
                    Assignment {
                        id: vec!["a".into()],
                        value: Expr::Value(number("1")),
                    },
                    Assignment {
                        id: vec!["b".into()],
                        value: Expr::Value(number("2")),
                    },
                    Assignment {
                        id: vec!["c".into()],
                        value: Expr::Value(number("3")),
                    },
                ]
            );
            assert_eq!(selection.unwrap(), Expr::Identifier("d".into()));
        }
        _ => unreachable!(),
    }

    verified_stmt("UPDATE t SET a = 1, a = 2, a = 3");

    let sql = "UPDATE t WHERE 1";
    let res = parse_sql_statements(sql);
    assert_eq!(
        ParserError::ParserError("Expected SET, found: WHERE".to_string()),
        res.unwrap_err()
    );

    let sql = "UPDATE t SET a = 1 extrabadstuff";
    let res = parse_sql_statements(sql);
    assert_eq!(
        ParserError::ParserError("Expected end of statement, found: extrabadstuff".to_string()),
        res.unwrap_err()
    );
}

#[test]
fn parse_update_set_from() {
    let sql = "UPDATE t1 SET name = t2.name FROM (SELECT name, id FROM t1 GROUP BY id) AS t2 WHERE t1.id = t2.id";
    let dialects = TestedDialects {
        dialects: vec![
            Box::new(GenericDialect {}),
            Box::new(DuckDbDialect {}),
            Box::new(PostgreSqlDialect {}),
            Box::new(BigQueryDialect {}),
            Box::new(SnowflakeDialect {}),
            Box::new(RedshiftSqlDialect {}),
            Box::new(MsSqlDialect {}),
        ],
        options: None,
    };
    let stmt = dialects.verified_stmt(sql);
    assert_eq!(
        stmt,
        Statement::Update {
            table: TableWithJoins {
                relation: TableFactor::Table {
                    name: ObjectName(vec![Ident::new("t1")]),
                    alias: None,
                    args: None,
                    with_hints: vec![],
                },
                joins: vec![],
            },
            assignments: vec![Assignment {
                id: vec![Ident::new("name")],
                value: Expr::CompoundIdentifier(vec![Ident::new("t2"), Ident::new("name")])
            }],
            from: Some(TableWithJoins {
                relation: TableFactor::Derived {
                    lateral: false,
                    subquery: Box::new(Query {
                        with: None,
                        body: Box::new(SetExpr::Select(Box::new(Select {
                            distinct: None,
                            top: None,
                            projection: vec![
                                SelectItem::UnnamedExpr(Expr::Identifier(Ident::new("name"))),
                                SelectItem::UnnamedExpr(Expr::Identifier(Ident::new("id"))),
                            ],
                            into: None,
                            from: vec![TableWithJoins {
                                relation: TableFactor::Table {
                                    name: ObjectName(vec![Ident::new("t1")]),
                                    alias: None,
                                    args: None,
                                    with_hints: vec![],
                                },
                                joins: vec![],
                            }],
                            lateral_views: vec![],
                            selection: None,
                            group_by: vec![Expr::Identifier(Ident::new("id"))],
                            cluster_by: vec![],
                            distribute_by: vec![],
                            sort_by: vec![],
                            having: None,
                            named_window: vec![],
                            qualify: None
                        }))),
                        order_by: vec![],
                        limit: None,
                        offset: None,
                        fetch: None,
                        locks: vec![],
                    }),
                    alias: Some(TableAlias {
                        name: Ident::new("t2"),
                        columns: vec![],
                    })
                },
                joins: vec![],
            }),
            selection: Some(Expr::BinaryOp {
                left: Box::new(Expr::CompoundIdentifier(vec![
                    Ident::new("t1"),
                    Ident::new("id")
                ])),
                op: BinaryOperator::Eq,
                right: Box::new(Expr::CompoundIdentifier(vec![
                    Ident::new("t2"),
                    Ident::new("id")
                ])),
            }),
            returning: None,
        }
    );
}

#[test]
fn parse_update_with_table_alias() {
    let sql = "UPDATE users AS u SET u.username = 'new_user' WHERE u.username = 'old_user'";
    match verified_stmt(sql) {
        Statement::Update {
            table,
            assignments,
            from: _from,
            selection,
            returning,
        } => {
            assert_eq!(
                TableWithJoins {
                    relation: TableFactor::Table {
                        name: ObjectName(vec![Ident::new("users")]),
                        alias: Some(TableAlias {
                            name: Ident::new("u"),
                            columns: vec![],
                        }),
                        args: None,
                        with_hints: vec![],
                    },
                    joins: vec![],
                },
                table
            );
            assert_eq!(
                vec![Assignment {
                    id: vec![Ident::new("u"), Ident::new("username")],
                    value: Expr::Value(Value::SingleQuotedString("new_user".to_string())),
                }],
                assignments
            );
            assert_eq!(
                Some(Expr::BinaryOp {
                    left: Box::new(Expr::CompoundIdentifier(vec![
                        Ident::new("u"),
                        Ident::new("username"),
                    ])),
                    op: BinaryOperator::Eq,
                    right: Box::new(Expr::Value(Value::SingleQuotedString(
                        "old_user".to_string()
                    ))),
                }),
                selection
            );
            assert_eq!(None, returning);
        }
        _ => unreachable!(),
    }
}

#[test]
fn parse_select_with_table_alias_as() {
    // AS is optional
    one_statement_parses_to(
        "SELECT a, b, c FROM lineitem l (A, B, C)",
        "SELECT a, b, c FROM lineitem AS l (A, B, C)",
    );
}

#[test]
fn parse_select_with_table_alias() {
    let select = verified_only_select("SELECT a, b, c FROM lineitem AS l (A, B, C)");
    assert_eq!(
        select.projection,
        vec![
            SelectItem::UnnamedExpr(Expr::Identifier(Ident::new("a")),),
            SelectItem::UnnamedExpr(Expr::Identifier(Ident::new("b")),),
            SelectItem::UnnamedExpr(Expr::Identifier(Ident::new("c")),),
        ]
    );
    assert_eq!(
        select.from,
        vec![TableWithJoins {
            relation: TableFactor::Table {
                name: ObjectName(vec![Ident::new("lineitem")]),
                alias: Some(TableAlias {
                    name: Ident::new("l"),
                    columns: vec![Ident::new("A"), Ident::new("B"), Ident::new("C"),],
                }),
                args: None,
                with_hints: vec![],
            },
            joins: vec![],
        }]
    );
}

#[test]
fn parse_invalid_table_name() {
    let ast = all_dialects()
        .run_parser_method("db.public..customer", |parser| parser.parse_object_name());
    assert!(ast.is_err());
}

#[test]
fn parse_no_table_name() {
    let ast = all_dialects().run_parser_method("", |parser| parser.parse_object_name());
    assert!(ast.is_err());
}

#[test]
fn parse_delete_statement() {
    let sql = "DELETE FROM \"table\"";
    match verified_stmt(sql) {
        Statement::Delete { from, .. } => {
            assert_eq!(
                TableFactor::Table {
                    name: ObjectName(vec![Ident::with_quote('"', "table")]),
                    alias: None,
                    args: None,
                    with_hints: vec![],
                },
                from[0].relation
            );
        }
        _ => unreachable!(),
    }
}

#[test]
fn parse_delete_statement_for_multi_tables() {
    let sql = "DELETE schema1.table1, schema2.table2 FROM schema1.table1 JOIN schema2.table2 ON schema2.table2.col1 = schema1.table1.col1 WHERE schema2.table2.col2 = 1";
    match verified_stmt(sql) {
        Statement::Delete { tables, from, .. } => {
            assert_eq!(
                ObjectName(vec![Ident::new("schema1"), Ident::new("table1")]),
                tables[0]
            );
            assert_eq!(
                ObjectName(vec![Ident::new("schema2"), Ident::new("table2")]),
                tables[1]
            );
            assert_eq!(
                TableFactor::Table {
                    name: ObjectName(vec![Ident::new("schema1"), Ident::new("table1")]),
                    alias: None,
                    args: None,
                    with_hints: vec![],
                },
                from[0].relation
            );
            assert_eq!(
                TableFactor::Table {
                    name: ObjectName(vec![Ident::new("schema2"), Ident::new("table2")]),
                    alias: None,
                    args: None,
                    with_hints: vec![],
                },
                from[0].joins[0].relation
            );
        }
        _ => unreachable!(),
    }
}

#[test]
fn parse_delete_statement_for_multi_tables_with_using() {
    let sql = "DELETE FROM schema1.table1, schema2.table2 USING schema1.table1 JOIN schema2.table2 ON schema2.table2.pk = schema1.table1.col1 WHERE schema2.table2.col2 = 1";
    match verified_stmt(sql) {
        Statement::Delete {
            from,
            using: Some(using),
            ..
        } => {
            assert_eq!(
                TableFactor::Table {
                    name: ObjectName(vec![Ident::new("schema1"), Ident::new("table1")]),
                    alias: None,
                    args: None,
                    with_hints: vec![],
                },
                from[0].relation
            );
            assert_eq!(
                TableFactor::Table {
                    name: ObjectName(vec![Ident::new("schema2"), Ident::new("table2")]),
                    alias: None,
                    args: None,
                    with_hints: vec![],
                },
                from[1].relation
            );
            assert_eq!(
                TableFactor::Table {
                    name: ObjectName(vec![Ident::new("schema1"), Ident::new("table1")]),
                    alias: None,
                    args: None,
                    with_hints: vec![],
                },
                using[0].relation
            );
            assert_eq!(
                TableFactor::Table {
                    name: ObjectName(vec![Ident::new("schema2"), Ident::new("table2")]),
                    alias: None,
                    args: None,
                    with_hints: vec![],
                },
                using[0].joins[0].relation
            );
        }
        _ => unreachable!(),
    }
}

#[test]
fn parse_where_delete_statement() {
    use self::BinaryOperator::*;

    let sql = "DELETE FROM foo WHERE name = 5";
    match verified_stmt(sql) {
        Statement::Delete {
            tables: _,
            from,
            using,
            selection,
            returning,
        } => {
            assert_eq!(
                TableFactor::Table {
                    name: ObjectName(vec![Ident::new("foo")]),
                    alias: None,
                    args: None,
                    with_hints: vec![],
                },
                from[0].relation,
            );

            assert_eq!(None, using);
            assert_eq!(
                Expr::BinaryOp {
                    left: Box::new(Expr::Identifier(Ident::new("name"))),
                    op: Eq,
                    right: Box::new(Expr::Value(number("5"))),
                },
                selection.unwrap(),
            );
            assert_eq!(None, returning);
        }
        _ => unreachable!(),
    }
}

#[test]
fn parse_where_delete_with_alias_statement() {
    use self::BinaryOperator::*;

    let sql = "DELETE FROM basket AS a USING basket AS b WHERE a.id < b.id";
    match verified_stmt(sql) {
        Statement::Delete {
            tables: _,
            from,
            using,
            selection,
            returning,
        } => {
            assert_eq!(
                TableFactor::Table {
                    name: ObjectName(vec![Ident::new("basket")]),
                    alias: Some(TableAlias {
                        name: Ident::new("a"),
                        columns: vec![],
                    }),
                    args: None,
                    with_hints: vec![],
                },
                from[0].relation,
            );
            assert_eq!(
                Some(vec![TableWithJoins {
                    relation: TableFactor::Table {
                        name: ObjectName(vec![Ident::new("basket")]),
                        alias: Some(TableAlias {
                            name: Ident::new("b"),
                            columns: vec![],
                        }),
                        args: None,
                        with_hints: vec![],
                    },
                    joins: vec![],
                }]),
                using
            );
            assert_eq!(
                Expr::BinaryOp {
                    left: Box::new(Expr::CompoundIdentifier(vec![
                        Ident::new("a"),
                        Ident::new("id"),
                    ])),
                    op: Lt,
                    right: Box::new(Expr::CompoundIdentifier(vec![
                        Ident::new("b"),
                        Ident::new("id"),
                    ])),
                },
                selection.unwrap(),
            );
            assert_eq!(None, returning);
        }
        _ => unreachable!(),
    }
}

#[test]
fn parse_top_level() {
    verified_stmt("SELECT 1");
    verified_stmt("(SELECT 1)");
    verified_stmt("((SELECT 1))");
    verified_stmt("VALUES (1)");
    verified_stmt("VALUES ROW(1, true, 'a'), ROW(2, false, 'b')");
}

#[test]
fn parse_simple_select() {
    let sql = "SELECT id, fname, lname FROM customer WHERE id = 1 LIMIT 5";
    let select = verified_only_select(sql);
    assert!(select.distinct.is_none());
    assert_eq!(3, select.projection.len());
    let select = verified_query(sql);
    assert_eq!(Some(Expr::Value(number("5"))), select.limit);
}

#[test]
fn parse_limit() {
    verified_stmt("SELECT * FROM user LIMIT 1");
}

#[test]
fn parse_limit_is_not_an_alias() {
    // In dialects supporting LIMIT it shouldn't be parsed as a table alias
    let ast = verified_query("SELECT id FROM customer LIMIT 1");
    assert_eq!(Some(Expr::Value(number("1"))), ast.limit);

    let ast = verified_query("SELECT 1 LIMIT 5");
    assert_eq!(Some(Expr::Value(number("5"))), ast.limit);
}

#[test]
fn parse_select_distinct() {
    let sql = "SELECT DISTINCT name FROM customer";
    let select = verified_only_select(sql);
    assert!(select.distinct.is_some());
    assert_eq!(
        &SelectItem::UnnamedExpr(Expr::Identifier(Ident::new("name"))),
        only(&select.projection)
    );
}

#[test]
fn parse_select_distinct_two_fields() {
    let sql = "SELECT DISTINCT name, id FROM customer";
    let select = verified_only_select(sql);
    assert!(select.distinct.is_some());
    assert_eq!(
        &SelectItem::UnnamedExpr(Expr::Identifier(Ident::new("name"))),
        &select.projection[0]
    );
    assert_eq!(
        &SelectItem::UnnamedExpr(Expr::Identifier(Ident::new("id"))),
        &select.projection[1]
    );
}

#[test]
fn parse_select_distinct_tuple() {
    let sql = "SELECT DISTINCT (name, id) FROM customer";
    let select = verified_only_select(sql);
    assert_eq!(
        &vec![SelectItem::UnnamedExpr(Expr::Tuple(vec![
            Expr::Identifier(Ident::new("name")),
            Expr::Identifier(Ident::new("id")),
        ]))],
        &select.projection
    );
}

#[test]
fn parse_select_distinct_on() {
    let sql = "SELECT DISTINCT ON (album_id) name FROM track ORDER BY album_id, milliseconds";
    let select = verified_only_select(sql);
    assert_eq!(
        &Some(Distinct::On(vec![Expr::Identifier(Ident::new("album_id"))])),
        &select.distinct
    );

    let sql = "SELECT DISTINCT ON () name FROM track ORDER BY milliseconds";
    let select = verified_only_select(sql);
    assert_eq!(&Some(Distinct::On(vec![])), &select.distinct);

    let sql = "SELECT DISTINCT ON (album_id, milliseconds) name FROM track";
    let select = verified_only_select(sql);
    assert_eq!(
        &Some(Distinct::On(vec![
            Expr::Identifier(Ident::new("album_id")),
            Expr::Identifier(Ident::new("milliseconds")),
        ])),
        &select.distinct
    );
}

#[test]
fn parse_select_distinct_missing_paren() {
    let result = parse_sql_statements("SELECT DISTINCT (name, id FROM customer");
    assert_eq!(
        ParserError::ParserError("Expected ), found: FROM".to_string()),
        result.unwrap_err(),
    );
}

#[test]
fn parse_select_all() {
    one_statement_parses_to("SELECT ALL name FROM customer", "SELECT name FROM customer");
}

#[test]
fn parse_select_all_distinct() {
    let result = parse_sql_statements("SELECT ALL DISTINCT name FROM customer");
    assert_eq!(
        ParserError::ParserError("Cannot specify both ALL and DISTINCT".to_string()),
        result.unwrap_err(),
    );
}

#[test]
fn parse_select_into() {
    let sql = "SELECT * INTO table0 FROM table1";
    one_statement_parses_to(sql, "SELECT * INTO table0 FROM table1");
    let select = verified_only_select(sql);
    assert_eq!(
        &SelectInto {
            temporary: false,
            unlogged: false,
            table: false,
            name: ObjectName(vec![Ident::new("table0")]),
        },
        only(&select.into)
    );

    let sql = "SELECT * INTO TEMPORARY UNLOGGED TABLE table0 FROM table1";
    one_statement_parses_to(
        sql,
        "SELECT * INTO TEMPORARY UNLOGGED TABLE table0 FROM table1",
    );

    // Do not allow aliases here
    let sql = "SELECT * INTO table0 asdf FROM table1";
    let result = parse_sql_statements(sql);
    assert_eq!(
        ParserError::ParserError("Expected end of statement, found: asdf".to_string()),
        result.unwrap_err()
    )
}

#[test]
fn parse_select_wildcard() {
    let sql = "SELECT * FROM foo";
    let select = verified_only_select(sql);
    assert_eq!(
        &SelectItem::Wildcard(WildcardAdditionalOptions::default()),
        only(&select.projection)
    );

    let sql = "SELECT foo.* FROM foo";
    let select = verified_only_select(sql);
    assert_eq!(
        &SelectItem::QualifiedWildcard(
            ObjectName(vec![Ident::new("foo")]),
            WildcardAdditionalOptions::default()
        ),
        only(&select.projection)
    );

    let sql = "SELECT myschema.mytable.* FROM myschema.mytable";
    let select = verified_only_select(sql);
    assert_eq!(
        &SelectItem::QualifiedWildcard(
            ObjectName(vec![Ident::new("myschema"), Ident::new("mytable"),]),
            WildcardAdditionalOptions::default(),
        ),
        only(&select.projection)
    );

    let sql = "SELECT * + * FROM foo;";
    let result = parse_sql_statements(sql);
    assert_eq!(
        ParserError::ParserError("Expected end of statement, found: +".to_string()),
        result.unwrap_err(),
    );
}

#[test]
fn parse_count_wildcard() {
    verified_only_select("SELECT COUNT(*) FROM Order WHERE id = 10");

    verified_only_select(
        "SELECT COUNT(Employee.*) FROM Order JOIN Employee ON Order.employee = Employee.id",
    );
}

#[test]
fn parse_column_aliases() {
    let sql = "SELECT a.col + 1 AS newname FROM foo AS a";
    let select = verified_only_select(sql);
    if let SelectItem::ExprWithAlias {
        expr: Expr::BinaryOp {
            ref op, ref right, ..
        },
        ref alias,
    } = only(&select.projection)
    {
        assert_eq!(&BinaryOperator::Plus, op);
        assert_eq!(&Expr::Value(number("1")), right.as_ref());
        assert_eq!(&Ident::new("newname"), alias);
    } else {
        panic!("Expected ExprWithAlias")
    }

    // alias without AS is parsed correctly:
    one_statement_parses_to("SELECT a.col + 1 newname FROM foo AS a", sql);
}

#[test]
fn test_eof_after_as() {
    let res = parse_sql_statements("SELECT foo AS");
    assert_eq!(
        ParserError::ParserError("Expected an identifier after AS, found: EOF".to_string()),
        res.unwrap_err()
    );

    let res = parse_sql_statements("SELECT 1 FROM foo AS");
    assert_eq!(
        ParserError::ParserError("Expected an identifier after AS, found: EOF".to_string()),
        res.unwrap_err()
    );
}

#[test]
fn test_no_infix_error() {
    let res = Parser::parse_sql(&ClickHouseDialect {}, "ASSERT-URA<<");
    assert_eq!(
        ParserError::ParserError("No infix parser for token ShiftLeft".to_string()),
        res.unwrap_err()
    );
}

#[test]
fn parse_select_count_wildcard() {
    let sql = "SELECT COUNT(*) FROM customer";
    let select = verified_only_select(sql);
    assert_eq!(
        &Expr::Function(Function {
            name: ObjectName(vec![Ident::new("COUNT")]),
            args: vec![FunctionArg::Unnamed(FunctionArgExpr::Wildcard)],
            over: None,
            distinct: false,
            special: false,
            order_by: vec![],
        }),
        expr_from_projection(only(&select.projection))
    );
}

#[test]
fn parse_select_count_distinct() {
    let sql = "SELECT COUNT(DISTINCT +x) FROM customer";
    let select = verified_only_select(sql);
    assert_eq!(
        &Expr::Function(Function {
            name: ObjectName(vec![Ident::new("COUNT")]),
            args: vec![FunctionArg::Unnamed(FunctionArgExpr::Expr(Expr::UnaryOp {
                op: UnaryOperator::Plus,
                expr: Box::new(Expr::Identifier(Ident::new("x"))),
            }))],
            over: None,
            distinct: true,
            special: false,
            order_by: vec![],
        }),
        expr_from_projection(only(&select.projection))
    );

    one_statement_parses_to(
        "SELECT COUNT(ALL +x) FROM customer",
        "SELECT COUNT(+x) FROM customer",
    );

    let sql = "SELECT COUNT(ALL DISTINCT + x) FROM customer";
    let res = parse_sql_statements(sql);
    assert_eq!(
        ParserError::ParserError("Cannot specify both ALL and DISTINCT".to_string()),
        res.unwrap_err()
    );
}

#[test]
fn parse_not() {
    let sql = "SELECT id FROM customer WHERE NOT salary = ''";
    let _ast = verified_only_select(sql);
    //TODO: add assertions
}

#[test]
fn parse_invalid_infix_not() {
    let res = parse_sql_statements("SELECT c FROM t WHERE c NOT (");
    assert_eq!(
        ParserError::ParserError("Expected end of statement, found: NOT".to_string()),
        res.unwrap_err(),
    );
}

#[test]
fn parse_collate() {
    let sql = "SELECT name COLLATE \"de_DE\" FROM customer";
    assert_matches!(
        only(&all_dialects().verified_only_select(sql).projection),
        SelectItem::UnnamedExpr(Expr::Collate { .. })
    );
}

#[test]
fn parse_collate_after_parens() {
    let sql = "SELECT (name) COLLATE \"de_DE\" FROM customer";
    assert_matches!(
        only(&all_dialects().verified_only_select(sql).projection),
        SelectItem::UnnamedExpr(Expr::Collate { .. })
    );
}

#[test]
fn parse_select_string_predicate() {
    let sql = "SELECT id, fname, lname FROM customer \
               WHERE salary <> 'Not Provided' AND salary <> ''";
    let _ast = verified_only_select(sql);
    //TODO: add assertions
}

#[test]
fn parse_projection_nested_type() {
    let sql = "SELECT customer.address.state FROM foo";
    let _ast = verified_only_select(sql);
    //TODO: add assertions
}

#[test]
fn parse_null_in_select() {
    let sql = "SELECT NULL";
    let select = verified_only_select(sql);
    assert_eq!(
        &Expr::Value(Value::Null),
        expr_from_projection(only(&select.projection)),
    );
}

#[test]
fn parse_exponent_in_select() -> Result<(), ParserError> {
    // all except Hive, as it allows numbers to start an identifier
    let dialects = TestedDialects {
        dialects: vec![
            Box::new(AnsiDialect {}),
            Box::new(BigQueryDialect {}),
            Box::new(ClickHouseDialect {}),
            Box::new(DuckDbDialect {}),
            Box::new(GenericDialect {}),
            // Box::new(HiveDialect {}),
            Box::new(MsSqlDialect {}),
            Box::new(MySqlDialect {}),
            Box::new(PostgreSqlDialect {}),
            Box::new(RedshiftSqlDialect {}),
            Box::new(SnowflakeDialect {}),
            Box::new(SQLiteDialect {}),
        ],
        options: None,
    };
    let sql = "SELECT 10e-20, 1e3, 1e+3, 1e3a, 1e, 0.5e2";
    let mut select = dialects.parse_sql_statements(sql)?;

    let select = match select.pop().unwrap() {
        Statement::Query(inner) => *inner,
        _ => panic!("Expected Query"),
    };
    let select = match *select.body {
        SetExpr::Select(inner) => *inner,
        _ => panic!("Expected SetExpr::Select"),
    };

    assert_eq!(
        &vec![
            SelectItem::UnnamedExpr(Expr::Value(number("10e-20"))),
            SelectItem::UnnamedExpr(Expr::Value(number("1e3"))),
            SelectItem::UnnamedExpr(Expr::Value(number("1e+3"))),
            SelectItem::ExprWithAlias {
                expr: Expr::Value(number("1e3")),
                alias: Ident::new("a")
            },
            SelectItem::ExprWithAlias {
                expr: Expr::Value(number("1")),
                alias: Ident::new("e")
            },
            SelectItem::UnnamedExpr(Expr::Value(number("0.5e2"))),
        ],
        &select.projection
    );

    Ok(())
}

#[test]
fn parse_select_with_date_column_name() {
    let sql = "SELECT date";
    let select = verified_only_select(sql);
    assert_eq!(
        &Expr::Identifier(Ident {
            value: "date".into(),
            quote_style: None,
        }),
        expr_from_projection(only(&select.projection)),
    );
}

#[test]
fn parse_escaped_single_quote_string_predicate() {
    use self::BinaryOperator::*;
    let sql = "SELECT id, fname, lname FROM customer \
               WHERE salary <> 'Jim''s salary'";
    let ast = verified_only_select(sql);
    assert_eq!(
        Some(Expr::BinaryOp {
            left: Box::new(Expr::Identifier(Ident::new("salary"))),
            op: NotEq,
            right: Box::new(Expr::Value(Value::SingleQuotedString(
                "Jim's salary".to_string()
            ))),
        }),
        ast.selection,
    );
}

#[test]
fn parse_number() {
    let expr = verified_expr("1.0");

    #[cfg(feature = "bigdecimal")]
    assert_eq!(
        expr,
        Expr::Value(Value::Number(bigdecimal::BigDecimal::from(1), false))
    );

    #[cfg(not(feature = "bigdecimal"))]
    assert_eq!(expr, Expr::Value(Value::Number("1.0".into(), false)));
}

#[test]
fn parse_compound_expr_1() {
    use self::BinaryOperator::*;
    use self::Expr::*;
    let sql = "a + b * c";
    assert_eq!(
        BinaryOp {
            left: Box::new(Identifier(Ident::new("a"))),
            op: Plus,
            right: Box::new(BinaryOp {
                left: Box::new(Identifier(Ident::new("b"))),
                op: Multiply,
                right: Box::new(Identifier(Ident::new("c"))),
            }),
        },
        verified_expr(sql)
    );
}

#[test]
fn parse_compound_expr_2() {
    use self::BinaryOperator::*;
    use self::Expr::*;
    let sql = "a * b + c";
    assert_eq!(
        BinaryOp {
            left: Box::new(BinaryOp {
                left: Box::new(Identifier(Ident::new("a"))),
                op: Multiply,
                right: Box::new(Identifier(Ident::new("b"))),
            }),
            op: Plus,
            right: Box::new(Identifier(Ident::new("c"))),
        },
        verified_expr(sql)
    );
}

#[test]
fn parse_unary_math() {
    use self::Expr::*;
    let sql = "-a + -b";
    assert_eq!(
        BinaryOp {
            left: Box::new(UnaryOp {
                op: UnaryOperator::Minus,
                expr: Box::new(Identifier(Ident::new("a"))),
            }),
            op: BinaryOperator::Plus,
            right: Box::new(UnaryOp {
                op: UnaryOperator::Minus,
                expr: Box::new(Identifier(Ident::new("b"))),
            }),
        },
        verified_expr(sql)
    );
}

#[test]
fn parse_is_null() {
    use self::Expr::*;
    let sql = "a IS NULL";
    assert_eq!(
        IsNull(Box::new(Identifier(Ident::new("a")))),
        verified_expr(sql)
    );
}

#[test]
fn parse_is_not_null() {
    use self::Expr::*;
    let sql = "a IS NOT NULL";
    assert_eq!(
        IsNotNull(Box::new(Identifier(Ident::new("a")))),
        verified_expr(sql)
    );
}

#[test]
fn parse_is_distinct_from() {
    use self::Expr::*;
    let sql = "a IS DISTINCT FROM b";
    assert_eq!(
        IsDistinctFrom(
            Box::new(Identifier(Ident::new("a"))),
            Box::new(Identifier(Ident::new("b"))),
        ),
        verified_expr(sql)
    );
}

#[test]
fn parse_is_not_distinct_from() {
    use self::Expr::*;
    let sql = "a IS NOT DISTINCT FROM b";
    assert_eq!(
        IsNotDistinctFrom(
            Box::new(Identifier(Ident::new("a"))),
            Box::new(Identifier(Ident::new("b"))),
        ),
        verified_expr(sql)
    );
}

#[test]
fn parse_not_precedence() {
    // NOT has higher precedence than OR/AND, so the following must parse as (NOT true) OR true
    let sql = "NOT true OR true";
    assert_matches!(
        verified_expr(sql),
        Expr::BinaryOp {
            op: BinaryOperator::Or,
            ..
        }
    );

    // But NOT has lower precedence than comparison operators, so the following parses as NOT (a IS NULL)
    let sql = "NOT a IS NULL";
    assert_matches!(
        verified_expr(sql),
        Expr::UnaryOp {
            op: UnaryOperator::Not,
            ..
        }
    );

    // NOT has lower precedence than BETWEEN, so the following parses as NOT (1 NOT BETWEEN 1 AND 2)
    let sql = "NOT 1 NOT BETWEEN 1 AND 2";
    assert_eq!(
        verified_expr(sql),
        Expr::UnaryOp {
            op: UnaryOperator::Not,
            expr: Box::new(Expr::Between {
                expr: Box::new(Expr::Value(number("1"))),
                low: Box::new(Expr::Value(number("1"))),
                high: Box::new(Expr::Value(number("2"))),
                negated: true,
            }),
        },
    );

    // NOT has lower precedence than LIKE, so the following parses as NOT ('a' NOT LIKE 'b')
    let sql = "NOT 'a' NOT LIKE 'b'";
    assert_eq!(
        verified_expr(sql),
        Expr::UnaryOp {
            op: UnaryOperator::Not,
            expr: Box::new(Expr::Like {
                expr: Box::new(Expr::Value(Value::SingleQuotedString("a".into()))),
                negated: true,
                pattern: Box::new(Expr::Value(Value::SingleQuotedString("b".into()))),
                escape_char: None,
            }),
        },
    );

    // NOT has lower precedence than IN, so the following parses as NOT (a NOT IN 'a')
    let sql = "NOT a NOT IN ('a')";
    assert_eq!(
        verified_expr(sql),
        Expr::UnaryOp {
            op: UnaryOperator::Not,
            expr: Box::new(Expr::InList {
                expr: Box::new(Expr::Identifier("a".into())),
                list: vec![Expr::Value(Value::SingleQuotedString("a".into()))],
                negated: true,
            }),
        },
    );
}

#[test]
fn parse_null_like() {
    let sql = "SELECT \
            column1 LIKE NULL AS col_null, \
            NULL LIKE column1 AS null_col \
        FROM customers";
    let select = verified_only_select(sql);
    assert_eq!(
        SelectItem::ExprWithAlias {
            expr: Expr::Like {
                expr: Box::new(Expr::Identifier(Ident::new("column1"))),
                negated: false,
                pattern: Box::new(Expr::Value(Value::Null)),
                escape_char: None,
            },
            alias: Ident {
                value: "col_null".to_owned(),
                quote_style: None,
            },
        },
        select.projection[0]
    );
    assert_eq!(
        SelectItem::ExprWithAlias {
            expr: Expr::Like {
                expr: Box::new(Expr::Value(Value::Null)),
                negated: false,
                pattern: Box::new(Expr::Identifier(Ident::new("column1"))),
                escape_char: None,
            },
            alias: Ident {
                value: "null_col".to_owned(),
                quote_style: None,
            },
        },
        select.projection[1]
    );
}

#[test]
fn parse_ilike() {
    fn chk(negated: bool) {
        let sql = &format!(
            "SELECT * FROM customers WHERE name {}ILIKE '%a'",
            if negated { "NOT " } else { "" }
        );
        let select = verified_only_select(sql);
        assert_eq!(
            Expr::ILike {
                expr: Box::new(Expr::Identifier(Ident::new("name"))),
                negated,
                pattern: Box::new(Expr::Value(Value::SingleQuotedString("%a".to_string()))),
                escape_char: None,
            },
            select.selection.unwrap()
        );

        // Test with escape char
        let sql = &format!(
            "SELECT * FROM customers WHERE name {}ILIKE '%a' ESCAPE '^'",
            if negated { "NOT " } else { "" }
        );
        let select = verified_only_select(sql);
        assert_eq!(
            Expr::ILike {
                expr: Box::new(Expr::Identifier(Ident::new("name"))),
                negated,
                pattern: Box::new(Expr::Value(Value::SingleQuotedString("%a".to_string()))),
                escape_char: Some('^'),
            },
            select.selection.unwrap()
        );

        // This statement tests that ILIKE and NOT ILIKE have the same precedence.
        // This was previously mishandled (#81).
        let sql = &format!(
            "SELECT * FROM customers WHERE name {}ILIKE '%a' IS NULL",
            if negated { "NOT " } else { "" }
        );
        let select = verified_only_select(sql);
        assert_eq!(
            Expr::IsNull(Box::new(Expr::ILike {
                expr: Box::new(Expr::Identifier(Ident::new("name"))),
                negated,
                pattern: Box::new(Expr::Value(Value::SingleQuotedString("%a".to_string()))),
                escape_char: None,
            })),
            select.selection.unwrap()
        );
    }
    chk(false);
    chk(true);
}

#[test]
fn parse_in_list() {
    fn chk(negated: bool) {
        let sql = &format!(
            "SELECT * FROM customers WHERE segment {}IN ('HIGH', 'MED')",
            if negated { "NOT " } else { "" }
        );
        let select = verified_only_select(sql);
        assert_eq!(
            Expr::InList {
                expr: Box::new(Expr::Identifier(Ident::new("segment"))),
                list: vec![
                    Expr::Value(Value::SingleQuotedString("HIGH".to_string())),
                    Expr::Value(Value::SingleQuotedString("MED".to_string())),
                ],
                negated,
            },
            select.selection.unwrap()
        );
    }
    chk(false);
    chk(true);
}

#[test]
fn parse_in_subquery() {
    let sql = "SELECT * FROM customers WHERE segment IN (SELECT segm FROM bar)";
    let select = verified_only_select(sql);
    assert_eq!(
        Expr::InSubquery {
            expr: Box::new(Expr::Identifier(Ident::new("segment"))),
            subquery: Box::new(verified_query("SELECT segm FROM bar")),
            negated: false,
        },
        select.selection.unwrap()
    );
}

#[test]
fn parse_in_unnest() {
    fn chk(negated: bool) {
        let sql = &format!(
            "SELECT * FROM customers WHERE segment {}IN UNNEST(expr)",
            if negated { "NOT " } else { "" }
        );
        let select = verified_only_select(sql);
        assert_eq!(
            Expr::InUnnest {
                expr: Box::new(Expr::Identifier(Ident::new("segment"))),
                array_expr: Box::new(verified_expr("expr")),
                negated,
            },
            select.selection.unwrap()
        );
    }
    chk(false);
    chk(true);
}

#[test]
fn parse_in_error() {
    // <expr> IN <expr> is no valid
    let sql = "SELECT * FROM customers WHERE segment in segment";
    let res = parse_sql_statements(sql);
    assert_eq!(
        ParserError::ParserError("Expected (, found: segment".to_string()),
        res.unwrap_err()
    );
}

#[test]
fn parse_string_agg() {
    let sql = "SELECT a || b";

    let select = verified_only_select(sql);
    assert_eq!(
        SelectItem::UnnamedExpr(Expr::BinaryOp {
            left: Box::new(Expr::Identifier(Ident::new("a"))),
            op: BinaryOperator::StringConcat,
            right: Box::new(Expr::Identifier(Ident::new("b"))),
        }),
        select.projection[0]
    );
}

/// selects all dialects but PostgreSQL
pub fn all_dialects_but_pg() -> TestedDialects {
    TestedDialects {
        dialects: all_dialects()
            .dialects
            .into_iter()
            .filter(|x| !x.is::<PostgreSqlDialect>())
            .collect(),
        options: None,
    }
}

#[test]
fn parse_bitwise_ops() {
    let bitwise_ops = &[
        ("^", BinaryOperator::BitwiseXor, all_dialects_but_pg()),
        ("|", BinaryOperator::BitwiseOr, all_dialects()),
        ("&", BinaryOperator::BitwiseAnd, all_dialects()),
    ];

    for (str_op, op, dialects) in bitwise_ops {
        let select = dialects.verified_only_select(&format!("SELECT a {} b", &str_op));
        assert_eq!(
            SelectItem::UnnamedExpr(Expr::BinaryOp {
                left: Box::new(Expr::Identifier(Ident::new("a"))),
                op: op.clone(),
                right: Box::new(Expr::Identifier(Ident::new("b"))),
            }),
            select.projection[0]
        );
    }
}

#[test]
fn parse_binary_any() {
    let select = verified_only_select("SELECT a = ANY(b)");
    assert_eq!(
        SelectItem::UnnamedExpr(Expr::BinaryOp {
            left: Box::new(Expr::Identifier(Ident::new("a"))),
            op: BinaryOperator::Eq,
            right: Box::new(Expr::AnyOp(Box::new(Expr::Identifier(Ident::new("b"))))),
        }),
        select.projection[0]
    );
}

#[test]
fn parse_binary_all() {
    let select = verified_only_select("SELECT a = ALL(b)");
    assert_eq!(
        SelectItem::UnnamedExpr(Expr::BinaryOp {
            left: Box::new(Expr::Identifier(Ident::new("a"))),
            op: BinaryOperator::Eq,
            right: Box::new(Expr::AllOp(Box::new(Expr::Identifier(Ident::new("b"))))),
        }),
        select.projection[0]
    );
}

#[test]
fn parse_logical_xor() {
    let sql = "SELECT true XOR true, false XOR false, true XOR false, false XOR true";
    let select = verified_only_select(sql);
    assert_eq!(
        SelectItem::UnnamedExpr(Expr::BinaryOp {
            left: Box::new(Expr::Value(Value::Boolean(true))),
            op: BinaryOperator::Xor,
            right: Box::new(Expr::Value(Value::Boolean(true))),
        }),
        select.projection[0]
    );
    assert_eq!(
        SelectItem::UnnamedExpr(Expr::BinaryOp {
            left: Box::new(Expr::Value(Value::Boolean(false))),
            op: BinaryOperator::Xor,
            right: Box::new(Expr::Value(Value::Boolean(false))),
        }),
        select.projection[1]
    );
    assert_eq!(
        SelectItem::UnnamedExpr(Expr::BinaryOp {
            left: Box::new(Expr::Value(Value::Boolean(true))),
            op: BinaryOperator::Xor,
            right: Box::new(Expr::Value(Value::Boolean(false))),
        }),
        select.projection[2]
    );
    assert_eq!(
        SelectItem::UnnamedExpr(Expr::BinaryOp {
            left: Box::new(Expr::Value(Value::Boolean(false))),
            op: BinaryOperator::Xor,
            right: Box::new(Expr::Value(Value::Boolean(true))),
        }),
        select.projection[3]
    );
}

#[test]
fn parse_between() {
    fn chk(negated: bool) {
        let sql = &format!(
            "SELECT * FROM customers WHERE age {}BETWEEN 25 AND 32",
            if negated { "NOT " } else { "" }
        );
        let select = verified_only_select(sql);
        assert_eq!(
            Expr::Between {
                expr: Box::new(Expr::Identifier(Ident::new("age"))),
                low: Box::new(Expr::Value(number("25"))),
                high: Box::new(Expr::Value(number("32"))),
                negated,
            },
            select.selection.unwrap()
        );
    }
    chk(false);
    chk(true);
}

#[test]
fn parse_between_with_expr() {
    use self::BinaryOperator::*;
    let sql = "SELECT * FROM t WHERE 1 BETWEEN 1 + 2 AND 3 + 4 IS NULL";
    let select = verified_only_select(sql);
    assert_eq!(
        Expr::IsNull(Box::new(Expr::Between {
            expr: Box::new(Expr::Value(number("1"))),
            low: Box::new(Expr::BinaryOp {
                left: Box::new(Expr::Value(number("1"))),
                op: Plus,
                right: Box::new(Expr::Value(number("2"))),
            }),
            high: Box::new(Expr::BinaryOp {
                left: Box::new(Expr::Value(number("3"))),
                op: Plus,
                right: Box::new(Expr::Value(number("4"))),
            }),
            negated: false,
        })),
        select.selection.unwrap()
    );

    let sql = "SELECT * FROM t WHERE 1 = 1 AND 1 + x BETWEEN 1 AND 2";
    let select = verified_only_select(sql);
    assert_eq!(
        Expr::BinaryOp {
            left: Box::new(Expr::BinaryOp {
                left: Box::new(Expr::Value(number("1"))),
                op: BinaryOperator::Eq,
                right: Box::new(Expr::Value(number("1"))),
            }),
            op: BinaryOperator::And,
            right: Box::new(Expr::Between {
                expr: Box::new(Expr::BinaryOp {
                    left: Box::new(Expr::Value(number("1"))),
                    op: BinaryOperator::Plus,
                    right: Box::new(Expr::Identifier(Ident::new("x"))),
                }),
                low: Box::new(Expr::Value(number("1"))),
                high: Box::new(Expr::Value(number("2"))),
                negated: false,
            }),
        },
        select.selection.unwrap(),
    )
}

#[test]
fn parse_tuples() {
    let sql = "SELECT (1, 2), (1), ('foo', 3, baz)";
    let select = verified_only_select(sql);
    assert_eq!(
        vec![
            SelectItem::UnnamedExpr(Expr::Tuple(vec![
                Expr::Value(number("1")),
                Expr::Value(number("2")),
            ])),
            SelectItem::UnnamedExpr(Expr::Nested(Box::new(Expr::Value(number("1"))))),
            SelectItem::UnnamedExpr(Expr::Tuple(vec![
                Expr::Value(Value::SingleQuotedString("foo".into())),
                Expr::Value(number("3")),
                Expr::Identifier(Ident::new("baz")),
            ])),
        ],
        select.projection
    );
}

#[test]
fn parse_tuple_invalid() {
    let sql = "select (1";
    let res = parse_sql_statements(sql);
    assert_eq!(
        ParserError::ParserError("Expected ), found: EOF".to_string()),
        res.unwrap_err()
    );

    let sql = "select (), 2";
    let res = parse_sql_statements(sql);
    assert_eq!(
        ParserError::ParserError("Expected an expression:, found: )".to_string()),
        res.unwrap_err()
    );
}

#[test]
fn parse_select_order_by() {
    fn chk(sql: &str) {
        let select = verified_query(sql);
        assert_eq!(
            vec![
                OrderByExpr {
                    expr: Expr::Identifier(Ident::new("lname")),
                    asc: Some(true),
                    nulls_first: None,
                },
                OrderByExpr {
                    expr: Expr::Identifier(Ident::new("fname")),
                    asc: Some(false),
                    nulls_first: None,
                },
                OrderByExpr {
                    expr: Expr::Identifier(Ident::new("id")),
                    asc: None,
                    nulls_first: None,
                },
            ],
            select.order_by
        );
    }
    chk("SELECT id, fname, lname FROM customer WHERE id < 5 ORDER BY lname ASC, fname DESC, id");
    // make sure ORDER is not treated as an alias
    chk("SELECT id, fname, lname FROM customer ORDER BY lname ASC, fname DESC, id");
    chk("SELECT 1 AS lname, 2 AS fname, 3 AS id, 4 ORDER BY lname ASC, fname DESC, id");
}

#[test]
fn parse_select_order_by_limit() {
    let sql = "SELECT id, fname, lname FROM customer WHERE id < 5 \
               ORDER BY lname ASC, fname DESC LIMIT 2";
    let select = verified_query(sql);
    assert_eq!(
        vec![
            OrderByExpr {
                expr: Expr::Identifier(Ident::new("lname")),
                asc: Some(true),
                nulls_first: None,
            },
            OrderByExpr {
                expr: Expr::Identifier(Ident::new("fname")),
                asc: Some(false),
                nulls_first: None,
            },
        ],
        select.order_by
    );
    assert_eq!(Some(Expr::Value(number("2"))), select.limit);
}

#[test]
fn parse_select_order_by_nulls_order() {
    let sql = "SELECT id, fname, lname FROM customer WHERE id < 5 \
               ORDER BY lname ASC NULLS FIRST, fname DESC NULLS LAST LIMIT 2";
    let select = verified_query(sql);
    assert_eq!(
        vec![
            OrderByExpr {
                expr: Expr::Identifier(Ident::new("lname")),
                asc: Some(true),
                nulls_first: Some(true),
            },
            OrderByExpr {
                expr: Expr::Identifier(Ident::new("fname")),
                asc: Some(false),
                nulls_first: Some(false),
            },
        ],
        select.order_by
    );
    assert_eq!(Some(Expr::Value(number("2"))), select.limit);
}

#[test]
fn parse_select_group_by() {
    let sql = "SELECT id, fname, lname FROM customer GROUP BY lname, fname";
    let select = verified_only_select(sql);
    assert_eq!(
        vec![
            Expr::Identifier(Ident::new("lname")),
            Expr::Identifier(Ident::new("fname")),
        ],
        select.group_by
    );

    // Tuples can also be in the set
    one_statement_parses_to(
        "SELECT id, fname, lname FROM customer GROUP BY (lname, fname)",
        "SELECT id, fname, lname FROM customer GROUP BY (lname, fname)",
    );
}

#[test]
fn parse_select_having() {
    let sql = "SELECT foo FROM bar GROUP BY foo HAVING COUNT(*) > 1";
    let select = verified_only_select(sql);
    assert_eq!(
        Some(Expr::BinaryOp {
            left: Box::new(Expr::Function(Function {
                name: ObjectName(vec![Ident::new("COUNT")]),
                args: vec![FunctionArg::Unnamed(FunctionArgExpr::Wildcard)],
                over: None,
                distinct: false,
                special: false,
                order_by: vec![],
            })),
            op: BinaryOperator::Gt,
            right: Box::new(Expr::Value(number("1"))),
        }),
        select.having
    );

    let sql = "SELECT 'foo' HAVING 1 = 1";
    let select = verified_only_select(sql);
    assert!(select.having.is_some());
}

#[cfg(feature = "bigdecimal")]
#[test]
fn parse_select_qualify() {
    let sql = "SELECT i, p, o FROM qt QUALIFY ROW_NUMBER() OVER (PARTITION BY p ORDER BY o) = 1";
    let select = verified_only_select(sql);
    assert_eq!(
        Some(Expr::BinaryOp {
            left: Box::new(Expr::Function(Function {
                name: ObjectName(vec![Ident::new("ROW_NUMBER")]),
                args: vec![],
                over: Some(WindowType::WindowSpec(WindowSpec {
                    partition_by: vec![Expr::Identifier(Ident::new("p"))],
                    order_by: vec![OrderByExpr {
                        expr: Expr::Identifier(Ident::new("o")),
                        asc: None,
                        nulls_first: None,
                    }],
                    window_frame: None,
                })),
                distinct: false,
                special: false,
                order_by: vec![],
            })),
            op: BinaryOperator::Eq,
            right: Box::new(Expr::Value(number("1"))),
        }),
        select.qualify
    );

    let sql = "SELECT i, p, o, ROW_NUMBER() OVER (PARTITION BY p ORDER BY o) AS row_num FROM qt QUALIFY row_num = 1";
    let select = verified_only_select(sql);
    assert_eq!(
        Some(Expr::BinaryOp {
            left: Box::new(Expr::Identifier(Ident::new("row_num"))),
            op: BinaryOperator::Eq,
            right: Box::new(Expr::Value(number("1"))),
        }),
        select.qualify
    );
}

#[test]
fn parse_limit_accepts_all() {
    one_statement_parses_to(
        "SELECT id, fname, lname FROM customer WHERE id = 1 LIMIT ALL",
        "SELECT id, fname, lname FROM customer WHERE id = 1",
    );
}

#[test]
fn parse_cast() {
    let sql = "SELECT CAST(id AS BIGINT) FROM customer";
    let select = verified_only_select(sql);
    assert_eq!(
        &Expr::Cast {
            expr: Box::new(Expr::Identifier(Ident::new("id"))),
            data_type: DataType::BigInt(None),
        },
        expr_from_projection(only(&select.projection))
    );

    let sql = "SELECT CAST(id AS TINYINT) FROM customer";
    let select = verified_only_select(sql);
    assert_eq!(
        &Expr::Cast {
            expr: Box::new(Expr::Identifier(Ident::new("id"))),
            data_type: DataType::TinyInt(None),
        },
        expr_from_projection(only(&select.projection))
    );

    one_statement_parses_to(
        "SELECT CAST(id AS MEDIUMINT) FROM customer",
        "SELECT CAST(id AS MEDIUMINT) FROM customer",
    );

    one_statement_parses_to(
        "SELECT CAST(id AS BIGINT) FROM customer",
        "SELECT CAST(id AS BIGINT) FROM customer",
    );

    verified_stmt("SELECT CAST(id AS NUMERIC) FROM customer");

    verified_stmt("SELECT CAST(id AS DEC) FROM customer");

    verified_stmt("SELECT CAST(id AS DECIMAL) FROM customer");

    let sql = "SELECT CAST(id AS NVARCHAR(50)) FROM customer";
    let select = verified_only_select(sql);
    assert_eq!(
        &Expr::Cast {
            expr: Box::new(Expr::Identifier(Ident::new("id"))),
            data_type: DataType::Nvarchar(Some(50)),
        },
        expr_from_projection(only(&select.projection))
    );

    let sql = "SELECT CAST(id AS CLOB) FROM customer";
    let select = verified_only_select(sql);
    assert_eq!(
        &Expr::Cast {
            expr: Box::new(Expr::Identifier(Ident::new("id"))),
            data_type: DataType::Clob(None),
        },
        expr_from_projection(only(&select.projection))
    );

    let sql = "SELECT CAST(id AS CLOB(50)) FROM customer";
    let select = verified_only_select(sql);
    assert_eq!(
        &Expr::Cast {
            expr: Box::new(Expr::Identifier(Ident::new("id"))),
            data_type: DataType::Clob(Some(50)),
        },
        expr_from_projection(only(&select.projection))
    );

    let sql = "SELECT CAST(id AS BINARY(50)) FROM customer";
    let select = verified_only_select(sql);
    assert_eq!(
        &Expr::Cast {
            expr: Box::new(Expr::Identifier(Ident::new("id"))),
            data_type: DataType::Binary(Some(50)),
        },
        expr_from_projection(only(&select.projection))
    );

    let sql = "SELECT CAST(id AS VARBINARY(50)) FROM customer";
    let select = verified_only_select(sql);
    assert_eq!(
        &Expr::Cast {
            expr: Box::new(Expr::Identifier(Ident::new("id"))),
            data_type: DataType::Varbinary(Some(50)),
        },
        expr_from_projection(only(&select.projection))
    );

    let sql = "SELECT CAST(id AS BLOB) FROM customer";
    let select = verified_only_select(sql);
    assert_eq!(
        &Expr::Cast {
            expr: Box::new(Expr::Identifier(Ident::new("id"))),
            data_type: DataType::Blob(None),
        },
        expr_from_projection(only(&select.projection))
    );

    let sql = "SELECT CAST(id AS BLOB(50)) FROM customer";
    let select = verified_only_select(sql);
    assert_eq!(
        &Expr::Cast {
            expr: Box::new(Expr::Identifier(Ident::new("id"))),
            data_type: DataType::Blob(Some(50)),
        },
        expr_from_projection(only(&select.projection))
    );
}

#[test]
fn parse_try_cast() {
    let sql = "SELECT TRY_CAST(id AS BIGINT) FROM customer";
    let select = verified_only_select(sql);
    assert_eq!(
        &Expr::TryCast {
            expr: Box::new(Expr::Identifier(Ident::new("id"))),
            data_type: DataType::BigInt(None),
        },
        expr_from_projection(only(&select.projection))
    );
    verified_stmt("SELECT TRY_CAST(id AS BIGINT) FROM customer");

    verified_stmt("SELECT TRY_CAST(id AS NUMERIC) FROM customer");

    verified_stmt("SELECT TRY_CAST(id AS DEC) FROM customer");

    verified_stmt("SELECT TRY_CAST(id AS DECIMAL) FROM customer");
}

#[test]
fn parse_extract() {
    let sql = "SELECT EXTRACT(YEAR FROM d)";
    let select = verified_only_select(sql);
    assert_eq!(
        &Expr::Extract {
            field: DateTimeField::Year,
            expr: Box::new(Expr::Identifier(Ident::new("d"))),
        },
        expr_from_projection(only(&select.projection)),
    );

    one_statement_parses_to("SELECT EXTRACT(year from d)", "SELECT EXTRACT(YEAR FROM d)");

    verified_stmt("SELECT EXTRACT(MONTH FROM d)");
    verified_stmt("SELECT EXTRACT(WEEK FROM d)");
    verified_stmt("SELECT EXTRACT(DAY FROM d)");
    verified_stmt("SELECT EXTRACT(DATE FROM d)");
    verified_stmt("SELECT EXTRACT(HOUR FROM d)");
    verified_stmt("SELECT EXTRACT(MINUTE FROM d)");
    verified_stmt("SELECT EXTRACT(SECOND FROM d)");
    verified_stmt("SELECT EXTRACT(MILLISECOND FROM d)");
    verified_stmt("SELECT EXTRACT(MICROSECOND FROM d)");
    verified_stmt("SELECT EXTRACT(NANOSECOND FROM d)");
    verified_stmt("SELECT EXTRACT(CENTURY FROM d)");
    verified_stmt("SELECT EXTRACT(DECADE FROM d)");
    verified_stmt("SELECT EXTRACT(DOW FROM d)");
    verified_stmt("SELECT EXTRACT(DOY FROM d)");
    verified_stmt("SELECT EXTRACT(EPOCH FROM d)");
    verified_stmt("SELECT EXTRACT(ISODOW FROM d)");
    verified_stmt("SELECT EXTRACT(ISOYEAR FROM d)");
    verified_stmt("SELECT EXTRACT(JULIAN FROM d)");
    verified_stmt("SELECT EXTRACT(MICROSECOND FROM d)");
    verified_stmt("SELECT EXTRACT(MICROSECONDS FROM d)");
    verified_stmt("SELECT EXTRACT(MILLENIUM FROM d)");
    verified_stmt("SELECT EXTRACT(MILLENNIUM FROM d)");
    verified_stmt("SELECT EXTRACT(MILLISECOND FROM d)");
    verified_stmt("SELECT EXTRACT(MILLISECONDS FROM d)");
    verified_stmt("SELECT EXTRACT(QUARTER FROM d)");
    verified_stmt("SELECT EXTRACT(TIMEZONE FROM d)");
    verified_stmt("SELECT EXTRACT(TIMEZONE_HOUR FROM d)");
    verified_stmt("SELECT EXTRACT(TIMEZONE_MINUTE FROM d)");

    let res = parse_sql_statements("SELECT EXTRACT(JIFFY FROM d)");
    assert_eq!(
        ParserError::ParserError("Expected date/time field, found: JIFFY".to_string()),
        res.unwrap_err()
    );
}

#[test]
fn parse_ceil_number() {
    verified_stmt("SELECT CEIL(1.5)");
    verified_stmt("SELECT CEIL(float_column) FROM my_table");
}

#[test]
fn parse_floor_number() {
    verified_stmt("SELECT FLOOR(1.5)");
    verified_stmt("SELECT FLOOR(float_column) FROM my_table");
}

#[test]
fn parse_ceil_datetime() {
    let sql = "SELECT CEIL(d TO DAY)";
    let select = verified_only_select(sql);
    assert_eq!(
        &Expr::Ceil {
            expr: Box::new(Expr::Identifier(Ident::new("d"))),
            field: DateTimeField::Day,
        },
        expr_from_projection(only(&select.projection)),
    );

    one_statement_parses_to("SELECT CEIL(d to day)", "SELECT CEIL(d TO DAY)");

    verified_stmt("SELECT CEIL(d TO HOUR) FROM df");
    verified_stmt("SELECT CEIL(d TO MINUTE) FROM df");
    verified_stmt("SELECT CEIL(d TO SECOND) FROM df");
    verified_stmt("SELECT CEIL(d TO MILLISECOND) FROM df");

    let res = parse_sql_statements("SELECT CEIL(d TO JIFFY) FROM df");
    assert_eq!(
        ParserError::ParserError("Expected date/time field, found: JIFFY".to_string()),
        res.unwrap_err()
    );
}

#[test]
fn parse_floor_datetime() {
    let sql = "SELECT FLOOR(d TO DAY)";
    let select = verified_only_select(sql);
    assert_eq!(
        &Expr::Floor {
            expr: Box::new(Expr::Identifier(Ident::new("d"))),
            field: DateTimeField::Day,
        },
        expr_from_projection(only(&select.projection)),
    );

    one_statement_parses_to("SELECT FLOOR(d to day)", "SELECT FLOOR(d TO DAY)");

    verified_stmt("SELECT FLOOR(d TO HOUR) FROM df");
    verified_stmt("SELECT FLOOR(d TO MINUTE) FROM df");
    verified_stmt("SELECT FLOOR(d TO SECOND) FROM df");
    verified_stmt("SELECT FLOOR(d TO MILLISECOND) FROM df");

    let res = parse_sql_statements("SELECT FLOOR(d TO JIFFY) FROM df");
    assert_eq!(
        ParserError::ParserError("Expected date/time field, found: JIFFY".to_string()),
        res.unwrap_err()
    );
}

#[test]
fn parse_listagg() {
    let sql = "SELECT LISTAGG(DISTINCT dateid, ', ' ON OVERFLOW TRUNCATE '%' WITHOUT COUNT) \
               WITHIN GROUP (ORDER BY id, username)";
    let select = verified_only_select(sql);

    verified_stmt("SELECT LISTAGG(sellerid) WITHIN GROUP (ORDER BY dateid)");
    verified_stmt("SELECT LISTAGG(dateid)");
    verified_stmt("SELECT LISTAGG(DISTINCT dateid)");
    verified_stmt("SELECT LISTAGG(dateid ON OVERFLOW ERROR)");
    verified_stmt("SELECT LISTAGG(dateid ON OVERFLOW TRUNCATE N'...' WITH COUNT)");
    verified_stmt("SELECT LISTAGG(dateid ON OVERFLOW TRUNCATE X'deadbeef' WITH COUNT)");

    let expr = Box::new(Expr::Identifier(Ident::new("dateid")));
    let on_overflow = Some(ListAggOnOverflow::Truncate {
        filler: Some(Box::new(Expr::Value(Value::SingleQuotedString(
            "%".to_string(),
        )))),
        with_count: false,
    });
    let within_group = vec![
        OrderByExpr {
            expr: Expr::Identifier(Ident {
                value: "id".to_string(),
                quote_style: None,
            }),
            asc: None,
            nulls_first: None,
        },
        OrderByExpr {
            expr: Expr::Identifier(Ident {
                value: "username".to_string(),
                quote_style: None,
            }),
            asc: None,
            nulls_first: None,
        },
    ];
    assert_eq!(
        &Expr::ListAgg(ListAgg {
            distinct: true,
            expr,
            separator: Some(Box::new(Expr::Value(Value::SingleQuotedString(
                ", ".to_string()
            )))),
            on_overflow,
            within_group,
        }),
        expr_from_projection(only(&select.projection))
    );
}

#[test]
fn parse_array_agg_func() {
    let supported_dialects = TestedDialects {
        dialects: vec![
            Box::new(GenericDialect {}),
            Box::new(DuckDbDialect {}),
            Box::new(PostgreSqlDialect {}),
            Box::new(MsSqlDialect {}),
            Box::new(AnsiDialect {}),
            Box::new(HiveDialect {}),
        ],
        options: None,
    };

    for sql in [
        "SELECT ARRAY_AGG(x ORDER BY x) AS a FROM T",
        "SELECT ARRAY_AGG(x ORDER BY x LIMIT 2) FROM tbl",
        "SELECT ARRAY_AGG(DISTINCT x ORDER BY x LIMIT 2) FROM tbl",
        "SELECT ARRAY_AGG(x ORDER BY x, y) AS a FROM T",
        "SELECT ARRAY_AGG(x ORDER BY x ASC, y DESC) AS a FROM T",
    ] {
        supported_dialects.verified_stmt(sql);
    }
}

#[test]
fn parse_agg_with_order_by() {
    let supported_dialects = TestedDialects {
        dialects: vec![
            Box::new(GenericDialect {}),
            Box::new(PostgreSqlDialect {}),
            Box::new(MsSqlDialect {}),
            Box::new(AnsiDialect {}),
            Box::new(HiveDialect {}),
        ],
        options: None,
    };

    for sql in [
        "SELECT FIRST_VALUE(x ORDER BY x) AS a FROM T",
        "SELECT FIRST_VALUE(x ORDER BY x) FROM tbl",
        "SELECT LAST_VALUE(x ORDER BY x, y) AS a FROM T",
        "SELECT LAST_VALUE(x ORDER BY x ASC, y DESC) AS a FROM T",
    ] {
        supported_dialects.verified_stmt(sql);
    }
}

#[test]
fn parse_create_table() {
    let sql = "CREATE TABLE uk_cities (\
               name VARCHAR(100) NOT NULL,\
               lat DOUBLE NULL,\
               lng DOUBLE,
               constrained INT NULL CONSTRAINT pkey PRIMARY KEY NOT NULL UNIQUE CHECK (constrained > 0),
               ref INT REFERENCES othertable (a, b),\
               ref2 INT references othertable2 on delete cascade on update no action,\
               constraint fkey foreign key (lat) references othertable3 (lat) on delete restrict,\
               constraint fkey2 foreign key (lat) references othertable4(lat) on delete no action on update restrict, \
               foreign key (lat) references othertable4(lat) on update set default on delete cascade, \
               FOREIGN KEY (lng) REFERENCES othertable4 (longitude) ON UPDATE SET NULL
               )";
    let ast = one_statement_parses_to(
        sql,
        "CREATE TABLE uk_cities (\
         name VARCHAR(100) NOT NULL, \
         lat DOUBLE NULL, \
         lng DOUBLE, \
         constrained INT NULL CONSTRAINT pkey PRIMARY KEY NOT NULL UNIQUE CHECK (constrained > 0), \
         ref INT REFERENCES othertable (a, b), \
         ref2 INT REFERENCES othertable2 ON DELETE CASCADE ON UPDATE NO ACTION, \
         CONSTRAINT fkey FOREIGN KEY (lat) REFERENCES othertable3(lat) ON DELETE RESTRICT, \
         CONSTRAINT fkey2 FOREIGN KEY (lat) REFERENCES othertable4(lat) ON DELETE NO ACTION ON UPDATE RESTRICT, \
         FOREIGN KEY (lat) REFERENCES othertable4(lat) ON DELETE CASCADE ON UPDATE SET DEFAULT, \
         FOREIGN KEY (lng) REFERENCES othertable4(longitude) ON UPDATE SET NULL)",
    );
    match ast {
        Statement::CreateTable {
            name,
            columns,
            constraints,
            with_options,
            if_not_exists: false,
            external: false,
            file_format: None,
            location: None,
            ..
        } => {
            assert_eq!("uk_cities", name.to_string());
            assert_eq!(
                columns,
                vec![
                    ColumnDef {
                        name: "name".into(),
                        data_type: DataType::Varchar(Some(CharacterLength {
                            length: 100,
                            unit: None,
                        })),
                        collation: None,
                        options: vec![ColumnOptionDef {
                            name: None,
                            option: ColumnOption::NotNull,
                        }],
                    },
                    ColumnDef {
                        name: "lat".into(),
                        data_type: DataType::Double,
                        collation: None,
                        options: vec![ColumnOptionDef {
                            name: None,
                            option: ColumnOption::Null,
                        }],
                    },
                    ColumnDef {
                        name: "lng".into(),
                        data_type: DataType::Double,
                        collation: None,
                        options: vec![],
                    },
                    ColumnDef {
                        name: "constrained".into(),
                        data_type: DataType::Int(None),
                        collation: None,
                        options: vec![
                            ColumnOptionDef {
                                name: None,
                                option: ColumnOption::Null,
                            },
                            ColumnOptionDef {
                                name: Some("pkey".into()),
                                option: ColumnOption::Unique { is_primary: true },
                            },
                            ColumnOptionDef {
                                name: None,
                                option: ColumnOption::NotNull,
                            },
                            ColumnOptionDef {
                                name: None,
                                option: ColumnOption::Unique { is_primary: false },
                            },
                            ColumnOptionDef {
                                name: None,
                                option: ColumnOption::Check(verified_expr("constrained > 0")),
                            },
                        ],
                    },
                    ColumnDef {
                        name: "ref".into(),
                        data_type: DataType::Int(None),
                        collation: None,
                        options: vec![ColumnOptionDef {
                            name: None,
                            option: ColumnOption::ForeignKey {
                                foreign_table: ObjectName(vec!["othertable".into()]),
                                referred_columns: vec!["a".into(), "b".into()],
                                on_delete: None,
                                on_update: None,
                            },
                        }],
                    },
                    ColumnDef {
                        name: "ref2".into(),
                        data_type: DataType::Int(None),
                        collation: None,
                        options: vec![ColumnOptionDef {
                            name: None,
                            option: ColumnOption::ForeignKey {
                                foreign_table: ObjectName(vec!["othertable2".into()]),
                                referred_columns: vec![],
                                on_delete: Some(ReferentialAction::Cascade),
                                on_update: Some(ReferentialAction::NoAction),
                            },
                        },],
                    },
                ]
            );
            assert_eq!(
                constraints,
                vec![
                    TableConstraint::ForeignKey {
                        name: Some("fkey".into()),
                        columns: vec!["lat".into()],
                        foreign_table: ObjectName(vec!["othertable3".into()]),
                        referred_columns: vec!["lat".into()],
                        on_delete: Some(ReferentialAction::Restrict),
                        on_update: None,
                    },
                    TableConstraint::ForeignKey {
                        name: Some("fkey2".into()),
                        columns: vec!["lat".into()],
                        foreign_table: ObjectName(vec!["othertable4".into()]),
                        referred_columns: vec!["lat".into()],
                        on_delete: Some(ReferentialAction::NoAction),
                        on_update: Some(ReferentialAction::Restrict),
                    },
                    TableConstraint::ForeignKey {
                        name: None,
                        columns: vec!["lat".into()],
                        foreign_table: ObjectName(vec!["othertable4".into()]),
                        referred_columns: vec!["lat".into()],
                        on_delete: Some(ReferentialAction::Cascade),
                        on_update: Some(ReferentialAction::SetDefault),
                    },
                    TableConstraint::ForeignKey {
                        name: None,
                        columns: vec!["lng".into()],
                        foreign_table: ObjectName(vec!["othertable4".into()]),
                        referred_columns: vec!["longitude".into()],
                        on_delete: None,
                        on_update: Some(ReferentialAction::SetNull),
                    },
                ]
            );
            assert_eq!(with_options, vec![]);
        }
        _ => unreachable!(),
    }

    let res = parse_sql_statements("CREATE TABLE t (a int NOT NULL GARBAGE)");
    assert!(res
        .unwrap_err()
        .to_string()
        .contains("Expected \',\' or \')\' after column definition, found: GARBAGE"));

    let res = parse_sql_statements("CREATE TABLE t (a int NOT NULL CONSTRAINT foo)");
    assert!(res
        .unwrap_err()
        .to_string()
        .contains("Expected constraint details after CONSTRAINT <name>"));
}

#[test]
fn parse_create_table_hive_array() {
    // Parsing [] type arrays does not work in MsSql since [ is used in is_delimited_identifier_start
    let dialects = TestedDialects {
        dialects: vec![Box::new(PostgreSqlDialect {}), Box::new(HiveDialect {})],
        options: None,
    };
    let sql = "CREATE TABLE IF NOT EXISTS something (name int, val array<int>)";
    match dialects.one_statement_parses_to(
        sql,
        "CREATE TABLE IF NOT EXISTS something (name INT, val INT[])",
    ) {
        Statement::CreateTable {
            if_not_exists,
            name,
            columns,
            ..
        } => {
            assert!(if_not_exists);
            assert_eq!(name, ObjectName(vec!["something".into()]));
            assert_eq!(
                columns,
                vec![
                    ColumnDef {
                        name: Ident::new("name"),
                        data_type: DataType::Int(None),
                        collation: None,
                        options: vec![],
                    },
                    ColumnDef {
                        name: Ident::new("val"),
                        data_type: DataType::Array(Some(Box::new(DataType::Int(None)))),
                        collation: None,
                        options: vec![],
                    },
                ],
            )
        }
        _ => unreachable!(),
    }

    // SnowflakeDialect using array diffrent
    let dialects = TestedDialects {
        dialects: vec![
            Box::new(PostgreSqlDialect {}),
            Box::new(HiveDialect {}),
            Box::new(MySqlDialect {}),
        ],
        options: None,
    };
    let sql = "CREATE TABLE IF NOT EXISTS something (name int, val array<int)";

    assert_eq!(
        dialects.parse_sql_statements(sql).unwrap_err(),
        ParserError::ParserError("Expected >, found: )".to_string())
    );
}

#[test]
fn parse_create_table_with_multiple_on_delete_in_constraint_fails() {
    parse_sql_statements(
        "\
        create table X (\
            y_id int, \
            foreign key (y_id) references Y (id) on delete cascade on update cascade on delete no action\
        )",
    )
        .expect_err("should have failed");
}

#[test]
fn parse_create_table_with_multiple_on_delete_fails() {
    parse_sql_statements(
        "\
        create table X (\
            y_id int references Y (id) \
            on delete cascade on update cascade on delete no action\
        )",
    )
    .expect_err("should have failed");
}

#[test]
fn parse_assert() {
    let sql = "ASSERT (SELECT COUNT(*) FROM my_table) > 0";
    let ast = one_statement_parses_to(sql, "ASSERT (SELECT COUNT(*) FROM my_table) > 0");
    match ast {
        Statement::Assert {
            condition: _condition,
            message,
        } => {
            assert_eq!(message, None);
        }
        _ => unreachable!(),
    }
}

#[test]
#[allow(clippy::collapsible_match)]
fn parse_assert_message() {
    let sql = "ASSERT (SELECT COUNT(*) FROM my_table) > 0 AS 'No rows in my_table'";
    let ast = one_statement_parses_to(
        sql,
        "ASSERT (SELECT COUNT(*) FROM my_table) > 0 AS 'No rows in my_table'",
    );
    match ast {
        Statement::Assert {
            condition: _condition,
            message: Some(message),
        } => {
            match message {
                Expr::Value(Value::SingleQuotedString(s)) => assert_eq!(s, "No rows in my_table"),
                _ => unreachable!(),
            };
        }
        _ => unreachable!(),
    }
}

#[test]
fn parse_create_schema() {
    let sql = "CREATE SCHEMA X";

    match verified_stmt(sql) {
        Statement::CreateSchema { schema_name, .. } => {
            assert_eq!(schema_name.to_string(), "X".to_owned())
        }
        _ => unreachable!(),
    }
}

#[test]
fn parse_create_schema_with_authorization() {
    let sql = "CREATE SCHEMA AUTHORIZATION Y";

    match verified_stmt(sql) {
        Statement::CreateSchema { schema_name, .. } => {
            assert_eq!(schema_name.to_string(), "AUTHORIZATION Y".to_owned())
        }
        _ => unreachable!(),
    }
}

#[test]
fn parse_create_schema_with_name_and_authorization() {
    let sql = "CREATE SCHEMA X AUTHORIZATION Y";

    match verified_stmt(sql) {
        Statement::CreateSchema { schema_name, .. } => {
            assert_eq!(schema_name.to_string(), "X AUTHORIZATION Y".to_owned())
        }
        _ => unreachable!(),
    }
}

#[test]
fn parse_drop_schema() {
    let sql = "DROP SCHEMA X";

    match verified_stmt(sql) {
        Statement::Drop { object_type, .. } => assert_eq!(object_type, ObjectType::Schema),
        _ => unreachable!(),
    }
}

#[test]
fn parse_create_table_as() {
    let sql = "CREATE TABLE t AS SELECT * FROM a";

    match verified_stmt(sql) {
        Statement::CreateTable { name, query, .. } => {
            assert_eq!(name.to_string(), "t".to_string());
            assert_eq!(query, Some(Box::new(verified_query("SELECT * FROM a"))));
        }
        _ => unreachable!(),
    }

    // BigQuery allows specifying table schema in CTAS
    // ANSI SQL and PostgreSQL let you only specify the list of columns
    // (without data types) in a CTAS, but we have yet to support that.
    let sql = "CREATE TABLE t (a INT, b INT) AS SELECT 1 AS b, 2 AS a";
    match verified_stmt(sql) {
        Statement::CreateTable { columns, query, .. } => {
            assert_eq!(columns.len(), 2);
            assert_eq!(columns[0].to_string(), "a INT".to_string());
            assert_eq!(columns[1].to_string(), "b INT".to_string());
            assert_eq!(
                query,
                Some(Box::new(verified_query("SELECT 1 AS b, 2 AS a")))
            );
        }
        _ => unreachable!(),
    }
}

#[test]
fn parse_create_table_as_table() {
    let sql1 = "CREATE TABLE new_table AS TABLE old_table";

    let expected_query1 = Box::new(Query {
        with: None,
        body: Box::new(SetExpr::Table(Box::new(Table {
            table_name: Some("old_table".to_string()),
            schema_name: None,
        }))),
        order_by: vec![],
        limit: None,
        offset: None,
        fetch: None,
        locks: vec![],
    });

    match verified_stmt(sql1) {
        Statement::CreateTable { query, name, .. } => {
            assert_eq!(name, ObjectName(vec![Ident::new("new_table")]));
            assert_eq!(query.unwrap(), expected_query1);
        }
        _ => unreachable!(),
    }

    let sql2 = "CREATE TABLE new_table AS TABLE schema_name.old_table";

    let expected_query2 = Box::new(Query {
        with: None,
        body: Box::new(SetExpr::Table(Box::new(Table {
            table_name: Some("old_table".to_string()),
            schema_name: Some("schema_name".to_string()),
        }))),
        order_by: vec![],
        limit: None,
        offset: None,
        fetch: None,
        locks: vec![],
    });

    match verified_stmt(sql2) {
        Statement::CreateTable { query, name, .. } => {
            assert_eq!(name, ObjectName(vec![Ident::new("new_table")]));
            assert_eq!(query.unwrap(), expected_query2);
        }
        _ => unreachable!(),
    }
}

#[test]
fn parse_create_table_on_cluster() {
    // Using single-quote literal to define current cluster
    let sql = "CREATE TABLE t ON CLUSTER '{cluster}' (a INT, b INT)";
    match verified_stmt(sql) {
        Statement::CreateTable { on_cluster, .. } => {
            assert_eq!(on_cluster.unwrap(), "{cluster}".to_string());
        }
        _ => unreachable!(),
    }

    // Using explicitly declared cluster name
    let sql = "CREATE TABLE t ON CLUSTER my_cluster (a INT, b INT)";
    match verified_stmt(sql) {
        Statement::CreateTable { on_cluster, .. } => {
            assert_eq!(on_cluster.unwrap(), "my_cluster".to_string());
        }
        _ => unreachable!(),
    }
}

#[test]
fn parse_create_or_replace_table() {
    let sql = "CREATE OR REPLACE TABLE t (a INT)";

    match verified_stmt(sql) {
        Statement::CreateTable {
            name, or_replace, ..
        } => {
            assert_eq!(name.to_string(), "t".to_string());
            assert!(or_replace);
        }
        _ => unreachable!(),
    }

    let sql = "CREATE TABLE t (a INT, b INT) AS SELECT 1 AS b, 2 AS a";
    match verified_stmt(sql) {
        Statement::CreateTable { columns, query, .. } => {
            assert_eq!(columns.len(), 2);
            assert_eq!(columns[0].to_string(), "a INT".to_string());
            assert_eq!(columns[1].to_string(), "b INT".to_string());
            assert_eq!(
                query,
                Some(Box::new(verified_query("SELECT 1 AS b, 2 AS a")))
            );
        }
        _ => unreachable!(),
    }
}

#[test]
fn parse_create_table_with_on_delete_on_update_2in_any_order() -> Result<(), ParserError> {
    let sql = |options: &str| -> String {
        format!("create table X (y_id int references Y (id) {options})")
    };

    parse_sql_statements(&sql("on update cascade on delete no action"))?;
    parse_sql_statements(&sql("on delete cascade on update cascade"))?;
    parse_sql_statements(&sql("on update no action"))?;
    parse_sql_statements(&sql("on delete restrict"))?;

    Ok(())
}

#[test]
fn parse_create_table_with_options() {
    let sql = "CREATE TABLE t (c INT) WITH (foo = 'bar', a = 123)";
    match verified_stmt(sql) {
        Statement::CreateTable { with_options, .. } => {
            assert_eq!(
                vec![
                    SqlOption {
                        name: "foo".into(),
                        value: Value::SingleQuotedString("bar".into()),
                    },
                    SqlOption {
                        name: "a".into(),
                        value: number("123"),
                    },
                ],
                with_options
            );
        }
        _ => unreachable!(),
    }
}

#[test]
fn parse_create_table_clone() {
    let sql = "CREATE OR REPLACE TABLE a CLONE a_tmp";
    match verified_stmt(sql) {
        Statement::CreateTable { name, clone, .. } => {
            assert_eq!(ObjectName(vec![Ident::new("a")]), name);
            assert_eq!(Some(ObjectName(vec![(Ident::new("a_tmp"))])), clone)
        }
        _ => unreachable!(),
    }
}

#[test]
fn parse_create_table_trailing_comma() {
    let sql = "CREATE TABLE foo (bar int,)";
    all_dialects().one_statement_parses_to(sql, "CREATE TABLE foo (bar INT)");
}

#[test]
fn parse_create_external_table() {
    let sql = "CREATE EXTERNAL TABLE uk_cities (\
               name VARCHAR(100) NOT NULL,\
               lat DOUBLE NULL,\
               lng DOUBLE)\
               STORED AS TEXTFILE LOCATION '/tmp/example.csv'";
    let ast = one_statement_parses_to(
        sql,
        "CREATE EXTERNAL TABLE uk_cities (\
         name VARCHAR(100) NOT NULL, \
         lat DOUBLE NULL, \
         lng DOUBLE) \
         STORED AS TEXTFILE LOCATION '/tmp/example.csv'",
    );
    match ast {
        Statement::CreateTable {
            name,
            columns,
            constraints,
            with_options,
            if_not_exists,
            external,
            file_format,
            location,
            ..
        } => {
            assert_eq!("uk_cities", name.to_string());
            assert_eq!(
                columns,
                vec![
                    ColumnDef {
                        name: "name".into(),
                        data_type: DataType::Varchar(Some(CharacterLength {
                            length: 100,
                            unit: None,
                        })),
                        collation: None,
                        options: vec![ColumnOptionDef {
                            name: None,
                            option: ColumnOption::NotNull,
                        }],
                    },
                    ColumnDef {
                        name: "lat".into(),
                        data_type: DataType::Double,
                        collation: None,
                        options: vec![ColumnOptionDef {
                            name: None,
                            option: ColumnOption::Null,
                        }],
                    },
                    ColumnDef {
                        name: "lng".into(),
                        data_type: DataType::Double,
                        collation: None,
                        options: vec![],
                    },
                ]
            );
            assert!(constraints.is_empty());

            assert!(external);
            assert_eq!(FileFormat::TEXTFILE, file_format.unwrap());
            assert_eq!("/tmp/example.csv", location.unwrap());

            assert_eq!(with_options, vec![]);
            assert!(!if_not_exists);
        }
        _ => unreachable!(),
    }
}

#[test]
fn parse_create_or_replace_external_table() {
    // Supported by at least Snowflake
    // https://docs.snowflake.com/en/sql-reference/sql/create-external-table.html
    let sql = "CREATE OR REPLACE EXTERNAL TABLE uk_cities (\
               name VARCHAR(100) NOT NULL)\
               STORED AS TEXTFILE LOCATION '/tmp/example.csv'";
    let ast = one_statement_parses_to(
        sql,
        "CREATE OR REPLACE EXTERNAL TABLE uk_cities (\
         name VARCHAR(100) NOT NULL) \
         STORED AS TEXTFILE LOCATION '/tmp/example.csv'",
    );
    match ast {
        Statement::CreateTable {
            name,
            columns,
            constraints,
            with_options,
            if_not_exists,
            external,
            file_format,
            location,
            or_replace,
            ..
        } => {
            assert_eq!("uk_cities", name.to_string());
            assert_eq!(
                columns,
                vec![ColumnDef {
                    name: "name".into(),
                    data_type: DataType::Varchar(Some(CharacterLength {
                        length: 100,
                        unit: None,
                    })),
                    collation: None,
                    options: vec![ColumnOptionDef {
                        name: None,
                        option: ColumnOption::NotNull,
                    }],
                },]
            );
            assert!(constraints.is_empty());

            assert!(external);
            assert_eq!(FileFormat::TEXTFILE, file_format.unwrap());
            assert_eq!("/tmp/example.csv", location.unwrap());

            assert_eq!(with_options, vec![]);
            assert!(!if_not_exists);
            assert!(or_replace);
        }
        _ => unreachable!(),
    }
}

#[test]
fn parse_create_external_table_lowercase() {
    let sql = "create external table uk_cities (\
               name varchar(100) not null,\
               lat double null,\
               lng double)\
               stored as parquet location '/tmp/example.csv'";
    let ast = one_statement_parses_to(
        sql,
        "CREATE EXTERNAL TABLE uk_cities (\
         name VARCHAR(100) NOT NULL, \
         lat DOUBLE NULL, \
         lng DOUBLE) \
         STORED AS PARQUET LOCATION '/tmp/example.csv'",
    );
    assert_matches!(ast, Statement::CreateTable { .. });
}

#[test]
fn parse_alter_table() {
    let add_column = "ALTER TABLE tab ADD COLUMN foo TEXT;";
    match one_statement_parses_to(add_column, "ALTER TABLE tab ADD COLUMN foo TEXT") {
        Statement::AlterTable {
            name,
            operation:
                AlterTableOperation::AddColumn {
                    column_keyword,
                    if_not_exists,
                    column_def,
                },
        } => {
            assert!(column_keyword);
            assert!(!if_not_exists);
            assert_eq!("tab", name.to_string());
            assert_eq!("foo", column_def.name.to_string());
            assert_eq!("TEXT", column_def.data_type.to_string());
        }
        _ => unreachable!(),
    };

    let rename_table = "ALTER TABLE tab RENAME TO new_tab";
    match verified_stmt(rename_table) {
        Statement::AlterTable {
            name,
            operation: AlterTableOperation::RenameTable { table_name },
        } => {
            assert_eq!("tab", name.to_string());
            assert_eq!("new_tab", table_name.to_string())
        }
        _ => unreachable!(),
    };

    let rename_column = "ALTER TABLE tab RENAME COLUMN foo TO new_foo";
    match verified_stmt(rename_column) {
        Statement::AlterTable {
            name,
            operation:
                AlterTableOperation::RenameColumn {
                    old_column_name,
                    new_column_name,
                },
        } => {
            assert_eq!("tab", name.to_string());
            assert_eq!(old_column_name.to_string(), "foo");
            assert_eq!(new_column_name.to_string(), "new_foo");
        }
        _ => unreachable!(),
    }
}

#[test]
fn parse_alter_index() {
    let rename_index = "ALTER INDEX idx RENAME TO new_idx";
    match verified_stmt(rename_index) {
        Statement::AlterIndex {
            name,
            operation: AlterIndexOperation::RenameIndex { index_name },
        } => {
            assert_eq!("idx", name.to_string());
            assert_eq!("new_idx", index_name.to_string())
        }
        _ => unreachable!(),
    };
}

#[test]
fn parse_alter_table_add_column() {
    match verified_stmt("ALTER TABLE tab ADD foo TEXT") {
        Statement::AlterTable {
            operation: AlterTableOperation::AddColumn { column_keyword, .. },
            ..
        } => {
            assert!(!column_keyword);
        }
        _ => unreachable!(),
    };

    match verified_stmt("ALTER TABLE tab ADD COLUMN foo TEXT") {
        Statement::AlterTable {
            operation: AlterTableOperation::AddColumn { column_keyword, .. },
            ..
        } => {
            assert!(column_keyword);
        }
        _ => unreachable!(),
    };
}

#[test]
fn parse_alter_table_add_column_if_not_exists() {
    let dialects = TestedDialects {
        dialects: vec![
            Box::new(PostgreSqlDialect {}),
            Box::new(BigQueryDialect {}),
            Box::new(GenericDialect {}),
            Box::new(DuckDbDialect {}),
        ],
        options: None,
    };

    match dialects.verified_stmt("ALTER TABLE tab ADD IF NOT EXISTS foo TEXT") {
        Statement::AlterTable {
            operation: AlterTableOperation::AddColumn { if_not_exists, .. },
            ..
        } => {
            assert!(if_not_exists);
        }
        _ => unreachable!(),
    };

    match dialects.verified_stmt("ALTER TABLE tab ADD COLUMN IF NOT EXISTS foo TEXT") {
        Statement::AlterTable {
            operation:
                AlterTableOperation::AddColumn {
                    column_keyword,
                    if_not_exists,
                    ..
                },
            ..
        } => {
            assert!(column_keyword);
            assert!(if_not_exists);
        }
        _ => unreachable!(),
    };
}

#[test]
fn parse_alter_table_constraints() {
    check_one("CONSTRAINT address_pkey PRIMARY KEY (address_id)");
    check_one("CONSTRAINT uk_task UNIQUE (report_date, task_id)");
    check_one(
        "CONSTRAINT customer_address_id_fkey FOREIGN KEY (address_id) \
         REFERENCES public.address(address_id)",
    );
    check_one("CONSTRAINT ck CHECK (rtrim(ltrim(REF_CODE)) <> '')");

    check_one("PRIMARY KEY (foo, bar)");
    check_one("UNIQUE (id)");
    check_one("FOREIGN KEY (foo, bar) REFERENCES AnotherTable(foo, bar)");
    check_one("CHECK (end_date > start_date OR end_date IS NULL)");

    fn check_one(constraint_text: &str) {
        match verified_stmt(&format!("ALTER TABLE tab ADD {constraint_text}")) {
            Statement::AlterTable {
                name,
                operation: AlterTableOperation::AddConstraint(constraint),
            } => {
                assert_eq!("tab", name.to_string());
                assert_eq!(constraint_text, constraint.to_string());
            }
            _ => unreachable!(),
        }
        verified_stmt(&format!("CREATE TABLE foo (id INT, {constraint_text})"));
    }
}

#[test]
fn parse_alter_table_drop_column() {
    check_one("DROP COLUMN IF EXISTS is_active CASCADE");
    one_statement_parses_to(
        "ALTER TABLE tab DROP IF EXISTS is_active CASCADE",
        "ALTER TABLE tab DROP COLUMN IF EXISTS is_active CASCADE",
    );
    one_statement_parses_to(
        "ALTER TABLE tab DROP is_active CASCADE",
        "ALTER TABLE tab DROP COLUMN is_active CASCADE",
    );

    fn check_one(constraint_text: &str) {
        match verified_stmt(&format!("ALTER TABLE tab {constraint_text}")) {
            Statement::AlterTable {
                name,
                operation:
                    AlterTableOperation::DropColumn {
                        column_name,
                        if_exists,
                        cascade,
                    },
            } => {
                assert_eq!("tab", name.to_string());
                assert_eq!("is_active", column_name.to_string());
                assert!(if_exists);
                assert!(cascade);
            }
            _ => unreachable!(),
        }
    }
}

#[test]
fn parse_alter_table_alter_column() {
    let alter_stmt = "ALTER TABLE tab";
    match verified_stmt(&format!("{alter_stmt} ALTER COLUMN is_active SET NOT NULL")) {
        Statement::AlterTable {
            name,
            operation: AlterTableOperation::AlterColumn { column_name, op },
        } => {
            assert_eq!("tab", name.to_string());
            assert_eq!("is_active", column_name.to_string());
            assert_eq!(op, AlterColumnOperation::SetNotNull {});
        }
        _ => unreachable!(),
    }

    one_statement_parses_to(
        "ALTER TABLE tab ALTER is_active DROP NOT NULL",
        "ALTER TABLE tab ALTER COLUMN is_active DROP NOT NULL",
    );

    match verified_stmt(&format!(
        "{alter_stmt} ALTER COLUMN is_active SET DEFAULT false"
    )) {
        Statement::AlterTable {
            name,
            operation: AlterTableOperation::AlterColumn { column_name, op },
        } => {
            assert_eq!("tab", name.to_string());
            assert_eq!("is_active", column_name.to_string());
            assert_eq!(
                op,
                AlterColumnOperation::SetDefault {
                    value: Expr::Value(Value::Boolean(false))
                }
            );
        }
        _ => unreachable!(),
    }

    match verified_stmt(&format!("{alter_stmt} ALTER COLUMN is_active DROP DEFAULT")) {
        Statement::AlterTable {
            name,
            operation: AlterTableOperation::AlterColumn { column_name, op },
        } => {
            assert_eq!("tab", name.to_string());
            assert_eq!("is_active", column_name.to_string());
            assert_eq!(op, AlterColumnOperation::DropDefault {});
        }
        _ => unreachable!(),
    }
}

#[test]
fn parse_alter_table_alter_column_type() {
    let alter_stmt = "ALTER TABLE tab";
    match verified_stmt("ALTER TABLE tab ALTER COLUMN is_active SET DATA TYPE TEXT") {
        Statement::AlterTable {
            name,
            operation: AlterTableOperation::AlterColumn { column_name, op },
        } => {
            assert_eq!("tab", name.to_string());
            assert_eq!("is_active", column_name.to_string());
            assert_eq!(
                op,
                AlterColumnOperation::SetDataType {
                    data_type: DataType::Text,
                    using: None,
                }
            );
        }
        _ => unreachable!(),
    }

    let res = Parser::parse_sql(
        &GenericDialect {},
        &format!("{alter_stmt} ALTER COLUMN is_active TYPE TEXT"),
    );
    assert_eq!(
        ParserError::ParserError("Expected SET/DROP NOT NULL, SET DEFAULT, SET DATA TYPE after ALTER COLUMN, found: TYPE".to_string()),
        res.unwrap_err()
    );

    let res = Parser::parse_sql(
        &GenericDialect {},
        &format!("{alter_stmt} ALTER COLUMN is_active SET DATA TYPE TEXT USING 'text'"),
    );
    assert_eq!(
        ParserError::ParserError("Expected end of statement, found: USING".to_string()),
        res.unwrap_err()
    );
}

#[test]
fn parse_alter_table_drop_constraint() {
    let alter_stmt = "ALTER TABLE tab";
    match verified_stmt("ALTER TABLE tab DROP CONSTRAINT constraint_name CASCADE") {
        Statement::AlterTable {
            name,
            operation:
                AlterTableOperation::DropConstraint {
                    name: constr_name,
                    if_exists,
                    cascade,
                },
        } => {
            assert_eq!("tab", name.to_string());
            assert_eq!("constraint_name", constr_name.to_string());
            assert!(!if_exists);
            assert!(cascade);
        }
        _ => unreachable!(),
    }
    match verified_stmt("ALTER TABLE tab DROP CONSTRAINT IF EXISTS constraint_name") {
        Statement::AlterTable {
            name,
            operation:
                AlterTableOperation::DropConstraint {
                    name: constr_name,
                    if_exists,
                    cascade,
                },
        } => {
            assert_eq!("tab", name.to_string());
            assert_eq!("constraint_name", constr_name.to_string());
            assert!(if_exists);
            assert!(!cascade);
        }
        _ => unreachable!(),
    }

    let res = Parser::parse_sql(
        &GenericDialect {},
        &format!("{alter_stmt} DROP CONSTRAINT is_active TEXT"),
    );
    assert_eq!(
        ParserError::ParserError("Expected end of statement, found: TEXT".to_string()),
        res.unwrap_err()
    );
}

#[test]
fn parse_bad_constraint() {
    let res = parse_sql_statements("ALTER TABLE tab ADD");
    assert_eq!(
        ParserError::ParserError("Expected identifier, found: EOF".to_string()),
        res.unwrap_err()
    );

    let res = parse_sql_statements("CREATE TABLE tab (foo int,");
    assert_eq!(
        ParserError::ParserError(
            "Expected column name or constraint definition, found: EOF".to_string()
        ),
        res.unwrap_err()
    );
}

#[test]
fn parse_scalar_function_in_projection() {
    let names = vec!["sqrt", "foo"];

    for function_name in names {
        // like SELECT sqrt(id) FROM foo
        let sql = dbg!(format!("SELECT {function_name}(id) FROM foo"));
        let select = verified_only_select(&sql);
        assert_eq!(
            &Expr::Function(Function {
                name: ObjectName(vec![Ident::new(function_name)]),
                args: vec![FunctionArg::Unnamed(FunctionArgExpr::Expr(
                    Expr::Identifier(Ident::new("id"))
                ))],
                over: None,
                distinct: false,
                special: false,
                order_by: vec![],
            }),
            expr_from_projection(only(&select.projection))
        );
    }
}

fn run_explain_analyze(
    query: &str,
    expected_verbose: bool,
    expected_analyze: bool,
    expected_format: Option<AnalyzeFormat>,
) {
    match verified_stmt(query) {
        Statement::Explain {
            describe_alias: _,
            analyze,
            verbose,
            statement,
            format,
        } => {
            assert_eq!(verbose, expected_verbose);
            assert_eq!(analyze, expected_analyze);
            assert_eq!(format, expected_format);
            assert_eq!("SELECT sqrt(id) FROM foo", statement.to_string());
        }
        _ => panic!("Unexpected Statement, must be Explain"),
    }
}

#[test]
fn parse_explain_table() {
    let validate_explain = |query: &str, expected_describe_alias: bool| match verified_stmt(query) {
        Statement::ExplainTable {
            describe_alias,
            table_name,
        } => {
            assert_eq!(describe_alias, expected_describe_alias);
            assert_eq!("test_identifier", table_name.to_string());
        }
        _ => panic!("Unexpected Statement, must be ExplainTable"),
    };

    validate_explain("EXPLAIN test_identifier", false);
    validate_explain("DESCRIBE test_identifier", true);
}

#[test]
fn parse_explain_analyze_with_simple_select() {
    // Describe is an alias for EXPLAIN
    run_explain_analyze("DESCRIBE SELECT sqrt(id) FROM foo", false, false, None);

    run_explain_analyze("EXPLAIN SELECT sqrt(id) FROM foo", false, false, None);
    run_explain_analyze(
        "EXPLAIN VERBOSE SELECT sqrt(id) FROM foo",
        true,
        false,
        None,
    );
    run_explain_analyze(
        "EXPLAIN ANALYZE SELECT sqrt(id) FROM foo",
        false,
        true,
        None,
    );
    run_explain_analyze(
        "EXPLAIN ANALYZE VERBOSE SELECT sqrt(id) FROM foo",
        true,
        true,
        None,
    );

    run_explain_analyze(
        "EXPLAIN ANALYZE FORMAT GRAPHVIZ SELECT sqrt(id) FROM foo",
        false,
        true,
        Some(AnalyzeFormat::GRAPHVIZ),
    );

    run_explain_analyze(
        "EXPLAIN ANALYZE VERBOSE FORMAT JSON SELECT sqrt(id) FROM foo",
        true,
        true,
        Some(AnalyzeFormat::JSON),
    );

    run_explain_analyze(
        "EXPLAIN VERBOSE FORMAT TEXT SELECT sqrt(id) FROM foo",
        true,
        false,
        Some(AnalyzeFormat::TEXT),
    );
}

#[test]
fn parse_named_argument_function() {
    let sql = "SELECT FUN(a => '1', b => '2') FROM foo";
    let select = verified_only_select(sql);

    assert_eq!(
        &Expr::Function(Function {
            name: ObjectName(vec![Ident::new("FUN")]),
            args: vec![
                FunctionArg::Named {
                    name: Ident::new("a"),
                    arg: FunctionArgExpr::Expr(Expr::Value(Value::SingleQuotedString(
                        "1".to_owned()
                    ))),
                },
                FunctionArg::Named {
                    name: Ident::new("b"),
                    arg: FunctionArgExpr::Expr(Expr::Value(Value::SingleQuotedString(
                        "2".to_owned()
                    ))),
                },
            ],
            over: None,
            distinct: false,
            special: false,
            order_by: vec![],
        }),
        expr_from_projection(only(&select.projection))
    );
}

#[test]
fn parse_window_functions() {
    let sql = "SELECT row_number() OVER (ORDER BY dt DESC), \
               sum(foo) OVER (PARTITION BY a, b ORDER BY c, d \
               ROWS BETWEEN UNBOUNDED PRECEDING AND CURRENT ROW), \
               avg(bar) OVER (ORDER BY a \
               RANGE BETWEEN 1 PRECEDING AND 1 FOLLOWING), \
               sum(bar) OVER (ORDER BY a \
               RANGE BETWEEN INTERVAL '1' DAY PRECEDING AND INTERVAL '1 MONTH' FOLLOWING), \
               COUNT(*) OVER (ORDER BY a \
               RANGE BETWEEN INTERVAL '1 DAY' PRECEDING AND INTERVAL '1 DAY' FOLLOWING), \
               max(baz) OVER (ORDER BY a \
               ROWS UNBOUNDED PRECEDING), \
               sum(qux) OVER (ORDER BY a \
               GROUPS BETWEEN 1 PRECEDING AND 1 FOLLOWING) \
               FROM foo";
    let select = verified_only_select(sql);
    assert_eq!(7, select.projection.len());
    assert_eq!(
        &Expr::Function(Function {
            name: ObjectName(vec![Ident::new("row_number")]),
            args: vec![],
            over: Some(WindowType::WindowSpec(WindowSpec {
                partition_by: vec![],
                order_by: vec![OrderByExpr {
                    expr: Expr::Identifier(Ident::new("dt")),
                    asc: Some(false),
                    nulls_first: None,
                }],
                window_frame: None,
            })),
            distinct: false,
            special: false,
            order_by: vec![],
        }),
        expr_from_projection(&select.projection[0])
    );
}

#[test]
fn test_parse_named_window() {
    let sql = "SELECT \
    MIN(c12) OVER window1 AS min1, \
    MAX(c12) OVER window2 AS max1 \
    FROM aggregate_test_100 \
    WINDOW window1 AS (ORDER BY C12), \
    window2 AS (PARTITION BY C11) \
    ORDER BY C3";
    let actual_select_only = verified_only_select(sql);
    let expected = Select {
        distinct: None,
        top: None,
        projection: vec![
            SelectItem::ExprWithAlias {
                expr: Expr::Function(Function {
                    name: ObjectName(vec![Ident {
                        value: "MIN".to_string(),
                        quote_style: None,
                    }]),
                    args: vec![FunctionArg::Unnamed(FunctionArgExpr::Expr(
                        Expr::Identifier(Ident {
                            value: "c12".to_string(),
                            quote_style: None,
                        }),
                    ))],
                    over: Some(WindowType::NamedWindow(Ident {
                        value: "window1".to_string(),
                        quote_style: None,
                    })),
                    distinct: false,
                    special: false,
                    order_by: vec![],
                }),
                alias: Ident {
                    value: "min1".to_string(),
                    quote_style: None,
                },
            },
            SelectItem::ExprWithAlias {
                expr: Expr::Function(Function {
                    name: ObjectName(vec![Ident {
                        value: "MAX".to_string(),
                        quote_style: None,
                    }]),
                    args: vec![FunctionArg::Unnamed(FunctionArgExpr::Expr(
                        Expr::Identifier(Ident {
                            value: "c12".to_string(),
                            quote_style: None,
                        }),
                    ))],
                    over: Some(WindowType::NamedWindow(Ident {
                        value: "window2".to_string(),
                        quote_style: None,
                    })),
                    distinct: false,
                    special: false,
                    order_by: vec![],
                }),
                alias: Ident {
                    value: "max1".to_string(),
                    quote_style: None,
                },
            },
        ],
        into: None,
        from: vec![TableWithJoins {
            relation: TableFactor::Table {
                name: ObjectName(vec![Ident {
                    value: "aggregate_test_100".to_string(),
                    quote_style: None,
                }]),
                alias: None,
                args: None,
                with_hints: vec![],
            },
            joins: vec![],
        }],
        lateral_views: vec![],
        selection: None,
        group_by: vec![],
        cluster_by: vec![],
        distribute_by: vec![],
        sort_by: vec![],
        having: None,
        named_window: vec![
            NamedWindowDefinition(
                Ident {
                    value: "window1".to_string(),
                    quote_style: None,
                },
                WindowSpec {
                    partition_by: vec![],
                    order_by: vec![OrderByExpr {
                        expr: Expr::Identifier(Ident {
                            value: "C12".to_string(),
                            quote_style: None,
                        }),
                        asc: None,
                        nulls_first: None,
                    }],
                    window_frame: None,
                },
            ),
            NamedWindowDefinition(
                Ident {
                    value: "window2".to_string(),
                    quote_style: None,
                },
                WindowSpec {
                    partition_by: vec![Expr::Identifier(Ident {
                        value: "C11".to_string(),
                        quote_style: None,
                    })],
                    order_by: vec![],
                    window_frame: None,
                },
            ),
        ],
        qualify: None,
    };
    assert_eq!(actual_select_only, expected);
}

#[test]
fn parse_aggregate_with_group_by() {
    let sql = "SELECT a, COUNT(1), MIN(b), MAX(b) FROM foo GROUP BY a";
    let _ast = verified_only_select(sql);
    //TODO: assertions
}

#[test]
fn parse_literal_decimal() {
    // These numbers were explicitly chosen to not roundtrip if represented as
    // f64s (i.e., as 64-bit binary floating point numbers).
    let sql = "SELECT 0.300000000000000004, 9007199254740993.0";
    let select = verified_only_select(sql);
    assert_eq!(2, select.projection.len());
    assert_eq!(
        &Expr::Value(number("0.300000000000000004")),
        expr_from_projection(&select.projection[0]),
    );
    assert_eq!(
        &Expr::Value(number("9007199254740993.0")),
        expr_from_projection(&select.projection[1]),
    )
}

#[test]
fn parse_literal_string() {
    let sql = "SELECT 'one', N'national string', X'deadBEEF'";
    let select = verified_only_select(sql);
    assert_eq!(3, select.projection.len());
    assert_eq!(
        &Expr::Value(Value::SingleQuotedString("one".to_string())),
        expr_from_projection(&select.projection[0])
    );
    assert_eq!(
        &Expr::Value(Value::NationalStringLiteral("national string".to_string())),
        expr_from_projection(&select.projection[1])
    );
    assert_eq!(
        &Expr::Value(Value::HexStringLiteral("deadBEEF".to_string())),
        expr_from_projection(&select.projection[2])
    );

    one_statement_parses_to("SELECT x'deadBEEF'", "SELECT X'deadBEEF'");
    one_statement_parses_to("SELECT n'national string'", "SELECT N'national string'");
}

#[test]
fn parse_literal_date() {
    let sql = "SELECT DATE '1999-01-01'";
    let select = verified_only_select(sql);
    assert_eq!(
        &Expr::TypedString {
            data_type: DataType::Date,
            value: "1999-01-01".into(),
        },
        expr_from_projection(only(&select.projection)),
    );
}

#[test]
fn parse_literal_time() {
    let sql = "SELECT TIME '01:23:34'";
    let select = verified_only_select(sql);
    assert_eq!(
        &Expr::TypedString {
            data_type: DataType::Time(None, TimezoneInfo::None),
            value: "01:23:34".into(),
        },
        expr_from_projection(only(&select.projection)),
    );
}

#[test]
fn parse_literal_datetime() {
    let sql = "SELECT DATETIME '1999-01-01 01:23:34.45'";
    let select = verified_only_select(sql);
    assert_eq!(
        &Expr::TypedString {
            data_type: DataType::Datetime(None),
            value: "1999-01-01 01:23:34.45".into(),
        },
        expr_from_projection(only(&select.projection)),
    );
}

#[test]
fn parse_literal_timestamp_without_time_zone() {
    let sql = "SELECT TIMESTAMP '1999-01-01 01:23:34'";
    let select = verified_only_select(sql);
    assert_eq!(
        &Expr::TypedString {
            data_type: DataType::Timestamp(None, TimezoneInfo::None),
            value: "1999-01-01 01:23:34".into(),
        },
        expr_from_projection(only(&select.projection)),
    );

    one_statement_parses_to("SELECT TIMESTAMP '1999-01-01 01:23:34'", sql);
}

#[test]
fn parse_literal_timestamp_with_time_zone() {
    let sql = "SELECT TIMESTAMPTZ '1999-01-01 01:23:34Z'";
    let select = verified_only_select(sql);
    assert_eq!(
        &Expr::TypedString {
            data_type: DataType::Timestamp(None, TimezoneInfo::Tz),
            value: "1999-01-01 01:23:34Z".into(),
        },
        expr_from_projection(only(&select.projection)),
    );

    one_statement_parses_to("SELECT TIMESTAMPTZ '1999-01-01 01:23:34Z'", sql);
}

#[test]
fn parse_interval() {
    let sql = "SELECT INTERVAL '1-1' YEAR TO MONTH";
    let select = verified_only_select(sql);
    assert_eq!(
        &Expr::Interval(Interval {
            value: Box::new(Expr::Value(Value::SingleQuotedString(String::from("1-1")))),
            leading_field: Some(DateTimeField::Year),
            leading_precision: None,
            last_field: Some(DateTimeField::Month),
            fractional_seconds_precision: None,
        }),
        expr_from_projection(only(&select.projection)),
    );

    let sql = "SELECT INTERVAL '01:01.01' MINUTE (5) TO SECOND (5)";
    let select = verified_only_select(sql);
    assert_eq!(
        &Expr::Interval(Interval {
            value: Box::new(Expr::Value(Value::SingleQuotedString(String::from(
                "01:01.01"
            )))),
            leading_field: Some(DateTimeField::Minute),
            leading_precision: Some(5),
            last_field: Some(DateTimeField::Second),
            fractional_seconds_precision: Some(5),
        }),
        expr_from_projection(only(&select.projection)),
    );

    let sql = "SELECT INTERVAL '1' SECOND (5, 4)";
    let select = verified_only_select(sql);
    assert_eq!(
        &Expr::Interval(Interval {
            value: Box::new(Expr::Value(Value::SingleQuotedString(String::from("1")))),
            leading_field: Some(DateTimeField::Second),
            leading_precision: Some(5),
            last_field: None,
            fractional_seconds_precision: Some(4),
        }),
        expr_from_projection(only(&select.projection)),
    );

    let sql = "SELECT INTERVAL '10' HOUR";
    let select = verified_only_select(sql);
    assert_eq!(
        &Expr::Interval(Interval {
            value: Box::new(Expr::Value(Value::SingleQuotedString(String::from("10")))),
            leading_field: Some(DateTimeField::Hour),
            leading_precision: None,
            last_field: None,
            fractional_seconds_precision: None,
        }),
        expr_from_projection(only(&select.projection)),
    );

    let sql = "SELECT INTERVAL 5 DAY";
    let select = verified_only_select(sql);
    assert_eq!(
        &Expr::Interval(Interval {
            value: Box::new(Expr::Value(number("5"))),
            leading_field: Some(DateTimeField::Day),
            leading_precision: None,
            last_field: None,
            fractional_seconds_precision: None,
        }),
        expr_from_projection(only(&select.projection)),
    );

    let sql = "SELECT INTERVAL 1 + 1 DAY";
    let select = verified_only_select(sql);
    assert_eq!(
        &Expr::Interval(Interval {
            value: Box::new(Expr::BinaryOp {
                left: Box::new(Expr::Value(number("1"))),
                op: BinaryOperator::Plus,
                right: Box::new(Expr::Value(number("1"))),
            }),
            leading_field: Some(DateTimeField::Day),
            leading_precision: None,
            last_field: None,
            fractional_seconds_precision: None,
        }),
        expr_from_projection(only(&select.projection)),
    );

    let sql = "SELECT INTERVAL '10' HOUR (1)";
    let select = verified_only_select(sql);
    assert_eq!(
        &Expr::Interval(Interval {
            value: Box::new(Expr::Value(Value::SingleQuotedString(String::from("10")))),
            leading_field: Some(DateTimeField::Hour),
            leading_precision: Some(1),
            last_field: None,
            fractional_seconds_precision: None,
        }),
        expr_from_projection(only(&select.projection)),
    );

    let sql = "SELECT INTERVAL '1 DAY'";
    let select = verified_only_select(sql);
    assert_eq!(
        &Expr::Interval(Interval {
            value: Box::new(Expr::Value(Value::SingleQuotedString(String::from(
                "1 DAY"
            )))),
            leading_field: None,
            leading_precision: None,
            last_field: None,
            fractional_seconds_precision: None,
        }),
        expr_from_projection(only(&select.projection)),
    );

    let result = parse_sql_statements("SELECT INTERVAL '1' SECOND TO SECOND");
    assert_eq!(
        ParserError::ParserError("Expected end of statement, found: SECOND".to_string()),
        result.unwrap_err(),
    );

    let result = parse_sql_statements("SELECT INTERVAL '10' HOUR (1) TO HOUR (2)");
    assert_eq!(
        ParserError::ParserError("Expected end of statement, found: (".to_string()),
        result.unwrap_err(),
    );

    verified_only_select("SELECT INTERVAL '1' YEAR");
    verified_only_select("SELECT INTERVAL '1' MONTH");
    verified_only_select("SELECT INTERVAL '1' DAY");
    verified_only_select("SELECT INTERVAL '1' HOUR");
    verified_only_select("SELECT INTERVAL '1' MINUTE");
    verified_only_select("SELECT INTERVAL '1' SECOND");
    verified_only_select("SELECT INTERVAL '1' YEAR TO MONTH");
    verified_only_select("SELECT INTERVAL '1' DAY TO HOUR");
    verified_only_select("SELECT INTERVAL '1' DAY TO MINUTE");
    verified_only_select("SELECT INTERVAL '1' DAY TO SECOND");
    verified_only_select("SELECT INTERVAL '1' HOUR TO MINUTE");
    verified_only_select("SELECT INTERVAL '1' HOUR TO SECOND");
    verified_only_select("SELECT INTERVAL '1' MINUTE TO SECOND");
    verified_only_select("SELECT INTERVAL '1 YEAR'");
    verified_only_select("SELECT INTERVAL '1 YEAR' AS one_year");
    one_statement_parses_to(
        "SELECT INTERVAL '1 YEAR' one_year",
        "SELECT INTERVAL '1 YEAR' AS one_year",
    );
}

#[test]
fn parse_interval_and_or_xor() {
    let sql = "SELECT col FROM test \
        WHERE d3_date > d1_date + INTERVAL '5 days' \
        AND d2_date > d1_date + INTERVAL '3 days'";

    let actual_ast = Parser::parse_sql(&GenericDialect {}, sql).unwrap();

    let expected_ast = vec![Statement::Query(Box::new(Query {
        with: None,
        body: Box::new(SetExpr::Select(Box::new(Select {
            distinct: None,
            top: None,
            projection: vec![UnnamedExpr(Expr::Identifier(Ident {
                value: "col".to_string(),
                quote_style: None,
            }))],
            into: None,
            from: vec![TableWithJoins {
                relation: TableFactor::Table {
                    name: ObjectName(vec![Ident {
                        value: "test".to_string(),
                        quote_style: None,
                    }]),
                    alias: None,
                    args: None,
                    with_hints: vec![],
                },
                joins: vec![],
            }],
            lateral_views: vec![],
            selection: Some(Expr::BinaryOp {
                left: Box::new(Expr::BinaryOp {
                    left: Box::new(Expr::Identifier(Ident {
                        value: "d3_date".to_string(),
                        quote_style: None,
                    })),
                    op: BinaryOperator::Gt,
                    right: Box::new(Expr::BinaryOp {
                        left: Box::new(Expr::Identifier(Ident {
                            value: "d1_date".to_string(),
                            quote_style: None,
                        })),
                        op: BinaryOperator::Plus,
                        right: Box::new(Expr::Interval(Interval {
                            value: Box::new(Expr::Value(Value::SingleQuotedString(
                                "5 days".to_string(),
                            ))),
                            leading_field: None,
                            leading_precision: None,
                            last_field: None,
                            fractional_seconds_precision: None,
                        })),
                    }),
                }),
                op: BinaryOperator::And,
                right: Box::new(Expr::BinaryOp {
                    left: Box::new(Expr::Identifier(Ident {
                        value: "d2_date".to_string(),
                        quote_style: None,
                    })),
                    op: BinaryOperator::Gt,
                    right: Box::new(Expr::BinaryOp {
                        left: Box::new(Expr::Identifier(Ident {
                            value: "d1_date".to_string(),
                            quote_style: None,
                        })),
                        op: BinaryOperator::Plus,
                        right: Box::new(Expr::Interval(Interval {
                            value: Box::new(Expr::Value(Value::SingleQuotedString(
                                "3 days".to_string(),
                            ))),
                            leading_field: None,
                            leading_precision: None,
                            last_field: None,
                            fractional_seconds_precision: None,
                        })),
                    }),
                }),
            }),
            group_by: vec![],
            cluster_by: vec![],
            distribute_by: vec![],
            sort_by: vec![],
            having: None,
            named_window: vec![],
            qualify: None,
        }))),
        order_by: vec![],
        limit: None,
        offset: None,
        fetch: None,
        locks: vec![],
    }))];

    assert_eq!(actual_ast, expected_ast);

    verified_stmt(
        "SELECT col FROM test \
        WHERE d3_date > d1_date + INTERVAL '5 days' \
        AND d2_date > d1_date + INTERVAL '3 days'",
    );

    verified_stmt(
        "SELECT col FROM test \
        WHERE d3_date > d1_date + INTERVAL '5 days' \
        OR d2_date > d1_date + INTERVAL '3 days'",
    );

    verified_stmt(
        "SELECT col FROM test \
        WHERE d3_date > d1_date + INTERVAL '5 days' \
        XOR d2_date > d1_date + INTERVAL '3 days'",
    );
}

#[test]
fn parse_at_timezone() {
    let zero = Expr::Value(number("0"));
    let sql = "SELECT FROM_UNIXTIME(0) AT TIME ZONE 'UTC-06:00' FROM t";
    let select = verified_only_select(sql);
    assert_eq!(
        &Expr::AtTimeZone {
            timestamp: Box::new(Expr::Function(Function {
                name: ObjectName(vec![Ident {
                    value: "FROM_UNIXTIME".to_string(),
                    quote_style: None,
                }]),
                args: vec![FunctionArg::Unnamed(FunctionArgExpr::Expr(zero.clone()))],
                over: None,
                distinct: false,
                special: false,
                order_by: vec![],
            })),
            time_zone: "UTC-06:00".to_string(),
        },
        expr_from_projection(only(&select.projection)),
    );

    let sql = r#"SELECT DATE_FORMAT(FROM_UNIXTIME(0) AT TIME ZONE 'UTC-06:00', '%Y-%m-%dT%H') AS "hour" FROM t"#;
    let select = verified_only_select(sql);
    assert_eq!(
        &SelectItem::ExprWithAlias {
            expr: Expr::Function(Function {
                name: ObjectName(vec![Ident {
                    value: "DATE_FORMAT".to_string(),
                    quote_style: None,
                },],),
                args: vec![
                    FunctionArg::Unnamed(FunctionArgExpr::Expr(Expr::AtTimeZone {
                        timestamp: Box::new(Expr::Function(Function {
                            name: ObjectName(vec![Ident {
                                value: "FROM_UNIXTIME".to_string(),
                                quote_style: None,
                            },],),
                            args: vec![FunctionArg::Unnamed(FunctionArgExpr::Expr(zero))],
                            over: None,
                            distinct: false,
                            special: false,
                            order_by: vec![],
                        },)),
                        time_zone: "UTC-06:00".to_string(),
                    },),),
                    FunctionArg::Unnamed(FunctionArgExpr::Expr(Expr::Value(
                        Value::SingleQuotedString("%Y-%m-%dT%H".to_string()),
                    ),),),
                ],
                over: None,
                distinct: false,
                special: false,
                order_by: vec![],
            },),
            alias: Ident {
                value: "hour".to_string(),
                quote_style: Some('"'),
            },
        },
        only(&select.projection),
    );
}

#[test]
fn parse_json_keyword() {
    let sql = r#"SELECT JSON '{
  "id": 10,
  "type": "fruit",
  "name": "apple",
  "on_menu": true,
  "recipes":
    {
      "salads":
      [
        { "id": 2001, "type": "Walnut Apple Salad" },
        { "id": 2002, "type": "Apple Spinach Salad" }
      ],
      "desserts":
      [
        { "id": 3001, "type": "Apple Pie" },
        { "id": 3002, "type": "Apple Scones" },
        { "id": 3003, "type": "Apple Crumble" }
      ]
    }
}'"#;
    let select = verified_only_select(sql);
    assert_eq!(
        &Expr::TypedString {
            data_type: DataType::JSON,
            value: r#"{
  "id": 10,
  "type": "fruit",
  "name": "apple",
  "on_menu": true,
  "recipes":
    {
      "salads":
      [
        { "id": 2001, "type": "Walnut Apple Salad" },
        { "id": 2002, "type": "Apple Spinach Salad" }
      ],
      "desserts":
      [
        { "id": 3001, "type": "Apple Pie" },
        { "id": 3002, "type": "Apple Scones" },
        { "id": 3003, "type": "Apple Crumble" }
      ]
    }
}"#
            .into()
        },
        expr_from_projection(only(&select.projection)),
    );
}

#[test]
fn parse_bignumeric_keyword() {
    let sql = r#"SELECT BIGNUMERIC '0'"#;
    let select = verified_only_select(sql);
    assert_eq!(
        &Expr::TypedString {
            data_type: DataType::BigNumeric(ExactNumberInfo::None),
            value: r#"0"#.into()
        },
        expr_from_projection(only(&select.projection)),
    );
    verified_stmt("SELECT BIGNUMERIC '0'");

    let sql = r#"SELECT BIGNUMERIC '123456'"#;
    let select = verified_only_select(sql);
    assert_eq!(
        &Expr::TypedString {
            data_type: DataType::BigNumeric(ExactNumberInfo::None),
            value: r#"123456"#.into()
        },
        expr_from_projection(only(&select.projection)),
    );
    verified_stmt("SELECT BIGNUMERIC '123456'");

    let sql = r#"SELECT BIGNUMERIC '-3.14'"#;
    let select = verified_only_select(sql);
    assert_eq!(
        &Expr::TypedString {
            data_type: DataType::BigNumeric(ExactNumberInfo::None),
            value: r#"-3.14"#.into()
        },
        expr_from_projection(only(&select.projection)),
    );
    verified_stmt("SELECT BIGNUMERIC '-3.14'");

    let sql = r#"SELECT BIGNUMERIC '-0.54321'"#;
    let select = verified_only_select(sql);
    assert_eq!(
        &Expr::TypedString {
            data_type: DataType::BigNumeric(ExactNumberInfo::None),
            value: r#"-0.54321"#.into()
        },
        expr_from_projection(only(&select.projection)),
    );
    verified_stmt("SELECT BIGNUMERIC '-0.54321'");

    let sql = r#"SELECT BIGNUMERIC '1.23456e05'"#;
    let select = verified_only_select(sql);
    assert_eq!(
        &Expr::TypedString {
            data_type: DataType::BigNumeric(ExactNumberInfo::None),
            value: r#"1.23456e05"#.into()
        },
        expr_from_projection(only(&select.projection)),
    );
    verified_stmt("SELECT BIGNUMERIC '1.23456e05'");

    let sql = r#"SELECT BIGNUMERIC '-9.876e-3'"#;
    let select = verified_only_select(sql);
    assert_eq!(
        &Expr::TypedString {
            data_type: DataType::BigNumeric(ExactNumberInfo::None),
            value: r#"-9.876e-3"#.into()
        },
        expr_from_projection(only(&select.projection)),
    );
    verified_stmt("SELECT BIGNUMERIC '-9.876e-3'");
}

#[test]
fn parse_simple_math_expr_plus() {
    let sql = "SELECT a + b, 2 + a, 2.5 + a, a_f + b_f, 2 + a_f, 2.5 + a_f FROM c";
    verified_only_select(sql);
}

#[test]
fn parse_simple_math_expr_minus() {
    let sql = "SELECT a - b, 2 - a, 2.5 - a, a_f - b_f, 2 - a_f, 2.5 - a_f FROM c";
    verified_only_select(sql);
}

#[test]
fn parse_table_function() {
    let select = verified_only_select("SELECT * FROM TABLE(FUN('1')) AS a");

    match only(select.from).relation {
        TableFactor::TableFunction { expr, alias } => {
            let expected_expr = Expr::Function(Function {
                name: ObjectName(vec![Ident::new("FUN")]),
                args: vec![FunctionArg::Unnamed(FunctionArgExpr::Expr(Expr::Value(
                    Value::SingleQuotedString("1".to_owned()),
                )))],
                over: None,
                distinct: false,
                special: false,
                order_by: vec![],
            });
            assert_eq!(expr, expected_expr);
            assert_eq!(alias, table_alias("a"))
        }
        _ => panic!("Expecting TableFactor::TableFunction"),
    }

    let res = parse_sql_statements("SELECT * FROM TABLE '1' AS a");
    assert_eq!(
        ParserError::ParserError("Expected (, found: \'1\'".to_string()),
        res.unwrap_err()
    );

    let res = parse_sql_statements("SELECT * FROM TABLE (FUN(a) AS a");
    assert_eq!(
        ParserError::ParserError("Expected ), found: AS".to_string()),
        res.unwrap_err()
    );
}

#[test]
fn parse_unnest() {
    fn chk(
        alias: bool,
        with_offset: bool,
        with_offset_alias: bool,
        dialects: &TestedDialects,
        want: Vec<TableWithJoins>,
    ) {
        let sql = &format!(
            "SELECT * FROM UNNEST(expr){}{}{}",
            if alias { " AS numbers" } else { "" },
            if with_offset { " WITH OFFSET" } else { "" },
            if with_offset_alias {
                " AS with_offset_alias"
            } else {
                ""
            },
        );
        let select = dialects.verified_only_select(sql);
        assert_eq!(select.from, want);
    }
    let dialects = TestedDialects {
        dialects: vec![Box::new(BigQueryDialect {}), Box::new(GenericDialect {})],
        options: None,
    };
    // 1. both Alias and WITH OFFSET clauses.
    chk(
        true,
        true,
        false,
        &dialects,
        vec![TableWithJoins {
            relation: TableFactor::UNNEST {
                alias: Some(TableAlias {
                    name: Ident::new("numbers"),
                    columns: vec![],
                }),
                array_expr: Box::new(Expr::Identifier(Ident::new("expr"))),
                with_offset: true,
                with_offset_alias: None,
            },
            joins: vec![],
        }],
    );
    // 2. neither Alias nor WITH OFFSET clause.
    chk(
        false,
        false,
        false,
        &dialects,
        vec![TableWithJoins {
            relation: TableFactor::UNNEST {
                alias: None,
                array_expr: Box::new(Expr::Identifier(Ident::new("expr"))),
                with_offset: false,
                with_offset_alias: None,
            },
            joins: vec![],
        }],
    );
    // 3. Alias but no WITH OFFSET clause.
    chk(
        false,
        true,
        false,
        &dialects,
        vec![TableWithJoins {
            relation: TableFactor::UNNEST {
                alias: None,
                array_expr: Box::new(Expr::Identifier(Ident::new("expr"))),
                with_offset: true,
                with_offset_alias: None,
            },
            joins: vec![],
        }],
    );
    // 4. WITH OFFSET but no Alias.
    chk(
        true,
        false,
        false,
        &dialects,
        vec![TableWithJoins {
            relation: TableFactor::UNNEST {
                alias: Some(TableAlias {
                    name: Ident::new("numbers"),
                    columns: vec![],
                }),
                array_expr: Box::new(Expr::Identifier(Ident::new("expr"))),
                with_offset: false,
                with_offset_alias: None,
            },
            joins: vec![],
        }],
    );
}

#[test]
fn parse_parens() {
    use self::BinaryOperator::*;
    use self::Expr::*;
    let sql = "(a + b) - (c + d)";
    assert_eq!(
        BinaryOp {
            left: Box::new(Nested(Box::new(BinaryOp {
                left: Box::new(Identifier(Ident::new("a"))),
                op: Plus,
                right: Box::new(Identifier(Ident::new("b"))),
            }))),
            op: Minus,
            right: Box::new(Nested(Box::new(BinaryOp {
                left: Box::new(Identifier(Ident::new("c"))),
                op: Plus,
                right: Box::new(Identifier(Ident::new("d"))),
            }))),
        },
        verified_expr(sql)
    );
}

#[test]
fn parse_searched_case_expr() {
    let sql = "SELECT CASE WHEN bar IS NULL THEN 'null' WHEN bar = 0 THEN '=0' WHEN bar >= 0 THEN '>=0' ELSE '<0' END FROM foo";
    use self::BinaryOperator::*;
    use self::Expr::{BinaryOp, Case, Identifier, IsNull};
    let select = verified_only_select(sql);
    assert_eq!(
        &Case {
            operand: None,
            conditions: vec![
                IsNull(Box::new(Identifier(Ident::new("bar")))),
                BinaryOp {
                    left: Box::new(Identifier(Ident::new("bar"))),
                    op: Eq,
                    right: Box::new(Expr::Value(number("0"))),
                },
                BinaryOp {
                    left: Box::new(Identifier(Ident::new("bar"))),
                    op: GtEq,
                    right: Box::new(Expr::Value(number("0"))),
                },
            ],
            results: vec![
                Expr::Value(Value::SingleQuotedString("null".to_string())),
                Expr::Value(Value::SingleQuotedString("=0".to_string())),
                Expr::Value(Value::SingleQuotedString(">=0".to_string())),
            ],
            else_result: Some(Box::new(Expr::Value(Value::SingleQuotedString(
                "<0".to_string()
            )))),
        },
        expr_from_projection(only(&select.projection)),
    );
}

#[test]
fn parse_simple_case_expr() {
    // ANSI calls a CASE expression with an operand "<simple case>"
    let sql = "SELECT CASE foo WHEN 1 THEN 'Y' ELSE 'N' END";
    let select = verified_only_select(sql);
    use self::Expr::{Case, Identifier};
    assert_eq!(
        &Case {
            operand: Some(Box::new(Identifier(Ident::new("foo")))),
            conditions: vec![Expr::Value(number("1"))],
            results: vec![Expr::Value(Value::SingleQuotedString("Y".to_string()))],
            else_result: Some(Box::new(Expr::Value(Value::SingleQuotedString(
                "N".to_string()
            )))),
        },
        expr_from_projection(only(&select.projection)),
    );
}

#[test]
fn parse_from_advanced() {
    let sql = "SELECT * FROM fn(1, 2) AS foo, schema.bar AS bar WITH (NOLOCK)";
    let _select = verified_only_select(sql);
}

#[test]
fn parse_nullary_table_valued_function() {
    let sql = "SELECT * FROM fn()";
    let _select = verified_only_select(sql);
}

#[test]
fn parse_implicit_join() {
    let sql = "SELECT * FROM t1, t2";
    let select = verified_only_select(sql);
    assert_eq!(
        vec![
            TableWithJoins {
                relation: TableFactor::Table {
                    name: ObjectName(vec!["t1".into()]),
                    alias: None,
                    args: None,
                    with_hints: vec![],
                },
                joins: vec![],
            },
            TableWithJoins {
                relation: TableFactor::Table {
                    name: ObjectName(vec!["t2".into()]),
                    alias: None,
                    args: None,
                    with_hints: vec![],
                },
                joins: vec![],
            },
        ],
        select.from,
    );

    let sql = "SELECT * FROM t1a NATURAL JOIN t1b, t2a NATURAL JOIN t2b";
    let select = verified_only_select(sql);
    assert_eq!(
        vec![
            TableWithJoins {
                relation: TableFactor::Table {
                    name: ObjectName(vec!["t1a".into()]),
                    alias: None,
                    args: None,
                    with_hints: vec![],
                },
                joins: vec![Join {
                    relation: TableFactor::Table {
                        name: ObjectName(vec!["t1b".into()]),
                        alias: None,
                        args: None,
                        with_hints: vec![],
                    },
                    join_operator: JoinOperator::Inner(JoinConstraint::Natural),
                }],
            },
            TableWithJoins {
                relation: TableFactor::Table {
                    name: ObjectName(vec!["t2a".into()]),
                    alias: None,
                    args: None,
                    with_hints: vec![],
                },
                joins: vec![Join {
                    relation: TableFactor::Table {
                        name: ObjectName(vec!["t2b".into()]),
                        alias: None,
                        args: None,
                        with_hints: vec![],
                    },
                    join_operator: JoinOperator::Inner(JoinConstraint::Natural),
                }],
            },
        ],
        select.from,
    );
}

#[test]
fn parse_cross_join() {
    let sql = "SELECT * FROM t1 CROSS JOIN t2";
    let select = verified_only_select(sql);
    assert_eq!(
        Join {
            relation: TableFactor::Table {
                name: ObjectName(vec![Ident::new("t2")]),
                alias: None,
                args: None,
                with_hints: vec![],
            },
            join_operator: JoinOperator::CrossJoin,
        },
        only(only(select.from).joins),
    );
}

#[test]
fn parse_joins_on() {
    fn join_with_constraint(
        relation: impl Into<String>,
        alias: Option<TableAlias>,
        f: impl Fn(JoinConstraint) -> JoinOperator,
    ) -> Join {
        Join {
            relation: TableFactor::Table {
                name: ObjectName(vec![Ident::new(relation.into())]),
                alias,
                args: None,
                with_hints: vec![],
            },
            join_operator: f(JoinConstraint::On(Expr::BinaryOp {
                left: Box::new(Expr::Identifier("c1".into())),
                op: BinaryOperator::Eq,
                right: Box::new(Expr::Identifier("c2".into())),
            })),
        }
    }
    // Test parsing of aliases
    assert_eq!(
        only(&verified_only_select("SELECT * FROM t1 JOIN t2 AS foo ON c1 = c2").from).joins,
        vec![join_with_constraint(
            "t2",
            table_alias("foo"),
            JoinOperator::Inner,
        )]
    );
    one_statement_parses_to(
        "SELECT * FROM t1 JOIN t2 foo ON c1 = c2",
        "SELECT * FROM t1 JOIN t2 AS foo ON c1 = c2",
    );
    // Test parsing of different join operators
    assert_eq!(
        only(&verified_only_select("SELECT * FROM t1 JOIN t2 ON c1 = c2").from).joins,
        vec![join_with_constraint("t2", None, JoinOperator::Inner)]
    );
    assert_eq!(
        only(&verified_only_select("SELECT * FROM t1 LEFT JOIN t2 ON c1 = c2").from).joins,
        vec![join_with_constraint("t2", None, JoinOperator::LeftOuter)]
    );
    assert_eq!(
        only(&verified_only_select("SELECT * FROM t1 RIGHT JOIN t2 ON c1 = c2").from).joins,
        vec![join_with_constraint("t2", None, JoinOperator::RightOuter)]
    );
    assert_eq!(
        only(&verified_only_select("SELECT * FROM t1 LEFT SEMI JOIN t2 ON c1 = c2").from).joins,
        vec![join_with_constraint("t2", None, JoinOperator::LeftSemi)]
    );
    assert_eq!(
        only(&verified_only_select("SELECT * FROM t1 RIGHT SEMI JOIN t2 ON c1 = c2").from).joins,
        vec![join_with_constraint("t2", None, JoinOperator::RightSemi)]
    );
    assert_eq!(
        only(&verified_only_select("SELECT * FROM t1 LEFT ANTI JOIN t2 ON c1 = c2").from).joins,
        vec![join_with_constraint("t2", None, JoinOperator::LeftAnti)]
    );
    assert_eq!(
        only(&verified_only_select("SELECT * FROM t1 RIGHT ANTI JOIN t2 ON c1 = c2").from).joins,
        vec![join_with_constraint("t2", None, JoinOperator::RightAnti)]
    );
    assert_eq!(
        only(&verified_only_select("SELECT * FROM t1 FULL JOIN t2 ON c1 = c2").from).joins,
        vec![join_with_constraint("t2", None, JoinOperator::FullOuter)]
    );
}

#[test]
fn parse_joins_using() {
    fn join_with_constraint(
        relation: impl Into<String>,
        alias: Option<TableAlias>,
        f: impl Fn(JoinConstraint) -> JoinOperator,
    ) -> Join {
        Join {
            relation: TableFactor::Table {
                name: ObjectName(vec![Ident::new(relation.into())]),
                alias,
                args: None,
                with_hints: vec![],
            },
            join_operator: f(JoinConstraint::Using(vec!["c1".into()])),
        }
    }
    // Test parsing of aliases
    assert_eq!(
        only(&verified_only_select("SELECT * FROM t1 JOIN t2 AS foo USING(c1)").from).joins,
        vec![join_with_constraint(
            "t2",
            table_alias("foo"),
            JoinOperator::Inner,
        )]
    );
    one_statement_parses_to(
        "SELECT * FROM t1 JOIN t2 foo USING(c1)",
        "SELECT * FROM t1 JOIN t2 AS foo USING(c1)",
    );
    // Test parsing of different join operators
    assert_eq!(
        only(&verified_only_select("SELECT * FROM t1 JOIN t2 USING(c1)").from).joins,
        vec![join_with_constraint("t2", None, JoinOperator::Inner)]
    );
    assert_eq!(
        only(&verified_only_select("SELECT * FROM t1 LEFT JOIN t2 USING(c1)").from).joins,
        vec![join_with_constraint("t2", None, JoinOperator::LeftOuter)]
    );
    assert_eq!(
        only(&verified_only_select("SELECT * FROM t1 RIGHT JOIN t2 USING(c1)").from).joins,
        vec![join_with_constraint("t2", None, JoinOperator::RightOuter)]
    );
    assert_eq!(
        only(&verified_only_select("SELECT * FROM t1 LEFT SEMI JOIN t2 USING(c1)").from).joins,
        vec![join_with_constraint("t2", None, JoinOperator::LeftSemi)]
    );
    assert_eq!(
        only(&verified_only_select("SELECT * FROM t1 RIGHT SEMI JOIN t2 USING(c1)").from).joins,
        vec![join_with_constraint("t2", None, JoinOperator::RightSemi)]
    );
    assert_eq!(
        only(&verified_only_select("SELECT * FROM t1 LEFT ANTI JOIN t2 USING(c1)").from).joins,
        vec![join_with_constraint("t2", None, JoinOperator::LeftAnti)]
    );
    assert_eq!(
        only(&verified_only_select("SELECT * FROM t1 RIGHT ANTI JOIN t2 USING(c1)").from).joins,
        vec![join_with_constraint("t2", None, JoinOperator::RightAnti)]
    );
    assert_eq!(
        only(&verified_only_select("SELECT * FROM t1 FULL JOIN t2 USING(c1)").from).joins,
        vec![join_with_constraint("t2", None, JoinOperator::FullOuter)]
    );
}

#[test]
fn parse_natural_join() {
    fn natural_join(f: impl Fn(JoinConstraint) -> JoinOperator, alias: Option<TableAlias>) -> Join {
        Join {
            relation: TableFactor::Table {
                name: ObjectName(vec![Ident::new("t2")]),
                alias,
                args: None,
                with_hints: vec![],
            },
            join_operator: f(JoinConstraint::Natural),
        }
    }

    // if not specified, inner join as default
    assert_eq!(
        only(&verified_only_select("SELECT * FROM t1 NATURAL JOIN t2").from).joins,
        vec![natural_join(JoinOperator::Inner, None)]
    );
    // left join explicitly
    assert_eq!(
        only(&verified_only_select("SELECT * FROM t1 NATURAL LEFT JOIN t2").from).joins,
        vec![natural_join(JoinOperator::LeftOuter, None)]
    );

    // right join explicitly
    assert_eq!(
        only(&verified_only_select("SELECT * FROM t1 NATURAL RIGHT JOIN t2").from).joins,
        vec![natural_join(JoinOperator::RightOuter, None)]
    );

    // full join explicitly
    assert_eq!(
        only(&verified_only_select("SELECT * FROM t1 NATURAL FULL JOIN t2").from).joins,
        vec![natural_join(JoinOperator::FullOuter, None)]
    );

    // natural join another table with alias
    assert_eq!(
        only(&verified_only_select("SELECT * FROM t1 NATURAL JOIN t2 AS t3").from).joins,
        vec![natural_join(JoinOperator::Inner, table_alias("t3"))]
    );

    let sql = "SELECT * FROM t1 natural";
    assert_eq!(
        ParserError::ParserError("Expected a join type after NATURAL, found: EOF".to_string()),
        parse_sql_statements(sql).unwrap_err(),
    );
}

#[test]
fn parse_complex_join() {
    let sql = "SELECT c1, c2 FROM t1, t4 JOIN t2 ON t2.c = t1.c LEFT JOIN t3 USING(q, c) WHERE t4.c = t1.c";
    verified_only_select(sql);
}

#[test]
fn parse_join_nesting() {
    let sql = "SELECT * FROM a NATURAL JOIN (b NATURAL JOIN (c NATURAL JOIN d NATURAL JOIN e)) \
               NATURAL JOIN (f NATURAL JOIN (g NATURAL JOIN h))";
    assert_eq!(
        only(&verified_only_select(sql).from).joins,
        vec![
            join(nest!(table("b"), nest!(table("c"), table("d"), table("e")))),
            join(nest!(table("f"), nest!(table("g"), table("h")))),
        ],
    );

    let sql = "SELECT * FROM (a NATURAL JOIN b) NATURAL JOIN c";
    let select = verified_only_select(sql);
    let from = only(select.from);
    assert_eq!(from.relation, nest!(table("a"), table("b")));
    assert_eq!(from.joins, vec![join(table("c"))]);

    let sql = "SELECT * FROM (((a NATURAL JOIN b)))";
    let select = verified_only_select(sql);
    let from = only(select.from);
    assert_eq!(from.relation, nest!(nest!(nest!(table("a"), table("b")))));
    assert_eq!(from.joins, vec![]);

    let sql = "SELECT * FROM a NATURAL JOIN (((b NATURAL JOIN c)))";
    let select = verified_only_select(sql);
    let from = only(select.from);
    assert_eq!(from.relation, table("a"));
    assert_eq!(
        from.joins,
        vec![join(nest!(nest!(nest!(table("b"), table("c")))))]
    );

    let sql = "SELECT * FROM (a NATURAL JOIN b) AS c";
    let select = verified_only_select(sql);
    let from = only(select.from);
    assert_eq!(
        from.relation,
        TableFactor::NestedJoin {
            table_with_joins: Box::new(TableWithJoins {
                relation: table("a"),
                joins: vec![join(table("b"))],
            }),
            alias: table_alias("c"),
        }
    );
    assert_eq!(from.joins, vec![]);
}

#[test]
fn parse_join_syntax_variants() {
    one_statement_parses_to(
        "SELECT c1 FROM t1 INNER JOIN t2 USING(c1)",
        "SELECT c1 FROM t1 JOIN t2 USING(c1)",
    );
    one_statement_parses_to(
        "SELECT c1 FROM t1 LEFT OUTER JOIN t2 USING(c1)",
        "SELECT c1 FROM t1 LEFT JOIN t2 USING(c1)",
    );
    one_statement_parses_to(
        "SELECT c1 FROM t1 RIGHT OUTER JOIN t2 USING(c1)",
        "SELECT c1 FROM t1 RIGHT JOIN t2 USING(c1)",
    );
    one_statement_parses_to(
        "SELECT c1 FROM t1 FULL OUTER JOIN t2 USING(c1)",
        "SELECT c1 FROM t1 FULL JOIN t2 USING(c1)",
    );

    let res = parse_sql_statements("SELECT * FROM a OUTER JOIN b ON 1");
    assert_eq!(
        ParserError::ParserError("Expected APPLY, found: JOIN".to_string()),
        res.unwrap_err()
    );
}

#[test]
fn parse_ctes() {
    let cte_sqls = vec!["SELECT 1 AS foo", "SELECT 2 AS bar"];
    let with = &format!(
        "WITH a AS ({}), b AS ({}) SELECT foo + bar FROM a, b",
        cte_sqls[0], cte_sqls[1]
    );

    fn assert_ctes_in_select(expected: &[&str], sel: &Query) {
        for (i, exp) in expected.iter().enumerate() {
            let Cte { alias, query, .. } = &sel.with.as_ref().unwrap().cte_tables[i];
            assert_eq!(*exp, query.to_string());
            assert_eq!(
                if i == 0 {
                    Ident::new("a")
                } else {
                    Ident::new("b")
                },
                alias.name
            );
            assert!(alias.columns.is_empty());
        }
    }

    // Top-level CTE
    assert_ctes_in_select(&cte_sqls, &verified_query(with));
    // CTE in a subquery
    let sql = &format!("SELECT ({with})");
    let select = verified_only_select(sql);
    match expr_from_projection(only(&select.projection)) {
        Expr::Subquery(ref subquery) => {
            assert_ctes_in_select(&cte_sqls, subquery.as_ref());
        }
        _ => panic!("Expected subquery"),
    }
    // CTE in a derived table
    let sql = &format!("SELECT * FROM ({with})");
    let select = verified_only_select(sql);
    match only(select.from).relation {
        TableFactor::Derived { subquery, .. } => {
            assert_ctes_in_select(&cte_sqls, subquery.as_ref())
        }
        _ => panic!("Expected derived table"),
    }
    // CTE in a view
    let sql = &format!("CREATE VIEW v AS {with}");
    match verified_stmt(sql) {
        Statement::CreateView { query, .. } => assert_ctes_in_select(&cte_sqls, &query),
        _ => panic!("Expected CREATE VIEW"),
    }
    // CTE in a CTE...
    let sql = &format!("WITH outer_cte AS ({with}) SELECT * FROM outer_cte");
    let select = verified_query(sql);
    assert_ctes_in_select(&cte_sqls, &only(&select.with.unwrap().cte_tables).query);
}

#[test]
fn parse_cte_renamed_columns() {
    let sql = "WITH cte (col1, col2) AS (SELECT foo, bar FROM baz) SELECT * FROM cte";
    let query = all_dialects().verified_query(sql);
    assert_eq!(
        vec![Ident::new("col1"), Ident::new("col2")],
        query
            .with
            .unwrap()
            .cte_tables
            .first()
            .unwrap()
            .alias
            .columns
    );
}

#[test]
fn parse_recursive_cte() {
    let cte_query = "SELECT 1 UNION ALL SELECT val + 1 FROM nums WHERE val < 10".to_owned();
    let sql = &format!("WITH RECURSIVE nums (val) AS ({cte_query}) SELECT * FROM nums");

    let cte_query = verified_query(&cte_query);
    let query = verified_query(sql);

    let with = query.with.as_ref().unwrap();
    assert!(with.recursive);
    assert_eq!(with.cte_tables.len(), 1);
    let expected = Cte {
        alias: TableAlias {
            name: Ident {
                value: "nums".to_string(),
                quote_style: None,
            },
            columns: vec![Ident {
                value: "val".to_string(),
                quote_style: None,
            }],
        },
        query: Box::new(cte_query),
        from: None,
    };
    assert_eq!(with.cte_tables.first().unwrap(), &expected);
}

#[test]
fn parse_derived_tables() {
    let sql = "SELECT a.x, b.y FROM (SELECT x FROM foo) AS a CROSS JOIN (SELECT y FROM bar) AS b";
    let _ = verified_only_select(sql);
    //TODO: add assertions

    let sql = "SELECT a.x, b.y \
               FROM (SELECT x FROM foo) AS a (x) \
               CROSS JOIN (SELECT y FROM bar) AS b (y)";
    let _ = verified_only_select(sql);
    //TODO: add assertions

    let sql = "SELECT * FROM (((SELECT 1)))";
    let _ = verified_only_select(sql);
    // TODO: add assertions

    let sql = "SELECT * FROM t NATURAL JOIN (((SELECT 1)))";
    let _ = verified_only_select(sql);
    // TODO: add assertions

    let sql = "SELECT * FROM (((SELECT 1) UNION (SELECT 2)) AS t1 NATURAL JOIN t2)";
    let select = verified_only_select(sql);
    let from = only(select.from);
    assert_eq!(
        from.relation,
        TableFactor::NestedJoin {
            table_with_joins: Box::new(TableWithJoins {
                relation: TableFactor::Derived {
                    lateral: false,
                    subquery: Box::new(verified_query("(SELECT 1) UNION (SELECT 2)")),
                    alias: Some(TableAlias {
                        name: "t1".into(),
                        columns: vec![],
                    }),
                },
                joins: vec![Join {
                    relation: TableFactor::Table {
                        name: ObjectName(vec!["t2".into()]),
                        alias: None,
                        args: None,
                        with_hints: vec![],
                    },
                    join_operator: JoinOperator::Inner(JoinConstraint::Natural),
                }],
            }),
            alias: None,
        }
    );
}

#[test]
fn parse_union_except_intersect() {
    // TODO: add assertions
    verified_stmt("SELECT 1 UNION SELECT 2");
    verified_stmt("SELECT 1 UNION ALL SELECT 2");
    verified_stmt("SELECT 1 UNION DISTINCT SELECT 1");
    verified_stmt("SELECT 1 EXCEPT SELECT 2");
    verified_stmt("SELECT 1 EXCEPT ALL SELECT 2");
    verified_stmt("SELECT 1 EXCEPT DISTINCT SELECT 1");
    verified_stmt("SELECT 1 INTERSECT SELECT 2");
    verified_stmt("SELECT 1 INTERSECT ALL SELECT 2");
    verified_stmt("SELECT 1 INTERSECT DISTINCT SELECT 1");
    verified_stmt("SELECT 1 UNION SELECT 2 UNION SELECT 3");
    verified_stmt("SELECT 1 EXCEPT SELECT 2 UNION SELECT 3"); // Union[Except[1,2], 3]
    verified_stmt("SELECT 1 INTERSECT (SELECT 2 EXCEPT SELECT 3)");
    verified_stmt("WITH cte AS (SELECT 1 AS foo) (SELECT foo FROM cte ORDER BY 1 LIMIT 1)");
    verified_stmt("SELECT 1 UNION (SELECT 2 ORDER BY 1 LIMIT 1)");
    verified_stmt("SELECT 1 UNION SELECT 2 INTERSECT SELECT 3"); // Union[1, Intersect[2,3]]
    verified_stmt("SELECT foo FROM tab UNION SELECT bar FROM TAB");
    verified_stmt("(SELECT * FROM new EXCEPT SELECT * FROM old) UNION ALL (SELECT * FROM old EXCEPT SELECT * FROM new) ORDER BY 1");
    verified_stmt("(SELECT * FROM new EXCEPT DISTINCT SELECT * FROM old) UNION DISTINCT (SELECT * FROM old EXCEPT DISTINCT SELECT * FROM new) ORDER BY 1");
}

#[test]
fn parse_values() {
    verified_stmt("SELECT * FROM (VALUES (1), (2), (3))");
    verified_stmt("SELECT * FROM (VALUES (1), (2), (3)), (VALUES (1, 2, 3))");
    verified_stmt("SELECT * FROM (VALUES (1)) UNION VALUES (1)");
    verified_stmt("SELECT * FROM (VALUES ROW(1, true, 'a'), ROW(2, false, 'b')) AS t (a, b, c)");
}

#[test]
fn parse_multiple_statements() {
    fn test_with(sql1: &str, sql2_kw: &str, sql2_rest: &str) {
        // Check that a string consisting of two statements delimited by a semicolon
        // parses the same as both statements individually:
        let res = parse_sql_statements(&(sql1.to_owned() + ";" + sql2_kw + sql2_rest));
        assert_eq!(
            vec![
                one_statement_parses_to(sql1, ""),
                one_statement_parses_to(&(sql2_kw.to_owned() + sql2_rest), ""),
            ],
            res.unwrap()
        );
        // Check that extra semicolon at the end is stripped by normalization:
        one_statement_parses_to(&(sql1.to_owned() + ";"), sql1);
        // Check that forgetting the semicolon results in an error:
        let res = parse_sql_statements(&(sql1.to_owned() + " " + sql2_kw + sql2_rest));
        assert_eq!(
            ParserError::ParserError("Expected end of statement, found: ".to_string() + sql2_kw),
            res.unwrap_err()
        );
    }
    test_with("SELECT foo", "SELECT", " bar");
    // ensure that SELECT/WITH is not parsed as a table or column alias if ';'
    // separating the statements is omitted:
    test_with("SELECT foo FROM baz", "SELECT", " bar");
    test_with("SELECT foo", "WITH", " cte AS (SELECT 1 AS s) SELECT bar");
    test_with(
        "SELECT foo FROM baz",
        "WITH",
        " cte AS (SELECT 1 AS s) SELECT bar",
    );
    test_with("DELETE FROM foo", "SELECT", " bar");
    test_with("INSERT INTO foo VALUES (1)", "SELECT", " bar");
    test_with("CREATE TABLE foo (baz INT)", "SELECT", " bar");
    // Make sure that empty statements do not cause an error:
    let res = parse_sql_statements(";;");
    assert_eq!(0, res.unwrap().len());
}

#[test]
fn parse_scalar_subqueries() {
    let sql = "(SELECT 1) + (SELECT 2)";
    assert_matches!(
        verified_expr(sql),
        Expr::BinaryOp {
            op: BinaryOperator::Plus,
            ..
        }
    );
}

#[test]
fn parse_substring() {
    one_statement_parses_to("SELECT SUBSTRING('1')", "SELECT SUBSTRING('1')");

    one_statement_parses_to(
        "SELECT SUBSTRING('1' FROM 1)",
        "SELECT SUBSTRING('1' FROM 1)",
    );

    one_statement_parses_to(
        "SELECT SUBSTRING('1' FROM 1 FOR 3)",
        "SELECT SUBSTRING('1' FROM 1 FOR 3)",
    );

    one_statement_parses_to("SELECT SUBSTRING('1' FOR 3)", "SELECT SUBSTRING('1' FOR 3)");
}

#[test]
fn parse_overlay() {
    one_statement_parses_to(
        "SELECT OVERLAY('abccccde' PLACING 'abc' FROM 3)",
        "SELECT OVERLAY('abccccde' PLACING 'abc' FROM 3)",
    );
    one_statement_parses_to(
        "SELECT OVERLAY('abccccde' PLACING 'abc' FROM 3 FOR 12)",
        "SELECT OVERLAY('abccccde' PLACING 'abc' FROM 3 FOR 12)",
    );
    assert_eq!(
        ParserError::ParserError("Expected PLACING, found: FROM".to_owned()),
        parse_sql_statements("SELECT OVERLAY('abccccde' FROM 3)").unwrap_err(),
    );

    let sql = "SELECT OVERLAY('abcdef' PLACING name FROM 3 FOR id + 1) FROM CUSTOMERS";
    let select = verified_only_select(sql);
    assert_eq!(
        &Expr::Overlay {
            expr: Box::new(Expr::Value(Value::SingleQuotedString("abcdef".to_string()))),
            overlay_what: Box::new(Expr::Identifier(Ident::new("name"))),
            overlay_from: Box::new(Expr::Value(number("3"))),
            overlay_for: Some(Box::new(Expr::BinaryOp {
                left: Box::new(Expr::Identifier(Ident::new("id"))),
                op: BinaryOperator::Plus,
                right: Box::new(Expr::Value(number("1"))),
            })),
        },
        expr_from_projection(only(&select.projection))
    );
}

#[test]
fn parse_trim() {
    one_statement_parses_to(
        "SELECT TRIM(BOTH 'xyz' FROM 'xyzfooxyz')",
        "SELECT TRIM(BOTH 'xyz' FROM 'xyzfooxyz')",
    );

    one_statement_parses_to(
        "SELECT TRIM(LEADING 'xyz' FROM 'xyzfooxyz')",
        "SELECT TRIM(LEADING 'xyz' FROM 'xyzfooxyz')",
    );

    one_statement_parses_to(
        "SELECT TRIM(TRAILING 'xyz' FROM 'xyzfooxyz')",
        "SELECT TRIM(TRAILING 'xyz' FROM 'xyzfooxyz')",
    );

    one_statement_parses_to(
        "SELECT TRIM('xyz' FROM 'xyzfooxyz')",
        "SELECT TRIM('xyz' FROM 'xyzfooxyz')",
    );
    one_statement_parses_to("SELECT TRIM('   foo   ')", "SELECT TRIM('   foo   ')");
    one_statement_parses_to(
        "SELECT TRIM(LEADING '   foo   ')",
        "SELECT TRIM(LEADING '   foo   ')",
    );

    assert_eq!(
        ParserError::ParserError("Expected ), found: 'xyz'".to_owned()),
        parse_sql_statements("SELECT TRIM(FOO 'xyz' FROM 'xyzfooxyz')").unwrap_err()
    );
}

#[test]
fn parse_exists_subquery() {
    let expected_inner = verified_query("SELECT 1");
    let sql = "SELECT * FROM t WHERE EXISTS (SELECT 1)";
    let select = verified_only_select(sql);
    assert_eq!(
        Expr::Exists {
            negated: false,
            subquery: Box::new(expected_inner.clone()),
        },
        select.selection.unwrap(),
    );

    let sql = "SELECT * FROM t WHERE NOT EXISTS (SELECT 1)";
    let select = verified_only_select(sql);
    assert_eq!(
        Expr::Exists {
            negated: true,
            subquery: Box::new(expected_inner),
        },
        select.selection.unwrap(),
    );

    verified_stmt("SELECT * FROM t WHERE EXISTS (WITH u AS (SELECT 1) SELECT * FROM u)");
    verified_stmt("SELECT EXISTS (SELECT 1)");

    let res = parse_sql_statements("SELECT EXISTS (");
    assert_eq!(
        ParserError::ParserError(
            "Expected SELECT, VALUES, or a subquery in the query body, found: EOF".to_string()
        ),
        res.unwrap_err(),
    );

    let res = parse_sql_statements("SELECT EXISTS (NULL)");
    assert_eq!(
        ParserError::ParserError(
            "Expected SELECT, VALUES, or a subquery in the query body, found: NULL".to_string()
        ),
        res.unwrap_err(),
    );
}

#[test]
fn parse_create_database() {
    let sql = "CREATE DATABASE mydb";
    match verified_stmt(sql) {
        Statement::CreateDatabase {
            db_name,
            if_not_exists,
            location,
            managed_location,
        } => {
            assert_eq!("mydb", db_name.to_string());
            assert!(!if_not_exists);
            assert_eq!(None, location);
            assert_eq!(None, managed_location);
        }
        _ => unreachable!(),
    }
}

#[test]
fn parse_create_database_ine() {
    let sql = "CREATE DATABASE IF NOT EXISTS mydb";
    match verified_stmt(sql) {
        Statement::CreateDatabase {
            db_name,
            if_not_exists,
            location,
            managed_location,
        } => {
            assert_eq!("mydb", db_name.to_string());
            assert!(if_not_exists);
            assert_eq!(None, location);
            assert_eq!(None, managed_location);
        }
        _ => unreachable!(),
    }
}

#[test]
fn parse_create_view() {
    let sql = "CREATE VIEW myschema.myview AS SELECT foo FROM bar";
    match verified_stmt(sql) {
        Statement::CreateView {
            name,
            columns,
            query,
            or_replace,
            materialized,
            with_options,
            cluster_by,
        } => {
            assert_eq!("myschema.myview", name.to_string());
            assert_eq!(Vec::<Ident>::new(), columns);
            assert_eq!("SELECT foo FROM bar", query.to_string());
            assert!(!materialized);
            assert!(!or_replace);
            assert_eq!(with_options, vec![]);
            assert_eq!(cluster_by, vec![]);
        }
        _ => unreachable!(),
    }
}

#[test]
fn parse_create_view_with_options() {
    let sql = "CREATE VIEW v WITH (foo = 'bar', a = 123) AS SELECT 1";
    match verified_stmt(sql) {
        Statement::CreateView { with_options, .. } => {
            assert_eq!(
                vec![
                    SqlOption {
                        name: "foo".into(),
                        value: Value::SingleQuotedString("bar".into()),
                    },
                    SqlOption {
                        name: "a".into(),
                        value: number("123"),
                    },
                ],
                with_options
            );
        }
        _ => unreachable!(),
    }
}

#[test]
fn parse_create_view_with_columns() {
    let sql = "CREATE VIEW v (has, cols) AS SELECT 1, 2";
    match verified_stmt(sql) {
        Statement::CreateView {
            name,
            columns,
            or_replace,
            with_options,
            query,
            materialized,
            cluster_by,
        } => {
            assert_eq!("v", name.to_string());
            assert_eq!(columns, vec![Ident::new("has"), Ident::new("cols")]);
            assert_eq!(with_options, vec![]);
            assert_eq!("SELECT 1, 2", query.to_string());
            assert!(!materialized);
            assert!(!or_replace);
            assert_eq!(cluster_by, vec![]);
        }
        _ => unreachable!(),
    }
}

#[test]
fn parse_create_or_replace_view() {
    let sql = "CREATE OR REPLACE VIEW v AS SELECT 1";
    match verified_stmt(sql) {
        Statement::CreateView {
            name,
            columns,
            or_replace,
            with_options,
            query,
            materialized,
            cluster_by,
        } => {
            assert_eq!("v", name.to_string());
            assert_eq!(columns, vec![]);
            assert_eq!(with_options, vec![]);
            assert_eq!("SELECT 1", query.to_string());
            assert!(!materialized);
            assert!(or_replace);
            assert_eq!(cluster_by, vec![]);
        }
        _ => unreachable!(),
    }
}

#[test]
fn parse_create_or_replace_materialized_view() {
    // Supported in BigQuery (Beta)
    // https://cloud.google.com/bigquery/docs/materialized-views-intro
    // and Snowflake:
    // https://docs.snowflake.com/en/sql-reference/sql/create-materialized-view.html
    let sql = "CREATE OR REPLACE MATERIALIZED VIEW v AS SELECT 1";
    match verified_stmt(sql) {
        Statement::CreateView {
            name,
            columns,
            or_replace,
            with_options,
            query,
            materialized,
            cluster_by,
        } => {
            assert_eq!("v", name.to_string());
            assert_eq!(columns, vec![]);
            assert_eq!(with_options, vec![]);
            assert_eq!("SELECT 1", query.to_string());
            assert!(materialized);
            assert!(or_replace);
            assert_eq!(cluster_by, vec![]);
        }
        _ => unreachable!(),
    }
}

#[test]
fn parse_create_materialized_view() {
    let sql = "CREATE MATERIALIZED VIEW myschema.myview AS SELECT foo FROM bar";
    match verified_stmt(sql) {
        Statement::CreateView {
            name,
            or_replace,
            columns,
            query,
            materialized,
            with_options,
            cluster_by,
        } => {
            assert_eq!("myschema.myview", name.to_string());
            assert_eq!(Vec::<Ident>::new(), columns);
            assert_eq!("SELECT foo FROM bar", query.to_string());
            assert!(materialized);
            assert_eq!(with_options, vec![]);
            assert!(!or_replace);
            assert_eq!(cluster_by, vec![]);
        }
        _ => unreachable!(),
    }
}

#[test]
fn parse_create_materialized_view_with_cluster_by() {
    let sql = "CREATE MATERIALIZED VIEW myschema.myview CLUSTER BY (foo) AS SELECT foo FROM bar";
    match verified_stmt(sql) {
        Statement::CreateView {
            name,
            or_replace,
            columns,
            query,
            materialized,
            with_options,
            cluster_by,
        } => {
            assert_eq!("myschema.myview", name.to_string());
            assert_eq!(Vec::<Ident>::new(), columns);
            assert_eq!("SELECT foo FROM bar", query.to_string());
            assert!(materialized);
            assert_eq!(with_options, vec![]);
            assert!(!or_replace);
            assert_eq!(cluster_by, vec![Ident::new("foo")]);
        }
        _ => unreachable!(),
    }
}

#[test]
fn parse_drop_table() {
    let sql = "DROP TABLE foo";
    match verified_stmt(sql) {
        Statement::Drop {
            object_type,
            if_exists,
            names,
            cascade,
            purge: _,
            ..
        } => {
            assert!(!if_exists);
            assert_eq!(ObjectType::Table, object_type);
            assert_eq!(
                vec!["foo"],
                names.iter().map(ToString::to_string).collect::<Vec<_>>()
            );
            assert!(!cascade);
        }
        _ => unreachable!(),
    }

    let sql = "DROP TABLE IF EXISTS foo, bar CASCADE";
    match verified_stmt(sql) {
        Statement::Drop {
            object_type,
            if_exists,
            names,
            cascade,
            purge: _,
            ..
        } => {
            assert!(if_exists);
            assert_eq!(ObjectType::Table, object_type);
            assert_eq!(
                vec!["foo", "bar"],
                names.iter().map(ToString::to_string).collect::<Vec<_>>()
            );
            assert!(cascade);
        }
        _ => unreachable!(),
    }

    let sql = "DROP TABLE";
    assert_eq!(
        ParserError::ParserError("Expected identifier, found: EOF".to_string()),
        parse_sql_statements(sql).unwrap_err(),
    );

    let sql = "DROP TABLE IF EXISTS foo, bar CASCADE RESTRICT";
    assert_eq!(
        ParserError::ParserError("Cannot specify both CASCADE and RESTRICT in DROP".to_string()),
        parse_sql_statements(sql).unwrap_err(),
    );
}

#[test]
fn parse_drop_view() {
    let sql = "DROP VIEW myschema.myview";
    match verified_stmt(sql) {
        Statement::Drop {
            names, object_type, ..
        } => {
            assert_eq!(
                vec!["myschema.myview"],
                names.iter().map(ToString::to_string).collect::<Vec<_>>()
            );
            assert_eq!(ObjectType::View, object_type);
        }
        _ => unreachable!(),
    }
}

#[test]
fn parse_invalid_subquery_without_parens() {
    let res = parse_sql_statements("SELECT SELECT 1 FROM bar WHERE 1=1 FROM baz");
    assert_eq!(
        ParserError::ParserError("Expected end of statement, found: 1".to_string()),
        res.unwrap_err()
    );
}

#[test]
fn parse_offset() {
    let expect = Some(Offset {
        value: Expr::Value(number("2")),
        rows: OffsetRows::Rows,
    });
    let ast = verified_query("SELECT foo FROM bar OFFSET 2 ROWS");
    assert_eq!(ast.offset, expect);
    let ast = verified_query("SELECT foo FROM bar WHERE foo = 4 OFFSET 2 ROWS");
    assert_eq!(ast.offset, expect);
    let ast = verified_query("SELECT foo FROM bar ORDER BY baz OFFSET 2 ROWS");
    assert_eq!(ast.offset, expect);
    let ast = verified_query("SELECT foo FROM bar WHERE foo = 4 ORDER BY baz OFFSET 2 ROWS");
    assert_eq!(ast.offset, expect);
    let ast = verified_query("SELECT foo FROM (SELECT * FROM bar OFFSET 2 ROWS) OFFSET 2 ROWS");
    assert_eq!(ast.offset, expect);
    match *ast.body {
        SetExpr::Select(s) => match only(s.from).relation {
            TableFactor::Derived { subquery, .. } => {
                assert_eq!(subquery.offset, expect);
            }
            _ => panic!("Test broke"),
        },
        _ => panic!("Test broke"),
    }
    let ast = verified_query("SELECT 'foo' OFFSET 0 ROWS");
    assert_eq!(
        ast.offset,
        Some(Offset {
            value: Expr::Value(number("0")),
            rows: OffsetRows::Rows,
        })
    );
    let ast = verified_query("SELECT 'foo' OFFSET 1 ROW");
    assert_eq!(
        ast.offset,
        Some(Offset {
            value: Expr::Value(number("1")),
            rows: OffsetRows::Row,
        })
    );
    let ast = verified_query("SELECT 'foo' OFFSET 1");
    assert_eq!(
        ast.offset,
        Some(Offset {
            value: Expr::Value(number("1")),
            rows: OffsetRows::None,
        })
    );
}

#[test]
fn parse_fetch() {
    let fetch_first_two_rows_only = Some(Fetch {
        with_ties: false,
        percent: false,
        quantity: Some(Expr::Value(number("2"))),
    });
    let ast = verified_query("SELECT foo FROM bar FETCH FIRST 2 ROWS ONLY");
    assert_eq!(ast.fetch, fetch_first_two_rows_only);
    let ast = verified_query("SELECT 'foo' FETCH FIRST 2 ROWS ONLY");
    assert_eq!(ast.fetch, fetch_first_two_rows_only);
    let ast = verified_query("SELECT foo FROM bar FETCH FIRST ROWS ONLY");
    assert_eq!(
        ast.fetch,
        Some(Fetch {
            with_ties: false,
            percent: false,
            quantity: None,
        })
    );
    let ast = verified_query("SELECT foo FROM bar WHERE foo = 4 FETCH FIRST 2 ROWS ONLY");
    assert_eq!(ast.fetch, fetch_first_two_rows_only);
    let ast = verified_query("SELECT foo FROM bar ORDER BY baz FETCH FIRST 2 ROWS ONLY");
    assert_eq!(ast.fetch, fetch_first_two_rows_only);
    let ast = verified_query(
        "SELECT foo FROM bar WHERE foo = 4 ORDER BY baz FETCH FIRST 2 ROWS WITH TIES",
    );
    assert_eq!(
        ast.fetch,
        Some(Fetch {
            with_ties: true,
            percent: false,
            quantity: Some(Expr::Value(number("2"))),
        })
    );
    let ast = verified_query("SELECT foo FROM bar FETCH FIRST 50 PERCENT ROWS ONLY");
    assert_eq!(
        ast.fetch,
        Some(Fetch {
            with_ties: false,
            percent: true,
            quantity: Some(Expr::Value(number("50"))),
        })
    );
    let ast = verified_query(
        "SELECT foo FROM bar WHERE foo = 4 ORDER BY baz OFFSET 2 ROWS FETCH FIRST 2 ROWS ONLY",
    );
    assert_eq!(
        ast.offset,
        Some(Offset {
            value: Expr::Value(number("2")),
            rows: OffsetRows::Rows,
        })
    );
    assert_eq!(ast.fetch, fetch_first_two_rows_only);
    let ast = verified_query(
        "SELECT foo FROM (SELECT * FROM bar FETCH FIRST 2 ROWS ONLY) FETCH FIRST 2 ROWS ONLY",
    );
    assert_eq!(ast.fetch, fetch_first_two_rows_only);
    match *ast.body {
        SetExpr::Select(s) => match only(s.from).relation {
            TableFactor::Derived { subquery, .. } => {
                assert_eq!(subquery.fetch, fetch_first_two_rows_only);
            }
            _ => panic!("Test broke"),
        },
        _ => panic!("Test broke"),
    }
    let ast = verified_query("SELECT foo FROM (SELECT * FROM bar OFFSET 2 ROWS FETCH FIRST 2 ROWS ONLY) OFFSET 2 ROWS FETCH FIRST 2 ROWS ONLY");
    assert_eq!(
        ast.offset,
        Some(Offset {
            value: Expr::Value(number("2")),
            rows: OffsetRows::Rows,
        })
    );
    assert_eq!(ast.fetch, fetch_first_two_rows_only);
    match *ast.body {
        SetExpr::Select(s) => match only(s.from).relation {
            TableFactor::Derived { subquery, .. } => {
                assert_eq!(
                    subquery.offset,
                    Some(Offset {
                        value: Expr::Value(number("2")),
                        rows: OffsetRows::Rows,
                    })
                );
                assert_eq!(subquery.fetch, fetch_first_two_rows_only);
            }
            _ => panic!("Test broke"),
        },
        _ => panic!("Test broke"),
    }
}

#[test]
fn parse_fetch_variations() {
    one_statement_parses_to(
        "SELECT foo FROM bar FETCH FIRST 10 ROW ONLY",
        "SELECT foo FROM bar FETCH FIRST 10 ROWS ONLY",
    );
    one_statement_parses_to(
        "SELECT foo FROM bar FETCH NEXT 10 ROW ONLY",
        "SELECT foo FROM bar FETCH FIRST 10 ROWS ONLY",
    );
    one_statement_parses_to(
        "SELECT foo FROM bar FETCH NEXT 10 ROWS WITH TIES",
        "SELECT foo FROM bar FETCH FIRST 10 ROWS WITH TIES",
    );
    one_statement_parses_to(
        "SELECT foo FROM bar FETCH NEXT ROWS WITH TIES",
        "SELECT foo FROM bar FETCH FIRST ROWS WITH TIES",
    );
    one_statement_parses_to(
        "SELECT foo FROM bar FETCH FIRST ROWS ONLY",
        "SELECT foo FROM bar FETCH FIRST ROWS ONLY",
    );
}

#[test]
fn lateral_derived() {
    fn chk(lateral_in: bool) {
        let lateral_str = if lateral_in { "LATERAL " } else { "" };
        let sql = format!(
            "SELECT * FROM customer LEFT JOIN {lateral_str}\
             (SELECT * FROM order WHERE order.customer = customer.id LIMIT 3) AS order ON true"
        );
        let select = verified_only_select(&sql);
        let from = only(select.from);
        assert_eq!(from.joins.len(), 1);
        let join = &from.joins[0];
        assert_eq!(
            join.join_operator,
            JoinOperator::LeftOuter(JoinConstraint::On(Expr::Value(Value::Boolean(true))))
        );
        if let TableFactor::Derived {
            lateral,
            ref subquery,
            alias: Some(ref alias),
        } = join.relation
        {
            assert_eq!(lateral_in, lateral);
            assert_eq!(Ident::new("order"), alias.name);
            assert_eq!(
                subquery.to_string(),
                "SELECT * FROM order WHERE order.customer = customer.id LIMIT 3"
            );
        } else {
            unreachable!()
        }
    }
    chk(false);
    chk(true);

    let sql = "SELECT * FROM customer LEFT JOIN LATERAL generate_series(1, customer.id)";
    let res = parse_sql_statements(sql);
    assert_eq!(
        ParserError::ParserError(
            "Expected subquery after LATERAL, found: generate_series".to_string()
        ),
        res.unwrap_err()
    );

    let sql = "SELECT * FROM a LEFT JOIN LATERAL (b CROSS JOIN c)";
    let res = parse_sql_statements(sql);
    assert_eq!(
        ParserError::ParserError(
            "Expected SELECT, VALUES, or a subquery in the query body, found: b".to_string()
        ),
        res.unwrap_err()
    );
}

#[test]
fn parse_start_transaction() {
    match verified_stmt("START TRANSACTION READ ONLY, READ WRITE, ISOLATION LEVEL SERIALIZABLE") {
        Statement::StartTransaction { modes } => assert_eq!(
            modes,
            vec![
                TransactionMode::AccessMode(TransactionAccessMode::ReadOnly),
                TransactionMode::AccessMode(TransactionAccessMode::ReadWrite),
                TransactionMode::IsolationLevel(TransactionIsolationLevel::Serializable),
            ]
        ),
        _ => unreachable!(),
    }

    // For historical reasons, PostgreSQL allows the commas between the modes to
    // be omitted.
    match one_statement_parses_to(
        "START TRANSACTION READ ONLY READ WRITE ISOLATION LEVEL SERIALIZABLE",
        "START TRANSACTION READ ONLY, READ WRITE, ISOLATION LEVEL SERIALIZABLE",
    ) {
        Statement::StartTransaction { modes } => assert_eq!(
            modes,
            vec![
                TransactionMode::AccessMode(TransactionAccessMode::ReadOnly),
                TransactionMode::AccessMode(TransactionAccessMode::ReadWrite),
                TransactionMode::IsolationLevel(TransactionIsolationLevel::Serializable),
            ]
        ),
        _ => unreachable!(),
    }

    verified_stmt("START TRANSACTION");
    one_statement_parses_to("BEGIN", "START TRANSACTION");
    one_statement_parses_to("BEGIN WORK", "START TRANSACTION");
    one_statement_parses_to("BEGIN TRANSACTION", "START TRANSACTION");

    verified_stmt("START TRANSACTION ISOLATION LEVEL READ UNCOMMITTED");
    verified_stmt("START TRANSACTION ISOLATION LEVEL READ COMMITTED");
    verified_stmt("START TRANSACTION ISOLATION LEVEL REPEATABLE READ");
    verified_stmt("START TRANSACTION ISOLATION LEVEL SERIALIZABLE");

    // Regression test for https://github.com/sqlparser-rs/sqlparser-rs/pull/139,
    // in which START TRANSACTION would fail to parse if followed by a statement
    // terminator.
    assert_eq!(
        parse_sql_statements("START TRANSACTION; SELECT 1"),
        Ok(vec![
            verified_stmt("START TRANSACTION"),
            verified_stmt("SELECT 1"),
        ])
    );

    let res = parse_sql_statements("START TRANSACTION ISOLATION LEVEL BAD");
    assert_eq!(
        ParserError::ParserError("Expected isolation level, found: BAD".to_string()),
        res.unwrap_err()
    );

    let res = parse_sql_statements("START TRANSACTION BAD");
    assert_eq!(
        ParserError::ParserError("Expected end of statement, found: BAD".to_string()),
        res.unwrap_err()
    );

    let res = parse_sql_statements("START TRANSACTION READ ONLY,");
    assert_eq!(
        ParserError::ParserError("Expected transaction mode, found: EOF".to_string()),
        res.unwrap_err()
    );
}

#[test]
fn parse_set_transaction() {
    // SET TRANSACTION shares transaction mode parsing code with START
    // TRANSACTION, so no need to duplicate the tests here. We just do a quick
    // sanity check.
    match verified_stmt("SET TRANSACTION READ ONLY, READ WRITE, ISOLATION LEVEL SERIALIZABLE") {
        Statement::SetTransaction {
            modes,
            session,
            snapshot,
        } => {
            assert_eq!(
                modes,
                vec![
                    TransactionMode::AccessMode(TransactionAccessMode::ReadOnly),
                    TransactionMode::AccessMode(TransactionAccessMode::ReadWrite),
                    TransactionMode::IsolationLevel(TransactionIsolationLevel::Serializable),
                ]
            );
            assert!(!session);
            assert_eq!(snapshot, None);
        }
        _ => unreachable!(),
    }
}

#[test]
fn parse_set_variable() {
    match verified_stmt("SET SOMETHING = '1'") {
        Statement::SetVariable {
            local,
            hivevar,
            variable,
            value,
        } => {
            assert!(!local);
            assert!(!hivevar);
            assert_eq!(variable, ObjectName(vec!["SOMETHING".into()]));
            assert_eq!(
                value,
                vec![Expr::Value(Value::SingleQuotedString("1".into()))]
            );
        }
        _ => unreachable!(),
    }

    one_statement_parses_to("SET SOMETHING TO '1'", "SET SOMETHING = '1'");
}

#[test]
fn parse_set_time_zone() {
    match verified_stmt("SET TIMEZONE = 'UTC'") {
        Statement::SetVariable {
            local,
            hivevar,
            variable,
            value,
        } => {
            assert!(!local);
            assert!(!hivevar);
            assert_eq!(variable, ObjectName(vec!["TIMEZONE".into()]));
            assert_eq!(
                value,
                vec![Expr::Value(Value::SingleQuotedString("UTC".into()))]
            );
        }
        _ => unreachable!(),
    }

    one_statement_parses_to("SET TIME ZONE TO 'UTC'", "SET TIMEZONE = 'UTC'");
}

#[test]
fn parse_set_time_zone_alias() {
    match verified_stmt("SET TIME ZONE 'UTC'") {
        Statement::SetTimeZone { local, value } => {
            assert!(!local);
            assert_eq!(value, Expr::Value(Value::SingleQuotedString("UTC".into())));
        }
        _ => unreachable!(),
    }
}

#[test]
fn parse_commit() {
    match verified_stmt("COMMIT") {
        Statement::Commit { chain: false } => (),
        _ => unreachable!(),
    }

    match verified_stmt("COMMIT AND CHAIN") {
        Statement::Commit { chain: true } => (),
        _ => unreachable!(),
    }

    one_statement_parses_to("COMMIT AND NO CHAIN", "COMMIT");
    one_statement_parses_to("COMMIT WORK AND NO CHAIN", "COMMIT");
    one_statement_parses_to("COMMIT TRANSACTION AND NO CHAIN", "COMMIT");
    one_statement_parses_to("COMMIT WORK AND CHAIN", "COMMIT AND CHAIN");
    one_statement_parses_to("COMMIT TRANSACTION AND CHAIN", "COMMIT AND CHAIN");
    one_statement_parses_to("COMMIT WORK", "COMMIT");
    one_statement_parses_to("COMMIT TRANSACTION", "COMMIT");
}

#[test]
fn parse_rollback() {
    match verified_stmt("ROLLBACK") {
        Statement::Rollback { chain: false } => (),
        _ => unreachable!(),
    }

    match verified_stmt("ROLLBACK AND CHAIN") {
        Statement::Rollback { chain: true } => (),
        _ => unreachable!(),
    }

    one_statement_parses_to("ROLLBACK AND NO CHAIN", "ROLLBACK");
    one_statement_parses_to("ROLLBACK WORK AND NO CHAIN", "ROLLBACK");
    one_statement_parses_to("ROLLBACK TRANSACTION AND NO CHAIN", "ROLLBACK");
    one_statement_parses_to("ROLLBACK WORK AND CHAIN", "ROLLBACK AND CHAIN");
    one_statement_parses_to("ROLLBACK TRANSACTION AND CHAIN", "ROLLBACK AND CHAIN");
    one_statement_parses_to("ROLLBACK WORK", "ROLLBACK");
    one_statement_parses_to("ROLLBACK TRANSACTION", "ROLLBACK");
}

#[test]
#[should_panic(expected = "Parse results with GenericDialect are different from PostgreSqlDialect")]
fn ensure_multiple_dialects_are_tested() {
    // The SQL here must be parsed differently by different dialects.
    // At the time of writing, `@foo` is accepted as a valid identifier
    // by the Generic and the MSSQL dialect, but not by Postgres and ANSI.
    let _ = parse_sql_statements("SELECT @foo");
}

#[test]
fn parse_create_index() {
    let sql = "CREATE UNIQUE INDEX IF NOT EXISTS idx_name ON test(name,age DESC)";
    let indexed_columns = vec![
        OrderByExpr {
            expr: Expr::Identifier(Ident::new("name")),
            asc: None,
            nulls_first: None,
        },
        OrderByExpr {
            expr: Expr::Identifier(Ident::new("age")),
            asc: Some(false),
            nulls_first: None,
        },
    ];
    match verified_stmt(sql) {
        Statement::CreateIndex {
            name,
            table_name,
            columns,
            unique,
            if_not_exists,
            ..
        } => {
            assert_eq!("idx_name", name.to_string());
            assert_eq!("test", table_name.to_string());
            assert_eq!(indexed_columns, columns);
            assert!(unique);
            assert!(if_not_exists)
        }
        _ => unreachable!(),
    }
}

#[test]
fn test_create_index_with_using_function() {
    let sql = "CREATE UNIQUE INDEX IF NOT EXISTS idx_name ON test USING btree (name,age DESC)";
    let indexed_columns = vec![
        OrderByExpr {
            expr: Expr::Identifier(Ident::new("name")),
            asc: None,
            nulls_first: None,
        },
        OrderByExpr {
            expr: Expr::Identifier(Ident::new("age")),
            asc: Some(false),
            nulls_first: None,
        },
    ];
    match verified_stmt(sql) {
        Statement::CreateIndex {
            name,
            table_name,
            using,
            columns,
            unique,
            if_not_exists,
        } => {
            assert_eq!("idx_name", name.to_string());
            assert_eq!("test", table_name.to_string());
            assert_eq!("btree", using.unwrap().to_string());
            assert_eq!(indexed_columns, columns);
            assert!(unique);
            assert!(if_not_exists)
        }
        _ => unreachable!(),
    }
}

#[test]
fn parse_drop_index() {
    let sql = "DROP INDEX idx_a";
    match verified_stmt(sql) {
        Statement::Drop {
            names, object_type, ..
        } => {
            assert_eq!(
                vec!["idx_a"],
                names.iter().map(ToString::to_string).collect::<Vec<_>>()
            );
            assert_eq!(ObjectType::Index, object_type);
        }
        _ => unreachable!(),
    }
}

#[test]
fn parse_create_role() {
    let sql = "CREATE ROLE consultant";
    match verified_stmt(sql) {
        Statement::CreateRole { names, .. } => {
            assert_eq_vec(&["consultant"], &names);
        }
        _ => unreachable!(),
    }

    let sql = "CREATE ROLE IF NOT EXISTS mysql_a, mysql_b";
    match verified_stmt(sql) {
        Statement::CreateRole {
            names,
            if_not_exists,
            ..
        } => {
            assert_eq_vec(&["mysql_a", "mysql_b"], &names);
            assert!(if_not_exists);
        }
        _ => unreachable!(),
    }
}

#[test]
fn parse_drop_role() {
    let sql = "DROP ROLE abc";
    match verified_stmt(sql) {
        Statement::Drop {
            names,
            object_type,
            if_exists,
            ..
        } => {
            assert_eq_vec(&["abc"], &names);
            assert_eq!(ObjectType::Role, object_type);
            assert!(!if_exists);
        }
        _ => unreachable!(),
    };

    let sql = "DROP ROLE IF EXISTS def, magician, quaternion";
    match verified_stmt(sql) {
        Statement::Drop {
            names,
            object_type,
            if_exists,
            ..
        } => {
            assert_eq_vec(&["def", "magician", "quaternion"], &names);
            assert_eq!(ObjectType::Role, object_type);
            assert!(if_exists);
        }
        _ => unreachable!(),
    }
}

#[test]
fn parse_grant() {
    let sql = "GRANT SELECT, INSERT, UPDATE (shape, size), USAGE, DELETE, TRUNCATE, REFERENCES, TRIGGER, CONNECT, CREATE, EXECUTE, TEMPORARY ON abc, def TO xyz, m WITH GRANT OPTION GRANTED BY jj";
    match verified_stmt(sql) {
        Statement::Grant {
            privileges,
            objects,
            grantees,
            with_grant_option,
            granted_by,
            ..
        } => match (privileges, objects) {
            (Privileges::Actions(actions), GrantObjects::Tables(objects)) => {
                assert_eq!(
                    vec![
                        Action::Select { columns: None },
                        Action::Insert { columns: None },
                        Action::Update {
                            columns: Some(vec![
                                Ident {
                                    value: "shape".into(),
                                    quote_style: None,
                                },
                                Ident {
                                    value: "size".into(),
                                    quote_style: None,
                                },
                            ])
                        },
                        Action::Usage,
                        Action::Delete,
                        Action::Truncate,
                        Action::References { columns: None },
                        Action::Trigger,
                        Action::Connect,
                        Action::Create,
                        Action::Execute,
                        Action::Temporary,
                    ],
                    actions
                );
                assert_eq_vec(&["abc", "def"], &objects);
                assert_eq_vec(&["xyz", "m"], &grantees);
                assert!(with_grant_option);
                assert_eq!("jj", granted_by.unwrap().to_string());
            }
            _ => unreachable!(),
        },
        _ => unreachable!(),
    }

    let sql2 = "GRANT INSERT ON ALL TABLES IN SCHEMA public TO browser";
    match verified_stmt(sql2) {
        Statement::Grant {
            privileges,
            objects,
            grantees,
            with_grant_option,
            ..
        } => match (privileges, objects) {
            (Privileges::Actions(actions), GrantObjects::AllTablesInSchema { schemas }) => {
                assert_eq!(vec![Action::Insert { columns: None }], actions);
                assert_eq_vec(&["public"], &schemas);
                assert_eq_vec(&["browser"], &grantees);
                assert!(!with_grant_option);
            }
            _ => unreachable!(),
        },
        _ => unreachable!(),
    }

    let sql3 = "GRANT USAGE, SELECT ON SEQUENCE p TO u";
    match verified_stmt(sql3) {
        Statement::Grant {
            privileges,
            objects,
            grantees,
            granted_by,
            ..
        } => match (privileges, objects, granted_by) {
            (Privileges::Actions(actions), GrantObjects::Sequences(objects), None) => {
                assert_eq!(
                    vec![Action::Usage, Action::Select { columns: None }],
                    actions
                );
                assert_eq_vec(&["p"], &objects);
                assert_eq_vec(&["u"], &grantees);
            }
            _ => unreachable!(),
        },
        _ => unreachable!(),
    }

    let sql4 = "GRANT ALL PRIVILEGES ON aa, b TO z";
    match verified_stmt(sql4) {
        Statement::Grant { privileges, .. } => {
            assert_eq!(
                Privileges::All {
                    with_privileges_keyword: true
                },
                privileges
            );
        }
        _ => unreachable!(),
    }

    let sql5 = "GRANT ALL ON SCHEMA aa, b TO z";
    match verified_stmt(sql5) {
        Statement::Grant {
            privileges,
            objects,
            ..
        } => match (privileges, objects) {
            (
                Privileges::All {
                    with_privileges_keyword,
                },
                GrantObjects::Schemas(schemas),
            ) => {
                assert!(!with_privileges_keyword);
                assert_eq_vec(&["aa", "b"], &schemas);
            }
            _ => unreachable!(),
        },
        _ => unreachable!(),
    }

    let sql6 = "GRANT USAGE ON ALL SEQUENCES IN SCHEMA bus TO a, beta WITH GRANT OPTION";
    match verified_stmt(sql6) {
        Statement::Grant {
            privileges,
            objects,
            ..
        } => match (privileges, objects) {
            (Privileges::Actions(actions), GrantObjects::AllSequencesInSchema { schemas }) => {
                assert_eq!(vec![Action::Usage], actions);
                assert_eq_vec(&["bus"], &schemas);
            }
            _ => unreachable!(),
        },
        _ => unreachable!(),
    }
}

#[test]
fn test_revoke() {
    let sql = "REVOKE ALL PRIVILEGES ON users, auth FROM analyst CASCADE";
    match verified_stmt(sql) {
        Statement::Revoke {
            privileges,
            objects: GrantObjects::Tables(tables),
            grantees,
            cascade,
            granted_by,
        } => {
            assert_eq!(
                Privileges::All {
                    with_privileges_keyword: true
                },
                privileges
            );
            assert_eq_vec(&["users", "auth"], &tables);
            assert_eq_vec(&["analyst"], &grantees);
            assert!(cascade);
            assert_eq!(None, granted_by);
        }
        _ => unreachable!(),
    }
}

#[test]
fn parse_merge() {
    let sql = "MERGE INTO s.bar AS dest USING (SELECT * FROM s.foo) AS stg ON dest.D = stg.D AND dest.E = stg.E WHEN NOT MATCHED THEN INSERT (A, B, C) VALUES (stg.A, stg.B, stg.C) WHEN MATCHED AND dest.A = 'a' THEN UPDATE SET dest.F = stg.F, dest.G = stg.G WHEN MATCHED THEN DELETE";
    let sql_no_into = "MERGE s.bar AS dest USING (SELECT * FROM s.foo) AS stg ON dest.D = stg.D AND dest.E = stg.E WHEN NOT MATCHED THEN INSERT (A, B, C) VALUES (stg.A, stg.B, stg.C) WHEN MATCHED AND dest.A = 'a' THEN UPDATE SET dest.F = stg.F, dest.G = stg.G WHEN MATCHED THEN DELETE";
    match (verified_stmt(sql), verified_stmt(sql_no_into)) {
        (
            Statement::Merge {
                into,
                table,
                source,
                on,
                clauses,
            },
            Statement::Merge {
                into: no_into,
                table: table_no_into,
                source: source_no_into,
                on: on_no_into,
                clauses: clauses_no_into,
            },
        ) => {
            assert!(into);
            assert!(!no_into);

            assert_eq!(
                table,
                TableFactor::Table {
                    name: ObjectName(vec![Ident::new("s"), Ident::new("bar")]),
                    alias: Some(TableAlias {
                        name: Ident::new("dest"),
                        columns: vec![],
                    }),
                    args: None,
                    with_hints: vec![],
                }
            );
            assert_eq!(table, table_no_into);

            assert_eq!(
                source,
                TableFactor::Derived {
                    lateral: false,
                    subquery: Box::new(Query {
                        with: None,
                        body: Box::new(SetExpr::Select(Box::new(Select {
                            distinct: None,
                            top: None,
                            projection: vec![SelectItem::Wildcard(
                                WildcardAdditionalOptions::default()
                            )],
                            into: None,
                            from: vec![TableWithJoins {
                                relation: TableFactor::Table {
                                    name: ObjectName(vec![Ident::new("s"), Ident::new("foo")]),
                                    alias: None,
                                    args: None,
                                    with_hints: vec![],
                                },
                                joins: vec![],
                            }],
                            lateral_views: vec![],
                            selection: None,
                            group_by: vec![],
                            cluster_by: vec![],
                            distribute_by: vec![],
                            sort_by: vec![],
                            having: None,
                            named_window: vec![],
                            qualify: None,
                        }))),
                        order_by: vec![],
                        limit: None,
                        offset: None,
                        fetch: None,
                        locks: vec![],
                    }),
                    alias: Some(TableAlias {
                        name: Ident {
                            value: "stg".to_string(),
                            quote_style: None,
                        },
                        columns: vec![],
                    }),
                }
            );
            assert_eq!(source, source_no_into);

            assert_eq!(
                on,
                Box::new(Expr::BinaryOp {
                    left: Box::new(Expr::BinaryOp {
                        left: Box::new(Expr::CompoundIdentifier(vec![
                            Ident::new("dest"),
                            Ident::new("D"),
                        ])),
                        op: BinaryOperator::Eq,
                        right: Box::new(Expr::CompoundIdentifier(vec![
                            Ident::new("stg"),
                            Ident::new("D"),
                        ])),
                    }),
                    op: BinaryOperator::And,
                    right: Box::new(Expr::BinaryOp {
                        left: Box::new(Expr::CompoundIdentifier(vec![
                            Ident::new("dest"),
                            Ident::new("E"),
                        ])),
                        op: BinaryOperator::Eq,
                        right: Box::new(Expr::CompoundIdentifier(vec![
                            Ident::new("stg"),
                            Ident::new("E"),
                        ])),
                    }),
                })
            );
            assert_eq!(on, on_no_into);

            assert_eq!(
                clauses,
                vec![
                    MergeClause::NotMatched {
                        predicate: None,
                        columns: vec![Ident::new("A"), Ident::new("B"), Ident::new("C")],
                        values: Values {
                            explicit_row: false,
                            rows: vec![vec![
                                Expr::CompoundIdentifier(vec![Ident::new("stg"), Ident::new("A")]),
                                Expr::CompoundIdentifier(vec![Ident::new("stg"), Ident::new("B")]),
                                Expr::CompoundIdentifier(vec![Ident::new("stg"), Ident::new("C")]),
                            ]]
                        },
                    },
                    MergeClause::MatchedUpdate {
                        predicate: Some(Expr::BinaryOp {
                            left: Box::new(Expr::CompoundIdentifier(vec![
                                Ident::new("dest"),
                                Ident::new("A"),
                            ])),
                            op: BinaryOperator::Eq,
                            right: Box::new(Expr::Value(Value::SingleQuotedString(
                                "a".to_string()
                            ))),
                        }),
                        assignments: vec![
                            Assignment {
                                id: vec![Ident::new("dest"), Ident::new("F")],
                                value: Expr::CompoundIdentifier(vec![
                                    Ident::new("stg"),
                                    Ident::new("F"),
                                ]),
                            },
                            Assignment {
                                id: vec![Ident::new("dest"), Ident::new("G")],
                                value: Expr::CompoundIdentifier(vec![
                                    Ident::new("stg"),
                                    Ident::new("G"),
                                ]),
                            },
                        ],
                    },
                    MergeClause::MatchedDelete(None),
                ]
            );
            assert_eq!(clauses, clauses_no_into);
        }
        _ => unreachable!(),
    }
}

#[test]
fn test_merge_into_using_table() {
    let sql = "MERGE INTO target_table USING source_table \
        ON target_table.id = source_table.oooid \
        WHEN MATCHED THEN \
            UPDATE SET target_table.description = source_table.description \
        WHEN NOT MATCHED THEN \
            INSERT (ID, description) VALUES (source_table.id, source_table.description)";

    verified_stmt(sql);
}

#[test]
fn test_merge_with_delimiter() {
    let sql = "MERGE INTO target_table USING source_table \
    ON target_table.id = source_table.oooid \
    WHEN MATCHED THEN \
        UPDATE SET target_table.description = source_table.description \
    WHEN NOT MATCHED THEN \
        INSERT (ID, description) VALUES (source_table.id, source_table.description);";

    match parse_sql_statements(sql) {
        Ok(_) => {}
        _ => unreachable!(),
    }
}

#[test]
fn test_lock() {
    let sql = "SELECT * FROM student WHERE id = '1' FOR UPDATE";
    let mut ast = verified_query(sql);
    assert_eq!(ast.locks.len(), 1);
    let lock = ast.locks.pop().unwrap();
    assert_eq!(lock.lock_type, LockType::Update);
    assert!(lock.of.is_none());
    assert!(lock.nonblock.is_none());

    let sql = "SELECT * FROM student WHERE id = '1' FOR SHARE";
    let mut ast = verified_query(sql);
    assert_eq!(ast.locks.len(), 1);
    let lock = ast.locks.pop().unwrap();
    assert_eq!(lock.lock_type, LockType::Share);
    assert!(lock.of.is_none());
    assert!(lock.nonblock.is_none());
}

#[test]
fn test_lock_table() {
    let sql = "SELECT * FROM student WHERE id = '1' FOR UPDATE OF school";
    let mut ast = verified_query(sql);
    assert_eq!(ast.locks.len(), 1);
    let lock = ast.locks.pop().unwrap();
    assert_eq!(lock.lock_type, LockType::Update);
    assert_eq!(
        lock.of.unwrap().0,
        vec![Ident {
            value: "school".to_string(),
            quote_style: None
        }]
    );
    assert!(lock.nonblock.is_none());

    let sql = "SELECT * FROM student WHERE id = '1' FOR SHARE OF school";
    let mut ast = verified_query(sql);
    assert_eq!(ast.locks.len(), 1);
    let lock = ast.locks.pop().unwrap();
    assert_eq!(lock.lock_type, LockType::Share);
    assert_eq!(
        lock.of.unwrap().0,
        vec![Ident {
            value: "school".to_string(),
            quote_style: None
        }]
    );
    assert!(lock.nonblock.is_none());

    let sql = "SELECT * FROM student WHERE id = '1' FOR SHARE OF school FOR UPDATE OF student";
    let mut ast = verified_query(sql);
    assert_eq!(ast.locks.len(), 2);
    let lock = ast.locks.remove(0);
    assert_eq!(lock.lock_type, LockType::Share);
    assert_eq!(
        lock.of.unwrap().0,
        vec![Ident {
            value: "school".to_string(),
            quote_style: None
        }]
    );
    assert!(lock.nonblock.is_none());
    let lock = ast.locks.remove(0);
    assert_eq!(lock.lock_type, LockType::Update);
    assert_eq!(
        lock.of.unwrap().0,
        vec![Ident {
            value: "student".to_string(),
            quote_style: None
        }]
    );
    assert!(lock.nonblock.is_none());
}

#[test]
fn test_lock_nonblock() {
    let sql = "SELECT * FROM student WHERE id = '1' FOR UPDATE OF school SKIP LOCKED";
    let mut ast = verified_query(sql);
    assert_eq!(ast.locks.len(), 1);
    let lock = ast.locks.pop().unwrap();
    assert_eq!(lock.lock_type, LockType::Update);
    assert_eq!(
        lock.of.unwrap().0,
        vec![Ident {
            value: "school".to_string(),
            quote_style: None
        }]
    );
    assert_eq!(lock.nonblock.unwrap(), NonBlock::SkipLocked);

    let sql = "SELECT * FROM student WHERE id = '1' FOR SHARE OF school NOWAIT";
    let mut ast = verified_query(sql);
    assert_eq!(ast.locks.len(), 1);
    let lock = ast.locks.pop().unwrap();
    assert_eq!(lock.lock_type, LockType::Share);
    assert_eq!(
        lock.of.unwrap().0,
        vec![Ident {
            value: "school".to_string(),
            quote_style: None
        }]
    );
    assert_eq!(lock.nonblock.unwrap(), NonBlock::Nowait);
}

#[test]
fn test_placeholder() {
    let sql = "SELECT * FROM student WHERE id = ?";
    let ast = verified_only_select(sql);
    assert_eq!(
        ast.selection,
        Some(Expr::BinaryOp {
            left: Box::new(Expr::Identifier(Ident::new("id"))),
            op: BinaryOperator::Eq,
            right: Box::new(Expr::Value(Value::Placeholder("?".into()))),
        })
    );

    let dialects = TestedDialects {
        dialects: vec![
            Box::new(GenericDialect {}),
            Box::new(DuckDbDialect {}),
            Box::new(PostgreSqlDialect {}),
            Box::new(MsSqlDialect {}),
            Box::new(AnsiDialect {}),
            Box::new(BigQueryDialect {}),
            Box::new(SnowflakeDialect {}),
            // Note: `$` is the starting word for the HiveDialect identifier
            // Box::new(sqlparser::dialect::HiveDialect {}),
        ],
        options: None,
    };
    let sql = "SELECT * FROM student WHERE id = $Id1";
    let ast = dialects.verified_only_select(sql);
    assert_eq!(
        ast.selection,
        Some(Expr::BinaryOp {
            left: Box::new(Expr::Identifier(Ident::new("id"))),
            op: BinaryOperator::Eq,
            right: Box::new(Expr::Value(Value::Placeholder("$Id1".into()))),
        })
    );

    let sql = "SELECT * FROM student LIMIT $1 OFFSET $2";
    let ast = dialects.verified_query(sql);
    assert_eq!(
        ast.limit,
        Some(Expr::Value(Value::Placeholder("$1".into())))
    );
    assert_eq!(
        ast.offset,
        Some(Offset {
            value: Expr::Value(Value::Placeholder("$2".into())),
            rows: OffsetRows::None,
        }),
    );

    let sql = "SELECT $fromage_français, :x, ?123";
    let ast = dialects.verified_only_select(sql);
    assert_eq!(
        ast.projection,
        vec![
            UnnamedExpr(Expr::Value(Value::Placeholder("$fromage_français".into()))),
            UnnamedExpr(Expr::Value(Value::Placeholder(":x".into()))),
            UnnamedExpr(Expr::Value(Value::Placeholder("?123".into()))),
        ]
    );
}

#[test]
fn all_keywords_sorted() {
    // assert!(ALL_KEYWORDS.is_sorted())
    let mut copy = Vec::from(ALL_KEYWORDS);
    copy.sort_unstable();
    assert_eq!(copy, ALL_KEYWORDS)
}

fn parse_sql_statements(sql: &str) -> Result<Vec<Statement>, ParserError> {
    all_dialects().parse_sql_statements(sql)
}

fn one_statement_parses_to(sql: &str, canonical: &str) -> Statement {
    all_dialects().one_statement_parses_to(sql, canonical)
}

fn verified_stmt(query: &str) -> Statement {
    all_dialects().verified_stmt(query)
}

fn verified_query(query: &str) -> Query {
    all_dialects().verified_query(query)
}

fn verified_only_select(query: &str) -> Select {
    all_dialects().verified_only_select(query)
}

fn verified_expr(query: &str) -> Expr {
    all_dialects().verified_expr(query)
}

#[test]
fn parse_offset_and_limit() {
    let sql = "SELECT foo FROM bar LIMIT 2 OFFSET 2";
    let expect = Some(Offset {
        value: Expr::Value(number("2")),
        rows: OffsetRows::None,
    });
    let ast = verified_query(sql);
    assert_eq!(ast.offset, expect);
    assert_eq!(ast.limit, Some(Expr::Value(number("2"))));

    // different order is OK
    one_statement_parses_to("SELECT foo FROM bar OFFSET 2 LIMIT 2", sql);

    // expressions are allowed
    let sql = "SELECT foo FROM bar LIMIT 1 + 2 OFFSET 3 * 4";
    let ast = verified_query(sql);
    assert_eq!(
        ast.limit,
        Some(Expr::BinaryOp {
            left: Box::new(Expr::Value(number("1"))),
            op: BinaryOperator::Plus,
            right: Box::new(Expr::Value(number("2"))),
        }),
    );
    assert_eq!(
        ast.offset,
        Some(Offset {
            value: Expr::BinaryOp {
                left: Box::new(Expr::Value(number("3"))),
                op: BinaryOperator::Multiply,
                right: Box::new(Expr::Value(number("4"))),
            },
            rows: OffsetRows::None,
        }),
    );

    // Can't repeat OFFSET / LIMIT
    let res = parse_sql_statements("SELECT foo FROM bar OFFSET 2 OFFSET 2");
    assert_eq!(
        ParserError::ParserError("Expected end of statement, found: OFFSET".to_string()),
        res.unwrap_err()
    );

    let res = parse_sql_statements("SELECT foo FROM bar LIMIT 2 LIMIT 2");
    assert_eq!(
        ParserError::ParserError("Expected end of statement, found: LIMIT".to_string()),
        res.unwrap_err()
    );

    let res = parse_sql_statements("SELECT foo FROM bar OFFSET 2 LIMIT 2 OFFSET 2");
    assert_eq!(
        ParserError::ParserError("Expected end of statement, found: OFFSET".to_string()),
        res.unwrap_err()
    );
}

#[test]
fn parse_time_functions() {
    let sql = "SELECT CURRENT_TIMESTAMP()";
    let select = verified_only_select(sql);
    assert_eq!(
        &Expr::Function(Function {
            name: ObjectName(vec![Ident::new("CURRENT_TIMESTAMP")]),
            args: vec![],
            over: None,
            distinct: false,
            special: false,
            order_by: vec![],
        }),
        expr_from_projection(&select.projection[0])
    );

    // Validating Parenthesis
    one_statement_parses_to("SELECT CURRENT_TIMESTAMP", sql);

    let sql = "SELECT CURRENT_TIME()";
    let select = verified_only_select(sql);
    assert_eq!(
        &Expr::Function(Function {
            name: ObjectName(vec![Ident::new("CURRENT_TIME")]),
            args: vec![],
            over: None,
            distinct: false,
            special: false,
            order_by: vec![],
        }),
        expr_from_projection(&select.projection[0])
    );

    // Validating Parenthesis
    one_statement_parses_to("SELECT CURRENT_TIME", sql);

    let sql = "SELECT CURRENT_DATE()";
    let select = verified_only_select(sql);
    assert_eq!(
        &Expr::Function(Function {
            name: ObjectName(vec![Ident::new("CURRENT_DATE")]),
            args: vec![],
            over: None,
            distinct: false,
            special: false,
            order_by: vec![],
        }),
        expr_from_projection(&select.projection[0])
    );

    // Validating Parenthesis
    one_statement_parses_to("SELECT CURRENT_DATE", sql);

    let sql = "SELECT LOCALTIME()";
    let select = verified_only_select(sql);
    assert_eq!(
        &Expr::Function(Function {
            name: ObjectName(vec![Ident::new("LOCALTIME")]),
            args: vec![],
            over: None,
            distinct: false,
            special: false,
            order_by: vec![],
        }),
        expr_from_projection(&select.projection[0])
    );

    // Validating Parenthesis
    one_statement_parses_to("SELECT LOCALTIME", sql);

    let sql = "SELECT LOCALTIMESTAMP()";
    let select = verified_only_select(sql);
    assert_eq!(
        &Expr::Function(Function {
            name: ObjectName(vec![Ident::new("LOCALTIMESTAMP")]),
            args: vec![],
            over: None,
            distinct: false,
            special: false,
            order_by: vec![],
        }),
        expr_from_projection(&select.projection[0])
    );

    // Validating Parenthesis
    one_statement_parses_to("SELECT LOCALTIMESTAMP", sql);
}

#[test]
fn parse_position() {
    let sql = "SELECT POSITION('@' IN field)";
    let select = verified_only_select(sql);
    assert_eq!(
        &Expr::Position {
            expr: Box::new(Expr::Value(Value::SingleQuotedString("@".to_string()))),
            r#in: Box::new(Expr::Identifier(Ident::new("field"))),
        },
        expr_from_projection(only(&select.projection))
    );
}

#[test]
fn parse_position_negative() {
    let sql = "SELECT POSITION(foo) from bar";
    let res = parse_sql_statements(sql);
    assert_eq!(
        ParserError::ParserError("Position function must include IN keyword".to_string()),
        res.unwrap_err()
    );

    let sql = "SELECT POSITION(foo IN) from bar";
    let res = parse_sql_statements(sql);
    assert_eq!(
        ParserError::ParserError("Expected an expression:, found: )".to_string()),
        res.unwrap_err()
    );
}

#[test]
fn parse_is_boolean() {
    use self::Expr::*;

    let sql = "a IS TRUE";
    assert_eq!(
        IsTrue(Box::new(Identifier(Ident::new("a")))),
        verified_expr(sql)
    );

    let sql = "a IS NOT TRUE";
    assert_eq!(
        IsNotTrue(Box::new(Identifier(Ident::new("a")))),
        verified_expr(sql)
    );

    let sql = "a IS FALSE";
    assert_eq!(
        IsFalse(Box::new(Identifier(Ident::new("a")))),
        verified_expr(sql)
    );

    let sql = "a IS NOT FALSE";
    assert_eq!(
        IsNotFalse(Box::new(Identifier(Ident::new("a")))),
        verified_expr(sql)
    );

    let sql = "a IS UNKNOWN";
    assert_eq!(
        IsUnknown(Box::new(Identifier(Ident::new("a")))),
        verified_expr(sql)
    );

    let sql = "a IS NOT UNKNOWN";
    assert_eq!(
        IsNotUnknown(Box::new(Identifier(Ident::new("a")))),
        verified_expr(sql)
    );

    verified_stmt("SELECT f FROM foo WHERE field IS TRUE");
    verified_stmt("SELECT f FROM foo WHERE field IS NOT TRUE");

    verified_stmt("SELECT f FROM foo WHERE field IS FALSE");
    verified_stmt("SELECT f FROM foo WHERE field IS NOT FALSE");

    verified_stmt("SELECT f FROM foo WHERE field IS UNKNOWN");
    verified_stmt("SELECT f FROM foo WHERE field IS NOT UNKNOWN");

    let sql = "SELECT f from foo where field is 0";
    let res = parse_sql_statements(sql);
    assert_eq!(
        ParserError::ParserError(
            "Expected [NOT] NULL or TRUE|FALSE or [NOT] DISTINCT FROM after IS, found: 0"
                .to_string()
        ),
        res.unwrap_err()
    );
}

#[test]
fn parse_discard() {
    let sql = "DISCARD ALL";
    match verified_stmt(sql) {
        Statement::Discard { object_type, .. } => assert_eq!(object_type, DiscardObject::ALL),
        _ => unreachable!(),
    }

    let sql = "DISCARD PLANS";
    match verified_stmt(sql) {
        Statement::Discard { object_type, .. } => assert_eq!(object_type, DiscardObject::PLANS),
        _ => unreachable!(),
    }

    let sql = "DISCARD SEQUENCES";
    match verified_stmt(sql) {
        Statement::Discard { object_type, .. } => assert_eq!(object_type, DiscardObject::SEQUENCES),
        _ => unreachable!(),
    }

    let sql = "DISCARD TEMP";
    match verified_stmt(sql) {
        Statement::Discard { object_type, .. } => assert_eq!(object_type, DiscardObject::TEMP),
        _ => unreachable!(),
    }
}

#[test]
fn parse_cursor() {
    let sql = r#"CLOSE my_cursor"#;
    match verified_stmt(sql) {
        Statement::Close { cursor } => assert_eq!(
            cursor,
            CloseCursor::Specific {
                name: Ident::new("my_cursor"),
            }
        ),
        _ => unreachable!(),
    }

    let sql = r#"CLOSE ALL"#;
    match verified_stmt(sql) {
        Statement::Close { cursor } => assert_eq!(cursor, CloseCursor::All),
        _ => unreachable!(),
    }
}

#[test]
fn parse_show_functions() {
    assert_eq!(
        verified_stmt("SHOW FUNCTIONS LIKE 'pattern'"),
        Statement::ShowFunctions {
            filter: Some(ShowStatementFilter::Like("pattern".into())),
        }
    );
}

#[test]
fn parse_cache_table() {
    let sql = "SELECT a, b, c FROM foo";
    let cache_table_name = "cache_table_name";
    let table_flag = "flag";
    let query = all_dialects().verified_query(sql);

    assert_eq!(
        verified_stmt(format!("CACHE TABLE '{cache_table_name}'").as_str()),
        Statement::Cache {
            table_flag: None,
            table_name: ObjectName(vec![Ident::with_quote('\'', cache_table_name)]),
            has_as: false,
            options: vec![],
            query: None,
        }
    );

    assert_eq!(
        verified_stmt(format!("CACHE {table_flag} TABLE '{cache_table_name}'").as_str()),
        Statement::Cache {
            table_flag: Some(ObjectName(vec![Ident::new(table_flag)])),
            table_name: ObjectName(vec![Ident::with_quote('\'', cache_table_name)]),
            has_as: false,
            options: vec![],
            query: None,
        }
    );

    assert_eq!(
        verified_stmt(
            format!(
                "CACHE {table_flag} TABLE '{cache_table_name}' OPTIONS('K1' = 'V1', 'K2' = 0.88)",
            )
            .as_str()
        ),
        Statement::Cache {
            table_flag: Some(ObjectName(vec![Ident::new(table_flag)])),
            table_name: ObjectName(vec![Ident::with_quote('\'', cache_table_name)]),
            has_as: false,
            options: vec![
                SqlOption {
                    name: Ident::with_quote('\'', "K1"),
                    value: Value::SingleQuotedString("V1".into()),
                },
                SqlOption {
                    name: Ident::with_quote('\'', "K2"),
                    value: number("0.88"),
                },
            ],
            query: None,
        }
    );

    assert_eq!(
        verified_stmt(
            format!(
                "CACHE {table_flag} TABLE '{cache_table_name}' OPTIONS('K1' = 'V1', 'K2' = 0.88) {sql}",
            )
            .as_str()
        ),
        Statement::Cache {
            table_flag: Some(ObjectName(vec![Ident::new(table_flag)])),
            table_name: ObjectName(vec![Ident::with_quote('\'', cache_table_name)]),
            has_as: false,
            options: vec![
                SqlOption {
                    name: Ident::with_quote('\'', "K1"),
                    value: Value::SingleQuotedString("V1".into()),
                },
                SqlOption {
                    name: Ident::with_quote('\'', "K2"),
                    value: number("0.88"),
                },
            ],
            query: Some(query.clone()),
        }
    );

    assert_eq!(
        verified_stmt(
            format!(
                "CACHE {table_flag} TABLE '{cache_table_name}' OPTIONS('K1' = 'V1', 'K2' = 0.88) AS {sql}",
            )
            .as_str()
        ),
        Statement::Cache {
            table_flag: Some(ObjectName(vec![Ident::new(table_flag)])),
            table_name: ObjectName(vec![Ident::with_quote('\'', cache_table_name)]),
            has_as: true,
            options: vec![
                SqlOption {
                    name: Ident::with_quote('\'', "K1"),
                    value: Value::SingleQuotedString("V1".into()),
                },
                SqlOption {
                    name: Ident::with_quote('\'', "K2"),
                    value: number("0.88"),
                },
            ],
            query: Some(query.clone()),
        }
    );

    assert_eq!(
        verified_stmt(format!("CACHE {table_flag} TABLE '{cache_table_name}' {sql}").as_str()),
        Statement::Cache {
            table_flag: Some(ObjectName(vec![Ident::new(table_flag)])),
            table_name: ObjectName(vec![Ident::with_quote('\'', cache_table_name)]),
            has_as: false,
            options: vec![],
            query: Some(query.clone()),
        }
    );

    assert_eq!(
        verified_stmt(format!("CACHE {table_flag} TABLE '{cache_table_name}' AS {sql}").as_str()),
        Statement::Cache {
            table_flag: Some(ObjectName(vec![Ident::new(table_flag)])),
            table_name: ObjectName(vec![Ident::with_quote('\'', cache_table_name)]),
            has_as: true,
            options: vec![],
            query: Some(query),
        }
    );

    let res = parse_sql_statements("CACHE TABLE 'table_name' foo");
    assert_eq!(
        ParserError::ParserError(
            "Expected SELECT, VALUES, or a subquery in the query body, found: foo".to_string()
        ),
        res.unwrap_err()
    );

    let res = parse_sql_statements("CACHE flag TABLE 'table_name' OPTIONS('K1'='V1') foo");
    assert_eq!(
        ParserError::ParserError(
            "Expected SELECT, VALUES, or a subquery in the query body, found: foo".to_string()
        ),
        res.unwrap_err()
    );

    let res = parse_sql_statements("CACHE TABLE 'table_name' AS foo");
    assert_eq!(
        ParserError::ParserError(
            "Expected SELECT, VALUES, or a subquery in the query body, found: foo".to_string()
        ),
        res.unwrap_err()
    );

    let res = parse_sql_statements("CACHE flag TABLE 'table_name' OPTIONS('K1'='V1') AS foo");
    assert_eq!(
        ParserError::ParserError(
            "Expected SELECT, VALUES, or a subquery in the query body, found: foo".to_string()
        ),
        res.unwrap_err()
    );

    let res = parse_sql_statements("CACHE 'table_name'");
    assert_eq!(
        ParserError::ParserError("Expected a `TABLE` keyword, found: 'table_name'".to_string()),
        res.unwrap_err()
    );

    let res = parse_sql_statements("CACHE 'table_name' OPTIONS('K1'='V1')");
    assert_eq!(
        ParserError::ParserError("Expected a `TABLE` keyword, found: OPTIONS".to_string()),
        res.unwrap_err()
    );

    let res = parse_sql_statements("CACHE flag 'table_name' OPTIONS('K1'='V1')");
    assert_eq!(
        ParserError::ParserError("Expected a `TABLE` keyword, found: 'table_name'".to_string()),
        res.unwrap_err()
    );
}

#[test]
fn parse_uncache_table() {
    assert_eq!(
        verified_stmt("UNCACHE TABLE 'table_name'"),
        Statement::UNCache {
            table_name: ObjectName(vec![Ident::with_quote('\'', "table_name")]),
            if_exists: false,
        }
    );

    assert_eq!(
        verified_stmt("UNCACHE TABLE IF EXISTS 'table_name'"),
        Statement::UNCache {
            table_name: ObjectName(vec![Ident::with_quote('\'', "table_name")]),
            if_exists: true,
        }
    );

    let res = parse_sql_statements("UNCACHE TABLE 'table_name' foo");
    assert_eq!(
        ParserError::ParserError("Expected an `EOF`, found: foo".to_string()),
        res.unwrap_err()
    );

    let res = parse_sql_statements("UNCACHE 'table_name' foo");
    assert_eq!(
        ParserError::ParserError("Expected a `TABLE` keyword, found: 'table_name'".to_string()),
        res.unwrap_err()
    );

    let res = parse_sql_statements("UNCACHE IF EXISTS 'table_name' foo");
    assert_eq!(
        ParserError::ParserError("Expected a `TABLE` keyword, found: IF".to_string()),
        res.unwrap_err()
    );
}

#[test]
fn parse_deeply_nested_parens_hits_recursion_limits() {
    let sql = "(".repeat(1000);
    let res = parse_sql_statements(&sql);
    assert_eq!(ParserError::RecursionLimitExceeded, res.unwrap_err());
}

#[test]
fn parse_deeply_nested_expr_hits_recursion_limits() {
    let dialect = GenericDialect {};

    let where_clause = make_where_clause(100);
    let sql = format!("SELECT id, user_id FROM test WHERE {where_clause}");

    let res = Parser::new(&dialect)
        .try_with_sql(&sql)
        .expect("tokenize to work")
        .parse_statements();

    assert_eq!(res, Err(ParserError::RecursionLimitExceeded));
}

#[test]
fn parse_deeply_nested_subquery_expr_hits_recursion_limits() {
    let dialect = GenericDialect {};

    let where_clause = make_where_clause(100);
    let sql = format!("SELECT id, user_id where id IN (select id from t WHERE {where_clause})");

    let res = Parser::new(&dialect)
        .try_with_sql(&sql)
        .expect("tokenize to work")
        .parse_statements();

    assert_eq!(res, Err(ParserError::RecursionLimitExceeded));
}

#[test]
fn parse_with_recursion_limit() {
    let dialect = GenericDialect {};

    let where_clause = make_where_clause(20);
    let sql = format!("SELECT id, user_id FROM test WHERE {where_clause}");

    // Expect the statement to parse with default limit
    let res = Parser::new(&dialect)
        .try_with_sql(&sql)
        .expect("tokenize to work")
        .parse_statements();

    assert!(matches!(res, Ok(_)), "{res:?}");

    // limit recursion to something smaller, expect parsing to fail
    let res = Parser::new(&dialect)
        .try_with_sql(&sql)
        .expect("tokenize to work")
        .with_recursion_limit(20)
        .parse_statements();

    assert_eq!(res, Err(ParserError::RecursionLimitExceeded));

    // limit recursion to 50, expect it to succeed
    let res = Parser::new(&dialect)
        .try_with_sql(&sql)
        .expect("tokenize to work")
        .with_recursion_limit(50)
        .parse_statements();

    assert!(matches!(res, Ok(_)), "{res:?}");
}

#[test]
fn parse_pivot_table() {
    let sql = concat!(
        "SELECT * FROM monthly_sales AS a ",
        "PIVOT(SUM(a.amount) FOR a.MONTH IN ('JAN', 'FEB', 'MAR', 'APR')) AS p (c, d) ",
        "ORDER BY EMPID"
    );

    assert_eq!(
        verified_only_select(sql).from[0].relation,
        Pivot {
            name: ObjectName(vec![Ident::new("monthly_sales")]),
            table_alias: Some(TableAlias {
                name: Ident::new("a"),
                columns: vec![]
            }),
            aggregate_function: Expr::Function(Function {
                name: ObjectName(vec![Ident::new("SUM")]),
                args: (vec![FunctionArg::Unnamed(FunctionArgExpr::Expr(
                    Expr::CompoundIdentifier(vec![Ident::new("a"), Ident::new("amount"),])
                ))]),
                over: None,
                distinct: false,
                special: false,
                order_by: vec![],
            }),
            value_column: vec![Ident::new("a"), Ident::new("MONTH")],
            pivot_values: vec![
                Value::SingleQuotedString("JAN".to_string()),
                Value::SingleQuotedString("FEB".to_string()),
                Value::SingleQuotedString("MAR".to_string()),
                Value::SingleQuotedString("APR".to_string()),
            ],
            pivot_alias: Some(TableAlias {
                name: Ident {
                    value: "p".to_string(),
                    quote_style: None
                },
                columns: vec![Ident::new("c"), Ident::new("d")],
            }),
        }
    );
    assert_eq!(verified_stmt(sql).to_string(), sql);

    let sql_without_table_alias = concat!(
        "SELECT * FROM monthly_sales ",
        "PIVOT(SUM(a.amount) FOR a.MONTH IN ('JAN', 'FEB', 'MAR', 'APR')) AS p (c, d) ",
        "ORDER BY EMPID"
    );
    assert_matches!(
        verified_only_select(sql_without_table_alias).from[0].relation,
        Pivot {
            table_alias: None, // parsing should succeed with empty alias
            ..
        }
    );
    assert_eq!(
        verified_stmt(sql_without_table_alias).to_string(),
        sql_without_table_alias
    );
}

/// Makes a predicate that looks like ((user_id = $id) OR user_id = $2...)
fn make_where_clause(num: usize) -> String {
    use std::fmt::Write;
    let mut output = "(".repeat(num - 1);

    for i in 0..num {
        if i > 0 {
            write!(&mut output, " OR ").unwrap();
        }
        write!(&mut output, "user_id = {i}").unwrap();
        if i < num - 1 {
            write!(&mut output, ")").unwrap();
        }
    }
    output
}

#[test]
fn parse_non_latin_identifiers() {
    let supported_dialects = TestedDialects {
        dialects: vec![
            Box::new(GenericDialect {}),
            Box::new(DuckDbDialect {}),
            Box::new(PostgreSqlDialect {}),
            Box::new(MsSqlDialect {}),
            Box::new(RedshiftSqlDialect {}),
            Box::new(MySqlDialect {}),
        ],
        options: None,
    };

    supported_dialects.verified_stmt("SELECT a.説明 FROM test.public.inter01 AS a");
    supported_dialects.verified_stmt("SELECT a.説明 FROM inter01 AS a, inter01_transactions AS b WHERE a.説明 = b.取引 GROUP BY a.説明");
    supported_dialects.verified_stmt("SELECT 説明, hühnervögel, garçon, Москва, 東京 FROM inter01");
    assert!(supported_dialects
        .parse_sql_statements("SELECT 💝 FROM table1")
        .is_err());
}

#[test]
fn parse_trailing_comma() {
    let trailing_commas = TestedDialects {
        dialects: vec![Box::new(GenericDialect {})],
        options: Some(ParserOptions {
            trailing_commas: true,
            no_escape: false,
        }),
    };

    trailing_commas.one_statement_parses_to(
        "SELECT album_id, name, FROM track",
        "SELECT album_id, name FROM track",
    );

    trailing_commas.one_statement_parses_to(
        "SELECT * FROM track ORDER BY milliseconds,",
        "SELECT * FROM track ORDER BY milliseconds",
    );

    trailing_commas.one_statement_parses_to(
        "SELECT DISTINCT ON (album_id,) name FROM track",
        "SELECT DISTINCT ON (album_id) name FROM track",
    );

    trailing_commas.verified_stmt("SELECT album_id, name FROM track");

    trailing_commas.verified_stmt("SELECT * FROM track ORDER BY milliseconds");

    trailing_commas.verified_stmt("SELECT DISTINCT ON (album_id) name FROM track");
}

#[test]
<<<<<<< HEAD
fn parse_with_no_escape() {
    let no_escape = TestedDialects {
        dialects: vec![Box::new(MySqlDialect {})], // MySQL uses backslash as escape character
        options: Some(ParserOptions {
            trailing_commas: false,
            no_escape: true,
        }),
    };

    no_escape.one_statement_parses_to(
        r#"INSERT INTO `table` VALUES ("I\'m a value")"#,
        r#"INSERT INTO `table` VALUES ("I\'m a value")"#,
    );

    no_escape.one_statement_parses_to(
        r#"INSERT INTO `table` VALUES ('I''m a value')"#,
        r#"INSERT INTO `table` VALUES ('I''m a value')"#,
    );

    no_escape.one_statement_parses_to(
        r#"INSERT INTO `table` VALUES ('I\\'m a value')"#,
        r#"INSERT INTO `table` VALUES ('I\\'m a value')"#,
=======
fn parse_create_type() {
    let create_type =
        verified_stmt("CREATE TYPE db.type_name AS (foo INT, bar TEXT COLLATE \"de_DE\")");
    assert_eq!(
        Statement::CreateType {
            name: ObjectName(vec![Ident::new("db"), Ident::new("type_name")]),
            representation: UserDefinedTypeRepresentation::Composite {
                attributes: vec![
                    UserDefinedTypeCompositeAttributeDef {
                        name: Ident::new("foo"),
                        data_type: DataType::Int(None),
                        collation: None,
                    },
                    UserDefinedTypeCompositeAttributeDef {
                        name: Ident::new("bar"),
                        data_type: DataType::Text,
                        collation: Some(ObjectName(vec![Ident::with_quote('\"', "de_DE")])),
                    }
                ]
            }
        },
        create_type
>>>>>>> 2b37e4ae
    );
}<|MERGE_RESOLUTION|>--- conflicted
+++ resolved
@@ -7095,7 +7095,6 @@
 }
 
 #[test]
-<<<<<<< HEAD
 fn parse_with_no_escape() {
     let no_escape = TestedDialects {
         dialects: vec![Box::new(MySqlDialect {})], // MySQL uses backslash as escape character
@@ -7118,7 +7117,10 @@
     no_escape.one_statement_parses_to(
         r#"INSERT INTO `table` VALUES ('I\\'m a value')"#,
         r#"INSERT INTO `table` VALUES ('I\\'m a value')"#,
-=======
+    );
+}
+
+#[test]
 fn parse_create_type() {
     let create_type =
         verified_stmt("CREATE TYPE db.type_name AS (foo INT, bar TEXT COLLATE \"de_DE\")");
@@ -7141,6 +7143,5 @@
             }
         },
         create_type
->>>>>>> 2b37e4ae
     );
 }