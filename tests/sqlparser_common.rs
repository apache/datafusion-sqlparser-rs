// Licensed to the Apache Software Foundation (ASF) under one
// or more contributor license agreements.  See the NOTICE file
// distributed with this work for additional information
// regarding copyright ownership.  The ASF licenses this file
// to you under the Apache License, Version 2.0 (the
// "License"); you may not use this file except in compliance
// with the License.  You may obtain a copy of the License at
//
//   http://www.apache.org/licenses/LICENSE-2.0
//
// Unless required by applicable law or agreed to in writing,
// software distributed under the License is distributed on an
// "AS IS" BASIS, WITHOUT WARRANTIES OR CONDITIONS OF ANY
// KIND, either express or implied.  See the License for the
// specific language governing permissions and limitations
// under the License.

#![warn(clippy::all)]
//! Test SQL syntax, which all sqlparser dialects must parse in the same way.
//!
//! Note that it does not mean all SQL here is valid in all the dialects, only
//! that 1) it's either standard or widely supported and 2) it can be parsed by
//! sqlparser regardless of the chosen dialect (i.e. it doesn't conflict with
//! dialect-specific parsing rules).

extern crate core;

use matches::assert_matches;
use sqlparser::ast::SelectItem::UnnamedExpr;
use sqlparser::ast::TableFactor::{Pivot, Unpivot};
use sqlparser::ast::*;
use sqlparser::dialect::{
    AnsiDialect, BigQueryDialect, ClickHouseDialect, DatabricksDialect, Dialect, DuckDbDialect,
    GenericDialect, HiveDialect, MsSqlDialect, MySqlDialect, PostgreSqlDialect, RedshiftSqlDialect,
    SQLiteDialect, SnowflakeDialect,
};
use sqlparser::keywords::{Keyword, ALL_KEYWORDS};
use sqlparser::parser::{Parser, ParserError, ParserOptions};
use sqlparser::tokenizer::Tokenizer;
use test_utils::{
    all_dialects, all_dialects_where, alter_table_op, assert_eq_vec, call, expr_from_projection,
    join, number, only, table, table_alias, TestedDialects,
};

#[macro_use]
mod test_utils;

#[cfg(test)]
use pretty_assertions::assert_eq;
use sqlparser::ast::ColumnOption::Comment;
use sqlparser::ast::Expr::{Identifier, UnaryOp};
use sqlparser::test_utils::all_dialects_except;

#[test]
fn parse_insert_values() {
    let row = vec![
        Expr::Value(number("1")),
        Expr::Value(number("2")),
        Expr::Value(number("3")),
    ];
    let rows1 = vec![row.clone()];
    let rows2 = vec![row.clone(), row];

    let sql = "INSERT customer VALUES (1, 2, 3)";
    check_one(sql, "customer", &[], &rows1);

    let sql = "INSERT INTO customer VALUES (1, 2, 3)";
    check_one(sql, "customer", &[], &rows1);

    let sql = "INSERT INTO customer VALUES (1, 2, 3), (1, 2, 3)";
    check_one(sql, "customer", &[], &rows2);

    let sql = "INSERT INTO public.customer VALUES (1, 2, 3)";
    check_one(sql, "public.customer", &[], &rows1);

    let sql = "INSERT INTO db.public.customer VALUES (1, 2, 3)";
    check_one(sql, "db.public.customer", &[], &rows1);

    let sql = "INSERT INTO public.customer (id, name, active) VALUES (1, 2, 3)";
    check_one(
        sql,
        "public.customer",
        &["id".to_string(), "name".to_string(), "active".to_string()],
        &rows1,
    );

    fn check_one(
        sql: &str,
        expected_table_name: &str,
        expected_columns: &[String],
        expected_rows: &[Vec<Expr>],
    ) {
        match verified_stmt(sql) {
            Statement::Insert(Insert {
                table_name,
                columns,
                source: Some(source),
                ..
            }) => {
                assert_eq!(table_name.to_string(), expected_table_name);
                assert_eq!(columns.len(), expected_columns.len());
                for (index, column) in columns.iter().enumerate() {
                    assert_eq!(column, &Ident::new(expected_columns[index].clone()));
                }
                match *source.body {
                    SetExpr::Values(Values { rows, .. }) => {
                        assert_eq!(rows.as_slice(), expected_rows)
                    }
                    _ => unreachable!(),
                }
            }
            _ => unreachable!(),
        }
    }

    verified_stmt("INSERT INTO customer WITH foo AS (SELECT 1) SELECT * FROM foo UNION VALUES (1)");
}

#[test]
fn parse_replace_into() {
    let dialect = PostgreSqlDialect {};
    let sql = "REPLACE INTO public.customer (id, name, active) VALUES (1, 2, 3)";

    assert_eq!(
        ParserError::ParserError("Unsupported statement REPLACE at Line: 1, Column: 9".to_string()),
        Parser::parse_sql(&dialect, sql,).unwrap_err(),
    )
}

#[test]
fn parse_insert_default_values() {
    let insert_with_default_values = verified_stmt("INSERT INTO test_table DEFAULT VALUES");

    match insert_with_default_values {
        Statement::Insert(Insert {
            after_columns,
            columns,
            on,
            partitioned,
            returning,
            source,
            table_name,
            ..
        }) => {
            assert_eq!(columns, vec![]);
            assert_eq!(after_columns, vec![]);
            assert_eq!(on, None);
            assert_eq!(partitioned, None);
            assert_eq!(returning, None);
            assert_eq!(source, None);
            assert_eq!(table_name, ObjectName(vec!["test_table".into()]));
        }
        _ => unreachable!(),
    }

    let insert_with_default_values_and_returning =
        verified_stmt("INSERT INTO test_table DEFAULT VALUES RETURNING test_column");

    match insert_with_default_values_and_returning {
        Statement::Insert(Insert {
            after_columns,
            columns,
            on,
            partitioned,
            returning,
            source,
            table_name,
            ..
        }) => {
            assert_eq!(after_columns, vec![]);
            assert_eq!(columns, vec![]);
            assert_eq!(on, None);
            assert_eq!(partitioned, None);
            assert!(returning.is_some());
            assert_eq!(source, None);
            assert_eq!(table_name, ObjectName(vec!["test_table".into()]));
        }
        _ => unreachable!(),
    }

    let insert_with_default_values_and_on_conflict =
        verified_stmt("INSERT INTO test_table DEFAULT VALUES ON CONFLICT DO NOTHING");

    match insert_with_default_values_and_on_conflict {
        Statement::Insert(Insert {
            after_columns,
            columns,
            on,
            partitioned,
            returning,
            source,
            table_name,
            ..
        }) => {
            assert_eq!(after_columns, vec![]);
            assert_eq!(columns, vec![]);
            assert!(on.is_some());
            assert_eq!(partitioned, None);
            assert_eq!(returning, None);
            assert_eq!(source, None);
            assert_eq!(table_name, ObjectName(vec!["test_table".into()]));
        }
        _ => unreachable!(),
    }

    let insert_with_columns_and_default_values = "INSERT INTO test_table (test_col) DEFAULT VALUES";
    assert_eq!(
        ParserError::ParserError(
            "Expected: SELECT, VALUES, or a subquery in the query body, found: DEFAULT".to_string()
        ),
        parse_sql_statements(insert_with_columns_and_default_values).unwrap_err()
    );

    let insert_with_default_values_and_hive_after_columns =
        "INSERT INTO test_table DEFAULT VALUES (some_column)";
    assert_eq!(
        ParserError::ParserError("Expected: end of statement, found: (".to_string()),
        parse_sql_statements(insert_with_default_values_and_hive_after_columns).unwrap_err()
    );

    let insert_with_default_values_and_hive_partition =
        "INSERT INTO test_table DEFAULT VALUES PARTITION (some_column)";
    assert_eq!(
        ParserError::ParserError("Expected: end of statement, found: PARTITION".to_string()),
        parse_sql_statements(insert_with_default_values_and_hive_partition).unwrap_err()
    );

    let insert_with_default_values_and_values_list = "INSERT INTO test_table DEFAULT VALUES (1)";
    assert_eq!(
        ParserError::ParserError("Expected: end of statement, found: (".to_string()),
        parse_sql_statements(insert_with_default_values_and_values_list).unwrap_err()
    );
}

#[test]
fn parse_insert_select_returning() {
    verified_stmt("INSERT INTO t SELECT 1 RETURNING 2");
    let stmt = verified_stmt("INSERT INTO t SELECT x RETURNING x AS y");
    match stmt {
        Statement::Insert(Insert {
            returning: Some(ret),
            source: Some(_),
            ..
        }) => assert_eq!(ret.len(), 1),
        _ => unreachable!(),
    }
}

#[test]
fn parse_returning_as_column_alias() {
    verified_stmt("SELECT 1 AS RETURNING");
}

#[test]
fn parse_insert_sqlite() {
    let dialect = SQLiteDialect {};

    let check = |sql: &str, expected_action: Option<SqliteOnConflict>| match Parser::parse_sql(
        &dialect, sql,
    )
    .unwrap()
    .pop()
    .unwrap()
    {
        Statement::Insert(Insert { or, .. }) => assert_eq!(or, expected_action),
        _ => panic!("{}", sql),
    };

    let sql = "INSERT INTO test_table(id) VALUES(1)";
    check(sql, None);

    let sql = "REPLACE INTO test_table(id) VALUES(1)";
    check(sql, Some(SqliteOnConflict::Replace));

    let sql = "INSERT OR REPLACE INTO test_table(id) VALUES(1)";
    check(sql, Some(SqliteOnConflict::Replace));

    let sql = "INSERT OR ROLLBACK INTO test_table(id) VALUES(1)";
    check(sql, Some(SqliteOnConflict::Rollback));

    let sql = "INSERT OR ABORT INTO test_table(id) VALUES(1)";
    check(sql, Some(SqliteOnConflict::Abort));

    let sql = "INSERT OR FAIL INTO test_table(id) VALUES(1)";
    check(sql, Some(SqliteOnConflict::Fail));

    let sql = "INSERT OR IGNORE INTO test_table(id) VALUES(1)";
    check(sql, Some(SqliteOnConflict::Ignore));
}

#[test]
fn parse_update() {
    let sql = "UPDATE t SET a = 1, b = 2, c = 3 WHERE d";
    match verified_stmt(sql) {
        Statement::Update {
            table,
            assignments,
            selection,
            ..
        } => {
            assert_eq!(table.to_string(), "t".to_string());
            assert_eq!(
                assignments,
                vec![
                    Assignment {
                        target: AssignmentTarget::ColumnName(ObjectName(vec!["a".into()])),
                        value: Expr::Value(number("1")),
                    },
                    Assignment {
                        target: AssignmentTarget::ColumnName(ObjectName(vec!["b".into()])),
                        value: Expr::Value(number("2")),
                    },
                    Assignment {
                        target: AssignmentTarget::ColumnName(ObjectName(vec!["c".into()])),
                        value: Expr::Value(number("3")),
                    },
                ]
            );
            assert_eq!(selection.unwrap(), Expr::Identifier("d".into()));
        }
        _ => unreachable!(),
    }

    verified_stmt("UPDATE t SET a = 1, a = 2, a = 3");

    let sql = "UPDATE t WHERE 1";
    let res = parse_sql_statements(sql);
    assert_eq!(
        ParserError::ParserError("Expected: SET, found: WHERE".to_string()),
        res.unwrap_err()
    );

    let sql = "UPDATE t SET a = 1 extrabadstuff";
    let res = parse_sql_statements(sql);
    assert_eq!(
        ParserError::ParserError("Expected: end of statement, found: extrabadstuff".to_string()),
        res.unwrap_err()
    );
}

#[test]
fn parse_update_set_from() {
    let sql = "UPDATE t1 SET name = t2.name FROM (SELECT name, id FROM t1 GROUP BY id) AS t2 WHERE t1.id = t2.id";
    let dialects = TestedDialects::new(vec![
        Box::new(GenericDialect {}),
        Box::new(DuckDbDialect {}),
        Box::new(PostgreSqlDialect {}),
        Box::new(BigQueryDialect {}),
        Box::new(SnowflakeDialect {}),
        Box::new(RedshiftSqlDialect {}),
        Box::new(MsSqlDialect {}),
        Box::new(SQLiteDialect {}),
    ]);
    let stmt = dialects.verified_stmt(sql);
    assert_eq!(
        stmt,
        Statement::Update {
            table: TableWithJoins {
                relation: TableFactor::Table {
                    name: ObjectName(vec![Ident::new("t1")]),
                    alias: None,
                    args: None,
                    with_hints: vec![],
                    version: None,
                    partitions: vec![],
                    with_ordinality: false,
                    json_path: None,
                },
                joins: vec![],
            },
            assignments: vec![Assignment {
                target: AssignmentTarget::ColumnName(ObjectName(vec![Ident::new("name")])),
                value: Expr::CompoundIdentifier(vec![Ident::new("t2"), Ident::new("name")])
            }],
            from: Some(TableWithJoins {
                relation: TableFactor::Derived {
                    lateral: false,
                    subquery: Box::new(Query {
                        with: None,
                        body: Box::new(SetExpr::Select(Box::new(Select {
                            distinct: None,
                            top: None,
                            top_before_distinct: false,
                            projection: vec![
                                SelectItem::UnnamedExpr(Expr::Identifier(Ident::new("name"))),
                                SelectItem::UnnamedExpr(Expr::Identifier(Ident::new("id"))),
                            ],
                            into: None,
                            from: vec![TableWithJoins {
                                relation: TableFactor::Table {
                                    name: ObjectName(vec![Ident::new("t1")]),
                                    alias: None,
                                    args: None,
                                    with_hints: vec![],
                                    version: None,
                                    partitions: vec![],
                                    with_ordinality: false,
                                    json_path: None,
                                },
                                joins: vec![],
                            }],
                            lateral_views: vec![],
                            prewhere: None,
                            selection: None,
                            group_by: GroupByExpr::Expressions(
                                vec![Expr::Identifier(Ident::new("id"))],
                                vec![]
                            ),
                            cluster_by: vec![],
                            distribute_by: vec![],
                            sort_by: vec![],
                            having: None,
                            named_window: vec![],
                            qualify: None,
                            window_before_qualify: false,
                            value_table_mode: None,
                            connect_by: None,
                        }))),
                        order_by: None,
                        limit: None,
                        limit_by: vec![],
                        offset: None,
                        fetch: None,
                        locks: vec![],
                        for_clause: None,
                        settings: None,
                        format_clause: None,
                    }),
                    alias: Some(TableAlias {
                        name: Ident::new("t2"),
                        columns: vec![],
                    })
                },
                joins: vec![],
            }),
            selection: Some(Expr::BinaryOp {
                left: Box::new(Expr::CompoundIdentifier(vec![
                    Ident::new("t1"),
                    Ident::new("id")
                ])),
                op: BinaryOperator::Eq,
                right: Box::new(Expr::CompoundIdentifier(vec![
                    Ident::new("t2"),
                    Ident::new("id")
                ])),
            }),
            returning: None,
            or: None,
        }
    );
}

#[test]
fn parse_update_with_table_alias() {
    let sql = "UPDATE users AS u SET u.username = 'new_user' WHERE u.username = 'old_user'";
    match verified_stmt(sql) {
        Statement::Update {
            table,
            assignments,
            from: _from,
            selection,
            returning,
            or: None,
        } => {
            assert_eq!(
                TableWithJoins {
                    relation: TableFactor::Table {
                        name: ObjectName(vec![Ident::new("users")]),
                        alias: Some(TableAlias {
                            name: Ident::new("u"),
                            columns: vec![],
                        }),
                        args: None,
                        with_hints: vec![],
                        version: None,
                        partitions: vec![],
                        with_ordinality: false,
                        json_path: None,
                    },
                    joins: vec![],
                },
                table
            );
            assert_eq!(
                vec![Assignment {
                    target: AssignmentTarget::ColumnName(ObjectName(vec![
                        Ident::new("u"),
                        Ident::new("username")
                    ])),
                    value: Expr::Value(Value::SingleQuotedString("new_user".to_string())),
                }],
                assignments
            );
            assert_eq!(
                Some(Expr::BinaryOp {
                    left: Box::new(Expr::CompoundIdentifier(vec![
                        Ident::new("u"),
                        Ident::new("username"),
                    ])),
                    op: BinaryOperator::Eq,
                    right: Box::new(Expr::Value(Value::SingleQuotedString(
                        "old_user".to_string()
                    ))),
                }),
                selection
            );
            assert_eq!(None, returning);
        }
        _ => unreachable!(),
    }
}

#[test]
fn parse_update_or() {
    let expect_or_clause = |sql: &str, expected_action: SqliteOnConflict| match verified_stmt(sql) {
        Statement::Update { or, .. } => assert_eq!(or, Some(expected_action)),
        other => unreachable!("Expected update with or, got {:?}", other),
    };
    expect_or_clause(
        "UPDATE OR REPLACE t SET n = n + 1",
        SqliteOnConflict::Replace,
    );
    expect_or_clause(
        "UPDATE OR ROLLBACK t SET n = n + 1",
        SqliteOnConflict::Rollback,
    );
    expect_or_clause("UPDATE OR ABORT t SET n = n + 1", SqliteOnConflict::Abort);
    expect_or_clause("UPDATE OR FAIL t SET n = n + 1", SqliteOnConflict::Fail);
    expect_or_clause("UPDATE OR IGNORE t SET n = n + 1", SqliteOnConflict::Ignore);
}

#[test]
fn parse_select_with_table_alias_as() {
    // AS is optional
    one_statement_parses_to(
        "SELECT a, b, c FROM lineitem l (A, B, C)",
        "SELECT a, b, c FROM lineitem AS l (A, B, C)",
    );
}

#[test]
fn parse_select_with_table_alias() {
    let select = verified_only_select("SELECT a, b, c FROM lineitem AS l (A, B, C)");
    assert_eq!(
        select.projection,
        vec![
            SelectItem::UnnamedExpr(Expr::Identifier(Ident::new("a")),),
            SelectItem::UnnamedExpr(Expr::Identifier(Ident::new("b")),),
            SelectItem::UnnamedExpr(Expr::Identifier(Ident::new("c")),),
        ]
    );
    assert_eq!(
        select.from,
        vec![TableWithJoins {
            relation: TableFactor::Table {
                name: ObjectName(vec![Ident::new("lineitem")]),
                alias: Some(TableAlias {
                    name: Ident::new("l"),
                    columns: vec![
                        TableAliasColumnDef::from_name("A"),
                        TableAliasColumnDef::from_name("B"),
                        TableAliasColumnDef::from_name("C"),
                    ],
                }),
                args: None,
                with_hints: vec![],
                version: None,
                partitions: vec![],
                with_ordinality: false,
                json_path: None,
            },
            joins: vec![],
        }]
    );
}

#[test]
fn parse_invalid_table_name() {
    let ast = all_dialects().run_parser_method("db.public..customer", |parser| {
        parser.parse_object_name(false)
    });
    assert!(ast.is_err());
}

#[test]
fn parse_no_table_name() {
    let ast = all_dialects().run_parser_method("", |parser| parser.parse_object_name(false));
    assert!(ast.is_err());
}

#[test]
fn parse_delete_statement() {
    let sql = "DELETE FROM \"table\"";
    match verified_stmt(sql) {
        Statement::Delete(Delete {
            from: FromTable::WithFromKeyword(from),
            ..
        }) => {
            assert_eq!(
                TableFactor::Table {
                    name: ObjectName(vec![Ident::with_quote('"', "table")]),
                    alias: None,
                    args: None,
                    with_hints: vec![],
                    version: None,
                    partitions: vec![],
                    with_ordinality: false,
                    json_path: None,
                },
                from[0].relation
            );
        }
        _ => unreachable!(),
    }
}

#[test]
fn parse_delete_without_from_error() {
    let sql = "DELETE \"table\" WHERE 1";

    let dialects = all_dialects_except(|d| d.is::<BigQueryDialect>() || d.is::<GenericDialect>());
    let res = dialects.parse_sql_statements(sql);
    assert_eq!(
        ParserError::ParserError("Expected: FROM, found: WHERE".to_string()),
        res.unwrap_err()
    );
}

#[test]
fn parse_delete_statement_for_multi_tables() {
    let sql = "DELETE schema1.table1, schema2.table2 FROM schema1.table1 JOIN schema2.table2 ON schema2.table2.col1 = schema1.table1.col1 WHERE schema2.table2.col2 = 1";
    let dialects = all_dialects_except(|d| d.is::<BigQueryDialect>() || d.is::<GenericDialect>());
    match dialects.verified_stmt(sql) {
        Statement::Delete(Delete {
            tables,
            from: FromTable::WithFromKeyword(from),
            ..
        }) => {
            assert_eq!(
                ObjectName(vec![Ident::new("schema1"), Ident::new("table1")]),
                tables[0]
            );
            assert_eq!(
                ObjectName(vec![Ident::new("schema2"), Ident::new("table2")]),
                tables[1]
            );
            assert_eq!(
                TableFactor::Table {
                    name: ObjectName(vec![Ident::new("schema1"), Ident::new("table1")]),
                    alias: None,
                    args: None,
                    with_hints: vec![],
                    version: None,
                    partitions: vec![],
                    with_ordinality: false,
                    json_path: None,
                },
                from[0].relation
            );
            assert_eq!(
                TableFactor::Table {
                    name: ObjectName(vec![Ident::new("schema2"), Ident::new("table2")]),
                    alias: None,
                    args: None,
                    with_hints: vec![],
                    version: None,
                    partitions: vec![],
                    with_ordinality: false,
                    json_path: None,
                },
                from[0].joins[0].relation
            );
        }
        _ => unreachable!(),
    }
}

#[test]
fn parse_delete_statement_for_multi_tables_with_using() {
    let sql = "DELETE FROM schema1.table1, schema2.table2 USING schema1.table1 JOIN schema2.table2 ON schema2.table2.pk = schema1.table1.col1 WHERE schema2.table2.col2 = 1";
    match verified_stmt(sql) {
        Statement::Delete(Delete {
            from: FromTable::WithFromKeyword(from),
            using: Some(using),
            ..
        }) => {
            assert_eq!(
                TableFactor::Table {
                    name: ObjectName(vec![Ident::new("schema1"), Ident::new("table1")]),
                    alias: None,
                    args: None,
                    with_hints: vec![],
                    version: None,
                    partitions: vec![],
                    with_ordinality: false,
                    json_path: None,
                },
                from[0].relation
            );
            assert_eq!(
                TableFactor::Table {
                    name: ObjectName(vec![Ident::new("schema2"), Ident::new("table2")]),
                    alias: None,
                    args: None,
                    with_hints: vec![],
                    version: None,
                    partitions: vec![],
                    with_ordinality: false,
                    json_path: None,
                },
                from[1].relation
            );
            assert_eq!(
                TableFactor::Table {
                    name: ObjectName(vec![Ident::new("schema1"), Ident::new("table1")]),
                    alias: None,
                    args: None,
                    with_hints: vec![],
                    version: None,
                    partitions: vec![],
                    with_ordinality: false,
                    json_path: None,
                },
                using[0].relation
            );
            assert_eq!(
                TableFactor::Table {
                    name: ObjectName(vec![Ident::new("schema2"), Ident::new("table2")]),
                    alias: None,
                    args: None,
                    with_hints: vec![],
                    version: None,
                    partitions: vec![],
                    with_ordinality: false,
                    json_path: None,
                },
                using[0].joins[0].relation
            );
        }
        _ => unreachable!(),
    }
}

#[test]
fn parse_where_delete_statement() {
    use self::BinaryOperator::*;

    let sql = "DELETE FROM foo WHERE name = 5";
    match verified_stmt(sql) {
        Statement::Delete(Delete {
            tables: _,
            from: FromTable::WithFromKeyword(from),
            using,
            selection,
            returning,
            ..
        }) => {
            assert_eq!(
                TableFactor::Table {
                    name: ObjectName(vec![Ident::new("foo")]),
                    alias: None,
                    args: None,
                    with_hints: vec![],
                    version: None,
                    partitions: vec![],
                    with_ordinality: false,
                    json_path: None,
                },
                from[0].relation,
            );

            assert_eq!(None, using);
            assert_eq!(
                Expr::BinaryOp {
                    left: Box::new(Expr::Identifier(Ident::new("name"))),
                    op: Eq,
                    right: Box::new(Expr::Value(number("5"))),
                },
                selection.unwrap(),
            );
            assert_eq!(None, returning);
        }
        _ => unreachable!(),
    }
}

#[test]
fn parse_where_delete_with_alias_statement() {
    use self::BinaryOperator::*;

    let sql = "DELETE FROM basket AS a USING basket AS b WHERE a.id < b.id";
    match verified_stmt(sql) {
        Statement::Delete(Delete {
            tables: _,
            from: FromTable::WithFromKeyword(from),
            using,
            selection,
            returning,
            ..
        }) => {
            assert_eq!(
                TableFactor::Table {
                    name: ObjectName(vec![Ident::new("basket")]),
                    alias: Some(TableAlias {
                        name: Ident::new("a"),
                        columns: vec![],
                    }),
                    args: None,
                    with_hints: vec![],
                    version: None,
                    partitions: vec![],
                    with_ordinality: false,
                    json_path: None,
                },
                from[0].relation,
            );
            assert_eq!(
                Some(vec![TableWithJoins {
                    relation: TableFactor::Table {
                        name: ObjectName(vec![Ident::new("basket")]),
                        alias: Some(TableAlias {
                            name: Ident::new("b"),
                            columns: vec![],
                        }),
                        args: None,
                        with_hints: vec![],
                        version: None,
                        partitions: vec![],
                        with_ordinality: false,
                        json_path: None,
                    },
                    joins: vec![],
                }]),
                using
            );
            assert_eq!(
                Expr::BinaryOp {
                    left: Box::new(Expr::CompoundIdentifier(vec![
                        Ident::new("a"),
                        Ident::new("id"),
                    ])),
                    op: Lt,
                    right: Box::new(Expr::CompoundIdentifier(vec![
                        Ident::new("b"),
                        Ident::new("id"),
                    ])),
                },
                selection.unwrap(),
            );
            assert_eq!(None, returning);
        }
        _ => unreachable!(),
    }
}

#[test]
fn parse_top_level() {
    verified_stmt("SELECT 1");
    verified_stmt("(SELECT 1)");
    verified_stmt("((SELECT 1))");
    verified_stmt("VALUES (1)");
    verified_stmt("VALUES ROW(1, NULL, 'a'), ROW(2, NULL, 'b')");
}

#[test]
fn parse_simple_select() {
    let sql = "SELECT id, fname, lname FROM customer WHERE id = 1 LIMIT 5";
    let select = verified_only_select(sql);
    assert!(select.distinct.is_none());
    assert_eq!(3, select.projection.len());
    let select = verified_query(sql);
    assert_eq!(Some(Expr::Value(number("5"))), select.limit);
}

#[test]
fn parse_limit() {
    verified_stmt("SELECT * FROM user LIMIT 1");
}

#[test]
fn parse_limit_is_not_an_alias() {
    // In dialects supporting LIMIT it shouldn't be parsed as a table alias
    let ast = verified_query("SELECT id FROM customer LIMIT 1");
    assert_eq!(Some(Expr::Value(number("1"))), ast.limit);

    let ast = verified_query("SELECT 1 LIMIT 5");
    assert_eq!(Some(Expr::Value(number("5"))), ast.limit);
}

#[test]
fn parse_select_distinct() {
    let sql = "SELECT DISTINCT name FROM customer";
    let select = verified_only_select(sql);
    assert!(select.distinct.is_some());
    assert_eq!(
        &SelectItem::UnnamedExpr(Expr::Identifier(Ident::new("name"))),
        only(&select.projection)
    );
}

#[test]
fn parse_select_distinct_two_fields() {
    let sql = "SELECT DISTINCT name, id FROM customer";
    let select = verified_only_select(sql);
    assert!(select.distinct.is_some());
    assert_eq!(
        &SelectItem::UnnamedExpr(Expr::Identifier(Ident::new("name"))),
        &select.projection[0]
    );
    assert_eq!(
        &SelectItem::UnnamedExpr(Expr::Identifier(Ident::new("id"))),
        &select.projection[1]
    );
}

#[test]
fn parse_select_distinct_tuple() {
    let sql = "SELECT DISTINCT (name, id) FROM customer";
    let select = verified_only_select(sql);
    assert_eq!(
        &vec![SelectItem::UnnamedExpr(Expr::Tuple(vec![
            Expr::Identifier(Ident::new("name")),
            Expr::Identifier(Ident::new("id")),
        ]))],
        &select.projection
    );
}

#[test]
fn parse_select_distinct_on() {
    let sql = "SELECT DISTINCT ON (album_id) name FROM track ORDER BY album_id, milliseconds";
    let select = verified_only_select(sql);
    assert_eq!(
        &Some(Distinct::On(vec![Expr::Identifier(Ident::new("album_id"))])),
        &select.distinct
    );

    let sql = "SELECT DISTINCT ON () name FROM track ORDER BY milliseconds";
    let select = verified_only_select(sql);
    assert_eq!(&Some(Distinct::On(vec![])), &select.distinct);

    let sql = "SELECT DISTINCT ON (album_id, milliseconds) name FROM track";
    let select = verified_only_select(sql);
    assert_eq!(
        &Some(Distinct::On(vec![
            Expr::Identifier(Ident::new("album_id")),
            Expr::Identifier(Ident::new("milliseconds")),
        ])),
        &select.distinct
    );
}

#[test]
fn parse_select_distinct_missing_paren() {
    let result = parse_sql_statements("SELECT DISTINCT (name, id FROM customer");
    assert_eq!(
        ParserError::ParserError("Expected: ), found: FROM".to_string()),
        result.unwrap_err(),
    );
}

#[test]
fn parse_select_all() {
    one_statement_parses_to("SELECT ALL name FROM customer", "SELECT name FROM customer");
}

#[test]
fn parse_select_all_distinct() {
    let result = parse_sql_statements("SELECT ALL DISTINCT name FROM customer");
    assert_eq!(
        ParserError::ParserError("Cannot specify both ALL and DISTINCT".to_string()),
        result.unwrap_err(),
    );
}

#[test]
fn parse_select_into() {
    let sql = "SELECT * INTO table0 FROM table1";
    one_statement_parses_to(sql, "SELECT * INTO table0 FROM table1");
    let select = verified_only_select(sql);
    assert_eq!(
        &SelectInto {
            temporary: false,
            unlogged: false,
            table: false,
            name: ObjectName(vec![Ident::new("table0")]),
        },
        only(&select.into)
    );

    let sql = "SELECT * INTO TEMPORARY UNLOGGED TABLE table0 FROM table1";
    one_statement_parses_to(
        sql,
        "SELECT * INTO TEMPORARY UNLOGGED TABLE table0 FROM table1",
    );

    // Do not allow aliases here
    let sql = "SELECT * INTO table0 asdf FROM table1";
    let result = parse_sql_statements(sql);
    assert_eq!(
        ParserError::ParserError("Expected: end of statement, found: asdf".to_string()),
        result.unwrap_err()
    )
}

#[test]
fn parse_select_wildcard() {
    let sql = "SELECT * FROM foo";
    let select = verified_only_select(sql);
    assert_eq!(
        &SelectItem::Wildcard(WildcardAdditionalOptions::default()),
        only(&select.projection)
    );

    let sql = "SELECT foo.* FROM foo";
    let select = verified_only_select(sql);
    assert_eq!(
        &SelectItem::QualifiedWildcard(
            ObjectName(vec![Ident::new("foo")]),
            WildcardAdditionalOptions::default()
        ),
        only(&select.projection)
    );

    let sql = "SELECT myschema.mytable.* FROM myschema.mytable";
    let select = verified_only_select(sql);
    assert_eq!(
        &SelectItem::QualifiedWildcard(
            ObjectName(vec![Ident::new("myschema"), Ident::new("mytable"),]),
            WildcardAdditionalOptions::default(),
        ),
        only(&select.projection)
    );

    let sql = "SELECT * + * FROM foo;";
    let result = parse_sql_statements(sql);
    assert_eq!(
        ParserError::ParserError("Expected: end of statement, found: +".to_string()),
        result.unwrap_err(),
    );
}

#[test]
fn parse_count_wildcard() {
    verified_only_select("SELECT COUNT(*) FROM Order WHERE id = 10");

    verified_only_select(
        "SELECT COUNT(Employee.*) FROM Order JOIN Employee ON Order.employee = Employee.id",
    );
}

#[test]
fn parse_column_aliases() {
    let sql = "SELECT a.col + 1 AS newname FROM foo AS a";
    let select = verified_only_select(sql);
    if let SelectItem::ExprWithAlias {
        expr: Expr::BinaryOp {
            ref op, ref right, ..
        },
        ref alias,
    } = only(&select.projection)
    {
        assert_eq!(&BinaryOperator::Plus, op);
        assert_eq!(&Expr::Value(number("1")), right.as_ref());
        assert_eq!(&Ident::new("newname"), alias);
    } else {
        panic!("Expected: ExprWithAlias")
    }

    // alias without AS is parsed correctly:
    one_statement_parses_to("SELECT a.col + 1 newname FROM foo AS a", sql);
}

#[test]
fn test_eof_after_as() {
    let res = parse_sql_statements("SELECT foo AS");
    assert_eq!(
        ParserError::ParserError("Expected: an identifier after AS, found: EOF".to_string()),
        res.unwrap_err()
    );

    let res = parse_sql_statements("SELECT 1 FROM foo AS");
    assert_eq!(
        ParserError::ParserError("Expected: an identifier after AS, found: EOF".to_string()),
        res.unwrap_err()
    );
}

#[test]
fn test_no_infix_error() {
    let dialects = TestedDialects::new(vec![Box::new(ClickHouseDialect {})]);

    let res = dialects.parse_sql_statements("ASSERT-URA<<");
    assert_eq!(
        ParserError::ParserError("No infix parser for token ShiftLeft".to_string()),
        res.unwrap_err()
    );
}

#[test]
fn parse_select_count_wildcard() {
    let sql = "SELECT COUNT(*) FROM customer";
    let select = verified_only_select(sql);
    assert_eq!(
        &Expr::Function(Function {
            name: ObjectName(vec![Ident::new("COUNT")]),
            parameters: FunctionArguments::None,
            args: FunctionArguments::List(FunctionArgumentList {
                duplicate_treatment: None,
                args: vec![FunctionArg::Unnamed(FunctionArgExpr::Wildcard)],
                clauses: vec![],
            }),
            null_treatment: None,
            filter: None,
            over: None,
            within_group: vec![]
        }),
        expr_from_projection(only(&select.projection))
    );
}

#[test]
fn parse_select_count_distinct() {
    let sql = "SELECT COUNT(DISTINCT +x) FROM customer";
    let select = verified_only_select(sql);
    assert_eq!(
        &Expr::Function(Function {
            name: ObjectName(vec![Ident::new("COUNT")]),
            parameters: FunctionArguments::None,
            args: FunctionArguments::List(FunctionArgumentList {
                duplicate_treatment: Some(DuplicateTreatment::Distinct),
                args: vec![FunctionArg::Unnamed(FunctionArgExpr::Expr(Expr::UnaryOp {
                    op: UnaryOperator::Plus,
                    expr: Box::new(Expr::Identifier(Ident::new("x"))),
                }))],
                clauses: vec![],
            }),
            null_treatment: None,
            within_group: vec![],
            filter: None,
            over: None
        }),
        expr_from_projection(only(&select.projection))
    );

    verified_stmt("SELECT COUNT(ALL +x) FROM customer");
    verified_stmt("SELECT COUNT(+x) FROM customer");

    let sql = "SELECT COUNT(ALL DISTINCT + x) FROM customer";
    let res = parse_sql_statements(sql);
    assert_eq!(
        ParserError::ParserError("Cannot specify both ALL and DISTINCT".to_string()),
        res.unwrap_err()
    );
}

#[test]
fn parse_not() {
    let sql = "SELECT id FROM customer WHERE NOT salary = ''";
    let _ast = verified_only_select(sql);
    //TODO: add assertions
}

#[test]
fn parse_invalid_infix_not() {
    let res = parse_sql_statements("SELECT c FROM t WHERE c NOT (");
    assert_eq!(
        ParserError::ParserError("Expected: end of statement, found: NOT".to_string()),
        res.unwrap_err(),
    );
}

#[test]
fn parse_collate() {
    let sql = "SELECT name COLLATE \"de_DE\" FROM customer";
    assert_matches!(
        only(&all_dialects().verified_only_select(sql).projection),
        SelectItem::UnnamedExpr(Expr::Collate { .. })
    );
}

#[test]
fn parse_collate_after_parens() {
    let sql = "SELECT (name) COLLATE \"de_DE\" FROM customer";
    assert_matches!(
        only(&all_dialects().verified_only_select(sql).projection),
        SelectItem::UnnamedExpr(Expr::Collate { .. })
    );
}

#[test]
fn parse_select_string_predicate() {
    let sql = "SELECT id, fname, lname FROM customer \
               WHERE salary <> 'Not Provided' AND salary <> ''";
    let _ast = verified_only_select(sql);
    //TODO: add assertions
}

#[test]
fn parse_projection_nested_type() {
    let sql = "SELECT customer.address.state FROM foo";
    let _ast = verified_only_select(sql);
    //TODO: add assertions
}

#[test]
fn parse_null_in_select() {
    let sql = "SELECT NULL";
    let select = verified_only_select(sql);
    assert_eq!(
        &Expr::Value(Value::Null),
        expr_from_projection(only(&select.projection)),
    );
}

#[test]
fn parse_exponent_in_select() -> Result<(), ParserError> {
    // all except Hive, as it allows numbers to start an identifier
    let dialects = TestedDialects::new(vec![
        Box::new(AnsiDialect {}),
        Box::new(BigQueryDialect {}),
        Box::new(ClickHouseDialect {}),
        Box::new(DuckDbDialect {}),
        Box::new(GenericDialect {}),
        // Box::new(HiveDialect {}),
        Box::new(MsSqlDialect {}),
        Box::new(MySqlDialect {}),
        Box::new(PostgreSqlDialect {}),
        Box::new(RedshiftSqlDialect {}),
        Box::new(SnowflakeDialect {}),
        Box::new(SQLiteDialect {}),
    ]);
    let sql = "SELECT 10e-20, 1e3, 1e+3, 1e3a, 1e, 0.5e2";
    let mut select = dialects.parse_sql_statements(sql)?;

    let select = match select.pop().unwrap() {
        Statement::Query(inner) => *inner,
        _ => panic!("Expected: Query"),
    };
    let select = match *select.body {
        SetExpr::Select(inner) => *inner,
        _ => panic!("Expected: SetExpr::Select"),
    };

    assert_eq!(
        &vec![
            SelectItem::UnnamedExpr(Expr::Value(number("10e-20"))),
            SelectItem::UnnamedExpr(Expr::Value(number("1e3"))),
            SelectItem::UnnamedExpr(Expr::Value(number("1e+3"))),
            SelectItem::ExprWithAlias {
                expr: Expr::Value(number("1e3")),
                alias: Ident::new("a")
            },
            SelectItem::ExprWithAlias {
                expr: Expr::Value(number("1")),
                alias: Ident::new("e")
            },
            SelectItem::UnnamedExpr(Expr::Value(number("0.5e2"))),
        ],
        &select.projection
    );

    Ok(())
}

#[test]
fn parse_select_with_date_column_name() {
    let sql = "SELECT date";
    let select = verified_only_select(sql);
    assert_eq!(
        &Expr::Identifier(Ident {
            value: "date".into(),
            quote_style: None,
        }),
        expr_from_projection(only(&select.projection)),
    );
}

#[test]
fn parse_escaped_single_quote_string_predicate_with_escape() {
    use self::BinaryOperator::*;
    let sql = "SELECT id, fname, lname FROM customer \
               WHERE salary <> 'Jim''s salary'";

    let ast = verified_only_select(sql);

    assert_eq!(
        Some(Expr::BinaryOp {
            left: Box::new(Expr::Identifier(Ident::new("salary"))),
            op: NotEq,
            right: Box::new(Expr::Value(Value::SingleQuotedString(
                "Jim's salary".to_string()
            ))),
        }),
        ast.selection,
    );
}

#[test]
fn parse_escaped_single_quote_string_predicate_with_no_escape() {
    use self::BinaryOperator::*;
    let sql = "SELECT id, fname, lname FROM customer \
               WHERE salary <> 'Jim''s salary'";

    let ast = TestedDialects::new_with_options(
        vec![Box::new(MySqlDialect {})],
        ParserOptions::new()
            .with_trailing_commas(true)
            .with_unescape(false),
    )
    .verified_only_select(sql);

    assert_eq!(
        Some(Expr::BinaryOp {
            left: Box::new(Expr::Identifier(Ident::new("salary"))),
            op: NotEq,
            right: Box::new(Expr::Value(Value::SingleQuotedString(
                "Jim''s salary".to_string()
            ))),
        }),
        ast.selection,
    );
}

#[test]
fn parse_number() {
    let expr = verified_expr("1.0");

    #[cfg(feature = "bigdecimal")]
    assert_eq!(
        expr,
        Expr::Value(Value::Number(bigdecimal::BigDecimal::from(1), false))
    );

    #[cfg(not(feature = "bigdecimal"))]
    assert_eq!(expr, Expr::Value(Value::Number("1.0".into(), false)));
}

#[test]
fn parse_compound_expr_1() {
    use self::BinaryOperator::*;
    use self::Expr::*;
    let sql = "a + b * c";
    assert_eq!(
        BinaryOp {
            left: Box::new(Identifier(Ident::new("a"))),
            op: Plus,
            right: Box::new(BinaryOp {
                left: Box::new(Identifier(Ident::new("b"))),
                op: Multiply,
                right: Box::new(Identifier(Ident::new("c"))),
            }),
        },
        verified_expr(sql)
    );
}

#[test]
fn parse_compound_expr_2() {
    use self::BinaryOperator::*;
    use self::Expr::*;
    let sql = "a * b + c";
    assert_eq!(
        BinaryOp {
            left: Box::new(BinaryOp {
                left: Box::new(Identifier(Ident::new("a"))),
                op: Multiply,
                right: Box::new(Identifier(Ident::new("b"))),
            }),
            op: Plus,
            right: Box::new(Identifier(Ident::new("c"))),
        },
        verified_expr(sql)
    );
}

#[test]
fn parse_unary_math_with_plus() {
    use self::Expr::*;
    let sql = "-a + -b";
    assert_eq!(
        BinaryOp {
            left: Box::new(UnaryOp {
                op: UnaryOperator::Minus,
                expr: Box::new(Identifier(Ident::new("a"))),
            }),
            op: BinaryOperator::Plus,
            right: Box::new(UnaryOp {
                op: UnaryOperator::Minus,
                expr: Box::new(Identifier(Ident::new("b"))),
            }),
        },
        verified_expr(sql)
    );
}

#[test]
fn parse_unary_math_with_multiply() {
    use self::Expr::*;
    let sql = "-a * -b";
    assert_eq!(
        BinaryOp {
            left: Box::new(UnaryOp {
                op: UnaryOperator::Minus,
                expr: Box::new(Identifier(Ident::new("a"))),
            }),
            op: BinaryOperator::Multiply,
            right: Box::new(UnaryOp {
                op: UnaryOperator::Minus,
                expr: Box::new(Identifier(Ident::new("b"))),
            }),
        },
        verified_expr(sql)
    );
}

#[test]
fn parse_mod() {
    use self::Expr::*;
    let sql = "a % b";
    assert_eq!(
        BinaryOp {
            left: Box::new(Identifier(Ident::new("a"))),
            op: BinaryOperator::Modulo,
            right: Box::new(Identifier(Ident::new("b"))),
        },
        verified_expr(sql)
    );
}

fn pg_and_generic() -> TestedDialects {
    TestedDialects::new(vec![
        Box::new(PostgreSqlDialect {}),
        Box::new(GenericDialect {}),
    ])
}

fn ms_and_generic() -> TestedDialects {
    TestedDialects::new(vec![Box::new(MsSqlDialect {}), Box::new(GenericDialect {})])
}

#[test]
fn parse_json_ops_without_colon() {
    use self::BinaryOperator::*;
    let binary_ops = [
        (
            "->",
            Arrow,
            all_dialects_except(|d| d.supports_lambda_functions()),
        ),
        ("->>", LongArrow, all_dialects()),
        ("#>", HashArrow, pg_and_generic()),
        ("#>>", HashLongArrow, pg_and_generic()),
        ("@>", AtArrow, all_dialects()),
        ("<@", ArrowAt, all_dialects()),
        ("#-", HashMinus, pg_and_generic()),
        ("@?", AtQuestion, all_dialects()),
        ("@@", AtAt, all_dialects()),
    ];

    for (str_op, op, dialects) in binary_ops {
        let select = dialects.verified_only_select(&format!("SELECT a {} b", &str_op));
        assert_eq!(
            SelectItem::UnnamedExpr(Expr::BinaryOp {
                left: Box::new(Expr::Identifier(Ident::new("a"))),
                op,
                right: Box::new(Expr::Identifier(Ident::new("b"))),
            }),
            select.projection[0]
        );
    }
}

#[test]
fn parse_json_object() {
    let dialects = TestedDialects::new(vec![
        Box::new(MsSqlDialect {}),
        Box::new(PostgreSqlDialect {}),
    ]);
    let select = dialects.verified_only_select("SELECT JSON_OBJECT('name' : 'value', 'type' : 1)");
    match expr_from_projection(&select.projection[0]) {
        Expr::Function(Function {
            args: FunctionArguments::List(FunctionArgumentList { args, .. }),
            ..
        }) => assert_eq!(
            &[
                FunctionArg::ExprNamed {
                    name: Expr::Value(Value::SingleQuotedString("name".into())),
                    arg: FunctionArgExpr::Expr(Expr::Value(Value::SingleQuotedString(
                        "value".into()
                    ))),
                    operator: FunctionArgOperator::Colon
                },
                FunctionArg::ExprNamed {
                    name: Expr::Value(Value::SingleQuotedString("type".into())),
                    arg: FunctionArgExpr::Expr(Expr::Value(number("1"))),
                    operator: FunctionArgOperator::Colon
                }
            ],
            &args[..]
        ),
        _ => unreachable!(),
    }
    let select = dialects
        .verified_only_select("SELECT JSON_OBJECT('name' : 'value', 'type' : NULL ABSENT ON NULL)");
    match expr_from_projection(&select.projection[0]) {
        Expr::Function(Function {
            args: FunctionArguments::List(FunctionArgumentList { args, clauses, .. }),
            ..
        }) => {
            assert_eq!(
                &[
                    FunctionArg::ExprNamed {
                        name: Expr::Value(Value::SingleQuotedString("name".into())),
                        arg: FunctionArgExpr::Expr(Expr::Value(Value::SingleQuotedString(
                            "value".into()
                        ))),
                        operator: FunctionArgOperator::Colon
                    },
                    FunctionArg::ExprNamed {
                        name: Expr::Value(Value::SingleQuotedString("type".into())),
                        arg: FunctionArgExpr::Expr(Expr::Value(Value::Null)),
                        operator: FunctionArgOperator::Colon
                    }
                ],
                &args[..]
            );
            assert_eq!(
                &[FunctionArgumentClause::JsonNullClause(
                    JsonNullClause::AbsentOnNull
                )],
                &clauses[..]
            );
        }
        _ => unreachable!(),
    }
    let select = dialects.verified_only_select("SELECT JSON_OBJECT(NULL ON NULL)");
    match expr_from_projection(&select.projection[0]) {
        Expr::Function(Function {
            args: FunctionArguments::List(FunctionArgumentList { args, clauses, .. }),
            ..
        }) => {
            assert!(args.is_empty());
            assert_eq!(
                &[FunctionArgumentClause::JsonNullClause(
                    JsonNullClause::NullOnNull
                )],
                &clauses[..]
            );
        }
        _ => unreachable!(),
    }
    let select = dialects.verified_only_select("SELECT JSON_OBJECT(ABSENT ON NULL)");
    match expr_from_projection(&select.projection[0]) {
        Expr::Function(Function {
            args: FunctionArguments::List(FunctionArgumentList { args, clauses, .. }),
            ..
        }) => {
            assert!(args.is_empty());
            assert_eq!(
                &[FunctionArgumentClause::JsonNullClause(
                    JsonNullClause::AbsentOnNull
                )],
                &clauses[..]
            );
        }
        _ => unreachable!(),
    }
    let select = dialects.verified_only_select(
        "SELECT JSON_OBJECT('name' : 'value', 'type' : JSON_ARRAY(1, 2) ABSENT ON NULL)",
    );
    match expr_from_projection(&select.projection[0]) {
        Expr::Function(Function {
            args: FunctionArguments::List(FunctionArgumentList { args, clauses, .. }),
            ..
        }) => {
            assert_eq!(
                &FunctionArg::ExprNamed {
                    name: Expr::Value(Value::SingleQuotedString("name".into())),
                    arg: FunctionArgExpr::Expr(Expr::Value(Value::SingleQuotedString(
                        "value".into()
                    ))),
                    operator: FunctionArgOperator::Colon
                },
                &args[0]
            );
            assert!(matches!(
                args[1],
                FunctionArg::ExprNamed {
                    name: Expr::Value(Value::SingleQuotedString(_)),
                    arg: FunctionArgExpr::Expr(Expr::Function(_)),
                    operator: FunctionArgOperator::Colon
                }
            ));
            assert_eq!(
                &[FunctionArgumentClause::JsonNullClause(
                    JsonNullClause::AbsentOnNull
                )],
                &clauses[..]
            );
        }
        _ => unreachable!(),
    }
    let select = dialects.verified_only_select(
        "SELECT JSON_OBJECT('name' : 'value', 'type' : JSON_OBJECT('type_id' : 1, 'name' : 'a') NULL ON NULL)",
    );
    match expr_from_projection(&select.projection[0]) {
        Expr::Function(Function {
            args: FunctionArguments::List(FunctionArgumentList { args, clauses, .. }),
            ..
        }) => {
            assert_eq!(
                &FunctionArg::ExprNamed {
                    name: Expr::Value(Value::SingleQuotedString("name".into())),
                    arg: FunctionArgExpr::Expr(Expr::Value(Value::SingleQuotedString(
                        "value".into()
                    ))),
                    operator: FunctionArgOperator::Colon
                },
                &args[0]
            );
            assert!(matches!(
                args[1],
                FunctionArg::ExprNamed {
                    name: Expr::Value(Value::SingleQuotedString(_)),
                    arg: FunctionArgExpr::Expr(Expr::Function(_)),
                    operator: FunctionArgOperator::Colon
                }
            ));
            assert_eq!(
                &[FunctionArgumentClause::JsonNullClause(
                    JsonNullClause::NullOnNull
                )],
                &clauses[..]
            );
        }
        _ => unreachable!(),
    }
}

#[test]
fn parse_mod_no_spaces() {
    use self::Expr::*;
    let canonical = "a1 % b1";
    let sqls = ["a1 % b1", "a1% b1", "a1 %b1", "a1%b1"];
    for sql in sqls {
        println!("Parsing {sql}");
        assert_eq!(
            BinaryOp {
                left: Box::new(Identifier(Ident::new("a1"))),
                op: BinaryOperator::Modulo,
                right: Box::new(Identifier(Ident::new("b1"))),
            },
            pg_and_generic().expr_parses_to(sql, canonical)
        );
    }
}

#[test]
fn parse_is_null() {
    use self::Expr::*;
    let sql = "a IS NULL";
    assert_eq!(
        IsNull(Box::new(Identifier(Ident::new("a")))),
        verified_expr(sql)
    );
}

#[test]
fn parse_is_not_null() {
    use self::Expr::*;
    let sql = "a IS NOT NULL";
    assert_eq!(
        IsNotNull(Box::new(Identifier(Ident::new("a")))),
        verified_expr(sql)
    );
}

#[test]
fn parse_is_distinct_from() {
    use self::Expr::*;
    let sql = "a IS DISTINCT FROM b";
    assert_eq!(
        IsDistinctFrom(
            Box::new(Identifier(Ident::new("a"))),
            Box::new(Identifier(Ident::new("b"))),
        ),
        verified_expr(sql)
    );
}

#[test]
fn parse_is_not_distinct_from() {
    use self::Expr::*;
    let sql = "a IS NOT DISTINCT FROM b";
    assert_eq!(
        IsNotDistinctFrom(
            Box::new(Identifier(Ident::new("a"))),
            Box::new(Identifier(Ident::new("b"))),
        ),
        verified_expr(sql)
    );
}

#[test]
fn parse_not_precedence() {
    // NOT has higher precedence than OR/AND, so the following must parse as (NOT true) OR true
    let sql = "NOT 1 OR 1";
    assert_matches!(
        verified_expr(sql),
        Expr::BinaryOp {
            op: BinaryOperator::Or,
            ..
        }
    );

    // But NOT has lower precedence than comparison operators, so the following parses as NOT (a IS NULL)
    let sql = "NOT a IS NULL";
    assert_matches!(
        verified_expr(sql),
        Expr::UnaryOp {
            op: UnaryOperator::Not,
            ..
        }
    );

    // NOT has lower precedence than BETWEEN, so the following parses as NOT (1 NOT BETWEEN 1 AND 2)
    let sql = "NOT 1 NOT BETWEEN 1 AND 2";
    assert_eq!(
        verified_expr(sql),
        Expr::UnaryOp {
            op: UnaryOperator::Not,
            expr: Box::new(Expr::Between {
                expr: Box::new(Expr::Value(number("1"))),
                low: Box::new(Expr::Value(number("1"))),
                high: Box::new(Expr::Value(number("2"))),
                negated: true,
            }),
        },
    );

    // NOT has lower precedence than LIKE, so the following parses as NOT ('a' NOT LIKE 'b')
    let sql = "NOT 'a' NOT LIKE 'b'";
    assert_eq!(
        verified_expr(sql),
        Expr::UnaryOp {
            op: UnaryOperator::Not,
            expr: Box::new(Expr::Like {
                expr: Box::new(Expr::Value(Value::SingleQuotedString("a".into()))),
                negated: true,
                pattern: Box::new(Expr::Value(Value::SingleQuotedString("b".into()))),
                escape_char: None,
                any: false,
            }),
        },
    );

    // NOT has lower precedence than IN, so the following parses as NOT (a NOT IN 'a')
    let sql = "NOT a NOT IN ('a')";
    assert_eq!(
        verified_expr(sql),
        Expr::UnaryOp {
            op: UnaryOperator::Not,
            expr: Box::new(Expr::InList {
                expr: Box::new(Expr::Identifier("a".into())),
                list: vec![Expr::Value(Value::SingleQuotedString("a".into()))],
                negated: true,
            }),
        },
    );
}

#[test]
fn parse_null_like() {
    let sql = "SELECT \
            column1 LIKE NULL AS col_null, \
            NULL LIKE column1 AS null_col \
        FROM customers";
    let select = verified_only_select(sql);
    assert_eq!(
        SelectItem::ExprWithAlias {
            expr: Expr::Like {
                expr: Box::new(Expr::Identifier(Ident::new("column1"))),
                any: false,
                negated: false,
                pattern: Box::new(Expr::Value(Value::Null)),
                escape_char: None,
            },
            alias: Ident {
                value: "col_null".to_owned(),
                quote_style: None,
            },
        },
        select.projection[0]
    );
    assert_eq!(
        SelectItem::ExprWithAlias {
            expr: Expr::Like {
                expr: Box::new(Expr::Value(Value::Null)),
                any: false,
                negated: false,
                pattern: Box::new(Expr::Identifier(Ident::new("column1"))),
                escape_char: None,
            },
            alias: Ident {
                value: "null_col".to_owned(),
                quote_style: None,
            },
        },
        select.projection[1]
    );
}

#[test]
fn parse_ilike() {
    fn chk(negated: bool) {
        let sql = &format!(
            "SELECT * FROM customers WHERE name {}ILIKE '%a'",
            if negated { "NOT " } else { "" }
        );
        let select = verified_only_select(sql);
        assert_eq!(
            Expr::ILike {
                expr: Box::new(Expr::Identifier(Ident::new("name"))),
                negated,
                pattern: Box::new(Expr::Value(Value::SingleQuotedString("%a".to_string()))),
                escape_char: None,
                any: false,
            },
            select.selection.unwrap()
        );

        // Test with escape char
        let sql = &format!(
            "SELECT * FROM customers WHERE name {}ILIKE '%a' ESCAPE '^'",
            if negated { "NOT " } else { "" }
        );
        let select = verified_only_select(sql);
        assert_eq!(
            Expr::ILike {
                expr: Box::new(Expr::Identifier(Ident::new("name"))),
                negated,
                pattern: Box::new(Expr::Value(Value::SingleQuotedString("%a".to_string()))),
                escape_char: Some('^'.to_string()),
                any: false,
            },
            select.selection.unwrap()
        );

        // This statement tests that ILIKE and NOT ILIKE have the same precedence.
        // This was previously mishandled (#81).
        let sql = &format!(
            "SELECT * FROM customers WHERE name {}ILIKE '%a' IS NULL",
            if negated { "NOT " } else { "" }
        );
        let select = verified_only_select(sql);
        assert_eq!(
            Expr::IsNull(Box::new(Expr::ILike {
                expr: Box::new(Expr::Identifier(Ident::new("name"))),
                negated,
                pattern: Box::new(Expr::Value(Value::SingleQuotedString("%a".to_string()))),
                escape_char: None,
                any: false,
            })),
            select.selection.unwrap()
        );
    }
    chk(false);
    chk(true);
}

#[test]
fn parse_like() {
    fn chk(negated: bool) {
        let sql = &format!(
            "SELECT * FROM customers WHERE name {}LIKE '%a'",
            if negated { "NOT " } else { "" }
        );
        let select = verified_only_select(sql);
        assert_eq!(
            Expr::Like {
                expr: Box::new(Expr::Identifier(Ident::new("name"))),
                negated,
                pattern: Box::new(Expr::Value(Value::SingleQuotedString("%a".to_string()))),
                escape_char: None,
                any: false,
            },
            select.selection.unwrap()
        );

        // Test with escape char
        let sql = &format!(
            "SELECT * FROM customers WHERE name {}LIKE '%a' ESCAPE '^'",
            if negated { "NOT " } else { "" }
        );
        let select = verified_only_select(sql);
        assert_eq!(
            Expr::Like {
                expr: Box::new(Expr::Identifier(Ident::new("name"))),
                negated,
                pattern: Box::new(Expr::Value(Value::SingleQuotedString("%a".to_string()))),
                escape_char: Some('^'.to_string()),
                any: false,
            },
            select.selection.unwrap()
        );

        // This statement tests that LIKE and NOT LIKE have the same precedence.
        // This was previously mishandled (#81).
        let sql = &format!(
            "SELECT * FROM customers WHERE name {}LIKE '%a' IS NULL",
            if negated { "NOT " } else { "" }
        );
        let select = verified_only_select(sql);
        assert_eq!(
            Expr::IsNull(Box::new(Expr::Like {
                expr: Box::new(Expr::Identifier(Ident::new("name"))),
                negated,
                pattern: Box::new(Expr::Value(Value::SingleQuotedString("%a".to_string()))),
                escape_char: None,
                any: false,
            })),
            select.selection.unwrap()
        );
    }
    chk(false);
    chk(true);
}

#[test]
fn parse_similar_to() {
    fn chk(negated: bool) {
        let sql = &format!(
            "SELECT * FROM customers WHERE name {}SIMILAR TO '%a'",
            if negated { "NOT " } else { "" }
        );
        let select = verified_only_select(sql);
        assert_eq!(
            Expr::SimilarTo {
                expr: Box::new(Expr::Identifier(Ident::new("name"))),
                negated,
                pattern: Box::new(Expr::Value(Value::SingleQuotedString("%a".to_string()))),
                escape_char: None,
            },
            select.selection.unwrap()
        );

        // Test with escape char
        let sql = &format!(
            "SELECT * FROM customers WHERE name {}SIMILAR TO '%a' ESCAPE '^'",
            if negated { "NOT " } else { "" }
        );
        let select = verified_only_select(sql);
        assert_eq!(
            Expr::SimilarTo {
                expr: Box::new(Expr::Identifier(Ident::new("name"))),
                negated,
                pattern: Box::new(Expr::Value(Value::SingleQuotedString("%a".to_string()))),
                escape_char: Some('^'.to_string()),
            },
            select.selection.unwrap()
        );

        // This statement tests that SIMILAR TO and NOT SIMILAR TO have the same precedence.
        let sql = &format!(
            "SELECT * FROM customers WHERE name {}SIMILAR TO '%a' ESCAPE '^' IS NULL",
            if negated { "NOT " } else { "" }
        );
        let select = verified_only_select(sql);
        assert_eq!(
            Expr::IsNull(Box::new(Expr::SimilarTo {
                expr: Box::new(Expr::Identifier(Ident::new("name"))),
                negated,
                pattern: Box::new(Expr::Value(Value::SingleQuotedString("%a".to_string()))),
                escape_char: Some('^'.to_string()),
            })),
            select.selection.unwrap()
        );
    }
    chk(false);
    chk(true);
}

#[test]
fn parse_in_list() {
    fn chk(negated: bool) {
        let sql = &format!(
            "SELECT * FROM customers WHERE segment {}IN ('HIGH', 'MED')",
            if negated { "NOT " } else { "" }
        );
        let select = verified_only_select(sql);
        assert_eq!(
            Expr::InList {
                expr: Box::new(Expr::Identifier(Ident::new("segment"))),
                list: vec![
                    Expr::Value(Value::SingleQuotedString("HIGH".to_string())),
                    Expr::Value(Value::SingleQuotedString("MED".to_string())),
                ],
                negated,
            },
            select.selection.unwrap()
        );
    }
    chk(false);
    chk(true);
}

#[test]
fn parse_in_subquery() {
    let sql = "SELECT * FROM customers WHERE segment IN (SELECT segm FROM bar)";
    let select = verified_only_select(sql);
    assert_eq!(
        Expr::InSubquery {
            expr: Box::new(Expr::Identifier(Ident::new("segment"))),
            subquery: Box::new(verified_query("SELECT segm FROM bar")),
            negated: false,
        },
        select.selection.unwrap()
    );
}

#[test]
fn parse_in_unnest() {
    fn chk(negated: bool) {
        let sql = &format!(
            "SELECT * FROM customers WHERE segment {}IN UNNEST(expr)",
            if negated { "NOT " } else { "" }
        );
        let select = verified_only_select(sql);
        assert_eq!(
            Expr::InUnnest {
                expr: Box::new(Expr::Identifier(Ident::new("segment"))),
                array_expr: Box::new(verified_expr("expr")),
                negated,
            },
            select.selection.unwrap()
        );
    }
    chk(false);
    chk(true);
}

#[test]
fn parse_in_error() {
    // <expr> IN <expr> is no valid
    let sql = "SELECT * FROM customers WHERE segment in segment";
    let res = parse_sql_statements(sql);
    assert_eq!(
        ParserError::ParserError("Expected: (, found: segment".to_string()),
        res.unwrap_err()
    );
}

#[test]
fn parse_string_agg() {
    let sql = "SELECT a || b";

    let select = verified_only_select(sql);
    assert_eq!(
        SelectItem::UnnamedExpr(Expr::BinaryOp {
            left: Box::new(Expr::Identifier(Ident::new("a"))),
            op: BinaryOperator::StringConcat,
            right: Box::new(Expr::Identifier(Ident::new("b"))),
        }),
        select.projection[0]
    );
}

/// selects all dialects but PostgreSQL
pub fn all_dialects_but_pg() -> TestedDialects {
    TestedDialects::new(
        all_dialects()
            .dialects
            .into_iter()
            .filter(|x| !x.is::<PostgreSqlDialect>())
            .collect(),
    )
}

#[test]
fn parse_bitwise_ops() {
    let bitwise_ops = &[
        ("^", BinaryOperator::BitwiseXor, all_dialects_but_pg()),
        ("|", BinaryOperator::BitwiseOr, all_dialects()),
        ("&", BinaryOperator::BitwiseAnd, all_dialects()),
    ];

    for (str_op, op, dialects) in bitwise_ops {
        let select = dialects.verified_only_select(&format!("SELECT a {} b", &str_op));
        assert_eq!(
            SelectItem::UnnamedExpr(Expr::BinaryOp {
                left: Box::new(Expr::Identifier(Ident::new("a"))),
                op: op.clone(),
                right: Box::new(Expr::Identifier(Ident::new("b"))),
            }),
            select.projection[0]
        );
    }
}

#[test]
fn parse_binary_any() {
    let select = verified_only_select("SELECT a = ANY(b)");
    assert_eq!(
        SelectItem::UnnamedExpr(Expr::AnyOp {
            left: Box::new(Expr::Identifier(Ident::new("a"))),
            compare_op: BinaryOperator::Eq,
            right: Box::new(Expr::Identifier(Ident::new("b"))),
            is_some: false,
        }),
        select.projection[0]
    );
}

#[test]
fn parse_binary_all() {
    let select = verified_only_select("SELECT a = ALL(b)");
    assert_eq!(
        SelectItem::UnnamedExpr(Expr::AllOp {
            left: Box::new(Expr::Identifier(Ident::new("a"))),
            compare_op: BinaryOperator::Eq,
            right: Box::new(Expr::Identifier(Ident::new("b"))),
        }),
        select.projection[0]
    );
}

#[test]
fn parse_between() {
    fn chk(negated: bool) {
        let sql = &format!(
            "SELECT * FROM customers WHERE age {}BETWEEN 25 AND 32",
            if negated { "NOT " } else { "" }
        );
        let select = verified_only_select(sql);
        assert_eq!(
            Expr::Between {
                expr: Box::new(Expr::Identifier(Ident::new("age"))),
                low: Box::new(Expr::Value(number("25"))),
                high: Box::new(Expr::Value(number("32"))),
                negated,
            },
            select.selection.unwrap()
        );
    }
    chk(false);
    chk(true);
}

#[test]
fn parse_between_with_expr() {
    use self::BinaryOperator::*;
    let sql = "SELECT * FROM t WHERE 1 BETWEEN 1 + 2 AND 3 + 4 IS NULL";
    let select = verified_only_select(sql);
    assert_eq!(
        Expr::IsNull(Box::new(Expr::Between {
            expr: Box::new(Expr::Value(number("1"))),
            low: Box::new(Expr::BinaryOp {
                left: Box::new(Expr::Value(number("1"))),
                op: Plus,
                right: Box::new(Expr::Value(number("2"))),
            }),
            high: Box::new(Expr::BinaryOp {
                left: Box::new(Expr::Value(number("3"))),
                op: Plus,
                right: Box::new(Expr::Value(number("4"))),
            }),
            negated: false,
        })),
        select.selection.unwrap()
    );

    let sql = "SELECT * FROM t WHERE 1 = 1 AND 1 + x BETWEEN 1 AND 2";
    let select = verified_only_select(sql);
    assert_eq!(
        Expr::BinaryOp {
            left: Box::new(Expr::BinaryOp {
                left: Box::new(Expr::Value(number("1"))),
                op: BinaryOperator::Eq,
                right: Box::new(Expr::Value(number("1"))),
            }),
            op: BinaryOperator::And,
            right: Box::new(Expr::Between {
                expr: Box::new(Expr::BinaryOp {
                    left: Box::new(Expr::Value(number("1"))),
                    op: BinaryOperator::Plus,
                    right: Box::new(Expr::Identifier(Ident::new("x"))),
                }),
                low: Box::new(Expr::Value(number("1"))),
                high: Box::new(Expr::Value(number("2"))),
                negated: false,
            }),
        },
        select.selection.unwrap(),
    )
}

#[test]
fn parse_tuples() {
    let sql = "SELECT (1, 2), (1), ('foo', 3, baz)";
    let select = verified_only_select(sql);
    assert_eq!(
        vec![
            SelectItem::UnnamedExpr(Expr::Tuple(vec![
                Expr::Value(number("1")),
                Expr::Value(number("2")),
            ])),
            SelectItem::UnnamedExpr(Expr::Nested(Box::new(Expr::Value(number("1"))))),
            SelectItem::UnnamedExpr(Expr::Tuple(vec![
                Expr::Value(Value::SingleQuotedString("foo".into())),
                Expr::Value(number("3")),
                Expr::Identifier(Ident::new("baz")),
            ])),
        ],
        select.projection
    );
}

#[test]
fn parse_tuple_invalid() {
    let sql = "select (1";
    let res = parse_sql_statements(sql);
    assert_eq!(
        ParserError::ParserError("Expected: ), found: EOF".to_string()),
        res.unwrap_err()
    );

    let sql = "select (), 2";
    let res = parse_sql_statements(sql);
    assert_eq!(
        ParserError::ParserError("Expected: an expression, found: )".to_string()),
        res.unwrap_err()
    );
}

#[test]
fn parse_select_order_by() {
    fn chk(sql: &str) {
        let select = verified_query(sql);
        assert_eq!(
            vec![
                OrderByExpr {
                    expr: Expr::Identifier(Ident::new("lname")),
                    asc: Some(true),
                    nulls_first: None,
                    with_fill: None,
                },
                OrderByExpr {
                    expr: Expr::Identifier(Ident::new("fname")),
                    asc: Some(false),
                    nulls_first: None,
                    with_fill: None,
                },
                OrderByExpr {
                    expr: Expr::Identifier(Ident::new("id")),
                    asc: None,
                    nulls_first: None,
                    with_fill: None,
                },
            ],
            select.order_by.expect("ORDER BY expected").exprs
        );
    }
    chk("SELECT id, fname, lname FROM customer WHERE id < 5 ORDER BY lname ASC, fname DESC, id");
    // make sure ORDER is not treated as an alias
    chk("SELECT id, fname, lname FROM customer ORDER BY lname ASC, fname DESC, id");
    chk("SELECT 1 AS lname, 2 AS fname, 3 AS id, 4 ORDER BY lname ASC, fname DESC, id");
}

#[test]
fn parse_select_order_by_limit() {
    let sql = "SELECT id, fname, lname FROM customer WHERE id < 5 \
               ORDER BY lname ASC, fname DESC LIMIT 2";
    let select = verified_query(sql);
    assert_eq!(
        vec![
            OrderByExpr {
                expr: Expr::Identifier(Ident::new("lname")),
                asc: Some(true),
                nulls_first: None,
                with_fill: None,
            },
            OrderByExpr {
                expr: Expr::Identifier(Ident::new("fname")),
                asc: Some(false),
                nulls_first: None,
                with_fill: None,
            },
        ],
        select.order_by.expect("ORDER BY expected").exprs
    );
    assert_eq!(Some(Expr::Value(number("2"))), select.limit);
}

#[test]
fn parse_select_order_by_nulls_order() {
    let sql = "SELECT id, fname, lname FROM customer WHERE id < 5 \
               ORDER BY lname ASC NULLS FIRST, fname DESC NULLS LAST LIMIT 2";
    let select = verified_query(sql);
    assert_eq!(
        vec![
            OrderByExpr {
                expr: Expr::Identifier(Ident::new("lname")),
                asc: Some(true),
                nulls_first: Some(true),
                with_fill: None,
            },
            OrderByExpr {
                expr: Expr::Identifier(Ident::new("fname")),
                asc: Some(false),
                nulls_first: Some(false),
                with_fill: None,
            },
        ],
        select.order_by.expect("ORDER BY expeccted").exprs
    );
    assert_eq!(Some(Expr::Value(number("2"))), select.limit);
}

#[test]
fn parse_select_group_by() {
    let sql = "SELECT id, fname, lname FROM customer GROUP BY lname, fname";
    let select = verified_only_select(sql);
    assert_eq!(
        GroupByExpr::Expressions(
            vec![
                Expr::Identifier(Ident::new("lname")),
                Expr::Identifier(Ident::new("fname")),
            ],
            vec![]
        ),
        select.group_by
    );

    // Tuples can also be in the set
    one_statement_parses_to(
        "SELECT id, fname, lname FROM customer GROUP BY (lname, fname)",
        "SELECT id, fname, lname FROM customer GROUP BY (lname, fname)",
    );
}

#[test]
fn parse_select_group_by_all() {
    let sql = "SELECT id, fname, lname, SUM(order) FROM customer GROUP BY ALL";
    let select = verified_only_select(sql);
    assert_eq!(GroupByExpr::All(vec![]), select.group_by);

    one_statement_parses_to(
        "SELECT id, fname, lname, SUM(order) FROM customer GROUP BY ALL",
        "SELECT id, fname, lname, SUM(order) FROM customer GROUP BY ALL",
    );
}

#[test]
fn parse_select_having() {
    let sql = "SELECT foo FROM bar GROUP BY foo HAVING COUNT(*) > 1";
    let select = verified_only_select(sql);
    assert_eq!(
        Some(Expr::BinaryOp {
            left: Box::new(Expr::Function(Function {
                name: ObjectName(vec![Ident::new("COUNT")]),
                parameters: FunctionArguments::None,
                args: FunctionArguments::List(FunctionArgumentList {
                    duplicate_treatment: None,
                    args: vec![FunctionArg::Unnamed(FunctionArgExpr::Wildcard)],
                    clauses: vec![],
                }),
                null_treatment: None,
                filter: None,
                over: None,
                within_group: vec![]
            })),
            op: BinaryOperator::Gt,
            right: Box::new(Expr::Value(number("1"))),
        }),
        select.having
    );

    let sql = "SELECT 'foo' HAVING 1 = 1";
    let select = verified_only_select(sql);
    assert!(select.having.is_some());
}

#[test]
fn parse_select_qualify() {
    let sql = "SELECT i, p, o FROM qt QUALIFY ROW_NUMBER() OVER (PARTITION BY p ORDER BY o) = 1";
    let select = verified_only_select(sql);
    assert_eq!(
        Some(Expr::BinaryOp {
            left: Box::new(Expr::Function(Function {
                name: ObjectName(vec![Ident::new("ROW_NUMBER")]),
                parameters: FunctionArguments::None,
                args: FunctionArguments::List(FunctionArgumentList {
                    duplicate_treatment: None,
                    args: vec![],
                    clauses: vec![],
                }),
                null_treatment: None,
                filter: None,
                over: Some(WindowType::WindowSpec(WindowSpec {
                    window_name: None,
                    partition_by: vec![Expr::Identifier(Ident::new("p"))],
                    order_by: vec![OrderByExpr {
                        expr: Expr::Identifier(Ident::new("o")),
                        asc: None,
                        nulls_first: None,
                        with_fill: None,
                    }],
                    window_frame: None,
                })),
                within_group: vec![]
            })),
            op: BinaryOperator::Eq,
            right: Box::new(Expr::Value(number("1"))),
        }),
        select.qualify
    );

    let sql = "SELECT i, p, o, ROW_NUMBER() OVER (PARTITION BY p ORDER BY o) AS row_num FROM qt QUALIFY row_num = 1";
    let select = verified_only_select(sql);
    assert_eq!(
        Some(Expr::BinaryOp {
            left: Box::new(Expr::Identifier(Ident::new("row_num"))),
            op: BinaryOperator::Eq,
            right: Box::new(Expr::Value(number("1"))),
        }),
        select.qualify
    );
}

#[test]
fn parse_limit_accepts_all() {
    one_statement_parses_to(
        "SELECT id, fname, lname FROM customer WHERE id = 1 LIMIT ALL",
        "SELECT id, fname, lname FROM customer WHERE id = 1",
    );
}

#[test]
fn parse_cast() {
    let sql = "SELECT CAST(id AS BIGINT) FROM customer";
    let select = verified_only_select(sql);
    assert_eq!(
        &Expr::Cast {
            kind: CastKind::Cast,
            expr: Box::new(Expr::Identifier(Ident::new("id"))),
            data_type: DataType::BigInt(None),
            format: None,
        },
        expr_from_projection(only(&select.projection))
    );

    let sql = "SELECT CAST(id AS TINYINT) FROM customer";
    let select = verified_only_select(sql);
    assert_eq!(
        &Expr::Cast {
            kind: CastKind::Cast,
            expr: Box::new(Expr::Identifier(Ident::new("id"))),
            data_type: DataType::TinyInt(None),
            format: None,
        },
        expr_from_projection(only(&select.projection))
    );

    one_statement_parses_to(
        "SELECT CAST(id AS MEDIUMINT) FROM customer",
        "SELECT CAST(id AS MEDIUMINT) FROM customer",
    );

    one_statement_parses_to(
        "SELECT CAST(id AS BIGINT) FROM customer",
        "SELECT CAST(id AS BIGINT) FROM customer",
    );

    verified_stmt("SELECT CAST(id AS NUMERIC) FROM customer");

    verified_stmt("SELECT CAST(id AS DEC) FROM customer");

    verified_stmt("SELECT CAST(id AS DECIMAL) FROM customer");

    let sql = "SELECT CAST(id AS NVARCHAR(50)) FROM customer";
    let select = verified_only_select(sql);
    assert_eq!(
        &Expr::Cast {
            kind: CastKind::Cast,
            expr: Box::new(Expr::Identifier(Ident::new("id"))),
            data_type: DataType::Nvarchar(Some(CharacterLength::IntegerLength {
                length: 50,
                unit: None,
            })),
            format: None,
        },
        expr_from_projection(only(&select.projection))
    );

    let sql = "SELECT CAST(id AS CLOB) FROM customer";
    let select = verified_only_select(sql);
    assert_eq!(
        &Expr::Cast {
            kind: CastKind::Cast,
            expr: Box::new(Expr::Identifier(Ident::new("id"))),
            data_type: DataType::Clob(None),
            format: None,
        },
        expr_from_projection(only(&select.projection))
    );

    let sql = "SELECT CAST(id AS CLOB(50)) FROM customer";
    let select = verified_only_select(sql);
    assert_eq!(
        &Expr::Cast {
            kind: CastKind::Cast,
            expr: Box::new(Expr::Identifier(Ident::new("id"))),
            data_type: DataType::Clob(Some(50)),
            format: None,
        },
        expr_from_projection(only(&select.projection))
    );

    let sql = "SELECT CAST(id AS BINARY(50)) FROM customer";
    let select = verified_only_select(sql);
    assert_eq!(
        &Expr::Cast {
            kind: CastKind::Cast,
            expr: Box::new(Expr::Identifier(Ident::new("id"))),
            data_type: DataType::Binary(Some(50)),
            format: None,
        },
        expr_from_projection(only(&select.projection))
    );

    let sql = "SELECT CAST(id AS VARBINARY(50)) FROM customer";
    let select = verified_only_select(sql);
    assert_eq!(
        &Expr::Cast {
            kind: CastKind::Cast,
            expr: Box::new(Expr::Identifier(Ident::new("id"))),
            data_type: DataType::Varbinary(Some(50)),
            format: None,
        },
        expr_from_projection(only(&select.projection))
    );

    let sql = "SELECT CAST(id AS BLOB) FROM customer";
    let select = verified_only_select(sql);
    assert_eq!(
        &Expr::Cast {
            kind: CastKind::Cast,
            expr: Box::new(Expr::Identifier(Ident::new("id"))),
            data_type: DataType::Blob(None),
            format: None,
        },
        expr_from_projection(only(&select.projection))
    );

    let sql = "SELECT CAST(id AS BLOB(50)) FROM customer";
    let select = verified_only_select(sql);
    assert_eq!(
        &Expr::Cast {
            kind: CastKind::Cast,
            expr: Box::new(Expr::Identifier(Ident::new("id"))),
            data_type: DataType::Blob(Some(50)),
            format: None,
        },
        expr_from_projection(only(&select.projection))
    );

    let sql = "SELECT CAST(details AS JSONB) FROM customer";
    let select = verified_only_select(sql);
    assert_eq!(
        &Expr::Cast {
            kind: CastKind::Cast,
            expr: Box::new(Expr::Identifier(Ident::new("details"))),
            data_type: DataType::JSONB,
            format: None,
        },
        expr_from_projection(only(&select.projection))
    );
}

#[test]
fn parse_try_cast() {
    let sql = "SELECT TRY_CAST(id AS BIGINT) FROM customer";
    let select = verified_only_select(sql);
    assert_eq!(
        &Expr::Cast {
            kind: CastKind::TryCast,
            expr: Box::new(Expr::Identifier(Ident::new("id"))),
            data_type: DataType::BigInt(None),
            format: None,
        },
        expr_from_projection(only(&select.projection))
    );
    verified_stmt("SELECT TRY_CAST(id AS BIGINT) FROM customer");

    verified_stmt("SELECT TRY_CAST(id AS NUMERIC) FROM customer");

    verified_stmt("SELECT TRY_CAST(id AS DEC) FROM customer");

    verified_stmt("SELECT TRY_CAST(id AS DECIMAL) FROM customer");
}

#[test]
fn parse_extract() {
    let sql = "SELECT EXTRACT(YEAR FROM d)";
    let select = verified_only_select(sql);
    assert_eq!(
        &Expr::Extract {
            field: DateTimeField::Year,
            syntax: ExtractSyntax::From,
            expr: Box::new(Expr::Identifier(Ident::new("d"))),
        },
        expr_from_projection(only(&select.projection)),
    );

    one_statement_parses_to("SELECT EXTRACT(year from d)", "SELECT EXTRACT(YEAR FROM d)");

    verified_stmt("SELECT EXTRACT(MONTH FROM d)");
    verified_stmt("SELECT EXTRACT(WEEK FROM d)");
    verified_stmt("SELECT EXTRACT(DAY FROM d)");
    verified_stmt("SELECT EXTRACT(DAYOFWEEK FROM d)");
    verified_stmt("SELECT EXTRACT(DAYOFYEAR FROM d)");
    verified_stmt("SELECT EXTRACT(DATE FROM d)");
    verified_stmt("SELECT EXTRACT(DATETIME FROM d)");
    verified_stmt("SELECT EXTRACT(HOUR FROM d)");
    verified_stmt("SELECT EXTRACT(MINUTE FROM d)");
    verified_stmt("SELECT EXTRACT(SECOND FROM d)");
    verified_stmt("SELECT EXTRACT(MILLISECOND FROM d)");
    verified_stmt("SELECT EXTRACT(MICROSECOND FROM d)");
    verified_stmt("SELECT EXTRACT(NANOSECOND FROM d)");
    verified_stmt("SELECT EXTRACT(CENTURY FROM d)");
    verified_stmt("SELECT EXTRACT(DECADE FROM d)");
    verified_stmt("SELECT EXTRACT(DOW FROM d)");
    verified_stmt("SELECT EXTRACT(DOY FROM d)");
    verified_stmt("SELECT EXTRACT(EPOCH FROM d)");
    verified_stmt("SELECT EXTRACT(ISODOW FROM d)");
    verified_stmt("SELECT EXTRACT(ISOWEEK FROM d)");
    verified_stmt("SELECT EXTRACT(ISOYEAR FROM d)");
    verified_stmt("SELECT EXTRACT(JULIAN FROM d)");
    verified_stmt("SELECT EXTRACT(MICROSECOND FROM d)");
    verified_stmt("SELECT EXTRACT(MICROSECONDS FROM d)");
    verified_stmt("SELECT EXTRACT(MILLENIUM FROM d)");
    verified_stmt("SELECT EXTRACT(MILLENNIUM FROM d)");
    verified_stmt("SELECT EXTRACT(MILLISECOND FROM d)");
    verified_stmt("SELECT EXTRACT(MILLISECONDS FROM d)");
    verified_stmt("SELECT EXTRACT(QUARTER FROM d)");
    verified_stmt("SELECT EXTRACT(TIMEZONE FROM d)");
    verified_stmt("SELECT EXTRACT(TIMEZONE_ABBR FROM d)");
    verified_stmt("SELECT EXTRACT(TIMEZONE_HOUR FROM d)");
    verified_stmt("SELECT EXTRACT(TIMEZONE_MINUTE FROM d)");
    verified_stmt("SELECT EXTRACT(TIMEZONE_REGION FROM d)");
    verified_stmt("SELECT EXTRACT(TIME FROM d)");

    let dialects = all_dialects_except(|d| d.allow_extract_custom());
    let res = dialects.parse_sql_statements("SELECT EXTRACT(JIFFY FROM d)");
    assert_eq!(
        ParserError::ParserError("Expected: date/time field, found: JIFFY".to_string()),
        res.unwrap_err()
    );
}

#[test]
fn parse_ceil_number() {
    verified_stmt("SELECT CEIL(1.5)");
    verified_stmt("SELECT CEIL(float_column) FROM my_table");
}

#[test]
fn parse_floor_number() {
    verified_stmt("SELECT FLOOR(1.5)");
    verified_stmt("SELECT FLOOR(float_column) FROM my_table");
}

#[test]
fn parse_ceil_number_scale() {
    verified_stmt("SELECT CEIL(1.5, 1)");
    verified_stmt("SELECT CEIL(float_column, 3) FROM my_table");
}

#[test]
fn parse_floor_number_scale() {
    verified_stmt("SELECT FLOOR(1.5, 1)");
    verified_stmt("SELECT FLOOR(float_column, 3) FROM my_table");
}

#[test]
fn parse_ceil_scale() {
    let sql = "SELECT CEIL(d, 2)";
    let select = verified_only_select(sql);

    #[cfg(feature = "bigdecimal")]
    assert_eq!(
        &Expr::Ceil {
            expr: Box::new(Expr::Identifier(Ident::new("d"))),
            field: CeilFloorKind::Scale(Value::Number(bigdecimal::BigDecimal::from(2), false)),
        },
        expr_from_projection(only(&select.projection)),
    );

    #[cfg(not(feature = "bigdecimal"))]
    assert_eq!(
        &Expr::Ceil {
            expr: Box::new(Expr::Identifier(Ident::new("d"))),
            field: CeilFloorKind::Scale(Value::Number(2.to_string(), false)),
        },
        expr_from_projection(only(&select.projection)),
    );
}

#[test]
fn parse_floor_scale() {
    let sql = "SELECT FLOOR(d, 2)";
    let select = verified_only_select(sql);

    #[cfg(feature = "bigdecimal")]
    assert_eq!(
        &Expr::Floor {
            expr: Box::new(Expr::Identifier(Ident::new("d"))),
            field: CeilFloorKind::Scale(Value::Number(bigdecimal::BigDecimal::from(2), false)),
        },
        expr_from_projection(only(&select.projection)),
    );

    #[cfg(not(feature = "bigdecimal"))]
    assert_eq!(
        &Expr::Floor {
            expr: Box::new(Expr::Identifier(Ident::new("d"))),
            field: CeilFloorKind::Scale(Value::Number(2.to_string(), false)),
        },
        expr_from_projection(only(&select.projection)),
    );
}

#[test]
fn parse_ceil_datetime() {
    let sql = "SELECT CEIL(d TO DAY)";
    let select = verified_only_select(sql);
    assert_eq!(
        &Expr::Ceil {
            expr: Box::new(Expr::Identifier(Ident::new("d"))),
            field: CeilFloorKind::DateTimeField(DateTimeField::Day),
        },
        expr_from_projection(only(&select.projection)),
    );

    one_statement_parses_to("SELECT CEIL(d to day)", "SELECT CEIL(d TO DAY)");

    verified_stmt("SELECT CEIL(d TO HOUR) FROM df");
    verified_stmt("SELECT CEIL(d TO MINUTE) FROM df");
    verified_stmt("SELECT CEIL(d TO SECOND) FROM df");
    verified_stmt("SELECT CEIL(d TO MILLISECOND) FROM df");

    let dialects = all_dialects_except(|d| d.allow_extract_custom());
    let res = dialects.parse_sql_statements("SELECT CEIL(d TO JIFFY) FROM df");
    assert_eq!(
        ParserError::ParserError("Expected: date/time field, found: JIFFY".to_string()),
        res.unwrap_err()
    );
}

#[test]
fn parse_floor_datetime() {
    let sql = "SELECT FLOOR(d TO DAY)";
    let select = verified_only_select(sql);
    assert_eq!(
        &Expr::Floor {
            expr: Box::new(Expr::Identifier(Ident::new("d"))),
            field: CeilFloorKind::DateTimeField(DateTimeField::Day),
        },
        expr_from_projection(only(&select.projection)),
    );

    one_statement_parses_to("SELECT FLOOR(d to day)", "SELECT FLOOR(d TO DAY)");

    verified_stmt("SELECT FLOOR(d TO HOUR) FROM df");
    verified_stmt("SELECT FLOOR(d TO MINUTE) FROM df");
    verified_stmt("SELECT FLOOR(d TO SECOND) FROM df");
    verified_stmt("SELECT FLOOR(d TO MILLISECOND) FROM df");

    let dialects = all_dialects_except(|d| d.allow_extract_custom());
    let res = dialects.parse_sql_statements("SELECT FLOOR(d TO JIFFY) FROM df");
    assert_eq!(
        ParserError::ParserError("Expected: date/time field, found: JIFFY".to_string()),
        res.unwrap_err()
    );
}

#[test]
fn parse_listagg() {
    let select = verified_only_select(concat!(
        "SELECT LISTAGG(DISTINCT dateid, ', ' ON OVERFLOW TRUNCATE '%' WITHOUT COUNT) ",
        "WITHIN GROUP (ORDER BY id, username)",
    ));

    assert_eq!(
        &Expr::Function(Function {
            name: ObjectName(vec![Ident::new("LISTAGG")]),
            parameters: FunctionArguments::None,
            args: FunctionArguments::List(FunctionArgumentList {
                duplicate_treatment: Some(DuplicateTreatment::Distinct),
                args: vec![
                    FunctionArg::Unnamed(FunctionArgExpr::Expr(Expr::Identifier(Ident::new(
                        "dateid"
                    )))),
                    FunctionArg::Unnamed(FunctionArgExpr::Expr(Expr::Value(
                        Value::SingleQuotedString(", ".to_owned())
                    )))
                ],
                clauses: vec![FunctionArgumentClause::OnOverflow(
                    ListAggOnOverflow::Truncate {
                        filler: Some(Box::new(Expr::Value(Value::SingleQuotedString(
                            "%".to_string(),
                        )))),
                        with_count: false,
                    }
                )],
            }),
            filter: None,
            null_treatment: None,
            over: None,
            within_group: vec![
                OrderByExpr {
                    expr: Expr::Identifier(Ident {
                        value: "id".to_string(),
                        quote_style: None,
                    }),
                    asc: None,
                    nulls_first: None,
                    with_fill: None,
                },
                OrderByExpr {
                    expr: Expr::Identifier(Ident {
                        value: "username".to_string(),
                        quote_style: None,
                    }),
                    asc: None,
                    nulls_first: None,
                    with_fill: None,
                },
            ]
        }),
        expr_from_projection(only(&select.projection))
    );

    verified_stmt("SELECT LISTAGG(sellerid) WITHIN GROUP (ORDER BY dateid)");
    verified_stmt("SELECT LISTAGG(dateid)");
    verified_stmt("SELECT LISTAGG(DISTINCT dateid)");
    verified_stmt("SELECT LISTAGG(dateid ON OVERFLOW ERROR)");
    verified_stmt("SELECT LISTAGG(dateid ON OVERFLOW TRUNCATE N'...' WITH COUNT)");
    verified_stmt("SELECT LISTAGG(dateid ON OVERFLOW TRUNCATE X'deadbeef' WITH COUNT)");
}

#[test]
fn parse_array_agg_func() {
    let supported_dialects = TestedDialects::new(vec![
        Box::new(GenericDialect {}),
        Box::new(DuckDbDialect {}),
        Box::new(PostgreSqlDialect {}),
        Box::new(MsSqlDialect {}),
        Box::new(AnsiDialect {}),
        Box::new(HiveDialect {}),
    ]);

    for sql in [
        "SELECT ARRAY_AGG(x ORDER BY x) AS a FROM T",
        "SELECT ARRAY_AGG(x ORDER BY x LIMIT 2) FROM tbl",
        "SELECT ARRAY_AGG(DISTINCT x ORDER BY x LIMIT 2) FROM tbl",
        "SELECT ARRAY_AGG(x ORDER BY x, y) AS a FROM T",
        "SELECT ARRAY_AGG(x ORDER BY x ASC, y DESC) AS a FROM T",
    ] {
        supported_dialects.verified_stmt(sql);
    }
}

#[test]
fn parse_agg_with_order_by() {
    let supported_dialects = TestedDialects::new(vec![
        Box::new(GenericDialect {}),
        Box::new(PostgreSqlDialect {}),
        Box::new(MsSqlDialect {}),
        Box::new(AnsiDialect {}),
        Box::new(HiveDialect {}),
    ]);

    for sql in [
        "SELECT FIRST_VALUE(x ORDER BY x) AS a FROM T",
        "SELECT FIRST_VALUE(x ORDER BY x) FROM tbl",
        "SELECT LAST_VALUE(x ORDER BY x, y) AS a FROM T",
        "SELECT LAST_VALUE(x ORDER BY x ASC, y DESC) AS a FROM T",
    ] {
        supported_dialects.verified_stmt(sql);
    }
}

#[test]
fn parse_window_rank_function() {
    let supported_dialects = TestedDialects::new(vec![
        Box::new(GenericDialect {}),
        Box::new(PostgreSqlDialect {}),
        Box::new(MsSqlDialect {}),
        Box::new(AnsiDialect {}),
        Box::new(HiveDialect {}),
        Box::new(SnowflakeDialect {}),
    ]);

    for sql in [
        "SELECT column1, column2, FIRST_VALUE(column2) OVER (PARTITION BY column1 ORDER BY column2 NULLS LAST) AS column2_first FROM t1",
        "SELECT column1, column2, FIRST_VALUE(column2) OVER (ORDER BY column2 NULLS LAST) AS column2_first FROM t1",
        "SELECT col_1, col_2, LAG(col_2) OVER (ORDER BY col_1) FROM t1",
        "SELECT LAG(col_2, 1, 0) OVER (ORDER BY col_1) FROM t1",
        "SELECT LAG(col_2, 1, 0) OVER (PARTITION BY col_3 ORDER BY col_1)",
    ] {
        supported_dialects.verified_stmt(sql);
    }

    let supported_dialects_nulls = TestedDialects::new(vec![
        Box::new(MsSqlDialect {}),
        Box::new(SnowflakeDialect {}),
    ]);

    for sql in [
        "SELECT column1, column2, FIRST_VALUE(column2) IGNORE NULLS OVER (PARTITION BY column1 ORDER BY column2 NULLS LAST) AS column2_first FROM t1",
        "SELECT column1, column2, FIRST_VALUE(column2) RESPECT NULLS OVER (PARTITION BY column1 ORDER BY column2 NULLS LAST) AS column2_first FROM t1",
        "SELECT LAG(col_2, 1, 0) IGNORE NULLS OVER (ORDER BY col_1) FROM t1",
        "SELECT LAG(col_2, 1, 0) RESPECT NULLS OVER (ORDER BY col_1) FROM t1",
    ] {
        supported_dialects_nulls.verified_stmt(sql);
    }
}

#[test]
fn parse_window_function_null_treatment_arg() {
    let dialects = all_dialects_where(|d| d.supports_window_function_null_treatment_arg());
    let sql = "SELECT \
        FIRST_VALUE(a IGNORE NULLS) OVER (), \
        FIRST_VALUE(b RESPECT NULLS) OVER () \
    FROM mytable";
    let Select { projection, .. } = dialects.verified_only_select(sql);
    for (i, (expected_expr, expected_null_treatment)) in [
        ("a", NullTreatment::IgnoreNulls),
        ("b", NullTreatment::RespectNulls),
    ]
    .into_iter()
    .enumerate()
    {
        let SelectItem::UnnamedExpr(Expr::Function(actual)) = &projection[i] else {
            unreachable!()
        };
        assert_eq!(ObjectName(vec![Ident::new("FIRST_VALUE")]), actual.name);
        let FunctionArguments::List(arg_list) = &actual.args else {
            panic!("expected argument list")
        };
        assert!({
            arg_list
                .clauses
                .iter()
                .all(|clause| !matches!(clause, FunctionArgumentClause::OrderBy(_)))
        });
        assert_eq!(1, arg_list.args.len());
        let FunctionArg::Unnamed(FunctionArgExpr::Expr(Expr::Identifier(actual_expr))) =
            &arg_list.args[0]
        else {
            unreachable!()
        };
        assert_eq!(&Ident::new(expected_expr), actual_expr);
        assert_eq!(
            Some(expected_null_treatment),
            arg_list.clauses.iter().find_map(|clause| match clause {
                FunctionArgumentClause::IgnoreOrRespectNulls(nt) => Some(*nt),
                _ => None,
            })
        );
    }

    let sql = "SELECT LAG(1 IGNORE NULLS) IGNORE NULLS OVER () FROM t1";
    assert_eq!(
        dialects.parse_sql_statements(sql).unwrap_err(),
        ParserError::ParserError("Expected: end of statement, found: NULLS".to_string())
    );

    let sql = "SELECT LAG(1 IGNORE NULLS) IGNORE NULLS OVER () FROM t1";
    assert_eq!(
        all_dialects_where(|d| !d.supports_window_function_null_treatment_arg())
            .parse_sql_statements(sql)
            .unwrap_err(),
        ParserError::ParserError("Expected: ), found: IGNORE".to_string())
    );
}

#[test]
fn parse_negative_value() {
    let sql1 = "SELECT -1";
    one_statement_parses_to(sql1, "SELECT -1");

    let sql2 = "CREATE SEQUENCE name INCREMENT -10 MINVALUE -1000 MAXVALUE 15 START -100;";
    one_statement_parses_to(
        sql2,
        "CREATE SEQUENCE name INCREMENT -10 MINVALUE -1000 MAXVALUE 15 START -100",
    );
}

#[test]
fn parse_create_table() {
    let sql = "CREATE TABLE uk_cities (\
               name VARCHAR(100) NOT NULL,\
               lat DOUBLE NULL,\
               lng DOUBLE,
               constrained INT NULL CONSTRAINT pkey PRIMARY KEY NOT NULL UNIQUE CHECK (constrained > 0),
               ref INT REFERENCES othertable (a, b),\
               ref2 INT references othertable2 on delete cascade on update no action,\
               constraint fkey foreign key (lat) references othertable3 (lat) on delete restrict,\
               constraint fkey2 foreign key (lat) references othertable4(lat) on delete no action on update restrict, \
               foreign key (lat) references othertable4(lat) on update set default on delete cascade, \
               FOREIGN KEY (lng) REFERENCES othertable4 (longitude) ON UPDATE SET NULL
               )";
    let ast = one_statement_parses_to(
        sql,
        "CREATE TABLE uk_cities (\
         name VARCHAR(100) NOT NULL, \
         lat DOUBLE NULL, \
         lng DOUBLE, \
         constrained INT NULL CONSTRAINT pkey PRIMARY KEY NOT NULL UNIQUE CHECK (constrained > 0), \
         ref INT REFERENCES othertable (a, b), \
         ref2 INT REFERENCES othertable2 ON DELETE CASCADE ON UPDATE NO ACTION, \
         CONSTRAINT fkey FOREIGN KEY (lat) REFERENCES othertable3(lat) ON DELETE RESTRICT, \
         CONSTRAINT fkey2 FOREIGN KEY (lat) REFERENCES othertable4(lat) ON DELETE NO ACTION ON UPDATE RESTRICT, \
         FOREIGN KEY (lat) REFERENCES othertable4(lat) ON DELETE CASCADE ON UPDATE SET DEFAULT, \
         FOREIGN KEY (lng) REFERENCES othertable4(longitude) ON UPDATE SET NULL)",
    );
    match ast {
        Statement::CreateTable(CreateTable {
            name,
            columns,
            constraints,
            with_options,
            if_not_exists: false,
            external: false,
            file_format: None,
            location: None,
            ..
        }) => {
            assert_eq!("uk_cities", name.to_string());
            assert_eq!(
                columns,
                vec![
                    ColumnDef {
                        name: "name".into(),
                        data_type: DataType::Varchar(Some(CharacterLength::IntegerLength {
                            length: 100,
                            unit: None,
                        })),
                        collation: None,
                        options: vec![ColumnOptionDef {
                            name: None,
                            option: ColumnOption::NotNull,
                        }],
                    },
                    ColumnDef {
                        name: "lat".into(),
                        data_type: DataType::Double,
                        collation: None,
                        options: vec![ColumnOptionDef {
                            name: None,
                            option: ColumnOption::Null,
                        }],
                    },
                    ColumnDef {
                        name: "lng".into(),
                        data_type: DataType::Double,
                        collation: None,
                        options: vec![],
                    },
                    ColumnDef {
                        name: "constrained".into(),
                        data_type: DataType::Int(None),
                        collation: None,
                        options: vec![
                            ColumnOptionDef {
                                name: None,
                                option: ColumnOption::Null,
                            },
                            ColumnOptionDef {
                                name: Some("pkey".into()),
                                option: ColumnOption::Unique {
                                    is_primary: true,
                                    characteristics: None
                                },
                            },
                            ColumnOptionDef {
                                name: None,
                                option: ColumnOption::NotNull,
                            },
                            ColumnOptionDef {
                                name: None,
                                option: ColumnOption::Unique {
                                    is_primary: false,
                                    characteristics: None
                                },
                            },
                            ColumnOptionDef {
                                name: None,
                                option: ColumnOption::Check(verified_expr("constrained > 0")),
                            },
                        ],
                    },
                    ColumnDef {
                        name: "ref".into(),
                        data_type: DataType::Int(None),
                        collation: None,
                        options: vec![ColumnOptionDef {
                            name: None,
                            option: ColumnOption::ForeignKey {
                                foreign_table: ObjectName(vec!["othertable".into()]),
                                referred_columns: vec!["a".into(), "b".into()],
                                on_delete: None,
                                on_update: None,
                                characteristics: None,
                            },
                        }],
                    },
                    ColumnDef {
                        name: "ref2".into(),
                        data_type: DataType::Int(None),
                        collation: None,
                        options: vec![ColumnOptionDef {
                            name: None,
                            option: ColumnOption::ForeignKey {
                                foreign_table: ObjectName(vec!["othertable2".into()]),
                                referred_columns: vec![],
                                on_delete: Some(ReferentialAction::Cascade),
                                on_update: Some(ReferentialAction::NoAction),
                                characteristics: None,
                            },
                        },],
                    },
                ]
            );
            assert_eq!(
                constraints,
                vec![
                    TableConstraint::ForeignKey {
                        name: Some("fkey".into()),
                        columns: vec!["lat".into()],
                        foreign_table: ObjectName(vec!["othertable3".into()]),
                        referred_columns: vec!["lat".into()],
                        on_delete: Some(ReferentialAction::Restrict),
                        on_update: None,
                        characteristics: None,
                    },
                    TableConstraint::ForeignKey {
                        name: Some("fkey2".into()),
                        columns: vec!["lat".into()],
                        foreign_table: ObjectName(vec!["othertable4".into()]),
                        referred_columns: vec!["lat".into()],
                        on_delete: Some(ReferentialAction::NoAction),
                        on_update: Some(ReferentialAction::Restrict),
                        characteristics: None,
                    },
                    TableConstraint::ForeignKey {
                        name: None,
                        columns: vec!["lat".into()],
                        foreign_table: ObjectName(vec!["othertable4".into()]),
                        referred_columns: vec!["lat".into()],
                        on_delete: Some(ReferentialAction::Cascade),
                        on_update: Some(ReferentialAction::SetDefault),
                        characteristics: None,
                    },
                    TableConstraint::ForeignKey {
                        name: None,
                        columns: vec!["lng".into()],
                        foreign_table: ObjectName(vec!["othertable4".into()]),
                        referred_columns: vec!["longitude".into()],
                        on_delete: None,
                        on_update: Some(ReferentialAction::SetNull),
                        characteristics: None,
                    },
                ]
            );
            assert_eq!(with_options, vec![]);
        }
        _ => unreachable!(),
    }

    let res = parse_sql_statements("CREATE TABLE t (a int NOT NULL GARBAGE)");
    assert!(res
        .unwrap_err()
        .to_string()
        .contains("Expected: \',\' or \')\' after column definition, found: GARBAGE"));

    let res = parse_sql_statements("CREATE TABLE t (a int NOT NULL CONSTRAINT foo)");
    assert!(res
        .unwrap_err()
        .to_string()
        .contains("Expected: constraint details after CONSTRAINT <name>"));
}

#[test]
fn parse_create_table_with_constraint_characteristics() {
    let sql = "CREATE TABLE uk_cities (\
               name VARCHAR(100) NOT NULL,\
               lat DOUBLE NULL,\
               lng DOUBLE,
               constraint fkey foreign key (lat) references othertable3 (lat) on delete restrict deferrable initially deferred,\
               constraint fkey2 foreign key (lat) references othertable4(lat) on delete no action on update restrict deferrable initially immediate, \
               foreign key (lat) references othertable4(lat) on update set default on delete cascade not deferrable initially deferred not enforced, \
               FOREIGN KEY (lng) REFERENCES othertable4 (longitude) ON UPDATE SET NULL enforced not deferrable initially immediate
               )";
    let ast = one_statement_parses_to(
        sql,
        "CREATE TABLE uk_cities (\
         name VARCHAR(100) NOT NULL, \
         lat DOUBLE NULL, \
         lng DOUBLE, \
         CONSTRAINT fkey FOREIGN KEY (lat) REFERENCES othertable3(lat) ON DELETE RESTRICT DEFERRABLE INITIALLY DEFERRED, \
         CONSTRAINT fkey2 FOREIGN KEY (lat) REFERENCES othertable4(lat) ON DELETE NO ACTION ON UPDATE RESTRICT DEFERRABLE INITIALLY IMMEDIATE, \
         FOREIGN KEY (lat) REFERENCES othertable4(lat) ON DELETE CASCADE ON UPDATE SET DEFAULT NOT DEFERRABLE INITIALLY DEFERRED NOT ENFORCED, \
         FOREIGN KEY (lng) REFERENCES othertable4(longitude) ON UPDATE SET NULL NOT DEFERRABLE INITIALLY IMMEDIATE ENFORCED)",
    );
    match ast {
        Statement::CreateTable(CreateTable {
            name,
            columns,
            constraints,
            with_options,
            if_not_exists: false,
            external: false,
            file_format: None,
            location: None,
            ..
        }) => {
            assert_eq!("uk_cities", name.to_string());
            assert_eq!(
                columns,
                vec![
                    ColumnDef {
                        name: "name".into(),
                        data_type: DataType::Varchar(Some(CharacterLength::IntegerLength {
                            length: 100,
                            unit: None,
                        })),
                        collation: None,
                        options: vec![ColumnOptionDef {
                            name: None,
                            option: ColumnOption::NotNull,
                        }],
                    },
                    ColumnDef {
                        name: "lat".into(),
                        data_type: DataType::Double,
                        collation: None,
                        options: vec![ColumnOptionDef {
                            name: None,
                            option: ColumnOption::Null,
                        }],
                    },
                    ColumnDef {
                        name: "lng".into(),
                        data_type: DataType::Double,
                        collation: None,
                        options: vec![],
                    },
                ]
            );
            assert_eq!(
                constraints,
                vec![
                    TableConstraint::ForeignKey {
                        name: Some("fkey".into()),
                        columns: vec!["lat".into()],
                        foreign_table: ObjectName(vec!["othertable3".into()]),
                        referred_columns: vec!["lat".into()],
                        on_delete: Some(ReferentialAction::Restrict),
                        on_update: None,
                        characteristics: Some(ConstraintCharacteristics {
                            deferrable: Some(true),
                            initially: Some(DeferrableInitial::Deferred),
                            enforced: None
                        }),
                    },
                    TableConstraint::ForeignKey {
                        name: Some("fkey2".into()),
                        columns: vec!["lat".into()],
                        foreign_table: ObjectName(vec!["othertable4".into()]),
                        referred_columns: vec!["lat".into()],
                        on_delete: Some(ReferentialAction::NoAction),
                        on_update: Some(ReferentialAction::Restrict),
                        characteristics: Some(ConstraintCharacteristics {
                            deferrable: Some(true),
                            initially: Some(DeferrableInitial::Immediate),
                            enforced: None,
                        }),
                    },
                    TableConstraint::ForeignKey {
                        name: None,
                        columns: vec!["lat".into()],
                        foreign_table: ObjectName(vec!["othertable4".into()]),
                        referred_columns: vec!["lat".into()],
                        on_delete: Some(ReferentialAction::Cascade),
                        on_update: Some(ReferentialAction::SetDefault),
                        characteristics: Some(ConstraintCharacteristics {
                            deferrable: Some(false),
                            initially: Some(DeferrableInitial::Deferred),
                            enforced: Some(false),
                        }),
                    },
                    TableConstraint::ForeignKey {
                        name: None,
                        columns: vec!["lng".into()],
                        foreign_table: ObjectName(vec!["othertable4".into()]),
                        referred_columns: vec!["longitude".into()],
                        on_delete: None,
                        on_update: Some(ReferentialAction::SetNull),
                        characteristics: Some(ConstraintCharacteristics {
                            deferrable: Some(false),
                            initially: Some(DeferrableInitial::Immediate),
                            enforced: Some(true),
                        }),
                    },
                ]
            );
            assert_eq!(with_options, vec![]);
        }
        _ => unreachable!(),
    }

    let res = parse_sql_statements("CREATE TABLE t (
        a int NOT NULL,
         FOREIGN KEY (a) REFERENCES othertable4(a) ON DELETE CASCADE ON UPDATE SET DEFAULT DEFERRABLE INITIALLY IMMEDIATE NOT DEFERRABLE, \
        )");
    assert!(res
        .unwrap_err()
        .to_string()
        .contains("Expected: \',\' or \')\' after column definition, found: NOT"));

    let res = parse_sql_statements("CREATE TABLE t (
        a int NOT NULL,
         FOREIGN KEY (a) REFERENCES othertable4(a) ON DELETE CASCADE ON UPDATE SET DEFAULT NOT ENFORCED INITIALLY DEFERRED ENFORCED, \
        )");
    assert!(res
        .unwrap_err()
        .to_string()
        .contains("Expected: \',\' or \')\' after column definition, found: ENFORCED"));

    let res = parse_sql_statements("CREATE TABLE t (
        a int NOT NULL,
         FOREIGN KEY (lat) REFERENCES othertable4(lat) ON DELETE CASCADE ON UPDATE SET DEFAULT INITIALLY DEFERRED INITIALLY IMMEDIATE, \
        )");
    assert!(res
        .unwrap_err()
        .to_string()
        .contains("Expected: \',\' or \')\' after column definition, found: INITIALLY"));
}

#[test]
fn parse_create_table_column_constraint_characteristics() {
    fn test_combo(
        syntax: &str,
        deferrable: Option<bool>,
        initially: Option<DeferrableInitial>,
        enforced: Option<bool>,
    ) {
        let message = if syntax.is_empty() {
            "No clause"
        } else {
            syntax
        };

        let sql = format!("CREATE TABLE t (a int UNIQUE {})", syntax);
        let expected_clause = if syntax.is_empty() {
            String::new()
        } else {
            format!(" {syntax}")
        };
        let expected = format!("CREATE TABLE t (a INT UNIQUE{})", expected_clause);
        let ast = one_statement_parses_to(&sql, &expected);

        let expected_value = if deferrable.is_some() || initially.is_some() || enforced.is_some() {
            Some(ConstraintCharacteristics {
                deferrable,
                initially,
                enforced,
            })
        } else {
            None
        };

        match ast {
            Statement::CreateTable(CreateTable { columns, .. }) => {
                assert_eq!(
                    columns,
                    vec![ColumnDef {
                        name: "a".into(),
                        data_type: DataType::Int(None),
                        collation: None,
                        options: vec![ColumnOptionDef {
                            name: None,
                            option: ColumnOption::Unique {
                                is_primary: false,
                                characteristics: expected_value
                            }
                        }]
                    }],
                    "{message}"
                )
            }
            _ => unreachable!(),
        }
    }

    for deferrable in [None, Some(true), Some(false)] {
        for initially in [
            None,
            Some(DeferrableInitial::Immediate),
            Some(DeferrableInitial::Deferred),
        ] {
            for enforced in [None, Some(true), Some(false)] {
                let deferrable_text =
                    deferrable.map(|d| if d { "DEFERRABLE" } else { "NOT DEFERRABLE" });
                let initially_text = initially.map(|i| match i {
                    DeferrableInitial::Immediate => "INITIALLY IMMEDIATE",
                    DeferrableInitial::Deferred => "INITIALLY DEFERRED",
                });
                let enforced_text = enforced.map(|e| if e { "ENFORCED" } else { "NOT ENFORCED" });

                let syntax = [deferrable_text, initially_text, enforced_text]
                    .into_iter()
                    .flatten()
                    .collect::<Vec<_>>()
                    .join(" ");

                test_combo(&syntax, deferrable, initially, enforced);
            }
        }
    }

    let res = parse_sql_statements(
        "CREATE TABLE t (a int NOT NULL UNIQUE DEFERRABLE INITIALLY BADVALUE)",
    );
    assert!(res
        .unwrap_err()
        .to_string()
        .contains("Expected: one of DEFERRED or IMMEDIATE, found: BADVALUE"));

    let res = parse_sql_statements(
        "CREATE TABLE t (a int NOT NULL UNIQUE INITIALLY IMMEDIATE DEFERRABLE INITIALLY DEFERRED)",
    );
    res.expect_err("INITIALLY {IMMEDIATE|DEFERRED} setting should only be allowed once");

    let res = parse_sql_statements(
        "CREATE TABLE t (a int NOT NULL UNIQUE DEFERRABLE INITIALLY DEFERRED NOT DEFERRABLE)",
    );
    res.expect_err("[NOT] DEFERRABLE setting should only be allowed once");

    let res = parse_sql_statements(
        "CREATE TABLE t (a int NOT NULL UNIQUE DEFERRABLE INITIALLY DEFERRED ENFORCED NOT ENFORCED)",
    );
    res.expect_err("[NOT] ENFORCED setting should only be allowed once");
}

#[test]
fn parse_create_table_hive_array() {
    // Parsing [] type arrays does not work in MsSql since [ is used in is_delimited_identifier_start
    for (dialects, angle_bracket_syntax) in [
        (
            vec![Box::new(PostgreSqlDialect {}) as Box<dyn Dialect>],
            false,
        ),
        (
            vec![
                Box::new(HiveDialect {}) as Box<dyn Dialect>,
                Box::new(BigQueryDialect {}) as Box<dyn Dialect>,
            ],
            true,
        ),
    ] {
        let dialects = TestedDialects::new(dialects);

        let sql = format!(
            "CREATE TABLE IF NOT EXISTS something (name INT, val {})",
            if angle_bracket_syntax {
                "ARRAY<INT>"
            } else {
                "INT[]"
            }
        );

        let expected = Box::new(DataType::Int(None));
        let expected = if angle_bracket_syntax {
            ArrayElemTypeDef::AngleBracket(expected)
        } else {
            ArrayElemTypeDef::SquareBracket(expected, None)
        };

        match dialects.one_statement_parses_to(sql.as_str(), sql.as_str()) {
            Statement::CreateTable(CreateTable {
                if_not_exists,
                name,
                columns,
                ..
            }) => {
                assert!(if_not_exists);
                assert_eq!(name, ObjectName(vec!["something".into()]));
                assert_eq!(
                    columns,
                    vec![
                        ColumnDef {
                            name: Ident::new("name"),
                            data_type: DataType::Int(None),
                            collation: None,
                            options: vec![],
                        },
                        ColumnDef {
                            name: Ident::new("val"),
                            data_type: DataType::Array(expected),
                            collation: None,
                            options: vec![],
                        },
                    ],
                )
            }
            _ => unreachable!(),
        }
    }

    // SnowflakeDialect using array different
    let dialects = TestedDialects::new(vec![
        Box::new(PostgreSqlDialect {}),
        Box::new(HiveDialect {}),
        Box::new(MySqlDialect {}),
    ]);
    let sql = "CREATE TABLE IF NOT EXISTS something (name int, val array<int)";

    assert_eq!(
        dialects.parse_sql_statements(sql).unwrap_err(),
        ParserError::ParserError("Expected: >, found: )".to_string())
    );
}

#[test]
fn parse_create_table_with_multiple_on_delete_in_constraint_fails() {
    parse_sql_statements(
        "\
        create table X (\
            y_id int, \
            foreign key (y_id) references Y (id) on delete cascade on update cascade on delete no action\
        )",
    )
        .expect_err("should have failed");
}

#[test]
fn parse_create_table_with_multiple_on_delete_fails() {
    parse_sql_statements(
        "\
        create table X (\
            y_id int references Y (id) \
            on delete cascade on update cascade on delete no action\
        )",
    )
    .expect_err("should have failed");
}

#[test]
fn parse_assert() {
    let sql = "ASSERT (SELECT COUNT(*) FROM my_table) > 0";
    let ast = one_statement_parses_to(sql, "ASSERT (SELECT COUNT(*) FROM my_table) > 0");
    match ast {
        Statement::Assert {
            condition: _condition,
            message,
        } => {
            assert_eq!(message, None);
        }
        _ => unreachable!(),
    }
}

#[test]
#[allow(clippy::collapsible_match)]
fn parse_assert_message() {
    let sql = "ASSERT (SELECT COUNT(*) FROM my_table) > 0 AS 'No rows in my_table'";
    let ast = one_statement_parses_to(
        sql,
        "ASSERT (SELECT COUNT(*) FROM my_table) > 0 AS 'No rows in my_table'",
    );
    match ast {
        Statement::Assert {
            condition: _condition,
            message: Some(message),
        } => {
            match message {
                Expr::Value(Value::SingleQuotedString(s)) => assert_eq!(s, "No rows in my_table"),
                _ => unreachable!(),
            };
        }
        _ => unreachable!(),
    }
}

#[test]
fn parse_create_schema() {
    let sql = "CREATE SCHEMA X";

    match verified_stmt(sql) {
        Statement::CreateSchema { schema_name, .. } => {
            assert_eq!(schema_name.to_string(), "X".to_owned())
        }
        _ => unreachable!(),
    }
}

#[test]
fn parse_create_schema_with_authorization() {
    let sql = "CREATE SCHEMA AUTHORIZATION Y";

    match verified_stmt(sql) {
        Statement::CreateSchema { schema_name, .. } => {
            assert_eq!(schema_name.to_string(), "AUTHORIZATION Y".to_owned())
        }
        _ => unreachable!(),
    }
}

#[test]
fn parse_create_schema_with_name_and_authorization() {
    let sql = "CREATE SCHEMA X AUTHORIZATION Y";

    match verified_stmt(sql) {
        Statement::CreateSchema { schema_name, .. } => {
            assert_eq!(schema_name.to_string(), "X AUTHORIZATION Y".to_owned())
        }
        _ => unreachable!(),
    }
}

#[test]
fn parse_drop_schema() {
    let sql = "DROP SCHEMA X";

    match verified_stmt(sql) {
        Statement::Drop { object_type, .. } => assert_eq!(object_type, ObjectType::Schema),
        _ => unreachable!(),
    }
}

#[test]
fn parse_create_table_as() {
    let sql = "CREATE TABLE t AS SELECT * FROM a";

    match verified_stmt(sql) {
        Statement::CreateTable(CreateTable { name, query, .. }) => {
            assert_eq!(name.to_string(), "t".to_string());
            assert_eq!(query, Some(Box::new(verified_query("SELECT * FROM a"))));
        }
        _ => unreachable!(),
    }

    // BigQuery allows specifying table schema in CTAS
    // ANSI SQL and PostgreSQL let you only specify the list of columns
    // (without data types) in a CTAS, but we have yet to support that.
    let sql = "CREATE TABLE t (a INT, b INT) AS SELECT 1 AS b, 2 AS a";
    match verified_stmt(sql) {
        Statement::CreateTable(CreateTable { columns, query, .. }) => {
            assert_eq!(columns.len(), 2);
            assert_eq!(columns[0].to_string(), "a INT".to_string());
            assert_eq!(columns[1].to_string(), "b INT".to_string());
            assert_eq!(
                query,
                Some(Box::new(verified_query("SELECT 1 AS b, 2 AS a")))
            );
        }
        _ => unreachable!(),
    }
}

#[test]
fn parse_create_table_as_table() {
    let sql1 = "CREATE TABLE new_table AS TABLE old_table";

    let expected_query1 = Box::new(Query {
        with: None,
        body: Box::new(SetExpr::Table(Box::new(Table {
            table_name: Some("old_table".to_string()),
            schema_name: None,
        }))),
        order_by: None,
        limit: None,
        limit_by: vec![],
        offset: None,
        fetch: None,
        locks: vec![],
        for_clause: None,
        settings: None,
        format_clause: None,
    });

    match verified_stmt(sql1) {
        Statement::CreateTable(CreateTable { query, name, .. }) => {
            assert_eq!(name, ObjectName(vec![Ident::new("new_table")]));
            assert_eq!(query.unwrap(), expected_query1);
        }
        _ => unreachable!(),
    }

    let sql2 = "CREATE TABLE new_table AS TABLE schema_name.old_table";

    let expected_query2 = Box::new(Query {
        with: None,
        body: Box::new(SetExpr::Table(Box::new(Table {
            table_name: Some("old_table".to_string()),
            schema_name: Some("schema_name".to_string()),
        }))),
        order_by: None,
        limit: None,
        limit_by: vec![],
        offset: None,
        fetch: None,
        locks: vec![],
        for_clause: None,
        settings: None,
        format_clause: None,
    });

    match verified_stmt(sql2) {
        Statement::CreateTable(CreateTable { query, name, .. }) => {
            assert_eq!(name, ObjectName(vec![Ident::new("new_table")]));
            assert_eq!(query.unwrap(), expected_query2);
        }
        _ => unreachable!(),
    }
}

#[test]
fn parse_create_table_on_cluster() {
    let generic = TestedDialects::new(vec![Box::new(GenericDialect {})]);

    // Using single-quote literal to define current cluster
    let sql = "CREATE TABLE t ON CLUSTER '{cluster}' (a INT, b INT)";
    match generic.verified_stmt(sql) {
        Statement::CreateTable(CreateTable { on_cluster, .. }) => {
            assert_eq!(on_cluster.unwrap().to_string(), "'{cluster}'".to_string());
        }
        _ => unreachable!(),
    }

    // Using explicitly declared cluster name
    let sql = "CREATE TABLE t ON CLUSTER my_cluster (a INT, b INT)";
    match generic.verified_stmt(sql) {
        Statement::CreateTable(CreateTable { on_cluster, .. }) => {
            assert_eq!(on_cluster.unwrap().to_string(), "my_cluster".to_string());
        }
        _ => unreachable!(),
    }
}

#[test]
fn parse_create_or_replace_table() {
    let sql = "CREATE OR REPLACE TABLE t (a INT)";

    match verified_stmt(sql) {
        Statement::CreateTable(CreateTable {
            name, or_replace, ..
        }) => {
            assert_eq!(name.to_string(), "t".to_string());
            assert!(or_replace);
        }
        _ => unreachable!(),
    }

    let sql = "CREATE TABLE t (a INT, b INT) AS SELECT 1 AS b, 2 AS a";
    match verified_stmt(sql) {
        Statement::CreateTable(CreateTable { columns, query, .. }) => {
            assert_eq!(columns.len(), 2);
            assert_eq!(columns[0].to_string(), "a INT".to_string());
            assert_eq!(columns[1].to_string(), "b INT".to_string());
            assert_eq!(
                query,
                Some(Box::new(verified_query("SELECT 1 AS b, 2 AS a")))
            );
        }
        _ => unreachable!(),
    }
}

#[test]
fn parse_create_table_with_on_delete_on_update_2in_any_order() -> Result<(), ParserError> {
    let sql = |options: &str| -> String {
        format!("create table X (y_id int references Y (id) {options})")
    };

    parse_sql_statements(&sql("on update cascade on delete no action"))?;
    parse_sql_statements(&sql("on delete cascade on update cascade"))?;
    parse_sql_statements(&sql("on update no action"))?;
    parse_sql_statements(&sql("on delete restrict"))?;

    Ok(())
}

#[test]
fn parse_create_table_with_options() {
    let generic = TestedDialects::new(vec![Box::new(GenericDialect {})]);

    let sql = "CREATE TABLE t (c INT) WITH (foo = 'bar', a = 123)";
    match generic.verified_stmt(sql) {
        Statement::CreateTable(CreateTable { with_options, .. }) => {
            assert_eq!(
                vec![
                    SqlOption::KeyValue {
                        key: "foo".into(),
                        value: Expr::Value(Value::SingleQuotedString("bar".into())),
                    },
                    SqlOption::KeyValue {
                        key: "a".into(),
                        value: Expr::Value(number("123")),
                    },
                ],
                with_options
            );
        }
        _ => unreachable!(),
    }
}

#[test]
fn parse_create_table_clone() {
    let sql = "CREATE OR REPLACE TABLE a CLONE a_tmp";
    match verified_stmt(sql) {
        Statement::CreateTable(CreateTable { name, clone, .. }) => {
            assert_eq!(ObjectName(vec![Ident::new("a")]), name);
            assert_eq!(Some(ObjectName(vec![(Ident::new("a_tmp"))])), clone)
        }
        _ => unreachable!(),
    }
}

#[test]
fn parse_create_table_trailing_comma() {
    let dialect = TestedDialects::new(vec![Box::new(DuckDbDialect {})]);

    let sql = "CREATE TABLE foo (bar int,);";
    dialect.one_statement_parses_to(sql, "CREATE TABLE foo (bar INT)");
}

#[test]
fn parse_create_external_table() {
    let sql = "CREATE EXTERNAL TABLE uk_cities (\
               name VARCHAR(100) NOT NULL,\
               lat DOUBLE NULL,\
               lng DOUBLE)\
               STORED AS TEXTFILE LOCATION '/tmp/example.csv'";
    let ast = one_statement_parses_to(
        sql,
        "CREATE EXTERNAL TABLE uk_cities (\
         name VARCHAR(100) NOT NULL, \
         lat DOUBLE NULL, \
         lng DOUBLE) \
         STORED AS TEXTFILE LOCATION '/tmp/example.csv'",
    );
    match ast {
        Statement::CreateTable(CreateTable {
            name,
            columns,
            constraints,
            with_options,
            if_not_exists,
            external,
            file_format,
            location,
            ..
        }) => {
            assert_eq!("uk_cities", name.to_string());
            assert_eq!(
                columns,
                vec![
                    ColumnDef {
                        name: "name".into(),
                        data_type: DataType::Varchar(Some(CharacterLength::IntegerLength {
                            length: 100,
                            unit: None,
                        })),
                        collation: None,
                        options: vec![ColumnOptionDef {
                            name: None,
                            option: ColumnOption::NotNull,
                        }],
                    },
                    ColumnDef {
                        name: "lat".into(),
                        data_type: DataType::Double,
                        collation: None,
                        options: vec![ColumnOptionDef {
                            name: None,
                            option: ColumnOption::Null,
                        }],
                    },
                    ColumnDef {
                        name: "lng".into(),
                        data_type: DataType::Double,
                        collation: None,
                        options: vec![],
                    },
                ]
            );
            assert!(constraints.is_empty());

            assert!(external);
            assert_eq!(FileFormat::TEXTFILE, file_format.unwrap());
            assert_eq!("/tmp/example.csv", location.unwrap());

            assert_eq!(with_options, vec![]);
            assert!(!if_not_exists);
        }
        _ => unreachable!(),
    }
}

#[test]
fn parse_create_or_replace_external_table() {
    // Supported by at least Snowflake
    // https://docs.snowflake.com/en/sql-reference/sql/create-external-table.html
    let sql = "CREATE OR REPLACE EXTERNAL TABLE uk_cities (\
               name VARCHAR(100) NOT NULL)\
               STORED AS TEXTFILE LOCATION '/tmp/example.csv'";
    let ast = one_statement_parses_to(
        sql,
        "CREATE OR REPLACE EXTERNAL TABLE uk_cities (\
         name VARCHAR(100) NOT NULL) \
         STORED AS TEXTFILE LOCATION '/tmp/example.csv'",
    );
    match ast {
        Statement::CreateTable(CreateTable {
            name,
            columns,
            constraints,
            with_options,
            if_not_exists,
            external,
            file_format,
            location,
            or_replace,
            ..
        }) => {
            assert_eq!("uk_cities", name.to_string());
            assert_eq!(
                columns,
                vec![ColumnDef {
                    name: "name".into(),
                    data_type: DataType::Varchar(Some(CharacterLength::IntegerLength {
                        length: 100,
                        unit: None,
                    })),
                    collation: None,
                    options: vec![ColumnOptionDef {
                        name: None,
                        option: ColumnOption::NotNull,
                    }],
                },]
            );
            assert!(constraints.is_empty());

            assert!(external);
            assert_eq!(FileFormat::TEXTFILE, file_format.unwrap());
            assert_eq!("/tmp/example.csv", location.unwrap());

            assert_eq!(with_options, vec![]);
            assert!(!if_not_exists);
            assert!(or_replace);
        }
        _ => unreachable!(),
    }
}

#[test]
fn parse_create_external_table_lowercase() {
    let sql = "create external table uk_cities (\
               name varchar(100) not null,\
               lat double null,\
               lng double)\
               stored as parquet location '/tmp/example.csv'";
    let ast = one_statement_parses_to(
        sql,
        "CREATE EXTERNAL TABLE uk_cities (\
         name VARCHAR(100) NOT NULL, \
         lat DOUBLE NULL, \
         lng DOUBLE) \
         STORED AS PARQUET LOCATION '/tmp/example.csv'",
    );
    assert_matches!(ast, Statement::CreateTable(CreateTable { .. }));
}

#[test]
fn parse_alter_table() {
    let add_column = "ALTER TABLE tab ADD COLUMN foo TEXT;";
    match alter_table_op(one_statement_parses_to(
        add_column,
        "ALTER TABLE tab ADD COLUMN foo TEXT",
    )) {
        AlterTableOperation::AddColumn {
            column_keyword,
            if_not_exists,
            column_def,
            column_position,
        } => {
            assert!(column_keyword);
            assert!(!if_not_exists);
            assert_eq!("foo", column_def.name.to_string());
            assert_eq!("TEXT", column_def.data_type.to_string());
            assert_eq!(None, column_position);
        }
        _ => unreachable!(),
    };

    let rename_table = "ALTER TABLE tab RENAME TO new_tab";
    match alter_table_op(verified_stmt(rename_table)) {
        AlterTableOperation::RenameTable { table_name } => {
            assert_eq!("new_tab", table_name.to_string());
        }
        _ => unreachable!(),
    };

    let rename_column = "ALTER TABLE tab RENAME COLUMN foo TO new_foo";
    match alter_table_op(verified_stmt(rename_column)) {
        AlterTableOperation::RenameColumn {
            old_column_name,
            new_column_name,
        } => {
            assert_eq!(old_column_name.to_string(), "foo");
            assert_eq!(new_column_name.to_string(), "new_foo");
        }
        _ => unreachable!(),
    }

    let set_table_properties = "ALTER TABLE tab SET TBLPROPERTIES('classification' = 'parquet')";
    match alter_table_op(verified_stmt(set_table_properties)) {
        AlterTableOperation::SetTblProperties { table_properties } => {
            assert_eq!(
                table_properties,
                [SqlOption::KeyValue {
                    key: Ident {
                        value: "classification".to_string(),
                        quote_style: Some('\'')
                    },
                    value: Expr::Value(Value::SingleQuotedString("parquet".to_string())),
                }],
            );
        }
        _ => unreachable!(),
    }
}

#[test]
fn test_alter_table_with_on_cluster() {
    match all_dialects()
        .verified_stmt("ALTER TABLE t ON CLUSTER 'cluster' ADD CONSTRAINT bar PRIMARY KEY (baz)")
    {
        Statement::AlterTable {
            name, on_cluster, ..
        } => {
            std::assert_eq!(name.to_string(), "t");
            std::assert_eq!(on_cluster, Some(Ident::with_quote('\'', "cluster")));
        }
        _ => unreachable!(),
    }

    match all_dialects()
        .verified_stmt("ALTER TABLE t ON CLUSTER cluster_name ADD CONSTRAINT bar PRIMARY KEY (baz)")
    {
        Statement::AlterTable {
            name, on_cluster, ..
        } => {
            std::assert_eq!(name.to_string(), "t");
            std::assert_eq!(on_cluster, Some(Ident::new("cluster_name")));
        }
        _ => unreachable!(),
    }

    let res = all_dialects()
        .parse_sql_statements("ALTER TABLE t ON CLUSTER 123 ADD CONSTRAINT bar PRIMARY KEY (baz)");
    std::assert_eq!(
        res.unwrap_err(),
        ParserError::ParserError("Expected: identifier, found: 123".to_string())
    )
}

#[test]
fn parse_alter_index() {
    let rename_index = "ALTER INDEX idx RENAME TO new_idx";
    match verified_stmt(rename_index) {
        Statement::AlterIndex {
            name,
            operation: AlterIndexOperation::RenameIndex { index_name },
        } => {
            assert_eq!("idx", name.to_string());
            assert_eq!("new_idx", index_name.to_string())
        }
        _ => unreachable!(),
    };
}

#[test]
fn parse_alter_view() {
    let sql = "ALTER VIEW myschema.myview AS SELECT foo FROM bar";
    match verified_stmt(sql) {
        Statement::AlterView {
            name,
            columns,
            query,
            with_options,
        } => {
            assert_eq!("myschema.myview", name.to_string());
            assert_eq!(Vec::<Ident>::new(), columns);
            assert_eq!("SELECT foo FROM bar", query.to_string());
            assert_eq!(with_options, vec![]);
        }
        _ => unreachable!(),
    }
}

#[test]
fn parse_alter_view_with_options() {
    let sql = "ALTER VIEW v WITH (foo = 'bar', a = 123) AS SELECT 1";
    match verified_stmt(sql) {
        Statement::AlterView { with_options, .. } => {
            assert_eq!(
                vec![
                    SqlOption::KeyValue {
                        key: "foo".into(),
                        value: Expr::Value(Value::SingleQuotedString("bar".into())),
                    },
                    SqlOption::KeyValue {
                        key: "a".into(),
                        value: Expr::Value(number("123")),
                    },
                ],
                with_options
            );
        }
        _ => unreachable!(),
    }
}

#[test]
fn parse_alter_view_with_columns() {
    let sql = "ALTER VIEW v (has, cols) AS SELECT 1, 2";
    match verified_stmt(sql) {
        Statement::AlterView {
            name,
            columns,
            query,
            with_options,
        } => {
            assert_eq!("v", name.to_string());
            assert_eq!(columns, vec![Ident::new("has"), Ident::new("cols")]);
            assert_eq!("SELECT 1, 2", query.to_string());
            assert_eq!(with_options, vec![]);
        }
        _ => unreachable!(),
    }
}

#[test]
fn parse_alter_table_add_column() {
    match alter_table_op(verified_stmt("ALTER TABLE tab ADD foo TEXT")) {
        AlterTableOperation::AddColumn { column_keyword, .. } => {
            assert!(!column_keyword);
        }
        _ => unreachable!(),
    };

    match alter_table_op(verified_stmt("ALTER TABLE tab ADD COLUMN foo TEXT")) {
        AlterTableOperation::AddColumn { column_keyword, .. } => {
            assert!(column_keyword);
        }
        _ => unreachable!(),
    };
}

#[test]
fn parse_alter_table_add_column_if_not_exists() {
    let dialects = TestedDialects::new(vec![
        Box::new(PostgreSqlDialect {}),
        Box::new(BigQueryDialect {}),
        Box::new(GenericDialect {}),
        Box::new(DuckDbDialect {}),
    ]);

    match alter_table_op(dialects.verified_stmt("ALTER TABLE tab ADD IF NOT EXISTS foo TEXT")) {
        AlterTableOperation::AddColumn { if_not_exists, .. } => {
            assert!(if_not_exists);
        }
        _ => unreachable!(),
    };

    match alter_table_op(
        dialects.verified_stmt("ALTER TABLE tab ADD COLUMN IF NOT EXISTS foo TEXT"),
    ) {
        AlterTableOperation::AddColumn {
            column_keyword,
            if_not_exists,
            ..
        } => {
            assert!(column_keyword);
            assert!(if_not_exists);
        }
        _ => unreachable!(),
    };
}

#[test]
fn parse_alter_table_constraints() {
    check_one("CONSTRAINT address_pkey PRIMARY KEY (address_id)");
    check_one("CONSTRAINT uk_task UNIQUE (report_date, task_id)");
    check_one(
        "CONSTRAINT customer_address_id_fkey FOREIGN KEY (address_id) \
         REFERENCES public.address(address_id)",
    );
    check_one("CONSTRAINT ck CHECK (rtrim(ltrim(REF_CODE)) <> '')");

    check_one("PRIMARY KEY (foo, bar)");
    check_one("UNIQUE (id)");
    check_one("FOREIGN KEY (foo, bar) REFERENCES AnotherTable(foo, bar)");
    check_one("CHECK (end_date > start_date OR end_date IS NULL)");

    fn check_one(constraint_text: &str) {
        match alter_table_op(verified_stmt(&format!(
            "ALTER TABLE tab ADD {constraint_text}"
        ))) {
            AlterTableOperation::AddConstraint(constraint) => {
                assert_eq!(constraint_text, constraint.to_string());
            }
            _ => unreachable!(),
        }
        verified_stmt(&format!("CREATE TABLE foo (id INT, {constraint_text})"));
    }
}

#[test]
fn parse_alter_table_drop_column() {
    check_one("DROP COLUMN IF EXISTS is_active CASCADE");
    one_statement_parses_to(
        "ALTER TABLE tab DROP IF EXISTS is_active CASCADE",
        "ALTER TABLE tab DROP COLUMN IF EXISTS is_active CASCADE",
    );
    one_statement_parses_to(
        "ALTER TABLE tab DROP is_active CASCADE",
        "ALTER TABLE tab DROP COLUMN is_active CASCADE",
    );

    fn check_one(constraint_text: &str) {
        match alter_table_op(verified_stmt(&format!("ALTER TABLE tab {constraint_text}"))) {
            AlterTableOperation::DropColumn {
                column_name,
                if_exists,
                cascade,
            } => {
                assert_eq!("is_active", column_name.to_string());
                assert!(if_exists);
                assert!(cascade);
            }
            _ => unreachable!(),
        }
    }
}

#[test]
fn parse_alter_table_alter_column() {
    let alter_stmt = "ALTER TABLE tab";
    match alter_table_op(verified_stmt(&format!(
        "{alter_stmt} ALTER COLUMN is_active SET NOT NULL"
    ))) {
        AlterTableOperation::AlterColumn { column_name, op } => {
            assert_eq!("is_active", column_name.to_string());
            assert_eq!(op, AlterColumnOperation::SetNotNull {});
        }
        _ => unreachable!(),
    }

    one_statement_parses_to(
        "ALTER TABLE tab ALTER is_active DROP NOT NULL",
        "ALTER TABLE tab ALTER COLUMN is_active DROP NOT NULL",
    );

    match alter_table_op(verified_stmt(&format!(
        "{alter_stmt} ALTER COLUMN is_active SET DEFAULT 0"
    ))) {
        AlterTableOperation::AlterColumn { column_name, op } => {
            assert_eq!("is_active", column_name.to_string());
            assert_eq!(
                op,
                AlterColumnOperation::SetDefault {
                    value: Expr::Value(test_utils::number("0"))
                }
            );
        }
        _ => unreachable!(),
    }

    match alter_table_op(verified_stmt(&format!(
        "{alter_stmt} ALTER COLUMN is_active DROP DEFAULT"
    ))) {
        AlterTableOperation::AlterColumn { column_name, op } => {
            assert_eq!("is_active", column_name.to_string());
            assert_eq!(op, AlterColumnOperation::DropDefault {});
        }
        _ => unreachable!(),
    }
}

#[test]
fn parse_alter_table_alter_column_type() {
    let alter_stmt = "ALTER TABLE tab";
    match alter_table_op(verified_stmt(
        "ALTER TABLE tab ALTER COLUMN is_active SET DATA TYPE TEXT",
    )) {
        AlterTableOperation::AlterColumn { column_name, op } => {
            assert_eq!("is_active", column_name.to_string());
            assert_eq!(
                op,
                AlterColumnOperation::SetDataType {
                    data_type: DataType::Text,
                    using: None,
                }
            );
        }
        _ => unreachable!(),
    }

    let dialect = TestedDialects::new(vec![Box::new(GenericDialect {})]);

    let res =
        dialect.parse_sql_statements(&format!("{alter_stmt} ALTER COLUMN is_active TYPE TEXT"));
    assert_eq!(
        ParserError::ParserError("Expected: SET/DROP NOT NULL, SET DEFAULT, or SET DATA TYPE after ALTER COLUMN, found: TYPE".to_string()),
        res.unwrap_err()
    );

    let res = dialect.parse_sql_statements(&format!(
        "{alter_stmt} ALTER COLUMN is_active SET DATA TYPE TEXT USING 'text'"
    ));
    assert_eq!(
        ParserError::ParserError("Expected: end of statement, found: USING".to_string()),
        res.unwrap_err()
    );
}

#[test]
fn parse_alter_table_drop_constraint() {
    let alter_stmt = "ALTER TABLE tab";
    match alter_table_op(verified_stmt(
        "ALTER TABLE tab DROP CONSTRAINT constraint_name CASCADE",
    )) {
        AlterTableOperation::DropConstraint {
            name: constr_name,
            if_exists,
            cascade,
        } => {
            assert_eq!("constraint_name", constr_name.to_string());
            assert!(!if_exists);
            assert!(cascade);
        }
        _ => unreachable!(),
    }
    match alter_table_op(verified_stmt(
        "ALTER TABLE tab DROP CONSTRAINT IF EXISTS constraint_name",
    )) {
        AlterTableOperation::DropConstraint {
            name: constr_name,
            if_exists,
            cascade,
        } => {
            assert_eq!("constraint_name", constr_name.to_string());
            assert!(if_exists);
            assert!(!cascade);
        }
        _ => unreachable!(),
    }

    let res = parse_sql_statements(&format!("{alter_stmt} DROP CONSTRAINT is_active TEXT"));
    assert_eq!(
        ParserError::ParserError("Expected: end of statement, found: TEXT".to_string()),
        res.unwrap_err()
    );
}

#[test]
fn parse_bad_constraint() {
    let res = parse_sql_statements("ALTER TABLE tab ADD");
    assert_eq!(
        ParserError::ParserError("Expected: identifier, found: EOF".to_string()),
        res.unwrap_err()
    );

    let res = parse_sql_statements("CREATE TABLE tab (foo int,");
    assert_eq!(
        ParserError::ParserError(
            "Expected: column name or constraint definition, found: EOF".to_string()
        ),
        res.unwrap_err()
    );
}

#[test]
fn parse_scalar_function_in_projection() {
    let names = vec!["sqrt", "foo"];

    for function_name in names {
        // like SELECT sqrt(id) FROM foo
        let sql = format!("SELECT {function_name}(id) FROM foo");
        let select = verified_only_select(&sql);
        assert_eq!(
            &call(function_name, [Expr::Identifier(Ident::new("id"))]),
            expr_from_projection(only(&select.projection))
        );
    }
}

fn run_explain_analyze(
    dialect: TestedDialects,
    query: &str,
    expected_verbose: bool,
    expected_analyze: bool,
    expected_format: Option<AnalyzeFormat>,
    exepcted_options: Option<Vec<UtilityOption>>,
) {
    match dialect.verified_stmt(query) {
        Statement::Explain {
            describe_alias: _,
            analyze,
            verbose,
            query_plan,
            statement,
            format,
            options,
        } => {
            assert_eq!(verbose, expected_verbose);
            assert_eq!(analyze, expected_analyze);
            assert_eq!(format, expected_format);
            assert_eq!(options, exepcted_options);
            assert!(!query_plan);
            assert_eq!("SELECT sqrt(id) FROM foo", statement.to_string());
        }
        _ => panic!("Unexpected Statement, must be Explain"),
    }
}

#[test]
fn parse_explain_table() {
    let validate_explain =
        |query: &str, expected_describe_alias: DescribeAlias, expected_table_keyword| {
            match verified_stmt(query) {
                Statement::ExplainTable {
                    describe_alias,
                    hive_format,
                    has_table_keyword,
                    table_name,
                } => {
                    assert_eq!(describe_alias, expected_describe_alias);
                    assert_eq!(hive_format, None);
                    assert_eq!(has_table_keyword, expected_table_keyword);
                    assert_eq!("test_identifier", table_name.to_string());
                }
                _ => panic!("Unexpected Statement, must be ExplainTable"),
            }
        };

    validate_explain("EXPLAIN test_identifier", DescribeAlias::Explain, false);
    validate_explain("DESCRIBE test_identifier", DescribeAlias::Describe, false);
    validate_explain("DESC test_identifier", DescribeAlias::Desc, false);
}

#[test]
fn explain_describe() {
    verified_stmt("DESCRIBE test.table");
}

#[test]
fn explain_desc() {
    verified_stmt("DESC test.table");
}

#[test]
fn parse_explain_analyze_with_simple_select() {
    // Describe is an alias for EXPLAIN
    run_explain_analyze(
        all_dialects(),
        "DESCRIBE SELECT sqrt(id) FROM foo",
        false,
        false,
        None,
        None,
    );

    run_explain_analyze(
        all_dialects(),
        "EXPLAIN SELECT sqrt(id) FROM foo",
        false,
        false,
        None,
        None,
    );
    run_explain_analyze(
        all_dialects(),
        "EXPLAIN VERBOSE SELECT sqrt(id) FROM foo",
        true,
        false,
        None,
        None,
    );
    run_explain_analyze(
        all_dialects(),
        "EXPLAIN ANALYZE SELECT sqrt(id) FROM foo",
        false,
        true,
        None,
        None,
    );
    run_explain_analyze(
        all_dialects(),
        "EXPLAIN ANALYZE VERBOSE SELECT sqrt(id) FROM foo",
        true,
        true,
        None,
        None,
    );

    run_explain_analyze(
        all_dialects(),
        "EXPLAIN ANALYZE FORMAT GRAPHVIZ SELECT sqrt(id) FROM foo",
        false,
        true,
        Some(AnalyzeFormat::GRAPHVIZ),
        None,
    );

    run_explain_analyze(
        all_dialects(),
        "EXPLAIN ANALYZE VERBOSE FORMAT JSON SELECT sqrt(id) FROM foo",
        true,
        true,
        Some(AnalyzeFormat::JSON),
        None,
    );

    run_explain_analyze(
        all_dialects(),
        "EXPLAIN VERBOSE FORMAT TEXT SELECT sqrt(id) FROM foo",
        true,
        false,
        Some(AnalyzeFormat::TEXT),
        None,
    );
}

#[test]
fn parse_explain_query_plan() {
    match all_dialects().verified_stmt("EXPLAIN QUERY PLAN SELECT sqrt(id) FROM foo") {
        Statement::Explain {
            query_plan,
            analyze,
            verbose,
            statement,
            ..
        } => {
            assert!(query_plan);
            assert!(!analyze);
            assert!(!verbose);
            assert_eq!("SELECT sqrt(id) FROM foo", statement.to_string());
        }
        _ => unreachable!(),
    }

    // omit QUERY PLAN should be good
    all_dialects().verified_stmt("EXPLAIN SELECT sqrt(id) FROM foo");

    // missing PLAN keyword should return error
    assert_eq!(
        ParserError::ParserError("Expected: end of statement, found: SELECT".to_string()),
        all_dialects()
            .parse_sql_statements("EXPLAIN QUERY SELECT sqrt(id) FROM foo")
            .unwrap_err()
    );
}

#[test]
fn parse_named_argument_function() {
    let dialects = all_dialects_where(|d| {
        d.supports_named_fn_args_with_rarrow_operator()
            && !d.supports_named_fn_args_with_expr_name()
    });
    let sql = "SELECT FUN(a => '1', b => '2') FROM foo";
    let select = dialects.verified_only_select(sql);

    assert_eq!(
        &Expr::Function(Function {
            name: ObjectName(vec![Ident::new("FUN")]),
            parameters: FunctionArguments::None,
            args: FunctionArguments::List(FunctionArgumentList {
                duplicate_treatment: None,
                args: vec![
                    FunctionArg::Named {
                        name: Ident::new("a"),
                        arg: FunctionArgExpr::Expr(Expr::Value(Value::SingleQuotedString(
                            "1".to_owned()
                        ))),
                        operator: FunctionArgOperator::RightArrow
                    },
                    FunctionArg::Named {
                        name: Ident::new("b"),
                        arg: FunctionArgExpr::Expr(Expr::Value(Value::SingleQuotedString(
                            "2".to_owned()
                        ))),
                        operator: FunctionArgOperator::RightArrow
                    },
                ],
                clauses: vec![],
            }),
            null_treatment: None,
            filter: None,
            over: None,
            within_group: vec![]
        }),
        expr_from_projection(only(&select.projection))
    );
}

#[test]
fn parse_named_argument_function_with_eq_operator() {
    let sql = "SELECT FUN(a = '1', b = '2') FROM foo";

    let select = all_dialects_where(|d| d.supports_named_fn_args_with_eq_operator())
        .verified_only_select(sql);
    assert_eq!(
        &Expr::Function(Function {
            name: ObjectName(vec![Ident::new("FUN")]),
            parameters: FunctionArguments::None,
            args: FunctionArguments::List(FunctionArgumentList {
                duplicate_treatment: None,
                args: vec![
                    FunctionArg::Named {
                        name: Ident::new("a"),
                        arg: FunctionArgExpr::Expr(Expr::Value(Value::SingleQuotedString(
                            "1".to_owned()
                        ))),
                        operator: FunctionArgOperator::Equals
                    },
                    FunctionArg::Named {
                        name: Ident::new("b"),
                        arg: FunctionArgExpr::Expr(Expr::Value(Value::SingleQuotedString(
                            "2".to_owned()
                        ))),
                        operator: FunctionArgOperator::Equals
                    },
                ],
                clauses: vec![],
            }),
            null_treatment: None,
            filter: None,
            over: None,
            within_group: vec![],
        }),
        expr_from_projection(only(&select.projection))
    );

    // Ensure that bar = 42 in a function argument parses as an equality binop
    // rather than a named function argument.
    assert_eq!(
        all_dialects_except(|d| d.supports_named_fn_args_with_eq_operator())
            .verified_expr("foo(bar = 42)"),
        call(
            "foo",
            [Expr::BinaryOp {
                left: Box::new(Expr::Identifier(Ident::new("bar"))),
                op: BinaryOperator::Eq,
                right: Box::new(Expr::Value(number("42"))),
            }]
        ),
    );

    // TODO: should this parse for all dialects?
    all_dialects_except(|d| d.supports_named_fn_args_with_eq_operator())
        .verified_expr("iff(1 = 1, 1, 0)");
}

#[test]
fn parse_window_functions() {
    let sql = "SELECT row_number() OVER (ORDER BY dt DESC), \
               sum(foo) OVER (PARTITION BY a, b ORDER BY c, d \
               ROWS BETWEEN UNBOUNDED PRECEDING AND CURRENT ROW), \
               avg(bar) OVER (ORDER BY a \
               RANGE BETWEEN 1 PRECEDING AND 1 FOLLOWING), \
               sum(bar) OVER (ORDER BY a \
               RANGE BETWEEN INTERVAL '1' DAY PRECEDING AND INTERVAL '1 MONTH' FOLLOWING), \
               COUNT(*) OVER (ORDER BY a \
               RANGE BETWEEN INTERVAL '1 DAY' PRECEDING AND INTERVAL '1 DAY' FOLLOWING), \
               max(baz) OVER (ORDER BY a \
               ROWS UNBOUNDED PRECEDING), \
               sum(qux) OVER (ORDER BY a \
               GROUPS BETWEEN 1 PRECEDING AND 1 FOLLOWING) \
               FROM foo";
    let dialects = all_dialects_except(|d| d.require_interval_qualifier());
    let select = dialects.verified_only_select(sql);

    const EXPECTED_PROJ_QTY: usize = 7;
    assert_eq!(EXPECTED_PROJ_QTY, select.projection.len());

    assert_eq!(
        &Expr::Function(Function {
            name: ObjectName(vec![Ident::new("row_number")]),
            parameters: FunctionArguments::None,
            args: FunctionArguments::List(FunctionArgumentList {
                duplicate_treatment: None,
                args: vec![],
                clauses: vec![],
            }),
            null_treatment: None,
            filter: None,
            over: Some(WindowType::WindowSpec(WindowSpec {
                window_name: None,
                partition_by: vec![],
                order_by: vec![OrderByExpr {
                    expr: Expr::Identifier(Ident::new("dt")),
                    asc: Some(false),
                    nulls_first: None,
                    with_fill: None,
                }],
                window_frame: None,
            })),
            within_group: vec![],
        }),
        expr_from_projection(&select.projection[0])
    );

    for i in 0..EXPECTED_PROJ_QTY {
        assert!(matches!(
            expr_from_projection(&select.projection[i]),
            Expr::Function(Function {
                over: Some(WindowType::WindowSpec(WindowSpec {
                    window_name: None,
                    ..
                })),
                ..
            })
        ));
    }
}

#[test]
fn parse_named_window_functions() {
    let supported_dialects = TestedDialects::new(vec![
        Box::new(GenericDialect {}),
        Box::new(PostgreSqlDialect {}),
        Box::new(MySqlDialect {}),
        Box::new(BigQueryDialect {}),
    ]);

    let sql = "SELECT row_number() OVER (w ORDER BY dt DESC), \
               sum(foo) OVER (win PARTITION BY a, b ORDER BY c, d \
               ROWS BETWEEN UNBOUNDED PRECEDING AND CURRENT ROW) \
               FROM foo \
               WINDOW w AS (PARTITION BY x), win AS (ORDER BY y)";
    supported_dialects.verified_stmt(sql);

    let select = verified_only_select(sql);

    const EXPECTED_PROJ_QTY: usize = 2;
    assert_eq!(EXPECTED_PROJ_QTY, select.projection.len());

    const EXPECTED_WIN_NAMES: [&str; 2] = ["w", "win"];
    for (i, win_name) in EXPECTED_WIN_NAMES.iter().enumerate() {
        assert!(matches!(
            expr_from_projection(&select.projection[i]),
            Expr::Function(Function {
                over: Some(WindowType::WindowSpec(WindowSpec {
                    window_name: Some(Ident { value, .. }),
                    ..
                })),
                ..
            }) if value == win_name
        ));
    }

    let sql = "SELECT \
        FIRST_VALUE(x) OVER (w ROWS BETWEEN UNBOUNDED PRECEDING AND CURRENT ROW) AS first, \
        FIRST_VALUE(x) OVER (ROWS BETWEEN UNBOUNDED PRECEDING AND CURRENT ROW) AS last, \
        SUM(y) OVER (win PARTITION BY x) AS last \
        FROM EMPLOYEE \
        WINDOW w AS (PARTITION BY x), win AS (w ORDER BY y)";
    supported_dialects.verified_stmt(sql);
}

#[test]
fn parse_window_clause() {
    let sql = "SELECT * \
    FROM mytable \
    WINDOW \
        window1 AS (ORDER BY 1 ASC, 2 DESC, 3 NULLS FIRST), \
        window2 AS (window1), \
        window3 AS (PARTITION BY a, b, c), \
        window4 AS (ROWS UNBOUNDED PRECEDING), \
        window5 AS (window1 PARTITION BY a), \
        window6 AS (window1 ORDER BY a), \
        window7 AS (window1 ROWS UNBOUNDED PRECEDING), \
        window8 AS (window1 PARTITION BY a ORDER BY b ROWS UNBOUNDED PRECEDING) \
    ORDER BY C3";
    verified_only_select(sql);

    let sql = "SELECT * from mytable WINDOW window1 AS window2";
    let dialects = all_dialects_except(|d| d.is::<BigQueryDialect>() || d.is::<GenericDialect>());
    let res = dialects.parse_sql_statements(sql);
    assert_eq!(
        ParserError::ParserError("Expected: (, found: window2".to_string()),
        res.unwrap_err()
    );
}

#[test]
fn test_parse_named_window() {
    let sql = "SELECT \
    MIN(c12) OVER window1 AS min1, \
    MAX(c12) OVER window2 AS max1 \
    FROM aggregate_test_100 \
    WINDOW window1 AS (ORDER BY C12), \
    window2 AS (PARTITION BY C11) \
    ORDER BY C3";
    let actual_select_only = verified_only_select(sql);
    let expected = Select {
        distinct: None,
        top: None,
        top_before_distinct: false,
        projection: vec![
            SelectItem::ExprWithAlias {
                expr: Expr::Function(Function {
                    name: ObjectName(vec![Ident {
                        value: "MIN".to_string(),
                        quote_style: None,
                    }]),
                    parameters: FunctionArguments::None,
                    args: FunctionArguments::List(FunctionArgumentList {
                        duplicate_treatment: None,
                        args: vec![FunctionArg::Unnamed(FunctionArgExpr::Expr(
                            Expr::Identifier(Ident {
                                value: "c12".to_string(),
                                quote_style: None,
                            }),
                        ))],
                        clauses: vec![],
                    }),
                    null_treatment: None,
                    filter: None,
                    over: Some(WindowType::NamedWindow(Ident {
                        value: "window1".to_string(),
                        quote_style: None,
                    })),
                    within_group: vec![],
                }),
                alias: Ident {
                    value: "min1".to_string(),
                    quote_style: None,
                },
            },
            SelectItem::ExprWithAlias {
                expr: Expr::Function(Function {
                    name: ObjectName(vec![Ident {
                        value: "MAX".to_string(),
                        quote_style: None,
                    }]),
                    parameters: FunctionArguments::None,
                    args: FunctionArguments::List(FunctionArgumentList {
                        duplicate_treatment: None,
                        args: vec![FunctionArg::Unnamed(FunctionArgExpr::Expr(
                            Expr::Identifier(Ident {
                                value: "c12".to_string(),
                                quote_style: None,
                            }),
                        ))],
                        clauses: vec![],
                    }),
                    null_treatment: None,
                    filter: None,
                    over: Some(WindowType::NamedWindow(Ident {
                        value: "window2".to_string(),
                        quote_style: None,
                    })),
                    within_group: vec![],
                }),
                alias: Ident {
                    value: "max1".to_string(),
                    quote_style: None,
                },
            },
        ],
        into: None,
        from: vec![TableWithJoins {
            relation: TableFactor::Table {
                name: ObjectName(vec![Ident {
                    value: "aggregate_test_100".to_string(),
                    quote_style: None,
                }]),
                alias: None,
                args: None,
                with_hints: vec![],
                version: None,
                partitions: vec![],
                with_ordinality: false,
                json_path: None,
            },
            joins: vec![],
        }],
        lateral_views: vec![],
        prewhere: None,
        selection: None,
        group_by: GroupByExpr::Expressions(vec![], vec![]),
        cluster_by: vec![],
        distribute_by: vec![],
        sort_by: vec![],
        having: None,
        named_window: vec![
            NamedWindowDefinition(
                Ident {
                    value: "window1".to_string(),
                    quote_style: None,
                },
                NamedWindowExpr::WindowSpec(WindowSpec {
                    window_name: None,
                    partition_by: vec![],
                    order_by: vec![OrderByExpr {
                        expr: Expr::Identifier(Ident {
                            value: "C12".to_string(),
                            quote_style: None,
                        }),
                        asc: None,
                        nulls_first: None,
                        with_fill: None,
                    }],
                    window_frame: None,
                }),
            ),
            NamedWindowDefinition(
                Ident {
                    value: "window2".to_string(),
                    quote_style: None,
                },
                NamedWindowExpr::WindowSpec(WindowSpec {
                    window_name: None,
                    partition_by: vec![Expr::Identifier(Ident {
                        value: "C11".to_string(),
                        quote_style: None,
                    })],
                    order_by: vec![],
                    window_frame: None,
                }),
            ),
        ],
        qualify: None,
        window_before_qualify: true,
        value_table_mode: None,
        connect_by: None,
    };
    assert_eq!(actual_select_only, expected);
}

#[test]
fn parse_window_and_qualify_clause() {
    let sql = "SELECT \
    MIN(c12) OVER window1 AS min1 \
    FROM aggregate_test_100 \
    QUALIFY ROW_NUMBER() OVER my_window \
    WINDOW window1 AS (ORDER BY C12), \
    window2 AS (PARTITION BY C11) \
    ORDER BY C3";
    verified_only_select(sql);

    let sql = "SELECT \
    MIN(c12) OVER window1 AS min1 \
    FROM aggregate_test_100 \
    WINDOW window1 AS (ORDER BY C12), \
    window2 AS (PARTITION BY C11) \
    QUALIFY ROW_NUMBER() OVER my_window \
    ORDER BY C3";
    verified_only_select(sql);
}

#[test]
fn parse_window_clause_named_window() {
    let sql = "SELECT * FROM mytable WINDOW window1 AS window2";
    let Select { named_window, .. } =
        all_dialects_where(|d| d.supports_window_clause_named_window_reference())
            .verified_only_select(sql);
    assert_eq!(
        vec![NamedWindowDefinition(
            Ident::new("window1"),
            NamedWindowExpr::NamedWindow(Ident::new("window2"))
        )],
        named_window
    );
}

#[test]
fn parse_aggregate_with_group_by() {
    let sql = "SELECT a, COUNT(1), MIN(b), MAX(b) FROM foo GROUP BY a";
    let _ast = verified_only_select(sql);
    //TODO: assertions
}

#[test]
fn parse_literal_integer() {
    let sql = "SELECT 1, -10, +20";
    let select = verified_only_select(sql);
    assert_eq!(3, select.projection.len());
    assert_eq!(
        &Expr::Value(number("1")),
        expr_from_projection(&select.projection[0]),
    );
    // negative literal is parsed as a - and expr
    assert_eq!(
        &UnaryOp {
            op: UnaryOperator::Minus,
            expr: Box::new(Expr::Value(number("10")))
        },
        expr_from_projection(&select.projection[1]),
    );
    // positive literal is parsed as a + and expr
    assert_eq!(
        &UnaryOp {
            op: UnaryOperator::Plus,
            expr: Box::new(Expr::Value(number("20")))
        },
        expr_from_projection(&select.projection[2]),
    )
}

#[test]
fn parse_literal_decimal() {
    // These numbers were explicitly chosen to not roundtrip if represented as
    // f64s (i.e., as 64-bit binary floating point numbers).
    let sql = "SELECT 0.300000000000000004, 9007199254740993.0";
    let select = verified_only_select(sql);
    assert_eq!(2, select.projection.len());
    assert_eq!(
        &Expr::Value(number("0.300000000000000004")),
        expr_from_projection(&select.projection[0]),
    );
    assert_eq!(
        &Expr::Value(number("9007199254740993.0")),
        expr_from_projection(&select.projection[1]),
    )
}

#[test]
fn parse_literal_string() {
    let sql = "SELECT 'one', N'national string', X'deadBEEF'";
    let select = verified_only_select(sql);
    assert_eq!(3, select.projection.len());
    assert_eq!(
        &Expr::Value(Value::SingleQuotedString("one".to_string())),
        expr_from_projection(&select.projection[0])
    );
    assert_eq!(
        &Expr::Value(Value::NationalStringLiteral("national string".to_string())),
        expr_from_projection(&select.projection[1])
    );
    assert_eq!(
        &Expr::Value(Value::HexStringLiteral("deadBEEF".to_string())),
        expr_from_projection(&select.projection[2])
    );

    one_statement_parses_to("SELECT x'deadBEEF'", "SELECT X'deadBEEF'");
    one_statement_parses_to("SELECT n'national string'", "SELECT N'national string'");
}

#[test]
fn parse_literal_date() {
    let sql = "SELECT DATE '1999-01-01'";
    let select = verified_only_select(sql);
    assert_eq!(
        &Expr::TypedString {
            data_type: DataType::Date,
            value: "1999-01-01".into(),
        },
        expr_from_projection(only(&select.projection)),
    );
}

#[test]
fn parse_literal_time() {
    let sql = "SELECT TIME '01:23:34'";
    let select = verified_only_select(sql);
    assert_eq!(
        &Expr::TypedString {
            data_type: DataType::Time(None, TimezoneInfo::None),
            value: "01:23:34".into(),
        },
        expr_from_projection(only(&select.projection)),
    );
}

#[test]
fn parse_literal_datetime() {
    let sql = "SELECT DATETIME '1999-01-01 01:23:34.45'";
    let select = verified_only_select(sql);
    assert_eq!(
        &Expr::TypedString {
            data_type: DataType::Datetime(None),
            value: "1999-01-01 01:23:34.45".into(),
        },
        expr_from_projection(only(&select.projection)),
    );
}

#[test]
fn parse_literal_timestamp_without_time_zone() {
    let sql = "SELECT TIMESTAMP '1999-01-01 01:23:34'";
    let select = verified_only_select(sql);
    assert_eq!(
        &Expr::TypedString {
            data_type: DataType::Timestamp(None, TimezoneInfo::None),
            value: "1999-01-01 01:23:34".into(),
        },
        expr_from_projection(only(&select.projection)),
    );

    one_statement_parses_to("SELECT TIMESTAMP '1999-01-01 01:23:34'", sql);
}

#[test]
fn parse_literal_timestamp_with_time_zone() {
    let sql = "SELECT TIMESTAMPTZ '1999-01-01 01:23:34Z'";
    let select = verified_only_select(sql);
    assert_eq!(
        &Expr::TypedString {
            data_type: DataType::Timestamp(None, TimezoneInfo::Tz),
            value: "1999-01-01 01:23:34Z".into(),
        },
        expr_from_projection(only(&select.projection)),
    );

    one_statement_parses_to("SELECT TIMESTAMPTZ '1999-01-01 01:23:34Z'", sql);
}

#[test]
fn parse_interval_all() {
    // these intervals expressions all work with both variants of INTERVAL

    let sql = "SELECT INTERVAL '1-1' YEAR TO MONTH";
    let select = verified_only_select(sql);
    assert_eq!(
        &Expr::Interval(Interval {
            value: Box::new(Expr::Value(Value::SingleQuotedString(String::from("1-1")))),
            leading_field: Some(DateTimeField::Year),
            leading_precision: None,
            last_field: Some(DateTimeField::Month),
            fractional_seconds_precision: None,
        }),
        expr_from_projection(only(&select.projection)),
    );

    let sql = "SELECT INTERVAL '01:01.01' MINUTE (5) TO SECOND (5)";
    let select = verified_only_select(sql);
    assert_eq!(
        &Expr::Interval(Interval {
            value: Box::new(Expr::Value(Value::SingleQuotedString(String::from(
                "01:01.01"
            )))),
            leading_field: Some(DateTimeField::Minute),
            leading_precision: Some(5),
            last_field: Some(DateTimeField::Second),
            fractional_seconds_precision: Some(5),
        }),
        expr_from_projection(only(&select.projection)),
    );

    let sql = "SELECT INTERVAL '1' SECOND (5, 4)";
    let select = verified_only_select(sql);
    assert_eq!(
        &Expr::Interval(Interval {
            value: Box::new(Expr::Value(Value::SingleQuotedString(String::from("1")))),
            leading_field: Some(DateTimeField::Second),
            leading_precision: Some(5),
            last_field: None,
            fractional_seconds_precision: Some(4),
        }),
        expr_from_projection(only(&select.projection)),
    );

    let sql = "SELECT INTERVAL '10' HOUR";
    let select = verified_only_select(sql);
    assert_eq!(
        &Expr::Interval(Interval {
            value: Box::new(Expr::Value(Value::SingleQuotedString(String::from("10")))),
            leading_field: Some(DateTimeField::Hour),
            leading_precision: None,
            last_field: None,
            fractional_seconds_precision: None,
        }),
        expr_from_projection(only(&select.projection)),
    );

    let sql = "SELECT INTERVAL 5 DAY";
    let select = verified_only_select(sql);
    assert_eq!(
        &Expr::Interval(Interval {
            value: Box::new(Expr::Value(number("5"))),
            leading_field: Some(DateTimeField::Day),
            leading_precision: None,
            last_field: None,
            fractional_seconds_precision: None,
        }),
        expr_from_projection(only(&select.projection)),
    );

    let sql = "SELECT INTERVAL '10' HOUR (1)";
    let select = verified_only_select(sql);
    assert_eq!(
        &Expr::Interval(Interval {
            value: Box::new(Expr::Value(Value::SingleQuotedString(String::from("10")))),
            leading_field: Some(DateTimeField::Hour),
            leading_precision: Some(1),
            last_field: None,
            fractional_seconds_precision: None,
        }),
        expr_from_projection(only(&select.projection)),
    );

    let result = parse_sql_statements("SELECT INTERVAL '1' SECOND TO SECOND");
    assert_eq!(
        ParserError::ParserError("Expected: end of statement, found: SECOND".to_string()),
        result.unwrap_err(),
    );

    let result = parse_sql_statements("SELECT INTERVAL '10' HOUR (1) TO HOUR (2)");
    assert_eq!(
        ParserError::ParserError("Expected: end of statement, found: (".to_string()),
        result.unwrap_err(),
    );

    verified_only_select("SELECT INTERVAL '1' YEAR");
    verified_only_select("SELECT INTERVAL '1' MONTH");
    verified_only_select("SELECT INTERVAL '1' DAY");
    verified_only_select("SELECT INTERVAL '1' HOUR");
    verified_only_select("SELECT INTERVAL '1' MINUTE");
    verified_only_select("SELECT INTERVAL '1' SECOND");
    verified_only_select("SELECT INTERVAL '1' YEAR TO MONTH");
    verified_only_select("SELECT INTERVAL '1' DAY TO HOUR");
    verified_only_select("SELECT INTERVAL '1' DAY TO MINUTE");
    verified_only_select("SELECT INTERVAL '1' DAY TO SECOND");
    verified_only_select("SELECT INTERVAL '1' HOUR TO MINUTE");
    verified_only_select("SELECT INTERVAL '1' HOUR TO SECOND");
    verified_only_select("SELECT INTERVAL '1' MINUTE TO SECOND");
    verified_only_select("SELECT INTERVAL 1 YEAR");
    verified_only_select("SELECT INTERVAL 1 MONTH");
    verified_only_select("SELECT INTERVAL 1 DAY");
    verified_only_select("SELECT INTERVAL 1 HOUR");
    verified_only_select("SELECT INTERVAL 1 MINUTE");
    verified_only_select("SELECT INTERVAL 1 SECOND");
}

#[test]
fn parse_interval_dont_require_unit() {
    let dialects = all_dialects_except(|d| d.require_interval_qualifier());

    let sql = "SELECT INTERVAL '1 DAY'";
    let select = dialects.verified_only_select(sql);
    assert_eq!(
        &Expr::Interval(Interval {
            value: Box::new(Expr::Value(Value::SingleQuotedString(String::from(
                "1 DAY"
            )))),
            leading_field: None,
            leading_precision: None,
            last_field: None,
            fractional_seconds_precision: None,
        }),
        expr_from_projection(only(&select.projection)),
    );
    dialects.verified_only_select("SELECT INTERVAL '1 YEAR'");
    dialects.verified_only_select("SELECT INTERVAL '1 MONTH'");
    dialects.verified_only_select("SELECT INTERVAL '1 DAY'");
    dialects.verified_only_select("SELECT INTERVAL '1 HOUR'");
    dialects.verified_only_select("SELECT INTERVAL '1 MINUTE'");
    dialects.verified_only_select("SELECT INTERVAL '1 SECOND'");
}

#[test]
fn parse_interval_require_unit() {
    let dialects = all_dialects_where(|d| d.require_interval_qualifier());
    let sql = "SELECT INTERVAL '1 DAY'";
    let err = dialects.parse_sql_statements(sql).unwrap_err();
    assert_eq!(
        err.to_string(),
        "sql parser error: INTERVAL requires a unit after the literal value"
    )
}

#[test]
fn parse_interval_require_qualifier() {
    let dialects = all_dialects_where(|d| d.require_interval_qualifier());

    let sql = "SELECT INTERVAL 1 + 1 DAY";
    let select = dialects.verified_only_select(sql);
    assert_eq!(
        expr_from_projection(only(&select.projection)),
        &Expr::Interval(Interval {
            value: Box::new(Expr::BinaryOp {
                left: Box::new(Expr::Value(number("1"))),
                op: BinaryOperator::Plus,
                right: Box::new(Expr::Value(number("1"))),
            }),
            leading_field: Some(DateTimeField::Day),
            leading_precision: None,
            last_field: None,
            fractional_seconds_precision: None,
        }),
    );

    let sql = "SELECT INTERVAL '1' + '1' DAY";
    let select = dialects.verified_only_select(sql);
    assert_eq!(
        expr_from_projection(only(&select.projection)),
        &Expr::Interval(Interval {
            value: Box::new(Expr::BinaryOp {
                left: Box::new(Expr::Value(Value::SingleQuotedString("1".to_string()))),
                op: BinaryOperator::Plus,
                right: Box::new(Expr::Value(Value::SingleQuotedString("1".to_string()))),
            }),
            leading_field: Some(DateTimeField::Day),
            leading_precision: None,
            last_field: None,
            fractional_seconds_precision: None,
        }),
    );

    let sql = "SELECT INTERVAL '1' + '2' - '3' DAY";
    let select = dialects.verified_only_select(sql);
    assert_eq!(
        expr_from_projection(only(&select.projection)),
        &Expr::Interval(Interval {
            value: Box::new(Expr::BinaryOp {
                left: Box::new(Expr::BinaryOp {
                    left: Box::new(Expr::Value(Value::SingleQuotedString("1".to_string()))),
                    op: BinaryOperator::Plus,
                    right: Box::new(Expr::Value(Value::SingleQuotedString("2".to_string()))),
                }),
                op: BinaryOperator::Minus,
                right: Box::new(Expr::Value(Value::SingleQuotedString("3".to_string()))),
            }),
            leading_field: Some(DateTimeField::Day),
            leading_precision: None,
            last_field: None,
            fractional_seconds_precision: None,
        }),
    );
}

#[test]
fn parse_interval_disallow_interval_expr() {
    let dialects = all_dialects_except(|d| d.require_interval_qualifier());

    let sql = "SELECT INTERVAL '1 DAY'";
    let select = dialects.verified_only_select(sql);
    assert_eq!(
        expr_from_projection(only(&select.projection)),
        &Expr::Interval(Interval {
            value: Box::new(Expr::Value(Value::SingleQuotedString(String::from(
                "1 DAY"
            )))),
            leading_field: None,
            leading_precision: None,
            last_field: None,
            fractional_seconds_precision: None,
        }),
    );

    dialects.verified_only_select("SELECT INTERVAL '1 YEAR'");
    dialects.verified_only_select("SELECT INTERVAL '1 YEAR' AS one_year");
    dialects.one_statement_parses_to(
        "SELECT INTERVAL '1 YEAR' one_year",
        "SELECT INTERVAL '1 YEAR' AS one_year",
    );

    let sql = "SELECT INTERVAL '1 DAY' > INTERVAL '1 SECOND'";
    let select = dialects.verified_only_select(sql);
    assert_eq!(
        expr_from_projection(only(&select.projection)),
        &Expr::BinaryOp {
            left: Box::new(Expr::Interval(Interval {
                value: Box::new(Expr::Value(Value::SingleQuotedString(String::from(
                    "1 DAY"
                )))),
                leading_field: None,
                leading_precision: None,
                last_field: None,
                fractional_seconds_precision: None,
            })),
            op: BinaryOperator::Gt,
            right: Box::new(Expr::Interval(Interval {
                value: Box::new(Expr::Value(Value::SingleQuotedString(String::from(
                    "1 SECOND"
                )))),
                leading_field: None,
                leading_precision: None,
                last_field: None,
                fractional_seconds_precision: None,
            }))
        }
    );
}

#[test]
fn interval_disallow_interval_expr_gt() {
    let dialects = all_dialects_except(|d| d.require_interval_qualifier());
    let expr = dialects.verified_expr("INTERVAL '1 second' > x");
    assert_eq!(
        expr,
        Expr::BinaryOp {
            left: Box::new(Expr::Interval(Interval {
                value: Box::new(Expr::Value(Value::SingleQuotedString(
                    "1 second".to_string()
                ))),
                leading_field: None,
                leading_precision: None,
                last_field: None,
                fractional_seconds_precision: None,
            },)),
            op: BinaryOperator::Gt,
            right: Box::new(Expr::Identifier(Ident {
                value: "x".to_string(),
                quote_style: None,
            })),
        }
    )
}

#[test]
fn interval_disallow_interval_expr_double_colon() {
    let dialects = all_dialects_except(|d| d.require_interval_qualifier());
    let expr = dialects.verified_expr("INTERVAL '1 second'::TEXT");
    assert_eq!(
        expr,
        Expr::Cast {
            kind: CastKind::DoubleColon,
            expr: Box::new(Expr::Interval(Interval {
                value: Box::new(Expr::Value(Value::SingleQuotedString(
                    "1 second".to_string()
                ))),
                leading_field: None,
                leading_precision: None,
                last_field: None,
                fractional_seconds_precision: None,
            })),
            data_type: DataType::Text,
            format: None,
        }
    )
}

#[test]
fn parse_interval_and_or_xor() {
    let sql = "SELECT col FROM test \
        WHERE d3_date > d1_date + INTERVAL '5 days' \
        AND d2_date > d1_date + INTERVAL '3 days'";

    let dialects = all_dialects_except(|d| d.require_interval_qualifier());
    let actual_ast = dialects.parse_sql_statements(sql).unwrap();

    let expected_ast = vec![Statement::Query(Box::new(Query {
        with: None,
        body: Box::new(SetExpr::Select(Box::new(Select {
            distinct: None,
            top: None,
            top_before_distinct: false,
            projection: vec![UnnamedExpr(Expr::Identifier(Ident {
                value: "col".to_string(),
                quote_style: None,
            }))],
            into: None,
            from: vec![TableWithJoins {
                relation: TableFactor::Table {
                    name: ObjectName(vec![Ident {
                        value: "test".to_string(),
                        quote_style: None,
                    }]),
                    alias: None,
                    args: None,
                    with_hints: vec![],
                    version: None,
                    partitions: vec![],
                    with_ordinality: false,
                    json_path: None,
                },
                joins: vec![],
            }],
            lateral_views: vec![],
            prewhere: None,
            selection: Some(Expr::BinaryOp {
                left: Box::new(Expr::BinaryOp {
                    left: Box::new(Expr::Identifier(Ident {
                        value: "d3_date".to_string(),
                        quote_style: None,
                    })),
                    op: BinaryOperator::Gt,
                    right: Box::new(Expr::BinaryOp {
                        left: Box::new(Expr::Identifier(Ident {
                            value: "d1_date".to_string(),
                            quote_style: None,
                        })),
                        op: BinaryOperator::Plus,
                        right: Box::new(Expr::Interval(Interval {
                            value: Box::new(Expr::Value(Value::SingleQuotedString(
                                "5 days".to_string(),
                            ))),
                            leading_field: None,
                            leading_precision: None,
                            last_field: None,
                            fractional_seconds_precision: None,
                        })),
                    }),
                }),
                op: BinaryOperator::And,
                right: Box::new(Expr::BinaryOp {
                    left: Box::new(Expr::Identifier(Ident {
                        value: "d2_date".to_string(),
                        quote_style: None,
                    })),
                    op: BinaryOperator::Gt,
                    right: Box::new(Expr::BinaryOp {
                        left: Box::new(Expr::Identifier(Ident {
                            value: "d1_date".to_string(),
                            quote_style: None,
                        })),
                        op: BinaryOperator::Plus,
                        right: Box::new(Expr::Interval(Interval {
                            value: Box::new(Expr::Value(Value::SingleQuotedString(
                                "3 days".to_string(),
                            ))),
                            leading_field: None,
                            leading_precision: None,
                            last_field: None,
                            fractional_seconds_precision: None,
                        })),
                    }),
                }),
            }),
            group_by: GroupByExpr::Expressions(vec![], vec![]),
            cluster_by: vec![],
            distribute_by: vec![],
            sort_by: vec![],
            having: None,
            named_window: vec![],
            qualify: None,
            window_before_qualify: false,
            value_table_mode: None,
            connect_by: None,
        }))),
        order_by: None,
        limit: None,
        limit_by: vec![],
        offset: None,
        fetch: None,
        locks: vec![],
        for_clause: None,
        settings: None,
        format_clause: None,
    }))];

    assert_eq!(actual_ast, expected_ast);

    dialects.verified_stmt(
        "SELECT col FROM test \
        WHERE d3_date > d1_date + INTERVAL '5 days' \
        AND d2_date > d1_date + INTERVAL '3 days'",
    );

    dialects.verified_stmt(
        "SELECT col FROM test \
        WHERE d3_date > d1_date + INTERVAL '5 days' \
        OR d2_date > d1_date + INTERVAL '3 days'",
    );

    dialects.verified_stmt(
        "SELECT col FROM test \
        WHERE d3_date > d1_date + INTERVAL '5 days' \
        XOR d2_date > d1_date + INTERVAL '3 days'",
    );
}

#[test]
fn parse_at_timezone() {
    let zero = Expr::Value(number("0"));
    let sql = "SELECT FROM_UNIXTIME(0) AT TIME ZONE 'UTC-06:00' FROM t";
    let select = verified_only_select(sql);
    assert_eq!(
        &Expr::AtTimeZone {
            timestamp: Box::new(call("FROM_UNIXTIME", [zero.clone()])),
            time_zone: Box::new(Expr::Value(Value::SingleQuotedString(
                "UTC-06:00".to_string()
            ))),
        },
        expr_from_projection(only(&select.projection)),
    );

    let sql = r#"SELECT DATE_FORMAT(FROM_UNIXTIME(0) AT TIME ZONE 'UTC-06:00', '%Y-%m-%dT%H') AS "hour" FROM t"#;
    let select = verified_only_select(sql);
    assert_eq!(
        &SelectItem::ExprWithAlias {
            expr: call(
                "DATE_FORMAT",
                [
                    Expr::AtTimeZone {
                        timestamp: Box::new(call("FROM_UNIXTIME", [zero])),
                        time_zone: Box::new(Expr::Value(Value::SingleQuotedString(
                            "UTC-06:00".to_string()
                        ))),
                    },
                    Expr::Value(Value::SingleQuotedString("%Y-%m-%dT%H".to_string()),)
                ]
            ),
            alias: Ident {
                value: "hour".to_string(),
                quote_style: Some('"'),
            },
        },
        only(&select.projection),
    );
}

#[test]
fn parse_json_keyword() {
    let sql = r#"SELECT JSON '{
  "id": 10,
  "type": "fruit",
  "name": "apple",
  "on_menu": true,
  "recipes":
    {
      "salads":
      [
        { "id": 2001, "type": "Walnut Apple Salad" },
        { "id": 2002, "type": "Apple Spinach Salad" }
      ],
      "desserts":
      [
        { "id": 3001, "type": "Apple Pie" },
        { "id": 3002, "type": "Apple Scones" },
        { "id": 3003, "type": "Apple Crumble" }
      ]
    }
}'"#;
    let select = verified_only_select(sql);
    assert_eq!(
        &Expr::TypedString {
            data_type: DataType::JSON,
            value: r#"{
  "id": 10,
  "type": "fruit",
  "name": "apple",
  "on_menu": true,
  "recipes":
    {
      "salads":
      [
        { "id": 2001, "type": "Walnut Apple Salad" },
        { "id": 2002, "type": "Apple Spinach Salad" }
      ],
      "desserts":
      [
        { "id": 3001, "type": "Apple Pie" },
        { "id": 3002, "type": "Apple Scones" },
        { "id": 3003, "type": "Apple Crumble" }
      ]
    }
}"#
            .into()
        },
        expr_from_projection(only(&select.projection)),
    );
}

#[test]
fn parse_bignumeric_keyword() {
    let sql = r#"SELECT BIGNUMERIC '0'"#;
    let select = verified_only_select(sql);
    assert_eq!(
        &Expr::TypedString {
            data_type: DataType::BigNumeric(ExactNumberInfo::None),
            value: r#"0"#.into()
        },
        expr_from_projection(only(&select.projection)),
    );
    verified_stmt("SELECT BIGNUMERIC '0'");

    let sql = r#"SELECT BIGNUMERIC '123456'"#;
    let select = verified_only_select(sql);
    assert_eq!(
        &Expr::TypedString {
            data_type: DataType::BigNumeric(ExactNumberInfo::None),
            value: r#"123456"#.into()
        },
        expr_from_projection(only(&select.projection)),
    );
    verified_stmt("SELECT BIGNUMERIC '123456'");

    let sql = r#"SELECT BIGNUMERIC '-3.14'"#;
    let select = verified_only_select(sql);
    assert_eq!(
        &Expr::TypedString {
            data_type: DataType::BigNumeric(ExactNumberInfo::None),
            value: r#"-3.14"#.into()
        },
        expr_from_projection(only(&select.projection)),
    );
    verified_stmt("SELECT BIGNUMERIC '-3.14'");

    let sql = r#"SELECT BIGNUMERIC '-0.54321'"#;
    let select = verified_only_select(sql);
    assert_eq!(
        &Expr::TypedString {
            data_type: DataType::BigNumeric(ExactNumberInfo::None),
            value: r#"-0.54321"#.into()
        },
        expr_from_projection(only(&select.projection)),
    );
    verified_stmt("SELECT BIGNUMERIC '-0.54321'");

    let sql = r#"SELECT BIGNUMERIC '1.23456e05'"#;
    let select = verified_only_select(sql);
    assert_eq!(
        &Expr::TypedString {
            data_type: DataType::BigNumeric(ExactNumberInfo::None),
            value: r#"1.23456e05"#.into()
        },
        expr_from_projection(only(&select.projection)),
    );
    verified_stmt("SELECT BIGNUMERIC '1.23456e05'");

    let sql = r#"SELECT BIGNUMERIC '-9.876e-3'"#;
    let select = verified_only_select(sql);
    assert_eq!(
        &Expr::TypedString {
            data_type: DataType::BigNumeric(ExactNumberInfo::None),
            value: r#"-9.876e-3"#.into()
        },
        expr_from_projection(only(&select.projection)),
    );
    verified_stmt("SELECT BIGNUMERIC '-9.876e-3'");
}

#[test]
fn parse_simple_math_expr_plus() {
    let sql = "SELECT a + b, 2 + a, 2.5 + a, a_f + b_f, 2 + a_f, 2.5 + a_f FROM c";
    verified_only_select(sql);
}

#[test]
fn parse_simple_math_expr_minus() {
    let sql = "SELECT a - b, 2 - a, 2.5 - a, a_f - b_f, 2 - a_f, 2.5 - a_f FROM c";
    verified_only_select(sql);
}

#[test]
fn parse_table_function() {
    let select = verified_only_select("SELECT * FROM TABLE(FUN('1')) AS a");

    match only(select.from).relation {
        TableFactor::TableFunction { expr, alias } => {
            assert_eq!(
                call(
                    "FUN",
                    [Expr::Value(Value::SingleQuotedString("1".to_owned()))],
                ),
                expr
            );
            assert_eq!(alias, table_alias("a"))
        }
        _ => panic!("Expecting TableFactor::TableFunction"),
    }

    let res = parse_sql_statements("SELECT * FROM TABLE '1' AS a");
    assert_eq!(
        ParserError::ParserError("Expected: (, found: \'1\'".to_string()),
        res.unwrap_err()
    );

    let res = parse_sql_statements("SELECT * FROM TABLE (FUN(a) AS a");
    assert_eq!(
        ParserError::ParserError("Expected: ), found: AS".to_string()),
        res.unwrap_err()
    );
}

#[test]
fn parse_select_with_alias_and_column_defs() {
    let sql = r#"SELECT * FROM jsonb_to_record('{"a": "x", "b": 2}'::JSONB) AS x (a TEXT, b INT)"#;
    let select = verified_only_select(sql);

    match only(&select.from) {
        TableWithJoins {
            relation: TableFactor::Table {
                alias: Some(alias), ..
            },
            ..
        } => {
            assert_eq!(alias.name.value, "x");
            assert_eq!(
                alias.columns,
                vec![
                    TableAliasColumnDef {
                        name: Ident::new("a"),
                        data_type: Some(DataType::Text),
                    },
                    TableAliasColumnDef {
                        name: Ident::new("b"),
                        data_type: Some(DataType::Int(None)),
                    },
                ]
            );
        }
        _ => unreachable!(
            "Expecting only TableWithJoins with TableFactor::Table, got {:#?}",
            select.from
        ),
    }
}

#[test]
fn parse_unnest() {
    let sql = "SELECT UNNEST(make_array(1, 2, 3))";
    one_statement_parses_to(sql, sql);
    let sql = "SELECT UNNEST(make_array(1, 2, 3), make_array(4, 5))";
    one_statement_parses_to(sql, sql);
}

#[test]
fn parse_unnest_in_from_clause() {
    fn chk(
        array_exprs: &str,
        alias: bool,
        with_offset: bool,
        with_offset_alias: bool,
        dialects: &TestedDialects,
        want: Vec<TableWithJoins>,
    ) {
        let sql = &format!(
            "SELECT * FROM UNNEST({}){}{}{}",
            array_exprs,
            if alias { " AS numbers" } else { "" },
            if with_offset { " WITH OFFSET" } else { "" },
            if with_offset_alias {
                " AS with_offset_alias"
            } else {
                ""
            },
        );
        let select = dialects.verified_only_select(sql);
        assert_eq!(select.from, want);
    }
    let dialects = TestedDialects::new(vec![
        Box::new(BigQueryDialect {}),
        Box::new(GenericDialect {}),
    ]);
    // 1. both Alias and WITH OFFSET clauses.
    chk(
        "expr",
        true,
        true,
        false,
        &dialects,
        vec![TableWithJoins {
            relation: TableFactor::UNNEST {
                alias: Some(TableAlias {
                    name: Ident::new("numbers"),
                    columns: vec![],
                }),
                array_exprs: vec![Expr::Identifier(Ident::new("expr"))],
                with_offset: true,
                with_offset_alias: None,
                with_ordinality: false,
            },
            joins: vec![],
        }],
    );
    // 2. neither Alias nor WITH OFFSET clause.
    chk(
        "expr",
        false,
        false,
        false,
        &dialects,
        vec![TableWithJoins {
            relation: TableFactor::UNNEST {
                alias: None,
                array_exprs: vec![Expr::Identifier(Ident::new("expr"))],
                with_offset: false,
                with_offset_alias: None,
                with_ordinality: false,
            },
            joins: vec![],
        }],
    );
    // 3. Alias but no WITH OFFSET clause.
    chk(
        "expr",
        false,
        true,
        false,
        &dialects,
        vec![TableWithJoins {
            relation: TableFactor::UNNEST {
                alias: None,
                array_exprs: vec![Expr::Identifier(Ident::new("expr"))],
                with_offset: true,
                with_offset_alias: None,
                with_ordinality: false,
            },
            joins: vec![],
        }],
    );
    // 4. WITH OFFSET but no Alias.
    chk(
        "expr",
        true,
        false,
        false,
        &dialects,
        vec![TableWithJoins {
            relation: TableFactor::UNNEST {
                alias: Some(TableAlias {
                    name: Ident::new("numbers"),
                    columns: vec![],
                }),
                array_exprs: vec![Expr::Identifier(Ident::new("expr"))],
                with_offset: false,
                with_offset_alias: None,
                with_ordinality: false,
            },
            joins: vec![],
        }],
    );
    // 5. Simple array
    chk(
        "make_array(1, 2, 3)",
        false,
        false,
        false,
        &dialects,
        vec![TableWithJoins {
            relation: TableFactor::UNNEST {
                alias: None,
                array_exprs: vec![call(
                    "make_array",
                    [
                        Expr::Value(number("1")),
                        Expr::Value(number("2")),
                        Expr::Value(number("3")),
                    ],
                )],
                with_offset: false,
                with_offset_alias: None,
                with_ordinality: false,
            },
            joins: vec![],
        }],
    );
    // 6. Multiple arrays
    chk(
        "make_array(1, 2, 3), make_array(5, 6)",
        false,
        false,
        false,
        &dialects,
        vec![TableWithJoins {
            relation: TableFactor::UNNEST {
                alias: None,
                array_exprs: vec![
                    call(
                        "make_array",
                        [
                            Expr::Value(number("1")),
                            Expr::Value(number("2")),
                            Expr::Value(number("3")),
                        ],
                    ),
                    call(
                        "make_array",
                        [Expr::Value(number("5")), Expr::Value(number("6"))],
                    ),
                ],
                with_offset: false,
                with_offset_alias: None,
                with_ordinality: false,
            },
            joins: vec![],
        }],
    )
}

#[test]
fn parse_parens() {
    use self::BinaryOperator::*;
    use self::Expr::*;
    let sql = "(a + b) - (c + d)";
    assert_eq!(
        BinaryOp {
            left: Box::new(Nested(Box::new(BinaryOp {
                left: Box::new(Identifier(Ident::new("a"))),
                op: Plus,
                right: Box::new(Identifier(Ident::new("b"))),
            }))),
            op: Minus,
            right: Box::new(Nested(Box::new(BinaryOp {
                left: Box::new(Identifier(Ident::new("c"))),
                op: Plus,
                right: Box::new(Identifier(Ident::new("d"))),
            }))),
        },
        verified_expr(sql)
    );
}

#[test]
fn parse_searched_case_expr() {
    let sql = "SELECT CASE WHEN bar IS NULL THEN 'null' WHEN bar = 0 THEN '=0' WHEN bar >= 0 THEN '>=0' ELSE '<0' END FROM foo";
    use self::BinaryOperator::*;
    use self::Expr::{BinaryOp, Case, Identifier, IsNull};
    let select = verified_only_select(sql);
    assert_eq!(
        &Case {
            operand: None,
            conditions: vec![
                IsNull(Box::new(Identifier(Ident::new("bar")))),
                BinaryOp {
                    left: Box::new(Identifier(Ident::new("bar"))),
                    op: Eq,
                    right: Box::new(Expr::Value(number("0"))),
                },
                BinaryOp {
                    left: Box::new(Identifier(Ident::new("bar"))),
                    op: GtEq,
                    right: Box::new(Expr::Value(number("0"))),
                },
            ],
            results: vec![
                Expr::Value(Value::SingleQuotedString("null".to_string())),
                Expr::Value(Value::SingleQuotedString("=0".to_string())),
                Expr::Value(Value::SingleQuotedString(">=0".to_string())),
            ],
            else_result: Some(Box::new(Expr::Value(Value::SingleQuotedString(
                "<0".to_string()
            )))),
        },
        expr_from_projection(only(&select.projection)),
    );
}

#[test]
fn parse_simple_case_expr() {
    // ANSI calls a CASE expression with an operand "<simple case>"
    let sql = "SELECT CASE foo WHEN 1 THEN 'Y' ELSE 'N' END";
    let select = verified_only_select(sql);
    use self::Expr::{Case, Identifier};
    assert_eq!(
        &Case {
            operand: Some(Box::new(Identifier(Ident::new("foo")))),
            conditions: vec![Expr::Value(number("1"))],
            results: vec![Expr::Value(Value::SingleQuotedString("Y".to_string()))],
            else_result: Some(Box::new(Expr::Value(Value::SingleQuotedString(
                "N".to_string()
            )))),
        },
        expr_from_projection(only(&select.projection)),
    );
}

#[test]
fn parse_from_advanced() {
    let sql = "SELECT * FROM fn(1, 2) AS foo, schema.bar AS bar WITH (NOLOCK)";
    let _select = verified_only_select(sql);
}

#[test]
fn parse_nullary_table_valued_function() {
    let sql = "SELECT * FROM fn()";
    let _select = verified_only_select(sql);
}

#[test]
fn parse_implicit_join() {
    let sql = "SELECT * FROM t1, t2";
    let select = verified_only_select(sql);
    assert_eq!(
        vec![
            TableWithJoins {
                relation: TableFactor::Table {
                    name: ObjectName(vec!["t1".into()]),
                    alias: None,
                    args: None,
                    with_hints: vec![],
                    version: None,
                    partitions: vec![],
                    with_ordinality: false,
                    json_path: None,
                },
                joins: vec![],
            },
            TableWithJoins {
                relation: TableFactor::Table {
                    name: ObjectName(vec!["t2".into()]),
                    alias: None,
                    args: None,
                    with_hints: vec![],
                    version: None,
                    partitions: vec![],
                    with_ordinality: false,
                    json_path: None,
                },
                joins: vec![],
            },
        ],
        select.from,
    );

    let sql = "SELECT * FROM t1a NATURAL JOIN t1b, t2a NATURAL JOIN t2b";
    let select = verified_only_select(sql);
    assert_eq!(
        vec![
            TableWithJoins {
                relation: TableFactor::Table {
                    name: ObjectName(vec!["t1a".into()]),
                    alias: None,
                    args: None,
                    with_hints: vec![],
                    version: None,
                    partitions: vec![],
                    with_ordinality: false,
                    json_path: None,
                },
                joins: vec![Join {
                    relation: TableFactor::Table {
                        name: ObjectName(vec!["t1b".into()]),
                        alias: None,
                        args: None,
                        with_hints: vec![],
                        version: None,
                        partitions: vec![],
                        with_ordinality: false,
                        json_path: None,
                    },
                    global: false,
                    join_operator: JoinOperator::Inner(JoinConstraint::Natural),
                }],
            },
            TableWithJoins {
                relation: TableFactor::Table {
                    name: ObjectName(vec!["t2a".into()]),
                    alias: None,
                    args: None,
                    with_hints: vec![],
                    version: None,
                    partitions: vec![],
                    with_ordinality: false,
                    json_path: None,
                },
                joins: vec![Join {
                    relation: TableFactor::Table {
                        name: ObjectName(vec!["t2b".into()]),
                        alias: None,
                        args: None,
                        with_hints: vec![],
                        version: None,
                        partitions: vec![],
                        with_ordinality: false,
                        json_path: None,
                    },
                    global: false,
                    join_operator: JoinOperator::Inner(JoinConstraint::Natural),
                }],
            },
        ],
        select.from,
    );
}

#[test]
fn parse_cross_join() {
    let sql = "SELECT * FROM t1 CROSS JOIN t2";
    let select = verified_only_select(sql);
    assert_eq!(
        Join {
            relation: TableFactor::Table {
                name: ObjectName(vec![Ident::new("t2")]),
                alias: None,
                args: None,
                with_hints: vec![],
                version: None,
                partitions: vec![],
                with_ordinality: false,
                json_path: None,
            },
            global: false,
            join_operator: JoinOperator::CrossJoin,
        },
        only(only(select.from).joins),
    );
}

#[test]
fn parse_joins_on() {
    fn join_with_constraint(
        relation: impl Into<String>,
        alias: Option<TableAlias>,
        global: bool,
        f: impl Fn(JoinConstraint) -> JoinOperator,
    ) -> Join {
        Join {
            relation: TableFactor::Table {
                name: ObjectName(vec![Ident::new(relation.into())]),
                alias,
                args: None,
                with_hints: vec![],
                version: None,
                partitions: vec![],
                with_ordinality: false,
                json_path: None,
            },
            global,
            join_operator: f(JoinConstraint::On(Expr::BinaryOp {
                left: Box::new(Expr::Identifier("c1".into())),
                op: BinaryOperator::Eq,
                right: Box::new(Expr::Identifier("c2".into())),
            })),
        }
    }
    // Test parsing of aliases
    assert_eq!(
        only(&verified_only_select("SELECT * FROM t1 JOIN t2 AS foo ON c1 = c2").from).joins,
        vec![join_with_constraint(
            "t2",
            table_alias("foo"),
            false,
            JoinOperator::Inner,
        )]
    );
    one_statement_parses_to(
        "SELECT * FROM t1 JOIN t2 foo ON c1 = c2",
        "SELECT * FROM t1 JOIN t2 AS foo ON c1 = c2",
    );
    // Test parsing of different join operators
    assert_eq!(
        only(&verified_only_select("SELECT * FROM t1 JOIN t2 ON c1 = c2").from).joins,
        vec![join_with_constraint("t2", None, false, JoinOperator::Inner)]
    );
    assert_eq!(
        only(&verified_only_select("SELECT * FROM t1 LEFT JOIN t2 ON c1 = c2").from).joins,
        vec![join_with_constraint(
            "t2",
            None,
            false,
            JoinOperator::LeftOuter
        )]
    );
    assert_eq!(
        only(&verified_only_select("SELECT * FROM t1 RIGHT JOIN t2 ON c1 = c2").from).joins,
        vec![join_with_constraint(
            "t2",
            None,
            false,
            JoinOperator::RightOuter
        )]
    );
    assert_eq!(
        only(&verified_only_select("SELECT * FROM t1 SEMI JOIN t2 ON c1 = c2").from).joins,
        vec![join_with_constraint("t2", None, false, JoinOperator::Semi)]
    );
    assert_eq!(
        only(&verified_only_select("SELECT * FROM t1 LEFT SEMI JOIN t2 ON c1 = c2").from).joins,
        vec![join_with_constraint(
            "t2",
            None,
            false,
            JoinOperator::LeftSemi
        )]
    );
    assert_eq!(
        only(&verified_only_select("SELECT * FROM t1 RIGHT SEMI JOIN t2 ON c1 = c2").from).joins,
        vec![join_with_constraint(
            "t2",
            None,
            false,
            JoinOperator::RightSemi
        )]
    );
    assert_eq!(
        only(&verified_only_select("SELECT * FROM t1 ANTI JOIN t2 ON c1 = c2").from).joins,
        vec![join_with_constraint("t2", None, false, JoinOperator::Anti)]
    );
    assert_eq!(
        only(&verified_only_select("SELECT * FROM t1 LEFT ANTI JOIN t2 ON c1 = c2").from).joins,
        vec![join_with_constraint(
            "t2",
            None,
            false,
            JoinOperator::LeftAnti
        )]
    );
    assert_eq!(
        only(&verified_only_select("SELECT * FROM t1 RIGHT ANTI JOIN t2 ON c1 = c2").from).joins,
        vec![join_with_constraint(
            "t2",
            None,
            false,
            JoinOperator::RightAnti
        )]
    );
    assert_eq!(
        only(&verified_only_select("SELECT * FROM t1 FULL JOIN t2 ON c1 = c2").from).joins,
        vec![join_with_constraint(
            "t2",
            None,
            false,
            JoinOperator::FullOuter
        )]
    );

    assert_eq!(
        only(&verified_only_select("SELECT * FROM t1 GLOBAL FULL JOIN t2 ON c1 = c2").from).joins,
        vec![join_with_constraint(
            "t2",
            None,
            true,
            JoinOperator::FullOuter
        )]
    );
}

#[test]
fn parse_joins_using() {
    fn join_with_constraint(
        relation: impl Into<String>,
        alias: Option<TableAlias>,
        f: impl Fn(JoinConstraint) -> JoinOperator,
    ) -> Join {
        Join {
            relation: TableFactor::Table {
                name: ObjectName(vec![Ident::new(relation.into())]),
                alias,
                args: None,
                with_hints: vec![],
                version: None,
                partitions: vec![],
                with_ordinality: false,
                json_path: None,
            },
            global: false,
            join_operator: f(JoinConstraint::Using(vec!["c1".into()])),
        }
    }
    // Test parsing of aliases
    assert_eq!(
        only(&verified_only_select("SELECT * FROM t1 JOIN t2 AS foo USING(c1)").from).joins,
        vec![join_with_constraint(
            "t2",
            table_alias("foo"),
            JoinOperator::Inner,
        )]
    );
    one_statement_parses_to(
        "SELECT * FROM t1 JOIN t2 foo USING(c1)",
        "SELECT * FROM t1 JOIN t2 AS foo USING(c1)",
    );
    // Test parsing of different join operators
    assert_eq!(
        only(&verified_only_select("SELECT * FROM t1 JOIN t2 USING(c1)").from).joins,
        vec![join_with_constraint("t2", None, JoinOperator::Inner)]
    );
    assert_eq!(
        only(&verified_only_select("SELECT * FROM t1 LEFT JOIN t2 USING(c1)").from).joins,
        vec![join_with_constraint("t2", None, JoinOperator::LeftOuter)]
    );
    assert_eq!(
        only(&verified_only_select("SELECT * FROM t1 RIGHT JOIN t2 USING(c1)").from).joins,
        vec![join_with_constraint("t2", None, JoinOperator::RightOuter)]
    );
    assert_eq!(
        only(&verified_only_select("SELECT * FROM t1 SEMI JOIN t2 USING(c1)").from).joins,
        vec![join_with_constraint("t2", None, JoinOperator::Semi)]
    );
    assert_eq!(
        only(&verified_only_select("SELECT * FROM t1 LEFT SEMI JOIN t2 USING(c1)").from).joins,
        vec![join_with_constraint("t2", None, JoinOperator::LeftSemi)]
    );
    assert_eq!(
        only(&verified_only_select("SELECT * FROM t1 RIGHT SEMI JOIN t2 USING(c1)").from).joins,
        vec![join_with_constraint("t2", None, JoinOperator::RightSemi)]
    );
    assert_eq!(
        only(&verified_only_select("SELECT * FROM t1 ANTI JOIN t2 USING(c1)").from).joins,
        vec![join_with_constraint("t2", None, JoinOperator::Anti)]
    );
    assert_eq!(
        only(&verified_only_select("SELECT * FROM t1 LEFT ANTI JOIN t2 USING(c1)").from).joins,
        vec![join_with_constraint("t2", None, JoinOperator::LeftAnti)]
    );
    assert_eq!(
        only(&verified_only_select("SELECT * FROM t1 RIGHT ANTI JOIN t2 USING(c1)").from).joins,
        vec![join_with_constraint("t2", None, JoinOperator::RightAnti)]
    );
    assert_eq!(
        only(&verified_only_select("SELECT * FROM t1 FULL JOIN t2 USING(c1)").from).joins,
        vec![join_with_constraint("t2", None, JoinOperator::FullOuter)]
    );
}

#[test]
fn parse_natural_join() {
    fn natural_join(f: impl Fn(JoinConstraint) -> JoinOperator, alias: Option<TableAlias>) -> Join {
        Join {
            relation: TableFactor::Table {
                name: ObjectName(vec![Ident::new("t2")]),
                alias,
                args: None,
                with_hints: vec![],
                version: None,
                partitions: vec![],
                with_ordinality: false,
                json_path: None,
            },
            global: false,
            join_operator: f(JoinConstraint::Natural),
        }
    }

    // if not specified, inner join as default
    assert_eq!(
        only(&verified_only_select("SELECT * FROM t1 NATURAL JOIN t2").from).joins,
        vec![natural_join(JoinOperator::Inner, None)]
    );
    // left join explicitly
    assert_eq!(
        only(&verified_only_select("SELECT * FROM t1 NATURAL LEFT JOIN t2").from).joins,
        vec![natural_join(JoinOperator::LeftOuter, None)]
    );

    // right join explicitly
    assert_eq!(
        only(&verified_only_select("SELECT * FROM t1 NATURAL RIGHT JOIN t2").from).joins,
        vec![natural_join(JoinOperator::RightOuter, None)]
    );

    // full join explicitly
    assert_eq!(
        only(&verified_only_select("SELECT * FROM t1 NATURAL FULL JOIN t2").from).joins,
        vec![natural_join(JoinOperator::FullOuter, None)]
    );

    // natural join another table with alias
    assert_eq!(
        only(&verified_only_select("SELECT * FROM t1 NATURAL JOIN t2 AS t3").from).joins,
        vec![natural_join(JoinOperator::Inner, table_alias("t3"))]
    );

    let sql = "SELECT * FROM t1 natural";
    assert_eq!(
        ParserError::ParserError("Expected: a join type after NATURAL, found: EOF".to_string()),
        parse_sql_statements(sql).unwrap_err(),
    );
}

#[test]
fn parse_complex_join() {
    let sql = "SELECT c1, c2 FROM t1, t4 JOIN t2 ON t2.c = t1.c LEFT JOIN t3 USING(q, c) WHERE t4.c = t1.c";
    verified_only_select(sql);
}

#[test]
fn parse_join_nesting() {
    let sql = "SELECT * FROM a NATURAL JOIN (b NATURAL JOIN (c NATURAL JOIN d NATURAL JOIN e)) \
               NATURAL JOIN (f NATURAL JOIN (g NATURAL JOIN h))";
    assert_eq!(
        only(&verified_only_select(sql).from).joins,
        vec![
            join(nest!(table("b"), nest!(table("c"), table("d"), table("e")))),
            join(nest!(table("f"), nest!(table("g"), table("h")))),
        ],
    );

    let sql = "SELECT * FROM (a NATURAL JOIN b) NATURAL JOIN c";
    let select = verified_only_select(sql);
    let from = only(select.from);
    assert_eq!(from.relation, nest!(table("a"), table("b")));
    assert_eq!(from.joins, vec![join(table("c"))]);

    let sql = "SELECT * FROM (((a NATURAL JOIN b)))";
    let select = verified_only_select(sql);
    let from = only(select.from);
    assert_eq!(from.relation, nest!(nest!(nest!(table("a"), table("b")))));
    assert_eq!(from.joins, vec![]);

    let sql = "SELECT * FROM a NATURAL JOIN (((b NATURAL JOIN c)))";
    let select = verified_only_select(sql);
    let from = only(select.from);
    assert_eq!(from.relation, table("a"));
    assert_eq!(
        from.joins,
        vec![join(nest!(nest!(nest!(table("b"), table("c")))))]
    );

    let sql = "SELECT * FROM (a NATURAL JOIN b) AS c";
    let select = verified_only_select(sql);
    let from = only(select.from);
    assert_eq!(
        from.relation,
        TableFactor::NestedJoin {
            table_with_joins: Box::new(TableWithJoins {
                relation: table("a"),
                joins: vec![join(table("b"))],
            }),
            alias: table_alias("c"),
        }
    );
    assert_eq!(from.joins, vec![]);
}

#[test]
fn parse_join_syntax_variants() {
    one_statement_parses_to(
        "SELECT c1 FROM t1 INNER JOIN t2 USING(c1)",
        "SELECT c1 FROM t1 JOIN t2 USING(c1)",
    );
    one_statement_parses_to(
        "SELECT c1 FROM t1 LEFT OUTER JOIN t2 USING(c1)",
        "SELECT c1 FROM t1 LEFT JOIN t2 USING(c1)",
    );
    one_statement_parses_to(
        "SELECT c1 FROM t1 RIGHT OUTER JOIN t2 USING(c1)",
        "SELECT c1 FROM t1 RIGHT JOIN t2 USING(c1)",
    );
    one_statement_parses_to(
        "SELECT c1 FROM t1 FULL OUTER JOIN t2 USING(c1)",
        "SELECT c1 FROM t1 FULL JOIN t2 USING(c1)",
    );

    let res = parse_sql_statements("SELECT * FROM a OUTER JOIN b ON 1");
    assert_eq!(
        ParserError::ParserError("Expected: APPLY, found: JOIN".to_string()),
        res.unwrap_err()
    );
}

#[test]
fn parse_ctes() {
    let cte_sqls = vec!["SELECT 1 AS foo", "SELECT 2 AS bar"];
    let with = &format!(
        "WITH a AS ({}), b AS ({}) SELECT foo + bar FROM a, b",
        cte_sqls[0], cte_sqls[1]
    );

    fn assert_ctes_in_select(expected: &[&str], sel: &Query) {
        for (i, exp) in expected.iter().enumerate() {
            let Cte { alias, query, .. } = &sel.with.as_ref().unwrap().cte_tables[i];
            assert_eq!(*exp, query.to_string());
            assert_eq!(
                if i == 0 {
                    Ident::new("a")
                } else {
                    Ident::new("b")
                },
                alias.name
            );
            assert!(alias.columns.is_empty());
        }
    }

    // Top-level CTE
    assert_ctes_in_select(&cte_sqls, &verified_query(with));
    // CTE in a subquery
    let sql = &format!("SELECT ({with})");
    let select = verified_only_select(sql);
    match expr_from_projection(only(&select.projection)) {
        Expr::Subquery(ref subquery) => {
            assert_ctes_in_select(&cte_sqls, subquery.as_ref());
        }
        _ => panic!("Expected: subquery"),
    }
    // CTE in a derived table
    let sql = &format!("SELECT * FROM ({with})");
    let select = verified_only_select(sql);
    match only(select.from).relation {
        TableFactor::Derived { subquery, .. } => {
            assert_ctes_in_select(&cte_sqls, subquery.as_ref())
        }
        _ => panic!("Expected: derived table"),
    }
    // CTE in a view
    let sql = &format!("CREATE VIEW v AS {with}");
    match verified_stmt(sql) {
        Statement::CreateView { query, .. } => assert_ctes_in_select(&cte_sqls, &query),
        _ => panic!("Expected: CREATE VIEW"),
    }
    // CTE in a CTE...
    let sql = &format!("WITH outer_cte AS ({with}) SELECT * FROM outer_cte");
    let select = verified_query(sql);
    assert_ctes_in_select(&cte_sqls, &only(&select.with.unwrap().cte_tables).query);
}

#[test]
fn parse_cte_renamed_columns() {
    let sql = "WITH cte (col1, col2) AS (SELECT foo, bar FROM baz) SELECT * FROM cte";
    let query = all_dialects().verified_query(sql);
    assert_eq!(
        vec![
            TableAliasColumnDef::from_name("col1"),
            TableAliasColumnDef::from_name("col2")
        ],
        query
            .with
            .unwrap()
            .cte_tables
            .first()
            .unwrap()
            .alias
            .columns
    );
}

#[test]
fn parse_recursive_cte() {
    let cte_query = "SELECT 1 UNION ALL SELECT val + 1 FROM nums WHERE val < 10".to_owned();
    let sql = &format!("WITH RECURSIVE nums (val) AS ({cte_query}) SELECT * FROM nums");

    let cte_query = verified_query(&cte_query);
    let query = verified_query(sql);

    let with = query.with.as_ref().unwrap();
    assert!(with.recursive);
    assert_eq!(with.cte_tables.len(), 1);
    let expected = Cte {
        alias: TableAlias {
            name: Ident {
                value: "nums".to_string(),
                quote_style: None,
            },
            columns: vec![TableAliasColumnDef::from_name("val")],
        },
        query: Box::new(cte_query),
        from: None,
        materialized: None,
    };
    assert_eq!(with.cte_tables.first().unwrap(), &expected);
}

#[test]
fn parse_derived_tables() {
    let sql = "SELECT a.x, b.y FROM (SELECT x FROM foo) AS a CROSS JOIN (SELECT y FROM bar) AS b";
    let _ = verified_only_select(sql);
    //TODO: add assertions

    let sql = "SELECT a.x, b.y \
               FROM (SELECT x FROM foo) AS a (x) \
               CROSS JOIN (SELECT y FROM bar) AS b (y)";
    let _ = verified_only_select(sql);
    //TODO: add assertions

    let sql = "SELECT * FROM (((SELECT 1)))";
    let _ = verified_only_select(sql);
    // TODO: add assertions

    let sql = "SELECT * FROM t NATURAL JOIN (((SELECT 1)))";
    let _ = verified_only_select(sql);
    // TODO: add assertions

    let sql = "SELECT * FROM (((SELECT 1) UNION (SELECT 2)) AS t1 NATURAL JOIN t2)";
    let select = verified_only_select(sql);
    let from = only(select.from);
    assert_eq!(
        from.relation,
        TableFactor::NestedJoin {
            table_with_joins: Box::new(TableWithJoins {
                relation: TableFactor::Derived {
                    lateral: false,
                    subquery: Box::new(verified_query("(SELECT 1) UNION (SELECT 2)")),
                    alias: Some(TableAlias {
                        name: "t1".into(),
                        columns: vec![],
                    }),
                },
                joins: vec![Join {
                    relation: TableFactor::Table {
                        name: ObjectName(vec!["t2".into()]),
                        alias: None,
                        args: None,
                        with_hints: vec![],
                        version: None,
                        partitions: vec![],
                        with_ordinality: false,
                        json_path: None,
                    },
                    global: false,
                    join_operator: JoinOperator::Inner(JoinConstraint::Natural),
                }],
            }),
            alias: None,
        }
    );
}

#[test]
fn parse_union_except_intersect() {
    // TODO: add assertions
    verified_stmt("SELECT 1 UNION SELECT 2");
    verified_stmt("SELECT 1 UNION ALL SELECT 2");
    verified_stmt("SELECT 1 UNION DISTINCT SELECT 1");
    verified_stmt("SELECT 1 EXCEPT SELECT 2");
    verified_stmt("SELECT 1 EXCEPT ALL SELECT 2");
    verified_stmt("SELECT 1 EXCEPT DISTINCT SELECT 1");
    verified_stmt("SELECT 1 INTERSECT SELECT 2");
    verified_stmt("SELECT 1 INTERSECT ALL SELECT 2");
    verified_stmt("SELECT 1 INTERSECT DISTINCT SELECT 1");
    verified_stmt("SELECT 1 UNION SELECT 2 UNION SELECT 3");
    verified_stmt("SELECT 1 EXCEPT SELECT 2 UNION SELECT 3"); // Union[Except[1,2], 3]
    verified_stmt("SELECT 1 INTERSECT (SELECT 2 EXCEPT SELECT 3)");
    verified_stmt("WITH cte AS (SELECT 1 AS foo) (SELECT foo FROM cte ORDER BY 1 LIMIT 1)");
    verified_stmt("SELECT 1 UNION (SELECT 2 ORDER BY 1 LIMIT 1)");
    verified_stmt("SELECT 1 UNION SELECT 2 INTERSECT SELECT 3"); // Union[1, Intersect[2,3]]
    verified_stmt("SELECT foo FROM tab UNION SELECT bar FROM TAB");
    verified_stmt("(SELECT * FROM new EXCEPT SELECT * FROM old) UNION ALL (SELECT * FROM old EXCEPT SELECT * FROM new) ORDER BY 1");
    verified_stmt("(SELECT * FROM new EXCEPT DISTINCT SELECT * FROM old) UNION DISTINCT (SELECT * FROM old EXCEPT DISTINCT SELECT * FROM new) ORDER BY 1");
    verified_stmt("SELECT 1 AS x, 2 AS y EXCEPT BY NAME SELECT 9 AS y, 8 AS x");
    verified_stmt("SELECT 1 AS x, 2 AS y EXCEPT ALL BY NAME SELECT 9 AS y, 8 AS x");
    verified_stmt("SELECT 1 AS x, 2 AS y EXCEPT DISTINCT BY NAME SELECT 9 AS y, 8 AS x");
    verified_stmt("SELECT 1 AS x, 2 AS y INTERSECT BY NAME SELECT 9 AS y, 8 AS x");
    verified_stmt("SELECT 1 AS x, 2 AS y INTERSECT ALL BY NAME SELECT 9 AS y, 8 AS x");
    verified_stmt("SELECT 1 AS x, 2 AS y INTERSECT DISTINCT BY NAME SELECT 9 AS y, 8 AS x");
}

#[test]
fn parse_values() {
    verified_stmt("SELECT * FROM (VALUES (1), (2), (3))");
    verified_stmt("SELECT * FROM (VALUES (1), (2), (3)), (VALUES (1, 2, 3))");
    verified_stmt("SELECT * FROM (VALUES (1)) UNION VALUES (1)");
    verified_stmt("SELECT * FROM (VALUES ROW(1, NULL, 'a'), ROW(2, NULL, 'b')) AS t (a, b, c)");
}

#[test]
fn parse_multiple_statements() {
    fn test_with(sql1: &str, sql2_kw: &str, sql2_rest: &str) {
        // Check that a string consisting of two statements delimited by a semicolon
        // parses the same as both statements individually:
        let res = parse_sql_statements(&(sql1.to_owned() + ";" + sql2_kw + sql2_rest));
        assert_eq!(
            vec![
                one_statement_parses_to(sql1, ""),
                one_statement_parses_to(&(sql2_kw.to_owned() + sql2_rest), ""),
            ],
            res.unwrap()
        );
        // Check that extra semicolon at the end is stripped by normalization:
        one_statement_parses_to(&(sql1.to_owned() + ";"), sql1);
        // Check that forgetting the semicolon results in an error:
        let res = parse_sql_statements(&(sql1.to_owned() + " " + sql2_kw + sql2_rest));
        assert_eq!(
            ParserError::ParserError("Expected: end of statement, found: ".to_string() + sql2_kw),
            res.unwrap_err()
        );
    }
    test_with("SELECT foo", "SELECT", " bar");
    // ensure that SELECT/WITH is not parsed as a table or column alias if ';'
    // separating the statements is omitted:
    test_with("SELECT foo FROM baz", "SELECT", " bar");
    test_with("SELECT foo", "WITH", " cte AS (SELECT 1 AS s) SELECT bar");
    test_with(
        "SELECT foo FROM baz",
        "WITH",
        " cte AS (SELECT 1 AS s) SELECT bar",
    );
    test_with("DELETE FROM foo", "SELECT", " bar");
    test_with("INSERT INTO foo VALUES (1)", "SELECT", " bar");
    // Since MySQL supports the `CREATE TABLE SELECT` syntax, this needs to be handled separately
    let res = parse_sql_statements("CREATE TABLE foo (baz INT); SELECT bar");
    assert_eq!(
        vec![
            one_statement_parses_to("CREATE TABLE foo (baz INT)", ""),
            one_statement_parses_to("SELECT bar", ""),
        ],
        res.unwrap()
    );
    // Check that extra semicolon at the end is stripped by normalization:
    one_statement_parses_to("CREATE TABLE foo (baz INT);", "CREATE TABLE foo (baz INT)");
    // Make sure that empty statements do not cause an error:
    let res = parse_sql_statements(";;");
    assert_eq!(0, res.unwrap().len());
}

#[test]
fn parse_scalar_subqueries() {
    let sql = "(SELECT 1) + (SELECT 2)";
    assert_matches!(
        verified_expr(sql),
        Expr::BinaryOp {
            op: BinaryOperator::Plus,
            ..
        }
    );
}

#[test]
fn parse_substring() {
    verified_stmt("SELECT SUBSTRING('1')");
    verified_stmt("SELECT SUBSTRING('1' FROM 1)");
    verified_stmt("SELECT SUBSTRING('1' FROM 1 FOR 3)");
    verified_stmt("SELECT SUBSTRING('1', 1, 3)");
    verified_stmt("SELECT SUBSTRING('1', 1)");
    verified_stmt("SELECT SUBSTRING('1' FOR 3)");
}

#[test]
fn parse_overlay() {
    one_statement_parses_to(
        "SELECT OVERLAY('abccccde' PLACING 'abc' FROM 3)",
        "SELECT OVERLAY('abccccde' PLACING 'abc' FROM 3)",
    );
    one_statement_parses_to(
        "SELECT OVERLAY('abccccde' PLACING 'abc' FROM 3 FOR 12)",
        "SELECT OVERLAY('abccccde' PLACING 'abc' FROM 3 FOR 12)",
    );
    assert_eq!(
        ParserError::ParserError("Expected: PLACING, found: FROM".to_owned()),
        parse_sql_statements("SELECT OVERLAY('abccccde' FROM 3)").unwrap_err(),
    );

    let sql = "SELECT OVERLAY('abcdef' PLACING name FROM 3 FOR id + 1) FROM CUSTOMERS";
    let select = verified_only_select(sql);
    assert_eq!(
        &Expr::Overlay {
            expr: Box::new(Expr::Value(Value::SingleQuotedString("abcdef".to_string()))),
            overlay_what: Box::new(Expr::Identifier(Ident::new("name"))),
            overlay_from: Box::new(Expr::Value(number("3"))),
            overlay_for: Some(Box::new(Expr::BinaryOp {
                left: Box::new(Expr::Identifier(Ident::new("id"))),
                op: BinaryOperator::Plus,
                right: Box::new(Expr::Value(number("1"))),
            })),
        },
        expr_from_projection(only(&select.projection))
    );
}

#[test]
fn parse_trim() {
    one_statement_parses_to(
        "SELECT TRIM(BOTH 'xyz' FROM 'xyzfooxyz')",
        "SELECT TRIM(BOTH 'xyz' FROM 'xyzfooxyz')",
    );

    one_statement_parses_to(
        "SELECT TRIM(LEADING 'xyz' FROM 'xyzfooxyz')",
        "SELECT TRIM(LEADING 'xyz' FROM 'xyzfooxyz')",
    );

    one_statement_parses_to(
        "SELECT TRIM(TRAILING 'xyz' FROM 'xyzfooxyz')",
        "SELECT TRIM(TRAILING 'xyz' FROM 'xyzfooxyz')",
    );

    one_statement_parses_to(
        "SELECT TRIM('xyz' FROM 'xyzfooxyz')",
        "SELECT TRIM('xyz' FROM 'xyzfooxyz')",
    );
    one_statement_parses_to("SELECT TRIM('   foo   ')", "SELECT TRIM('   foo   ')");
    one_statement_parses_to(
        "SELECT TRIM(LEADING '   foo   ')",
        "SELECT TRIM(LEADING '   foo   ')",
    );

    assert_eq!(
        ParserError::ParserError("Expected: ), found: 'xyz'".to_owned()),
        parse_sql_statements("SELECT TRIM(FOO 'xyz' FROM 'xyzfooxyz')").unwrap_err()
    );

    //keep Snowflake/BigQuery TRIM syntax failing
    let all_expected_snowflake = TestedDialects::new(vec![
        //Box::new(GenericDialect {}),
        Box::new(PostgreSqlDialect {}),
        Box::new(MsSqlDialect {}),
        Box::new(AnsiDialect {}),
        //Box::new(SnowflakeDialect {}),
        Box::new(HiveDialect {}),
        Box::new(RedshiftSqlDialect {}),
        Box::new(MySqlDialect {}),
        //Box::new(BigQueryDialect {}),
        Box::new(SQLiteDialect {}),
        Box::new(DuckDbDialect {}),
    ]);

    assert_eq!(
        ParserError::ParserError("Expected: ), found: 'a'".to_owned()),
        all_expected_snowflake
            .parse_sql_statements("SELECT TRIM('xyz', 'a')")
            .unwrap_err()
    );
}

#[test]
fn parse_exists_subquery() {
    let expected_inner = verified_query("SELECT 1");
    let sql = "SELECT * FROM t WHERE EXISTS (SELECT 1)";
    let select = verified_only_select(sql);
    assert_eq!(
        Expr::Exists {
            negated: false,
            subquery: Box::new(expected_inner.clone()),
        },
        select.selection.unwrap(),
    );

    let sql = "SELECT * FROM t WHERE NOT EXISTS (SELECT 1)";
    let select = verified_only_select(sql);
    assert_eq!(
        Expr::Exists {
            negated: true,
            subquery: Box::new(expected_inner),
        },
        select.selection.unwrap(),
    );

    verified_stmt("SELECT * FROM t WHERE EXISTS (WITH u AS (SELECT 1) SELECT * FROM u)");
    verified_stmt("SELECT EXISTS (SELECT 1)");

    let res = all_dialects_except(|d| d.is::<DatabricksDialect>())
        .parse_sql_statements("SELECT EXISTS (");
    assert_eq!(
        ParserError::ParserError(
            "Expected: SELECT, VALUES, or a subquery in the query body, found: EOF".to_string()
        ),
        res.unwrap_err(),
    );

    let res = all_dialects_except(|d| d.is::<DatabricksDialect>())
        .parse_sql_statements("SELECT EXISTS (NULL)");
    assert_eq!(
        ParserError::ParserError(
            "Expected: SELECT, VALUES, or a subquery in the query body, found: NULL".to_string()
        ),
        res.unwrap_err(),
    );
}

#[test]
fn parse_create_database() {
    let sql = "CREATE DATABASE mydb";
    match verified_stmt(sql) {
        Statement::CreateDatabase {
            db_name,
            if_not_exists,
            location,
            managed_location,
        } => {
            assert_eq!("mydb", db_name.to_string());
            assert!(!if_not_exists);
            assert_eq!(None, location);
            assert_eq!(None, managed_location);
        }
        _ => unreachable!(),
    }
}

#[test]
fn parse_create_database_ine() {
    let sql = "CREATE DATABASE IF NOT EXISTS mydb";
    match verified_stmt(sql) {
        Statement::CreateDatabase {
            db_name,
            if_not_exists,
            location,
            managed_location,
        } => {
            assert_eq!("mydb", db_name.to_string());
            assert!(if_not_exists);
            assert_eq!(None, location);
            assert_eq!(None, managed_location);
        }
        _ => unreachable!(),
    }
}

#[test]
fn parse_drop_database() {
    let sql = "DROP DATABASE mycatalog.mydb";
    match verified_stmt(sql) {
        Statement::Drop {
            names,
            object_type,
            if_exists,
            ..
        } => {
            assert_eq!(
                vec!["mycatalog.mydb"],
                names.iter().map(ToString::to_string).collect::<Vec<_>>()
            );
            assert_eq!(ObjectType::Database, object_type);
            assert!(!if_exists);
        }
        _ => unreachable!(),
    }
}

#[test]
fn parse_drop_database_if_exists() {
    let sql = "DROP DATABASE IF EXISTS mydb";
    match verified_stmt(sql) {
        Statement::Drop {
            object_type,
            if_exists,
            ..
        } => {
            assert_eq!(ObjectType::Database, object_type);
            assert!(if_exists);
        }
        _ => unreachable!(),
    }
}

#[test]
fn parse_create_view() {
    let sql = "CREATE VIEW myschema.myview AS SELECT foo FROM bar";
    match verified_stmt(sql) {
        Statement::CreateView {
            name,
            columns,
            query,
            or_replace,
            materialized,
            options,
            cluster_by,
            comment,
            with_no_schema_binding: late_binding,
            if_not_exists,
            temporary,
            to,
        } => {
            assert_eq!("myschema.myview", name.to_string());
            assert_eq!(Vec::<ViewColumnDef>::new(), columns);
            assert_eq!("SELECT foo FROM bar", query.to_string());
            assert!(!materialized);
            assert!(!or_replace);
            assert_eq!(options, CreateTableOptions::None);
            assert_eq!(cluster_by, vec![]);
            assert!(comment.is_none());
            assert!(!late_binding);
            assert!(!if_not_exists);
            assert!(!temporary);
            assert!(to.is_none())
        }
        _ => unreachable!(),
    }
}

#[test]
fn parse_create_view_with_options() {
    let sql = "CREATE VIEW v WITH (foo = 'bar', a = 123) AS SELECT 1";
    match verified_stmt(sql) {
        Statement::CreateView { options, .. } => {
            assert_eq!(
                CreateTableOptions::With(vec![
                    SqlOption::KeyValue {
                        key: "foo".into(),
                        value: Expr::Value(Value::SingleQuotedString("bar".into())),
                    },
                    SqlOption::KeyValue {
                        key: "a".into(),
                        value: Expr::Value(number("123")),
                    },
                ]),
                options
            );
        }
        _ => unreachable!(),
    }
}

#[test]
fn parse_create_view_with_columns() {
    let sql = "CREATE VIEW v (has, cols) AS SELECT 1, 2";
    // TODO: why does this fail for ClickHouseDialect? (#1449)
    // match all_dialects().verified_stmt(sql) {
    match all_dialects_except(|d| d.is::<ClickHouseDialect>()).verified_stmt(sql) {
        Statement::CreateView {
            name,
            columns,
            or_replace,
            options,
            query,
            materialized,
            cluster_by,
            comment,
            with_no_schema_binding: late_binding,
            if_not_exists,
            temporary,
            to,
        } => {
            assert_eq!("v", name.to_string());
            assert_eq!(
                columns,
                vec![Ident::new("has"), Ident::new("cols"),]
                    .into_iter()
                    .map(|name| ViewColumnDef {
                        name,
                        data_type: None,
                        options: None
                    })
                    .collect::<Vec<_>>()
            );
            assert_eq!(options, CreateTableOptions::None);
            assert_eq!("SELECT 1, 2", query.to_string());
            assert!(!materialized);
            assert!(!or_replace);
            assert_eq!(cluster_by, vec![]);
            assert!(comment.is_none());
            assert!(!late_binding);
            assert!(!if_not_exists);
            assert!(!temporary);
            assert!(to.is_none())
        }
        _ => unreachable!(),
    }
}

#[test]
fn parse_create_view_temporary() {
    let sql = "CREATE TEMPORARY VIEW myschema.myview AS SELECT foo FROM bar";
    match verified_stmt(sql) {
        Statement::CreateView {
            name,
            columns,
            query,
            or_replace,
            materialized,
            options,
            cluster_by,
            comment,
            with_no_schema_binding: late_binding,
            if_not_exists,
            temporary,
            to,
        } => {
            assert_eq!("myschema.myview", name.to_string());
            assert_eq!(Vec::<ViewColumnDef>::new(), columns);
            assert_eq!("SELECT foo FROM bar", query.to_string());
            assert!(!materialized);
            assert!(!or_replace);
            assert_eq!(options, CreateTableOptions::None);
            assert_eq!(cluster_by, vec![]);
            assert!(comment.is_none());
            assert!(!late_binding);
            assert!(!if_not_exists);
            assert!(temporary);
            assert!(to.is_none())
        }
        _ => unreachable!(),
    }
}

#[test]
fn parse_create_or_replace_view() {
    let sql = "CREATE OR REPLACE VIEW v AS SELECT 1";
    match verified_stmt(sql) {
        Statement::CreateView {
            name,
            columns,
            or_replace,
            options,
            query,
            materialized,
            cluster_by,
            comment,
            with_no_schema_binding: late_binding,
            if_not_exists,
            temporary,
            to,
        } => {
            assert_eq!("v", name.to_string());
            assert_eq!(columns, vec![]);
            assert_eq!(options, CreateTableOptions::None);
            assert_eq!("SELECT 1", query.to_string());
            assert!(!materialized);
            assert!(or_replace);
            assert_eq!(cluster_by, vec![]);
            assert!(comment.is_none());
            assert!(!late_binding);
            assert!(!if_not_exists);
            assert!(!temporary);
            assert!(to.is_none())
        }
        _ => unreachable!(),
    }
}

#[test]
fn parse_create_or_replace_materialized_view() {
    // Supported in BigQuery (Beta)
    // https://cloud.google.com/bigquery/docs/materialized-views-intro
    // and Snowflake:
    // https://docs.snowflake.com/en/sql-reference/sql/create-materialized-view.html
    let sql = "CREATE OR REPLACE MATERIALIZED VIEW v AS SELECT 1";
    match verified_stmt(sql) {
        Statement::CreateView {
            name,
            columns,
            or_replace,
            options,
            query,
            materialized,
            cluster_by,
            comment,
            with_no_schema_binding: late_binding,
            if_not_exists,
            temporary,
            to,
        } => {
            assert_eq!("v", name.to_string());
            assert_eq!(columns, vec![]);
            assert_eq!(options, CreateTableOptions::None);
            assert_eq!("SELECT 1", query.to_string());
            assert!(materialized);
            assert!(or_replace);
            assert_eq!(cluster_by, vec![]);
            assert!(comment.is_none());
            assert!(!late_binding);
            assert!(!if_not_exists);
            assert!(!temporary);
            assert!(to.is_none())
        }
        _ => unreachable!(),
    }
}

#[test]
fn parse_create_materialized_view() {
    let sql = "CREATE MATERIALIZED VIEW myschema.myview AS SELECT foo FROM bar";
    match verified_stmt(sql) {
        Statement::CreateView {
            name,
            or_replace,
            columns,
            query,
            materialized,
            options,
            cluster_by,
            comment,
            with_no_schema_binding: late_binding,
            if_not_exists,
            temporary,
            to,
        } => {
            assert_eq!("myschema.myview", name.to_string());
            assert_eq!(Vec::<ViewColumnDef>::new(), columns);
            assert_eq!("SELECT foo FROM bar", query.to_string());
            assert!(materialized);
            assert_eq!(options, CreateTableOptions::None);
            assert!(!or_replace);
            assert_eq!(cluster_by, vec![]);
            assert!(comment.is_none());
            assert!(!late_binding);
            assert!(!if_not_exists);
            assert!(!temporary);
            assert!(to.is_none())
        }
        _ => unreachable!(),
    }
}

#[test]
fn parse_create_materialized_view_with_cluster_by() {
    let sql = "CREATE MATERIALIZED VIEW myschema.myview CLUSTER BY (foo) AS SELECT foo FROM bar";
    match verified_stmt(sql) {
        Statement::CreateView {
            name,
            or_replace,
            columns,
            query,
            materialized,
            options,
            cluster_by,
            comment,
            with_no_schema_binding: late_binding,
            if_not_exists,
            temporary,
            to,
        } => {
            assert_eq!("myschema.myview", name.to_string());
            assert_eq!(Vec::<ViewColumnDef>::new(), columns);
            assert_eq!("SELECT foo FROM bar", query.to_string());
            assert!(materialized);
            assert_eq!(options, CreateTableOptions::None);
            assert!(!or_replace);
            assert_eq!(cluster_by, vec![Ident::new("foo")]);
            assert!(comment.is_none());
            assert!(!late_binding);
            assert!(!if_not_exists);
            assert!(!temporary);
            assert!(to.is_none())
        }
        _ => unreachable!(),
    }
}

#[test]
fn parse_drop_table() {
    let sql = "DROP TABLE foo";
    match verified_stmt(sql) {
        Statement::Drop {
            object_type,
            if_exists,
            names,
            cascade,
            purge: _,
            temporary,
            ..
        } => {
            assert!(!if_exists);
            assert_eq!(ObjectType::Table, object_type);
            assert_eq!(
                vec!["foo"],
                names.iter().map(ToString::to_string).collect::<Vec<_>>()
            );
            assert!(!cascade);
            assert!(!temporary);
        }
        _ => unreachable!(),
    }

    let sql = "DROP TABLE IF EXISTS foo, bar CASCADE";
    match verified_stmt(sql) {
        Statement::Drop {
            object_type,
            if_exists,
            names,
            cascade,
            purge: _,
            temporary,
            ..
        } => {
            assert!(if_exists);
            assert_eq!(ObjectType::Table, object_type);
            assert_eq!(
                vec!["foo", "bar"],
                names.iter().map(ToString::to_string).collect::<Vec<_>>()
            );
            assert!(cascade);
            assert!(!temporary);
        }
        _ => unreachable!(),
    }

    let sql = "DROP TABLE";
    assert_eq!(
        ParserError::ParserError("Expected: identifier, found: EOF".to_string()),
        parse_sql_statements(sql).unwrap_err(),
    );

    let sql = "DROP TABLE IF EXISTS foo, bar CASCADE RESTRICT";
    assert_eq!(
        ParserError::ParserError("Cannot specify both CASCADE and RESTRICT in DROP".to_string()),
        parse_sql_statements(sql).unwrap_err(),
    );
}

#[test]
fn parse_drop_view() {
    let sql = "DROP VIEW myschema.myview";
    match verified_stmt(sql) {
        Statement::Drop {
            names, object_type, ..
        } => {
            assert_eq!(
                vec!["myschema.myview"],
                names.iter().map(ToString::to_string).collect::<Vec<_>>()
            );
            assert_eq!(ObjectType::View, object_type);
        }
        _ => unreachable!(),
    }
}

#[test]
fn parse_invalid_subquery_without_parens() {
    let res = parse_sql_statements("SELECT SELECT 1 FROM bar WHERE 1=1 FROM baz");
    assert_eq!(
        ParserError::ParserError("Expected: end of statement, found: 1".to_string()),
        res.unwrap_err()
    );
}

#[test]
fn parse_offset() {
    let expect = Some(Offset {
        value: Expr::Value(number("2")),
        rows: OffsetRows::Rows,
    });
    let ast = verified_query("SELECT foo FROM bar OFFSET 2 ROWS");
    assert_eq!(ast.offset, expect);
    let ast = verified_query("SELECT foo FROM bar WHERE foo = 4 OFFSET 2 ROWS");
    assert_eq!(ast.offset, expect);
    let ast = verified_query("SELECT foo FROM bar ORDER BY baz OFFSET 2 ROWS");
    assert_eq!(ast.offset, expect);
    let ast = verified_query("SELECT foo FROM bar WHERE foo = 4 ORDER BY baz OFFSET 2 ROWS");
    assert_eq!(ast.offset, expect);
    let ast = verified_query("SELECT foo FROM (SELECT * FROM bar OFFSET 2 ROWS) OFFSET 2 ROWS");
    assert_eq!(ast.offset, expect);
    match *ast.body {
        SetExpr::Select(s) => match only(s.from).relation {
            TableFactor::Derived { subquery, .. } => {
                assert_eq!(subquery.offset, expect);
            }
            _ => panic!("Test broke"),
        },
        _ => panic!("Test broke"),
    }
    let ast = verified_query("SELECT 'foo' OFFSET 0 ROWS");
    assert_eq!(
        ast.offset,
        Some(Offset {
            value: Expr::Value(number("0")),
            rows: OffsetRows::Rows,
        })
    );
    let ast = verified_query("SELECT 'foo' OFFSET 1 ROW");
    assert_eq!(
        ast.offset,
        Some(Offset {
            value: Expr::Value(number("1")),
            rows: OffsetRows::Row,
        })
    );
    let ast = verified_query("SELECT 'foo' OFFSET 1");
    assert_eq!(
        ast.offset,
        Some(Offset {
            value: Expr::Value(number("1")),
            rows: OffsetRows::None,
        })
    );
}

#[test]
fn parse_fetch() {
    let fetch_first_two_rows_only = Some(Fetch {
        with_ties: false,
        percent: false,
        quantity: Some(Expr::Value(number("2"))),
    });
    let ast = verified_query("SELECT foo FROM bar FETCH FIRST 2 ROWS ONLY");
    assert_eq!(ast.fetch, fetch_first_two_rows_only);
    let ast = verified_query("SELECT 'foo' FETCH FIRST 2 ROWS ONLY");
    assert_eq!(ast.fetch, fetch_first_two_rows_only);
    let ast = verified_query("SELECT foo FROM bar FETCH FIRST ROWS ONLY");
    assert_eq!(
        ast.fetch,
        Some(Fetch {
            with_ties: false,
            percent: false,
            quantity: None,
        })
    );
    let ast = verified_query("SELECT foo FROM bar WHERE foo = 4 FETCH FIRST 2 ROWS ONLY");
    assert_eq!(ast.fetch, fetch_first_two_rows_only);
    let ast = verified_query("SELECT foo FROM bar ORDER BY baz FETCH FIRST 2 ROWS ONLY");
    assert_eq!(ast.fetch, fetch_first_two_rows_only);
    let ast = verified_query(
        "SELECT foo FROM bar WHERE foo = 4 ORDER BY baz FETCH FIRST 2 ROWS WITH TIES",
    );
    assert_eq!(
        ast.fetch,
        Some(Fetch {
            with_ties: true,
            percent: false,
            quantity: Some(Expr::Value(number("2"))),
        })
    );
    let ast = verified_query("SELECT foo FROM bar FETCH FIRST 50 PERCENT ROWS ONLY");
    assert_eq!(
        ast.fetch,
        Some(Fetch {
            with_ties: false,
            percent: true,
            quantity: Some(Expr::Value(number("50"))),
        })
    );
    let ast = verified_query(
        "SELECT foo FROM bar WHERE foo = 4 ORDER BY baz OFFSET 2 ROWS FETCH FIRST 2 ROWS ONLY",
    );
    assert_eq!(
        ast.offset,
        Some(Offset {
            value: Expr::Value(number("2")),
            rows: OffsetRows::Rows,
        })
    );
    assert_eq!(ast.fetch, fetch_first_two_rows_only);
    let ast = verified_query(
        "SELECT foo FROM (SELECT * FROM bar FETCH FIRST 2 ROWS ONLY) FETCH FIRST 2 ROWS ONLY",
    );
    assert_eq!(ast.fetch, fetch_first_two_rows_only);
    match *ast.body {
        SetExpr::Select(s) => match only(s.from).relation {
            TableFactor::Derived { subquery, .. } => {
                assert_eq!(subquery.fetch, fetch_first_two_rows_only);
            }
            _ => panic!("Test broke"),
        },
        _ => panic!("Test broke"),
    }
    let ast = verified_query("SELECT foo FROM (SELECT * FROM bar OFFSET 2 ROWS FETCH FIRST 2 ROWS ONLY) OFFSET 2 ROWS FETCH FIRST 2 ROWS ONLY");
    assert_eq!(
        ast.offset,
        Some(Offset {
            value: Expr::Value(number("2")),
            rows: OffsetRows::Rows,
        })
    );
    assert_eq!(ast.fetch, fetch_first_two_rows_only);
    match *ast.body {
        SetExpr::Select(s) => match only(s.from).relation {
            TableFactor::Derived { subquery, .. } => {
                assert_eq!(
                    subquery.offset,
                    Some(Offset {
                        value: Expr::Value(number("2")),
                        rows: OffsetRows::Rows,
                    })
                );
                assert_eq!(subquery.fetch, fetch_first_two_rows_only);
            }
            _ => panic!("Test broke"),
        },
        _ => panic!("Test broke"),
    }
}

#[test]
fn parse_fetch_variations() {
    one_statement_parses_to(
        "SELECT foo FROM bar FETCH FIRST 10 ROW ONLY",
        "SELECT foo FROM bar FETCH FIRST 10 ROWS ONLY",
    );
    one_statement_parses_to(
        "SELECT foo FROM bar FETCH NEXT 10 ROW ONLY",
        "SELECT foo FROM bar FETCH FIRST 10 ROWS ONLY",
    );
    one_statement_parses_to(
        "SELECT foo FROM bar FETCH NEXT 10 ROWS WITH TIES",
        "SELECT foo FROM bar FETCH FIRST 10 ROWS WITH TIES",
    );
    one_statement_parses_to(
        "SELECT foo FROM bar FETCH NEXT ROWS WITH TIES",
        "SELECT foo FROM bar FETCH FIRST ROWS WITH TIES",
    );
    one_statement_parses_to(
        "SELECT foo FROM bar FETCH FIRST ROWS ONLY",
        "SELECT foo FROM bar FETCH FIRST ROWS ONLY",
    );
}

#[test]
fn lateral_derived() {
    fn chk(lateral_in: bool) {
        let lateral_str = if lateral_in { "LATERAL " } else { "" };
        let sql = format!(
            "SELECT * FROM customer LEFT JOIN {lateral_str}\
             (SELECT * FROM orders WHERE orders.customer = customer.id LIMIT 3) AS orders ON 1"
        );
        let select = verified_only_select(&sql);
        let from = only(select.from);
        assert_eq!(from.joins.len(), 1);
        let join = &from.joins[0];
        assert_eq!(
            join.join_operator,
            JoinOperator::LeftOuter(JoinConstraint::On(Expr::Value(test_utils::number("1"))))
        );
        if let TableFactor::Derived {
            lateral,
            ref subquery,
            alias: Some(ref alias),
        } = join.relation
        {
            assert_eq!(lateral_in, lateral);
            assert_eq!(Ident::new("orders"), alias.name);
            assert_eq!(
                subquery.to_string(),
                "SELECT * FROM orders WHERE orders.customer = customer.id LIMIT 3"
            );
        } else {
            unreachable!()
        }
    }
    chk(false);
    chk(true);

    let sql = "SELECT * FROM LATERAL UNNEST ([10,20,30]) as numbers WITH OFFSET;";
    let res = parse_sql_statements(sql);
    assert_eq!(
        ParserError::ParserError("Expected: end of statement, found: WITH".to_string()),
        res.unwrap_err()
    );

    let sql = "SELECT * FROM a LEFT JOIN LATERAL (b CROSS JOIN c)";
    let res = parse_sql_statements(sql);
    assert_eq!(
        ParserError::ParserError(
            "Expected: SELECT, VALUES, or a subquery in the query body, found: b".to_string()
        ),
        res.unwrap_err()
    );
}

#[test]
fn lateral_function() {
    let sql = "SELECT * FROM customer CROSS JOIN LATERAL generate_series(1, customer.id)";
    let actual_select_only = verified_only_select(sql);
    let expected = Select {
        distinct: None,
        top: None,
        top_before_distinct: false,
        projection: vec![SelectItem::Wildcard(WildcardAdditionalOptions {
            opt_ilike: None,
            opt_exclude: None,
            opt_except: None,
            opt_rename: None,
            opt_replace: None,
        })],
        into: None,
        from: vec![TableWithJoins {
            relation: TableFactor::Table {
                name: ObjectName(vec![Ident {
                    value: "customer".to_string(),
                    quote_style: None,
                }]),
                alias: None,
                args: None,
                with_hints: vec![],
                version: None,
                partitions: vec![],
                with_ordinality: false,
                json_path: None,
            },
            joins: vec![Join {
                relation: TableFactor::Function {
                    lateral: true,
                    name: ObjectName(vec!["generate_series".into()]),
                    args: vec![
                        FunctionArg::Unnamed(FunctionArgExpr::Expr(Expr::Value(number("1")))),
                        FunctionArg::Unnamed(FunctionArgExpr::Expr(Expr::CompoundIdentifier(
                            vec![Ident::new("customer"), Ident::new("id")],
                        ))),
                    ],
                    alias: None,
                },
                global: false,
                join_operator: JoinOperator::CrossJoin,
            }],
        }],
        lateral_views: vec![],
        prewhere: None,
        selection: None,
        group_by: GroupByExpr::Expressions(vec![], vec![]),
        cluster_by: vec![],
        distribute_by: vec![],
        sort_by: vec![],
        having: None,
        named_window: vec![],
        qualify: None,
        window_before_qualify: false,
        value_table_mode: None,
        connect_by: None,
    };
    assert_eq!(actual_select_only, expected);
}

#[test]
fn parse_start_transaction() {
    match verified_stmt("START TRANSACTION READ ONLY, READ WRITE, ISOLATION LEVEL SERIALIZABLE") {
        Statement::StartTransaction { modes, .. } => assert_eq!(
            modes,
            vec![
                TransactionMode::AccessMode(TransactionAccessMode::ReadOnly),
                TransactionMode::AccessMode(TransactionAccessMode::ReadWrite),
                TransactionMode::IsolationLevel(TransactionIsolationLevel::Serializable),
            ]
        ),
        _ => unreachable!(),
    }

    // For historical reasons, PostgreSQL allows the commas between the modes to
    // be omitted.
    match one_statement_parses_to(
        "START TRANSACTION READ ONLY READ WRITE ISOLATION LEVEL SERIALIZABLE",
        "START TRANSACTION READ ONLY, READ WRITE, ISOLATION LEVEL SERIALIZABLE",
    ) {
        Statement::StartTransaction { modes, .. } => assert_eq!(
            modes,
            vec![
                TransactionMode::AccessMode(TransactionAccessMode::ReadOnly),
                TransactionMode::AccessMode(TransactionAccessMode::ReadWrite),
                TransactionMode::IsolationLevel(TransactionIsolationLevel::Serializable),
            ]
        ),
        _ => unreachable!(),
    }

    verified_stmt("START TRANSACTION");
    one_statement_parses_to("BEGIN", "BEGIN TRANSACTION");
    one_statement_parses_to("BEGIN WORK", "BEGIN TRANSACTION");
    one_statement_parses_to("BEGIN TRANSACTION", "BEGIN TRANSACTION");

    verified_stmt("START TRANSACTION ISOLATION LEVEL READ UNCOMMITTED");
    verified_stmt("START TRANSACTION ISOLATION LEVEL READ COMMITTED");
    verified_stmt("START TRANSACTION ISOLATION LEVEL REPEATABLE READ");
    verified_stmt("START TRANSACTION ISOLATION LEVEL SERIALIZABLE");

    // Regression test for https://github.com/sqlparser-rs/sqlparser-rs/pull/139,
    // in which START TRANSACTION would fail to parse if followed by a statement
    // terminator.
    assert_eq!(
        parse_sql_statements("START TRANSACTION; SELECT 1"),
        Ok(vec![
            verified_stmt("START TRANSACTION"),
            verified_stmt("SELECT 1"),
        ])
    );

    let res = parse_sql_statements("START TRANSACTION ISOLATION LEVEL BAD");
    assert_eq!(
        ParserError::ParserError("Expected: isolation level, found: BAD".to_string()),
        res.unwrap_err()
    );

    let res = parse_sql_statements("START TRANSACTION BAD");
    assert_eq!(
        ParserError::ParserError("Expected: end of statement, found: BAD".to_string()),
        res.unwrap_err()
    );

    let res = parse_sql_statements("START TRANSACTION READ ONLY,");
    assert_eq!(
        ParserError::ParserError("Expected: transaction mode, found: EOF".to_string()),
        res.unwrap_err()
    );
}

#[test]
fn parse_set_transaction() {
    // SET TRANSACTION shares transaction mode parsing code with START
    // TRANSACTION, so no need to duplicate the tests here. We just do a quick
    // sanity check.
    match verified_stmt("SET TRANSACTION READ ONLY, READ WRITE, ISOLATION LEVEL SERIALIZABLE") {
        Statement::SetTransaction {
            modes,
            session,
            snapshot,
        } => {
            assert_eq!(
                modes,
                vec![
                    TransactionMode::AccessMode(TransactionAccessMode::ReadOnly),
                    TransactionMode::AccessMode(TransactionAccessMode::ReadWrite),
                    TransactionMode::IsolationLevel(TransactionIsolationLevel::Serializable),
                ]
            );
            assert!(!session);
            assert_eq!(snapshot, None);
        }
        _ => unreachable!(),
    }
}

#[test]
fn parse_set_variable() {
    match verified_stmt("SET SOMETHING = '1'") {
        Statement::SetVariable {
            local,
            hivevar,
            variables,
            value,
        } => {
            assert!(!local);
            assert!(!hivevar);
            assert_eq!(
                variables,
                OneOrManyWithParens::One(ObjectName(vec!["SOMETHING".into()]))
            );
            assert_eq!(
                value,
                vec![Expr::Value(Value::SingleQuotedString("1".into()))]
            );
        }
        _ => unreachable!(),
    }

    let multi_variable_dialects = all_dialects_where(|d| d.supports_parenthesized_set_variables());
    let sql = r#"SET (a, b, c) = (1, 2, 3)"#;
    match multi_variable_dialects.verified_stmt(sql) {
        Statement::SetVariable {
            local,
            hivevar,
            variables,
            value,
        } => {
            assert!(!local);
            assert!(!hivevar);
            assert_eq!(
                variables,
                OneOrManyWithParens::Many(vec![
                    ObjectName(vec!["a".into()]),
                    ObjectName(vec!["b".into()]),
                    ObjectName(vec!["c".into()]),
                ])
            );
            assert_eq!(
                value,
                vec![
                    Expr::Value(number("1")),
                    Expr::Value(number("2")),
                    Expr::Value(number("3")),
                ]
            );
        }
        _ => unreachable!(),
    }

    // Subquery expression
    for (sql, canonical) in [
        (
            "SET (a) = (SELECT 22 FROM tbl1)",
            "SET (a) = ((SELECT 22 FROM tbl1))",
        ),
        (
            "SET (a) = (SELECT 22 FROM tbl1, (SELECT 1 FROM tbl2))",
            "SET (a) = ((SELECT 22 FROM tbl1, (SELECT 1 FROM tbl2)))",
        ),
        (
            "SET (a) = ((SELECT 22 FROM tbl1, (SELECT 1 FROM tbl2)))",
            "SET (a) = ((SELECT 22 FROM tbl1, (SELECT 1 FROM tbl2)))",
        ),
        (
            "SET (a, b) = ((SELECT 22 FROM tbl1, (SELECT 1 FROM tbl2)), SELECT 33 FROM tbl3)",
            "SET (a, b) = ((SELECT 22 FROM tbl1, (SELECT 1 FROM tbl2)), (SELECT 33 FROM tbl3))",
        ),
    ] {
        multi_variable_dialects.one_statement_parses_to(sql, canonical);
    }

    let error_sqls = [
        ("SET (a, b, c) = (1, 2, 3", "Expected: ), found: EOF"),
        ("SET (a, b, c) = 1, 2, 3", "Expected: (, found: 1"),
        (
            "SET (a) = ((SELECT 22 FROM tbl1)",
            "Expected: ), found: EOF",
        ),
        (
            "SET (a) = ((SELECT 22 FROM tbl1) (SELECT 22 FROM tbl1))",
            "Expected: ), found: (",
        ),
    ];
    for (sql, error) in error_sqls {
        assert_eq!(
            ParserError::ParserError(error.to_string()),
            multi_variable_dialects
                .parse_sql_statements(sql)
                .unwrap_err()
        );
    }

    one_statement_parses_to("SET SOMETHING TO '1'", "SET SOMETHING = '1'");
}

#[test]
fn parse_set_role_as_variable() {
    match verified_stmt("SET role = 'foobar'") {
        Statement::SetVariable {
            local,
            hivevar,
            variables,
            value,
        } => {
            assert!(!local);
            assert!(!hivevar);
            assert_eq!(
                variables,
                OneOrManyWithParens::One(ObjectName(vec!["role".into()]))
            );
            assert_eq!(
                value,
                vec![Expr::Value(Value::SingleQuotedString("foobar".into()))]
            );
        }
        _ => unreachable!(),
    }
}

#[test]
fn parse_double_colon_cast_at_timezone() {
    let sql = "SELECT '2001-01-01T00:00:00.000Z'::TIMESTAMP AT TIME ZONE 'Europe/Brussels' FROM t";
    let select = verified_only_select(sql);

    assert_eq!(
        &Expr::AtTimeZone {
            timestamp: Box::new(Expr::Cast {
                kind: CastKind::DoubleColon,
                expr: Box::new(Expr::Value(Value::SingleQuotedString(
                    "2001-01-01T00:00:00.000Z".to_string()
                ),)),
                data_type: DataType::Timestamp(None, TimezoneInfo::None),
                format: None
            }),
            time_zone: Box::new(Expr::Value(Value::SingleQuotedString(
                "Europe/Brussels".to_string()
            ))),
        },
        expr_from_projection(only(&select.projection)),
    );
}

#[test]
fn parse_set_time_zone() {
    match verified_stmt("SET TIMEZONE = 'UTC'") {
        Statement::SetVariable {
            local,
            hivevar,
            variables: variable,
            value,
        } => {
            assert!(!local);
            assert!(!hivevar);
            assert_eq!(
                variable,
                OneOrManyWithParens::One(ObjectName(vec!["TIMEZONE".into()]))
            );
            assert_eq!(
                value,
                vec![Expr::Value(Value::SingleQuotedString("UTC".into()))]
            );
        }
        _ => unreachable!(),
    }

    one_statement_parses_to("SET TIME ZONE TO 'UTC'", "SET TIMEZONE = 'UTC'");
}

#[test]
fn parse_set_time_zone_alias() {
    match verified_stmt("SET TIME ZONE 'UTC'") {
        Statement::SetTimeZone { local, value } => {
            assert!(!local);
            assert_eq!(value, Expr::Value(Value::SingleQuotedString("UTC".into())));
        }
        _ => unreachable!(),
    }
}

#[test]
fn parse_commit() {
    match verified_stmt("COMMIT") {
        Statement::Commit { chain: false } => (),
        _ => unreachable!(),
    }

    match verified_stmt("COMMIT AND CHAIN") {
        Statement::Commit { chain: true } => (),
        _ => unreachable!(),
    }

    one_statement_parses_to("COMMIT AND NO CHAIN", "COMMIT");
    one_statement_parses_to("COMMIT WORK AND NO CHAIN", "COMMIT");
    one_statement_parses_to("COMMIT TRANSACTION AND NO CHAIN", "COMMIT");
    one_statement_parses_to("COMMIT WORK AND CHAIN", "COMMIT AND CHAIN");
    one_statement_parses_to("COMMIT TRANSACTION AND CHAIN", "COMMIT AND CHAIN");
    one_statement_parses_to("COMMIT WORK", "COMMIT");
    one_statement_parses_to("COMMIT TRANSACTION", "COMMIT");
}

#[test]
fn parse_end() {
    one_statement_parses_to("END AND NO CHAIN", "COMMIT");
    one_statement_parses_to("END WORK AND NO CHAIN", "COMMIT");
    one_statement_parses_to("END TRANSACTION AND NO CHAIN", "COMMIT");
    one_statement_parses_to("END WORK AND CHAIN", "COMMIT AND CHAIN");
    one_statement_parses_to("END TRANSACTION AND CHAIN", "COMMIT AND CHAIN");
    one_statement_parses_to("END WORK", "COMMIT");
    one_statement_parses_to("END TRANSACTION", "COMMIT");
}

#[test]
fn parse_rollback() {
    match verified_stmt("ROLLBACK") {
        Statement::Rollback {
            chain: false,
            savepoint: None,
        } => (),
        _ => unreachable!(),
    }

    match verified_stmt("ROLLBACK AND CHAIN") {
        Statement::Rollback {
            chain: true,
            savepoint: None,
        } => (),
        _ => unreachable!(),
    }

    match verified_stmt("ROLLBACK TO SAVEPOINT test1") {
        Statement::Rollback {
            chain: false,
            savepoint,
        } => {
            assert_eq!(savepoint, Some(Ident::new("test1")));
        }
        _ => unreachable!(),
    }

    match verified_stmt("ROLLBACK AND CHAIN TO SAVEPOINT test1") {
        Statement::Rollback {
            chain: true,
            savepoint,
        } => {
            assert_eq!(savepoint, Some(Ident::new("test1")));
        }
        _ => unreachable!(),
    }

    one_statement_parses_to("ROLLBACK AND NO CHAIN", "ROLLBACK");
    one_statement_parses_to("ROLLBACK WORK AND NO CHAIN", "ROLLBACK");
    one_statement_parses_to("ROLLBACK TRANSACTION AND NO CHAIN", "ROLLBACK");
    one_statement_parses_to("ROLLBACK WORK AND CHAIN", "ROLLBACK AND CHAIN");
    one_statement_parses_to("ROLLBACK TRANSACTION AND CHAIN", "ROLLBACK AND CHAIN");
    one_statement_parses_to("ROLLBACK WORK", "ROLLBACK");
    one_statement_parses_to("ROLLBACK TRANSACTION", "ROLLBACK");
    one_statement_parses_to("ROLLBACK TO test1", "ROLLBACK TO SAVEPOINT test1");
    one_statement_parses_to(
        "ROLLBACK AND CHAIN TO test1",
        "ROLLBACK AND CHAIN TO SAVEPOINT test1",
    );
}

#[test]
#[should_panic(expected = "Parse results with GenericDialect are different from PostgreSqlDialect")]
fn ensure_multiple_dialects_are_tested() {
    // The SQL here must be parsed differently by different dialects.
    // At the time of writing, `@foo` is accepted as a valid identifier
    // by the Generic and the MSSQL dialect, but not by Postgres and ANSI.
    let _ = parse_sql_statements("SELECT @foo");
}

#[test]
fn parse_create_index() {
    let sql = "CREATE UNIQUE INDEX IF NOT EXISTS idx_name ON test(name,age DESC)";
    let indexed_columns = vec![
        OrderByExpr {
            expr: Expr::Identifier(Ident::new("name")),
            asc: None,
            nulls_first: None,
            with_fill: None,
        },
        OrderByExpr {
            expr: Expr::Identifier(Ident::new("age")),
            asc: Some(false),
            nulls_first: None,
            with_fill: None,
        },
    ];
    match verified_stmt(sql) {
        Statement::CreateIndex(CreateIndex {
            name: Some(name),
            table_name,
            columns,
            unique,
            if_not_exists,
            ..
        }) => {
            assert_eq!("idx_name", name.to_string());
            assert_eq!("test", table_name.to_string());
            assert_eq!(indexed_columns, columns);
            assert!(unique);
            assert!(if_not_exists)
        }
        _ => unreachable!(),
    }
}

#[test]
fn test_create_index_with_using_function() {
    let sql = "CREATE UNIQUE INDEX IF NOT EXISTS idx_name ON test USING btree (name,age DESC)";
    let indexed_columns = vec![
        OrderByExpr {
            expr: Expr::Identifier(Ident::new("name")),
            asc: None,
            nulls_first: None,
            with_fill: None,
        },
        OrderByExpr {
            expr: Expr::Identifier(Ident::new("age")),
            asc: Some(false),
            nulls_first: None,
            with_fill: None,
        },
    ];
    match verified_stmt(sql) {
        Statement::CreateIndex(CreateIndex {
            name: Some(name),
            table_name,
            using,
            columns,
            unique,
            concurrently,
            if_not_exists,
            include,
            nulls_distinct: None,
            with,
            predicate: None,
        }) => {
            assert_eq!("idx_name", name.to_string());
            assert_eq!("test", table_name.to_string());
            assert_eq!("btree", using.unwrap().to_string());
            assert_eq!(indexed_columns, columns);
            assert!(unique);
            assert!(!concurrently);
            assert!(if_not_exists);
            assert!(include.is_empty());
            assert!(with.is_empty());
        }
        _ => unreachable!(),
    }
}

#[test]
fn test_create_index_with_with_clause() {
    let sql = "CREATE UNIQUE INDEX title_idx ON films(title) WITH (fillfactor = 70, single_param)";
    let indexed_columns = vec![OrderByExpr {
        expr: Expr::Identifier(Ident::new("title")),
        asc: None,
        nulls_first: None,
        with_fill: None,
    }];
    let with_parameters = vec![
        Expr::BinaryOp {
            left: Box::new(Expr::Identifier(Ident::new("fillfactor"))),
            op: BinaryOperator::Eq,
            right: Box::new(Expr::Value(number("70"))),
        },
        Expr::Identifier(Ident::new("single_param")),
    ];
    let dialects = all_dialects_where(|d| d.supports_create_index_with_clause());
    match dialects.verified_stmt(sql) {
        Statement::CreateIndex(CreateIndex {
            name: Some(name),
            table_name,
            using: None,
            columns,
            unique,
            concurrently,
            if_not_exists,
            include,
            nulls_distinct: None,
            with,
            predicate: None,
        }) => {
            pretty_assertions::assert_eq!("title_idx", name.to_string());
            pretty_assertions::assert_eq!("films", table_name.to_string());
            pretty_assertions::assert_eq!(indexed_columns, columns);
            assert!(unique);
            assert!(!concurrently);
            assert!(!if_not_exists);
            assert!(include.is_empty());
            pretty_assertions::assert_eq!(with_parameters, with);
        }
        _ => unreachable!(),
    }
}

#[test]
fn parse_drop_index() {
    let sql = "DROP INDEX idx_a";
    match verified_stmt(sql) {
        Statement::Drop {
            names, object_type, ..
        } => {
            assert_eq!(
                vec!["idx_a"],
                names.iter().map(ToString::to_string).collect::<Vec<_>>()
            );
            assert_eq!(ObjectType::Index, object_type);
        }
        _ => unreachable!(),
    }
}

#[test]
fn parse_create_role() {
    let sql = "CREATE ROLE consultant";
    match verified_stmt(sql) {
        Statement::CreateRole { names, .. } => {
            assert_eq_vec(&["consultant"], &names);
        }
        _ => unreachable!(),
    }

    let sql = "CREATE ROLE IF NOT EXISTS mysql_a, mysql_b";
    match verified_stmt(sql) {
        Statement::CreateRole {
            names,
            if_not_exists,
            ..
        } => {
            assert_eq_vec(&["mysql_a", "mysql_b"], &names);
            assert!(if_not_exists);
        }
        _ => unreachable!(),
    }
}

#[test]
fn parse_drop_role() {
    let sql = "DROP ROLE abc";
    match verified_stmt(sql) {
        Statement::Drop {
            names,
            object_type,
            if_exists,
            ..
        } => {
            assert_eq_vec(&["abc"], &names);
            assert_eq!(ObjectType::Role, object_type);
            assert!(!if_exists);
        }
        _ => unreachable!(),
    };

    let sql = "DROP ROLE IF EXISTS def, magician, quaternion";
    match verified_stmt(sql) {
        Statement::Drop {
            names,
            object_type,
            if_exists,
            ..
        } => {
            assert_eq_vec(&["def", "magician", "quaternion"], &names);
            assert_eq!(ObjectType::Role, object_type);
            assert!(if_exists);
        }
        _ => unreachable!(),
    }
}

#[test]
fn parse_grant() {
    let sql = "GRANT SELECT, INSERT, UPDATE (shape, size), USAGE, DELETE, TRUNCATE, REFERENCES, TRIGGER, CONNECT, CREATE, EXECUTE, TEMPORARY ON abc, def TO xyz, m WITH GRANT OPTION GRANTED BY jj";
    match verified_stmt(sql) {
        Statement::Grant {
            privileges,
            objects,
            grantees,
            with_grant_option,
            granted_by,
            ..
        } => match (privileges, objects) {
            (Privileges::Actions(actions), GrantObjects::Tables(objects)) => {
                assert_eq!(
                    vec![
                        Action::Select { columns: None },
                        Action::Insert { columns: None },
                        Action::Update {
                            columns: Some(vec![
                                Ident {
                                    value: "shape".into(),
                                    quote_style: None,
                                },
                                Ident {
                                    value: "size".into(),
                                    quote_style: None,
                                },
                            ])
                        },
                        Action::Usage,
                        Action::Delete,
                        Action::Truncate,
                        Action::References { columns: None },
                        Action::Trigger,
                        Action::Connect,
                        Action::Create,
                        Action::Execute,
                        Action::Temporary,
                    ],
                    actions
                );
                assert_eq_vec(&["abc", "def"], &objects);
                assert_eq_vec(&["xyz", "m"], &grantees);
                assert!(with_grant_option);
                assert_eq!("jj", granted_by.unwrap().to_string());
            }
            _ => unreachable!(),
        },
        _ => unreachable!(),
    }

    let sql2 = "GRANT INSERT ON ALL TABLES IN SCHEMA public TO browser";
    match verified_stmt(sql2) {
        Statement::Grant {
            privileges,
            objects,
            grantees,
            with_grant_option,
            ..
        } => match (privileges, objects) {
            (Privileges::Actions(actions), GrantObjects::AllTablesInSchema { schemas }) => {
                assert_eq!(vec![Action::Insert { columns: None }], actions);
                assert_eq_vec(&["public"], &schemas);
                assert_eq_vec(&["browser"], &grantees);
                assert!(!with_grant_option);
            }
            _ => unreachable!(),
        },
        _ => unreachable!(),
    }

    let sql3 = "GRANT USAGE, SELECT ON SEQUENCE p TO u";
    match verified_stmt(sql3) {
        Statement::Grant {
            privileges,
            objects,
            grantees,
            granted_by,
            ..
        } => match (privileges, objects, granted_by) {
            (Privileges::Actions(actions), GrantObjects::Sequences(objects), None) => {
                assert_eq!(
                    vec![Action::Usage, Action::Select { columns: None }],
                    actions
                );
                assert_eq_vec(&["p"], &objects);
                assert_eq_vec(&["u"], &grantees);
            }
            _ => unreachable!(),
        },
        _ => unreachable!(),
    }

    let sql4 = "GRANT ALL PRIVILEGES ON aa, b TO z";
    match verified_stmt(sql4) {
        Statement::Grant { privileges, .. } => {
            assert_eq!(
                Privileges::All {
                    with_privileges_keyword: true
                },
                privileges
            );
        }
        _ => unreachable!(),
    }

    let sql5 = "GRANT ALL ON SCHEMA aa, b TO z";
    match verified_stmt(sql5) {
        Statement::Grant {
            privileges,
            objects,
            ..
        } => match (privileges, objects) {
            (
                Privileges::All {
                    with_privileges_keyword,
                },
                GrantObjects::Schemas(schemas),
            ) => {
                assert!(!with_privileges_keyword);
                assert_eq_vec(&["aa", "b"], &schemas);
            }
            _ => unreachable!(),
        },
        _ => unreachable!(),
    }

    let sql6 = "GRANT USAGE ON ALL SEQUENCES IN SCHEMA bus TO a, beta WITH GRANT OPTION";
    match verified_stmt(sql6) {
        Statement::Grant {
            privileges,
            objects,
            ..
        } => match (privileges, objects) {
            (Privileges::Actions(actions), GrantObjects::AllSequencesInSchema { schemas }) => {
                assert_eq!(vec![Action::Usage], actions);
                assert_eq_vec(&["bus"], &schemas);
            }
            _ => unreachable!(),
        },
        _ => unreachable!(),
    }
}

#[test]
fn test_revoke() {
    let sql = "REVOKE ALL PRIVILEGES ON users, auth FROM analyst CASCADE";
    match verified_stmt(sql) {
        Statement::Revoke {
            privileges,
            objects: GrantObjects::Tables(tables),
            grantees,
            cascade,
            granted_by,
        } => {
            assert_eq!(
                Privileges::All {
                    with_privileges_keyword: true
                },
                privileges
            );
            assert_eq_vec(&["users", "auth"], &tables);
            assert_eq_vec(&["analyst"], &grantees);
            assert!(cascade);
            assert_eq!(None, granted_by);
        }
        _ => unreachable!(),
    }
}

#[test]
fn parse_merge() {
    let sql = "MERGE INTO s.bar AS dest USING (SELECT * FROM s.foo) AS stg ON dest.D = stg.D AND dest.E = stg.E WHEN NOT MATCHED THEN INSERT (A, B, C) VALUES (stg.A, stg.B, stg.C) WHEN MATCHED AND dest.A = 'a' THEN UPDATE SET dest.F = stg.F, dest.G = stg.G WHEN MATCHED THEN DELETE";
    let sql_no_into = "MERGE s.bar AS dest USING (SELECT * FROM s.foo) AS stg ON dest.D = stg.D AND dest.E = stg.E WHEN NOT MATCHED THEN INSERT (A, B, C) VALUES (stg.A, stg.B, stg.C) WHEN MATCHED AND dest.A = 'a' THEN UPDATE SET dest.F = stg.F, dest.G = stg.G WHEN MATCHED THEN DELETE";
    match (verified_stmt(sql), verified_stmt(sql_no_into)) {
        (
            Statement::Merge {
                into,
                table,
                source,
                on,
                clauses,
            },
            Statement::Merge {
                into: no_into,
                table: table_no_into,
                source: source_no_into,
                on: on_no_into,
                clauses: clauses_no_into,
            },
        ) => {
            assert!(into);
            assert!(!no_into);

            assert_eq!(
                table,
                TableFactor::Table {
                    name: ObjectName(vec![Ident::new("s"), Ident::new("bar")]),
                    alias: Some(TableAlias {
                        name: Ident::new("dest"),
                        columns: vec![],
                    }),
                    args: None,
                    with_hints: vec![],
                    version: None,
                    partitions: vec![],
                    with_ordinality: false,
                    json_path: None,
                }
            );
            assert_eq!(table, table_no_into);

            assert_eq!(
                source,
                TableFactor::Derived {
                    lateral: false,
                    subquery: Box::new(Query {
                        with: None,
                        body: Box::new(SetExpr::Select(Box::new(Select {
                            distinct: None,
                            top: None,
                            top_before_distinct: false,
                            projection: vec![SelectItem::Wildcard(
                                WildcardAdditionalOptions::default()
                            )],
                            into: None,
                            from: vec![TableWithJoins {
                                relation: TableFactor::Table {
                                    name: ObjectName(vec![Ident::new("s"), Ident::new("foo")]),
                                    alias: None,
                                    args: None,
                                    with_hints: vec![],
                                    version: None,
                                    partitions: vec![],
                                    with_ordinality: false,
                                    json_path: None,
                                },
                                joins: vec![],
                            }],
                            lateral_views: vec![],
                            prewhere: None,
                            selection: None,
                            group_by: GroupByExpr::Expressions(vec![], vec![]),
                            cluster_by: vec![],
                            distribute_by: vec![],
                            sort_by: vec![],
                            having: None,
                            named_window: vec![],
                            window_before_qualify: false,
                            qualify: None,
                            value_table_mode: None,
                            connect_by: None,
                        }))),
                        order_by: None,
                        limit: None,
                        limit_by: vec![],
                        offset: None,
                        fetch: None,
                        locks: vec![],
                        for_clause: None,
                        settings: None,
                        format_clause: None,
                    }),
                    alias: Some(TableAlias {
                        name: Ident {
                            value: "stg".to_string(),
                            quote_style: None,
                        },
                        columns: vec![],
                    }),
                }
            );
            assert_eq!(source, source_no_into);

            assert_eq!(
                on,
                Box::new(Expr::BinaryOp {
                    left: Box::new(Expr::BinaryOp {
                        left: Box::new(Expr::CompoundIdentifier(vec![
                            Ident::new("dest"),
                            Ident::new("D"),
                        ])),
                        op: BinaryOperator::Eq,
                        right: Box::new(Expr::CompoundIdentifier(vec![
                            Ident::new("stg"),
                            Ident::new("D"),
                        ])),
                    }),
                    op: BinaryOperator::And,
                    right: Box::new(Expr::BinaryOp {
                        left: Box::new(Expr::CompoundIdentifier(vec![
                            Ident::new("dest"),
                            Ident::new("E"),
                        ])),
                        op: BinaryOperator::Eq,
                        right: Box::new(Expr::CompoundIdentifier(vec![
                            Ident::new("stg"),
                            Ident::new("E"),
                        ])),
                    }),
                })
            );
            assert_eq!(on, on_no_into);

            assert_eq!(
                clauses,
                vec![
                    MergeClause {
                        clause_kind: MergeClauseKind::NotMatched,
                        predicate: None,
                        action: MergeAction::Insert(MergeInsertExpr {
                            columns: vec![Ident::new("A"), Ident::new("B"), Ident::new("C")],
                            kind: MergeInsertKind::Values(Values {
                                explicit_row: false,
                                rows: vec![vec![
                                    Expr::CompoundIdentifier(vec![
                                        Ident::new("stg"),
                                        Ident::new("A")
                                    ]),
                                    Expr::CompoundIdentifier(vec![
                                        Ident::new("stg"),
                                        Ident::new("B")
                                    ]),
                                    Expr::CompoundIdentifier(vec![
                                        Ident::new("stg"),
                                        Ident::new("C")
                                    ]),
                                ]]
                            }),
                        }),
                    },
                    MergeClause {
                        clause_kind: MergeClauseKind::Matched,
                        predicate: Some(Expr::BinaryOp {
                            left: Box::new(Expr::CompoundIdentifier(vec![
                                Ident::new("dest"),
                                Ident::new("A"),
                            ])),
                            op: BinaryOperator::Eq,
                            right: Box::new(Expr::Value(Value::SingleQuotedString(
                                "a".to_string()
                            ))),
                        }),
                        action: MergeAction::Update {
                            assignments: vec![
                                Assignment {
                                    target: AssignmentTarget::ColumnName(ObjectName(vec![
                                        Ident::new("dest"),
                                        Ident::new("F")
                                    ])),
                                    value: Expr::CompoundIdentifier(vec![
                                        Ident::new("stg"),
                                        Ident::new("F"),
                                    ]),
                                },
                                Assignment {
                                    target: AssignmentTarget::ColumnName(ObjectName(vec![
                                        Ident::new("dest"),
                                        Ident::new("G")
                                    ])),
                                    value: Expr::CompoundIdentifier(vec![
                                        Ident::new("stg"),
                                        Ident::new("G"),
                                    ]),
                                },
                            ],
                        },
                    },
                    MergeClause {
                        clause_kind: MergeClauseKind::Matched,
                        predicate: None,
                        action: MergeAction::Delete,
                    },
                ]
            );
            assert_eq!(clauses, clauses_no_into);
        }
        _ => unreachable!(),
    };

    let sql = "MERGE INTO s.bar AS dest USING newArrivals AS S ON (1 > 1) WHEN NOT MATCHED THEN INSERT VALUES (stg.A, stg.B, stg.C)";
    verified_stmt(sql);
}

#[test]
fn test_merge_into_using_table() {
    let sql = "MERGE INTO target_table USING source_table \
        ON target_table.id = source_table.oooid \
        WHEN MATCHED THEN \
            UPDATE SET target_table.description = source_table.description \
        WHEN NOT MATCHED THEN \
            INSERT (ID, description) VALUES (source_table.id, source_table.description)";

    verified_stmt(sql);
}

#[test]
fn test_merge_with_delimiter() {
    let sql = "MERGE INTO target_table USING source_table \
    ON target_table.id = source_table.oooid \
    WHEN MATCHED THEN \
        UPDATE SET target_table.description = source_table.description \
    WHEN NOT MATCHED THEN \
        INSERT (ID, description) VALUES (source_table.id, source_table.description);";

    match parse_sql_statements(sql) {
        Ok(_) => {}
        _ => unreachable!(),
    }
}

#[test]
fn test_merge_invalid_statements() {
    let dialects = all_dialects();
    for (sql, err_msg) in [
        (
            "MERGE INTO T USING U ON TRUE WHEN NOT MATCHED THEN UPDATE SET a = b",
            "UPDATE is not allowed in a NOT MATCHED merge clause",
        ),
        (
            "MERGE INTO T USING U ON TRUE WHEN NOT MATCHED THEN DELETE",
            "DELETE is not allowed in a NOT MATCHED merge clause",
        ),
        (
            "MERGE INTO T USING U ON TRUE WHEN MATCHED THEN INSERT(a) VALUES(b)",
            "INSERT is not allowed in a MATCHED merge clause",
        ),
    ] {
        let res = dialects.parse_sql_statements(sql);
        assert_eq!(
            ParserError::ParserError(err_msg.to_string()),
            res.unwrap_err()
        );
    }
}

#[test]
fn test_lock() {
    let sql = "SELECT * FROM student WHERE id = '1' FOR UPDATE";
    let mut ast = verified_query(sql);
    assert_eq!(ast.locks.len(), 1);
    let lock = ast.locks.pop().unwrap();
    assert_eq!(lock.lock_type, LockType::Update);
    assert!(lock.of.is_none());
    assert!(lock.nonblock.is_none());

    let sql = "SELECT * FROM student WHERE id = '1' FOR SHARE";
    let mut ast = verified_query(sql);
    assert_eq!(ast.locks.len(), 1);
    let lock = ast.locks.pop().unwrap();
    assert_eq!(lock.lock_type, LockType::Share);
    assert!(lock.of.is_none());
    assert!(lock.nonblock.is_none());
}

#[test]
fn test_lock_table() {
    let sql = "SELECT * FROM student WHERE id = '1' FOR UPDATE OF school";
    let mut ast = verified_query(sql);
    assert_eq!(ast.locks.len(), 1);
    let lock = ast.locks.pop().unwrap();
    assert_eq!(lock.lock_type, LockType::Update);
    assert_eq!(
        lock.of.unwrap().0,
        vec![Ident {
            value: "school".to_string(),
            quote_style: None
        }]
    );
    assert!(lock.nonblock.is_none());

    let sql = "SELECT * FROM student WHERE id = '1' FOR SHARE OF school";
    let mut ast = verified_query(sql);
    assert_eq!(ast.locks.len(), 1);
    let lock = ast.locks.pop().unwrap();
    assert_eq!(lock.lock_type, LockType::Share);
    assert_eq!(
        lock.of.unwrap().0,
        vec![Ident {
            value: "school".to_string(),
            quote_style: None
        }]
    );
    assert!(lock.nonblock.is_none());

    let sql = "SELECT * FROM student WHERE id = '1' FOR SHARE OF school FOR UPDATE OF student";
    let mut ast = verified_query(sql);
    assert_eq!(ast.locks.len(), 2);
    let lock = ast.locks.remove(0);
    assert_eq!(lock.lock_type, LockType::Share);
    assert_eq!(
        lock.of.unwrap().0,
        vec![Ident {
            value: "school".to_string(),
            quote_style: None
        }]
    );
    assert!(lock.nonblock.is_none());
    let lock = ast.locks.remove(0);
    assert_eq!(lock.lock_type, LockType::Update);
    assert_eq!(
        lock.of.unwrap().0,
        vec![Ident {
            value: "student".to_string(),
            quote_style: None
        }]
    );
    assert!(lock.nonblock.is_none());
}

#[test]
fn test_lock_nonblock() {
    let sql = "SELECT * FROM student WHERE id = '1' FOR UPDATE OF school SKIP LOCKED";
    let mut ast = verified_query(sql);
    assert_eq!(ast.locks.len(), 1);
    let lock = ast.locks.pop().unwrap();
    assert_eq!(lock.lock_type, LockType::Update);
    assert_eq!(
        lock.of.unwrap().0,
        vec![Ident {
            value: "school".to_string(),
            quote_style: None
        }]
    );
    assert_eq!(lock.nonblock.unwrap(), NonBlock::SkipLocked);

    let sql = "SELECT * FROM student WHERE id = '1' FOR SHARE OF school NOWAIT";
    let mut ast = verified_query(sql);
    assert_eq!(ast.locks.len(), 1);
    let lock = ast.locks.pop().unwrap();
    assert_eq!(lock.lock_type, LockType::Share);
    assert_eq!(
        lock.of.unwrap().0,
        vec![Ident {
            value: "school".to_string(),
            quote_style: None
        }]
    );
    assert_eq!(lock.nonblock.unwrap(), NonBlock::Nowait);
}

#[test]
fn test_placeholder() {
    let dialects = TestedDialects::new(vec![
        Box::new(GenericDialect {}),
        Box::new(DuckDbDialect {}),
        Box::new(PostgreSqlDialect {}),
        Box::new(MsSqlDialect {}),
        Box::new(AnsiDialect {}),
        Box::new(BigQueryDialect {}),
        Box::new(SnowflakeDialect {}),
        // Note: `$` is the starting word for the HiveDialect identifier
        // Box::new(sqlparser::dialect::HiveDialect {}),
    ]);
    let sql = "SELECT * FROM student WHERE id = $Id1";
    let ast = dialects.verified_only_select(sql);
    assert_eq!(
        ast.selection,
        Some(Expr::BinaryOp {
            left: Box::new(Expr::Identifier(Ident::new("id"))),
            op: BinaryOperator::Eq,
            right: Box::new(Expr::Value(Value::Placeholder("$Id1".into()))),
        })
    );

    let sql = "SELECT * FROM student LIMIT $1 OFFSET $2";
    let ast = dialects.verified_query(sql);
    assert_eq!(
        ast.limit,
        Some(Expr::Value(Value::Placeholder("$1".into())))
    );
    assert_eq!(
        ast.offset,
        Some(Offset {
            value: Expr::Value(Value::Placeholder("$2".into())),
            rows: OffsetRows::None,
        }),
    );

    let dialects = TestedDialects::new(vec![
        Box::new(GenericDialect {}),
        Box::new(DuckDbDialect {}),
        // Note: `?` is for jsonb operators in PostgreSqlDialect
        // Box::new(PostgreSqlDialect {}),
        Box::new(MsSqlDialect {}),
        Box::new(AnsiDialect {}),
        Box::new(BigQueryDialect {}),
        Box::new(SnowflakeDialect {}),
        // Note: `$` is the starting word for the HiveDialect identifier
        // Box::new(sqlparser::dialect::HiveDialect {}),
    ]);
    let sql = "SELECT * FROM student WHERE id = ?";
    let ast = dialects.verified_only_select(sql);
    assert_eq!(
        ast.selection,
        Some(Expr::BinaryOp {
            left: Box::new(Expr::Identifier(Ident::new("id"))),
            op: BinaryOperator::Eq,
            right: Box::new(Expr::Value(Value::Placeholder("?".into()))),
        })
    );

    let sql = "SELECT $fromage_français, :x, ?123";
    let ast = dialects.verified_only_select(sql);
    assert_eq!(
        ast.projection,
        vec![
            UnnamedExpr(Expr::Value(Value::Placeholder("$fromage_français".into()))),
            UnnamedExpr(Expr::Value(Value::Placeholder(":x".into()))),
            UnnamedExpr(Expr::Value(Value::Placeholder("?123".into()))),
        ]
    );
}

#[test]
fn all_keywords_sorted() {
    // assert!(ALL_KEYWORDS.is_sorted())
    let mut copy = Vec::from(ALL_KEYWORDS);
    copy.sort_unstable();
    assert_eq!(copy, ALL_KEYWORDS)
}

fn parse_sql_statements(sql: &str) -> Result<Vec<Statement>, ParserError> {
    all_dialects().parse_sql_statements(sql)
}

fn one_statement_parses_to(sql: &str, canonical: &str) -> Statement {
    all_dialects().one_statement_parses_to(sql, canonical)
}

fn verified_stmt(query: &str) -> Statement {
    all_dialects().verified_stmt(query)
}

fn verified_query(query: &str) -> Query {
    all_dialects().verified_query(query)
}

fn verified_only_select(query: &str) -> Select {
    all_dialects().verified_only_select(query)
}

fn verified_expr(query: &str) -> Expr {
    all_dialects().verified_expr(query)
}

#[test]
fn parse_offset_and_limit() {
    let sql = "SELECT foo FROM bar LIMIT 1 OFFSET 2";
    let expect = Some(Offset {
        value: Expr::Value(number("2")),
        rows: OffsetRows::None,
    });
    let ast = verified_query(sql);
    assert_eq!(ast.offset, expect);
    assert_eq!(ast.limit, Some(Expr::Value(number("1"))));

    // different order is OK
    one_statement_parses_to("SELECT foo FROM bar OFFSET 2 LIMIT 1", sql);

    // mysql syntax is ok for some dialects
    TestedDialects::new(vec![
        Box::new(GenericDialect {}),
        Box::new(MySqlDialect {}),
        Box::new(SQLiteDialect {}),
        Box::new(ClickHouseDialect {}),
    ])
    .one_statement_parses_to("SELECT foo FROM bar LIMIT 2, 1", sql);

    // expressions are allowed
    let sql = "SELECT foo FROM bar LIMIT 1 + 2 OFFSET 3 * 4";
    let ast = verified_query(sql);
    assert_eq!(
        ast.limit,
        Some(Expr::BinaryOp {
            left: Box::new(Expr::Value(number("1"))),
            op: BinaryOperator::Plus,
            right: Box::new(Expr::Value(number("2"))),
        }),
    );
    assert_eq!(
        ast.offset,
        Some(Offset {
            value: Expr::BinaryOp {
                left: Box::new(Expr::Value(number("3"))),
                op: BinaryOperator::Multiply,
                right: Box::new(Expr::Value(number("4"))),
            },
            rows: OffsetRows::None,
        }),
    );

    // Can't repeat OFFSET / LIMIT
    let res = parse_sql_statements("SELECT foo FROM bar OFFSET 2 OFFSET 2");
    assert_eq!(
        ParserError::ParserError("Expected: end of statement, found: OFFSET".to_string()),
        res.unwrap_err()
    );

    let res = parse_sql_statements("SELECT foo FROM bar LIMIT 2 LIMIT 2");
    assert_eq!(
        ParserError::ParserError("Expected: end of statement, found: LIMIT".to_string()),
        res.unwrap_err()
    );

    let res = parse_sql_statements("SELECT foo FROM bar OFFSET 2 LIMIT 2 OFFSET 2");
    assert_eq!(
        ParserError::ParserError("Expected: end of statement, found: OFFSET".to_string()),
        res.unwrap_err()
    );
}

#[test]
fn parse_time_functions() {
    fn test_time_function(func_name: &'static str) {
        let sql = format!("SELECT {}()", func_name);
        let select = verified_only_select(&sql);
        let select_localtime_func_call_ast = Function {
            name: ObjectName(vec![Ident::new(func_name)]),
            parameters: FunctionArguments::None,
            args: FunctionArguments::List(FunctionArgumentList {
                duplicate_treatment: None,
                args: vec![],
                clauses: vec![],
            }),
            null_treatment: None,
            filter: None,
            over: None,
            within_group: vec![],
        };
        assert_eq!(
            &Expr::Function(select_localtime_func_call_ast.clone()),
            expr_from_projection(&select.projection[0])
        );

        // Validating Parenthesis
        let sql_without_parens = format!("SELECT {}", func_name);
        let mut ast_without_parens = select_localtime_func_call_ast;
        ast_without_parens.args = FunctionArguments::None;
        assert_eq!(
            &Expr::Function(ast_without_parens),
            expr_from_projection(&verified_only_select(&sql_without_parens).projection[0])
        );
    }

    test_time_function("CURRENT_TIMESTAMP");
    test_time_function("CURRENT_TIME");
    test_time_function("CURRENT_DATE");
    test_time_function("LOCALTIME");
    test_time_function("LOCALTIMESTAMP");
}

#[test]
fn parse_position() {
    assert_eq!(
        Expr::Position {
            expr: Box::new(Expr::Value(Value::SingleQuotedString("@".to_string()))),
            r#in: Box::new(Expr::Identifier(Ident::new("field"))),
        },
        verified_expr("POSITION('@' IN field)"),
    );

    // some dialects (e.g. snowflake) support position as a function call (i.e. without IN)
    assert_eq!(
        call(
            "position",
            [
                Expr::Value(Value::SingleQuotedString("an".to_owned())),
                Expr::Value(Value::SingleQuotedString("banana".to_owned())),
                Expr::Value(number("1")),
            ]
        ),
        verified_expr("position('an', 'banana', 1)")
    );
}

#[test]
fn parse_position_negative() {
    let sql = "SELECT POSITION(foo IN) from bar";
    let res = parse_sql_statements(sql);
    assert_eq!(
        ParserError::ParserError("Expected: (, found: )".to_string()),
        res.unwrap_err()
    );
}

#[test]
fn parse_is_boolean() {
    use self::Expr::*;

    let sql = "a IS TRUE";
    assert_eq!(
        IsTrue(Box::new(Identifier(Ident::new("a")))),
        verified_expr(sql)
    );

    let sql = "a IS NOT TRUE";
    assert_eq!(
        IsNotTrue(Box::new(Identifier(Ident::new("a")))),
        verified_expr(sql)
    );

    let sql = "a IS FALSE";
    assert_eq!(
        IsFalse(Box::new(Identifier(Ident::new("a")))),
        verified_expr(sql)
    );

    let sql = "a IS NOT FALSE";
    assert_eq!(
        IsNotFalse(Box::new(Identifier(Ident::new("a")))),
        verified_expr(sql)
    );

    let sql = "a IS UNKNOWN";
    assert_eq!(
        IsUnknown(Box::new(Identifier(Ident::new("a")))),
        verified_expr(sql)
    );

    let sql = "a IS NOT UNKNOWN";
    assert_eq!(
        IsNotUnknown(Box::new(Identifier(Ident::new("a")))),
        verified_expr(sql)
    );

    verified_stmt("SELECT f FROM foo WHERE field IS TRUE");
    verified_stmt("SELECT f FROM foo WHERE field IS NOT TRUE");

    verified_stmt("SELECT f FROM foo WHERE field IS FALSE");
    verified_stmt("SELECT f FROM foo WHERE field IS NOT FALSE");

    verified_stmt("SELECT f FROM foo WHERE field IS UNKNOWN");
    verified_stmt("SELECT f FROM foo WHERE field IS NOT UNKNOWN");

    let sql = "SELECT f from foo where field is 0";
    let res = parse_sql_statements(sql);
    assert_eq!(
        ParserError::ParserError(
            "Expected: [NOT] NULL or TRUE|FALSE or [NOT] DISTINCT FROM after IS, found: 0"
                .to_string()
        ),
        res.unwrap_err()
    );
}

#[test]
fn parse_discard() {
    let sql = "DISCARD ALL";
    match verified_stmt(sql) {
        Statement::Discard { object_type, .. } => assert_eq!(object_type, DiscardObject::ALL),
        _ => unreachable!(),
    }

    let sql = "DISCARD PLANS";
    match verified_stmt(sql) {
        Statement::Discard { object_type, .. } => assert_eq!(object_type, DiscardObject::PLANS),
        _ => unreachable!(),
    }

    let sql = "DISCARD SEQUENCES";
    match verified_stmt(sql) {
        Statement::Discard { object_type, .. } => assert_eq!(object_type, DiscardObject::SEQUENCES),
        _ => unreachable!(),
    }

    let sql = "DISCARD TEMP";
    match verified_stmt(sql) {
        Statement::Discard { object_type, .. } => assert_eq!(object_type, DiscardObject::TEMP),
        _ => unreachable!(),
    }
}

#[test]
fn parse_cursor() {
    let sql = r#"CLOSE my_cursor"#;
    match verified_stmt(sql) {
        Statement::Close { cursor } => assert_eq!(
            cursor,
            CloseCursor::Specific {
                name: Ident::new("my_cursor"),
            }
        ),
        _ => unreachable!(),
    }

    let sql = r#"CLOSE ALL"#;
    match verified_stmt(sql) {
        Statement::Close { cursor } => assert_eq!(cursor, CloseCursor::All),
        _ => unreachable!(),
    }
}

#[test]
fn parse_show_functions() {
    assert_eq!(
        verified_stmt("SHOW FUNCTIONS LIKE 'pattern'"),
        Statement::ShowFunctions {
            filter: Some(ShowStatementFilter::Like("pattern".into())),
        }
    );
}

#[test]
fn parse_cache_table() {
    let sql = "SELECT a, b, c FROM foo";
    let cache_table_name = "cache_table_name";
    let table_flag = "flag";
    let query = all_dialects().verified_query(sql);

    assert_eq!(
        verified_stmt(format!("CACHE TABLE '{cache_table_name}'").as_str()),
        Statement::Cache {
            table_flag: None,
            table_name: ObjectName(vec![Ident::with_quote('\'', cache_table_name)]),
            has_as: false,
            options: vec![],
            query: None,
        }
    );

    assert_eq!(
        verified_stmt(format!("CACHE {table_flag} TABLE '{cache_table_name}'").as_str()),
        Statement::Cache {
            table_flag: Some(ObjectName(vec![Ident::new(table_flag)])),
            table_name: ObjectName(vec![Ident::with_quote('\'', cache_table_name)]),
            has_as: false,
            options: vec![],
            query: None,
        }
    );

    assert_eq!(
        verified_stmt(
            format!(
                "CACHE {table_flag} TABLE '{cache_table_name}' OPTIONS('K1' = 'V1', 'K2' = 0.88)",
            )
            .as_str()
        ),
        Statement::Cache {
            table_flag: Some(ObjectName(vec![Ident::new(table_flag)])),
            table_name: ObjectName(vec![Ident::with_quote('\'', cache_table_name)]),
            has_as: false,
            options: vec![
                SqlOption::KeyValue {
                    key: Ident::with_quote('\'', "K1"),
                    value: Expr::Value(Value::SingleQuotedString("V1".into())),
                },
                SqlOption::KeyValue {
                    key: Ident::with_quote('\'', "K2"),
                    value: Expr::Value(number("0.88")),
                },
            ],
            query: None,
        }
    );

    assert_eq!(
        verified_stmt(
            format!(
                "CACHE {table_flag} TABLE '{cache_table_name}' OPTIONS('K1' = 'V1', 'K2' = 0.88) {sql}",
            )
            .as_str()
        ),
        Statement::Cache {
            table_flag: Some(ObjectName(vec![Ident::new(table_flag)])),
            table_name: ObjectName(vec![Ident::with_quote('\'', cache_table_name)]),
            has_as: false,
            options: vec![
                SqlOption::KeyValue {
                    key: Ident::with_quote('\'', "K1"),
                    value: Expr::Value(Value::SingleQuotedString("V1".into())),
                },
                SqlOption::KeyValue {
                    key: Ident::with_quote('\'', "K2"),
                    value: Expr::Value(number("0.88")),
                },
            ],
            query: Some(query.clone().into()),
        }
    );

    assert_eq!(
        verified_stmt(
            format!(
                "CACHE {table_flag} TABLE '{cache_table_name}' OPTIONS('K1' = 'V1', 'K2' = 0.88) AS {sql}",
            )
            .as_str()
        ),
        Statement::Cache {
            table_flag: Some(ObjectName(vec![Ident::new(table_flag)])),
            table_name: ObjectName(vec![Ident::with_quote('\'', cache_table_name)]),
            has_as: true,
            options: vec![
                SqlOption::KeyValue {
                    key: Ident::with_quote('\'', "K1"),
                    value: Expr::Value(Value::SingleQuotedString("V1".into())),
                },
                SqlOption::KeyValue {
                    key: Ident::with_quote('\'', "K2"),
                    value: Expr::Value(number("0.88")),
                },
            ],
            query: Some(query.clone().into()),
        }
    );

    assert_eq!(
        verified_stmt(format!("CACHE {table_flag} TABLE '{cache_table_name}' {sql}").as_str()),
        Statement::Cache {
            table_flag: Some(ObjectName(vec![Ident::new(table_flag)])),
            table_name: ObjectName(vec![Ident::with_quote('\'', cache_table_name)]),
            has_as: false,
            options: vec![],
            query: Some(query.clone().into()),
        }
    );

    assert_eq!(
        verified_stmt(format!("CACHE {table_flag} TABLE '{cache_table_name}' AS {sql}").as_str()),
        Statement::Cache {
            table_flag: Some(ObjectName(vec![Ident::new(table_flag)])),
            table_name: ObjectName(vec![Ident::with_quote('\'', cache_table_name)]),
            has_as: true,
            options: vec![],
            query: Some(query.into()),
        }
    );

    let res = parse_sql_statements("CACHE TABLE 'table_name' foo");
    assert_eq!(
        ParserError::ParserError(
            "Expected: SELECT, VALUES, or a subquery in the query body, found: foo".to_string()
        ),
        res.unwrap_err()
    );

    let res = parse_sql_statements("CACHE flag TABLE 'table_name' OPTIONS('K1'='V1') foo");
    assert_eq!(
        ParserError::ParserError(
            "Expected: SELECT, VALUES, or a subquery in the query body, found: foo".to_string()
        ),
        res.unwrap_err()
    );

    let res = parse_sql_statements("CACHE TABLE 'table_name' AS foo");
    assert_eq!(
        ParserError::ParserError(
            "Expected: SELECT, VALUES, or a subquery in the query body, found: foo".to_string()
        ),
        res.unwrap_err()
    );

    let res = parse_sql_statements("CACHE flag TABLE 'table_name' OPTIONS('K1'='V1') AS foo");
    assert_eq!(
        ParserError::ParserError(
            "Expected: SELECT, VALUES, or a subquery in the query body, found: foo".to_string()
        ),
        res.unwrap_err()
    );

    let res = parse_sql_statements("CACHE 'table_name'");
    assert_eq!(
        ParserError::ParserError("Expected: a `TABLE` keyword, found: 'table_name'".to_string()),
        res.unwrap_err()
    );

    let res = parse_sql_statements("CACHE 'table_name' OPTIONS('K1'='V1')");
    assert_eq!(
        ParserError::ParserError("Expected: a `TABLE` keyword, found: OPTIONS".to_string()),
        res.unwrap_err()
    );

    let res = parse_sql_statements("CACHE flag 'table_name' OPTIONS('K1'='V1')");
    assert_eq!(
        ParserError::ParserError("Expected: a `TABLE` keyword, found: 'table_name'".to_string()),
        res.unwrap_err()
    );
}

#[test]
fn parse_uncache_table() {
    assert_eq!(
        verified_stmt("UNCACHE TABLE 'table_name'"),
        Statement::UNCache {
            table_name: ObjectName(vec![Ident::with_quote('\'', "table_name")]),
            if_exists: false,
        }
    );

    assert_eq!(
        verified_stmt("UNCACHE TABLE IF EXISTS 'table_name'"),
        Statement::UNCache {
            table_name: ObjectName(vec![Ident::with_quote('\'', "table_name")]),
            if_exists: true,
        }
    );

    let res = parse_sql_statements("UNCACHE TABLE 'table_name' foo");
    assert_eq!(
        ParserError::ParserError("Expected: end of statement, found: foo".to_string()),
        res.unwrap_err()
    );

    let res = parse_sql_statements("UNCACHE 'table_name' foo");
    assert_eq!(
        ParserError::ParserError("Expected: TABLE, found: 'table_name'".to_string()),
        res.unwrap_err()
    );

    let res = parse_sql_statements("UNCACHE IF EXISTS 'table_name' foo");
    assert_eq!(
        ParserError::ParserError("Expected: TABLE, found: IF".to_string()),
        res.unwrap_err()
    );
}

#[test]
fn parse_deeply_nested_parens_hits_recursion_limits() {
    let sql = "(".repeat(1000);
    let res = parse_sql_statements(&sql);
    assert_eq!(ParserError::RecursionLimitExceeded, res.unwrap_err());
}

#[test]
fn parse_deeply_nested_unary_op_hits_recursion_limits() {
    let sql = format!("SELECT {}", "+".repeat(1000));
    let res = parse_sql_statements(&sql);
    assert_eq!(ParserError::RecursionLimitExceeded, res.unwrap_err());
}

#[test]
fn parse_deeply_nested_expr_hits_recursion_limits() {
    let dialect = GenericDialect {};

    let where_clause = make_where_clause(100);
    let sql = format!("SELECT id, user_id FROM test WHERE {where_clause}");

    let res = Parser::new(&dialect)
        .try_with_sql(&sql)
        .expect("tokenize to work")
        .parse_statements();

    assert_eq!(res, Err(ParserError::RecursionLimitExceeded));
}

#[test]
fn parse_deeply_nested_subquery_expr_hits_recursion_limits() {
    let dialect = GenericDialect {};

    let where_clause = make_where_clause(100);
    let sql = format!("SELECT id, user_id where id IN (select id from t WHERE {where_clause})");

    let res = Parser::new(&dialect)
        .try_with_sql(&sql)
        .expect("tokenize to work")
        .parse_statements();

    assert_eq!(res, Err(ParserError::RecursionLimitExceeded));
}

#[test]
fn parse_with_recursion_limit() {
    let dialect = GenericDialect {};

    let where_clause = make_where_clause(20);
    let sql = format!("SELECT id, user_id FROM test WHERE {where_clause}");

    // Expect the statement to parse with default limit
    let res = Parser::new(&dialect)
        .try_with_sql(&sql)
        .expect("tokenize to work")
        .parse_statements();

    assert!(res.is_ok(), "{res:?}");

    // limit recursion to something smaller, expect parsing to fail
    let res = Parser::new(&dialect)
        .try_with_sql(&sql)
        .expect("tokenize to work")
        .with_recursion_limit(20)
        .parse_statements();

    assert_eq!(res, Err(ParserError::RecursionLimitExceeded));

    // limit recursion to 50, expect it to succeed
    let res = Parser::new(&dialect)
        .try_with_sql(&sql)
        .expect("tokenize to work")
        .with_recursion_limit(50)
        .parse_statements();

    assert!(res.is_ok(), "{res:?}");
}

#[test]
fn parse_escaped_string_with_unescape() {
    fn assert_mysql_query_value(sql: &str, quoted: &str) {
        let stmt = TestedDialects::new(vec![
            Box::new(MySqlDialect {}),
            Box::new(BigQueryDialect {}),
            Box::new(SnowflakeDialect {}),
        ])
        .one_statement_parses_to(sql, "");

        match stmt {
            Statement::Query(query) => match *query.body {
                SetExpr::Select(value) => {
                    let expr = expr_from_projection(only(&value.projection));
                    assert_eq!(
                        *expr,
                        Expr::Value(Value::SingleQuotedString(quoted.to_string()))
                    );
                }
                _ => unreachable!(),
            },
            _ => unreachable!(),
        };
    }
    let sql = r"SELECT 'I\'m fine'";
    assert_mysql_query_value(sql, "I'm fine");

    let sql = r#"SELECT 'I''m fine'"#;
    assert_mysql_query_value(sql, "I'm fine");

    let sql = r#"SELECT 'I\"m fine'"#;
    assert_mysql_query_value(sql, "I\"m fine");

    let sql = r"SELECT 'Testing: \0 \\ \% \_ \b \n \r \t \Z \a \h \ '";
    assert_mysql_query_value(sql, "Testing: \0 \\ % _ \u{8} \n \r \t \u{1a} \u{7} h  ");
}

#[test]
fn parse_escaped_string_without_unescape() {
    fn assert_mysql_query_value(sql: &str, quoted: &str) {
        let stmt = TestedDialects::new_with_options(
            vec![
                Box::new(MySqlDialect {}),
                Box::new(BigQueryDialect {}),
                Box::new(SnowflakeDialect {}),
            ],
            ParserOptions::new().with_unescape(false),
        )
        .one_statement_parses_to(sql, "");

        match stmt {
            Statement::Query(query) => match *query.body {
                SetExpr::Select(value) => {
                    let expr = expr_from_projection(only(&value.projection));
                    assert_eq!(
                        *expr,
                        Expr::Value(Value::SingleQuotedString(quoted.to_string()))
                    );
                }
                _ => unreachable!(),
            },
            _ => unreachable!(),
        };
    }
    let sql = r"SELECT 'I\'m fine'";
    assert_mysql_query_value(sql, r"I\'m fine");

    let sql = r#"SELECT 'I''m fine'"#;
    assert_mysql_query_value(sql, r#"I''m fine"#);

    let sql = r#"SELECT 'I\"m fine'"#;
    assert_mysql_query_value(sql, r#"I\"m fine"#);

    let sql = r"SELECT 'Testing: \0 \\ \% \_ \b \n \r \t \Z \a \ '";
    assert_mysql_query_value(sql, r"Testing: \0 \\ \% \_ \b \n \r \t \Z \a \ ");
}

#[test]
fn parse_pivot_table() {
    let sql = concat!(
        "SELECT * FROM monthly_sales AS a PIVOT(",
        "SUM(a.amount), ",
        "SUM(b.amount) AS t, ",
        "SUM(c.amount) AS u ",
        "FOR a.MONTH IN (1 AS x, 'two', three AS y)) AS p (c, d) ",
        "ORDER BY EMPID"
    );

    fn expected_function(table: &'static str, alias: Option<&'static str>) -> ExprWithAlias {
        ExprWithAlias {
            expr: call(
                "SUM",
                [Expr::CompoundIdentifier(vec![
                    Ident::new(table),
                    Ident::new("amount"),
                ])],
            ),
            alias: alias.map(Ident::new),
        }
    }

    assert_eq!(
        verified_only_select(sql).from[0].relation,
        Pivot {
            table: Box::new(TableFactor::Table {
                name: ObjectName(vec![Ident::new("monthly_sales")]),
                alias: Some(TableAlias {
                    name: Ident::new("a"),
                    columns: vec![]
                }),
                args: None,
                with_hints: vec![],
                version: None,
                partitions: vec![],
                with_ordinality: false,
                json_path: None,
            }),
            aggregate_functions: vec![
                expected_function("a", None),
                expected_function("b", Some("t")),
                expected_function("c", Some("u")),
            ],
            value_column: vec![Ident::new("a"), Ident::new("MONTH")],
            value_source: PivotValueSource::List(vec![
                ExprWithAlias {
                    expr: Expr::Value(number("1")),
                    alias: Some(Ident::new("x"))
                },
                ExprWithAlias {
                    expr: Expr::Value(Value::SingleQuotedString("two".to_string())),
                    alias: None
                },
                ExprWithAlias {
                    expr: Expr::Identifier(Ident::new("three")),
                    alias: Some(Ident::new("y"))
                },
            ]),
            default_on_null: None,
            alias: Some(TableAlias {
                name: Ident {
                    value: "p".to_string(),
                    quote_style: None
                },
                columns: vec![
                    TableAliasColumnDef::from_name("c"),
                    TableAliasColumnDef::from_name("d"),
                ],
            }),
        }
    );
    assert_eq!(verified_stmt(sql).to_string(), sql);

    // parsing should succeed with empty alias
    let sql_without_table_alias = concat!(
        "SELECT * FROM monthly_sales ",
        "PIVOT(SUM(a.amount) FOR a.MONTH IN ('JAN', 'FEB', 'MAR', 'APR')) AS p (c, d) ",
        "ORDER BY EMPID"
    );
    assert_matches!(
        &verified_only_select(sql_without_table_alias).from[0].relation,
        Pivot { table, .. } if matches!(&**table, TableFactor::Table { alias: None, .. })
    );
    assert_eq!(
        verified_stmt(sql_without_table_alias).to_string(),
        sql_without_table_alias
    );
}

#[test]
fn parse_unpivot_table() {
    let sql = concat!(
        "SELECT * FROM sales AS s ",
        "UNPIVOT(quantity FOR quarter IN (Q1, Q2, Q3, Q4)) AS u (product, quarter, quantity)"
    );

    pretty_assertions::assert_eq!(
        verified_only_select(sql).from[0].relation,
        Unpivot {
            table: Box::new(TableFactor::Table {
                name: ObjectName(vec![Ident::new("sales")]),
                alias: Some(TableAlias {
                    name: Ident::new("s"),
                    columns: vec![]
                }),
                args: None,
                with_hints: vec![],
                version: None,
                partitions: vec![],
                with_ordinality: false,
                json_path: None,
            }),
            value: Ident {
                value: "quantity".to_string(),
                quote_style: None
            },

            name: Ident {
                value: "quarter".to_string(),
                quote_style: None
            },
            columns: ["Q1", "Q2", "Q3", "Q4"]
                .into_iter()
                .map(Ident::new)
                .collect(),
            alias: Some(TableAlias {
                name: Ident::new("u"),
                columns: ["product", "quarter", "quantity"]
                    .into_iter()
                    .map(TableAliasColumnDef::from_name)
                    .collect(),
            }),
        }
    );
    assert_eq!(verified_stmt(sql).to_string(), sql);

    let sql_without_aliases = concat!(
        "SELECT * FROM sales ",
        "UNPIVOT(quantity FOR quarter IN (Q1, Q2, Q3, Q4))"
    );

    assert_matches!(
        &verified_only_select(sql_without_aliases).from[0].relation,
        Unpivot {
            table,
            alias: None,
            ..
        } if matches!(&**table, TableFactor::Table { alias: None, .. })
    );
    assert_eq!(
        verified_stmt(sql_without_aliases).to_string(),
        sql_without_aliases
    );
}

#[test]
fn parse_pivot_unpivot_table() {
    let sql = concat!(
        "SELECT * FROM census AS c ",
        "UNPIVOT(population FOR year IN (population_2000, population_2010)) AS u ",
        "PIVOT(sum(population) FOR year IN ('population_2000', 'population_2010')) AS p"
    );

    pretty_assertions::assert_eq!(
        verified_only_select(sql).from[0].relation,
        Pivot {
            table: Box::new(Unpivot {
                table: Box::new(TableFactor::Table {
                    name: ObjectName(vec![Ident::new("census")]),
                    alias: Some(TableAlias {
                        name: Ident::new("c"),
                        columns: vec![]
                    }),
                    args: None,
                    with_hints: vec![],
                    version: None,
                    partitions: vec![],
                    with_ordinality: false,
                    json_path: None,
                }),
                value: Ident {
                    value: "population".to_string(),
                    quote_style: None
                },

                name: Ident {
                    value: "year".to_string(),
                    quote_style: None
                },
                columns: ["population_2000", "population_2010"]
                    .into_iter()
                    .map(Ident::new)
                    .collect(),
                alias: Some(TableAlias {
                    name: Ident::new("u"),
                    columns: vec![]
                }),
            }),
            aggregate_functions: vec![ExprWithAlias {
                expr: call("sum", [Expr::Identifier(Ident::new("population"))]),
                alias: None
            }],
            value_column: vec![Ident::new("year")],
            value_source: PivotValueSource::List(vec![
                ExprWithAlias {
                    expr: Expr::Value(Value::SingleQuotedString("population_2000".to_string())),
                    alias: None
                },
                ExprWithAlias {
                    expr: Expr::Value(Value::SingleQuotedString("population_2010".to_string())),
                    alias: None
                },
            ]),
            default_on_null: None,
            alias: Some(TableAlias {
                name: Ident::new("p"),
                columns: vec![]
            }),
        }
    );
    assert_eq!(verified_stmt(sql).to_string(), sql);
}

/// Makes a predicate that looks like ((user_id = $id) OR user_id = $2...)
fn make_where_clause(num: usize) -> String {
    use std::fmt::Write;
    let mut output = "(".repeat(num - 1);

    for i in 0..num {
        if i > 0 {
            write!(&mut output, " OR ").unwrap();
        }
        write!(&mut output, "user_id = {i}").unwrap();
        if i < num - 1 {
            write!(&mut output, ")").unwrap();
        }
    }
    output
}

#[test]
fn parse_non_latin_identifiers() {
    let supported_dialects = TestedDialects::new(vec![
        Box::new(GenericDialect {}),
        Box::new(DuckDbDialect {}),
        Box::new(PostgreSqlDialect {}),
        Box::new(MsSqlDialect {}),
        Box::new(RedshiftSqlDialect {}),
        Box::new(MySqlDialect {}),
    ]);

    supported_dialects.verified_stmt("SELECT a.説明 FROM test.public.inter01 AS a");
    supported_dialects.verified_stmt("SELECT a.説明 FROM inter01 AS a, inter01_transactions AS b WHERE a.説明 = b.取引 GROUP BY a.説明");
    supported_dialects.verified_stmt("SELECT 説明, hühnervögel, garçon, Москва, 東京 FROM inter01");
    assert!(supported_dialects
        .parse_sql_statements("SELECT 💝 FROM table1")
        .is_err());
}

#[test]
fn parse_trailing_comma() {
    // At the moment, DuckDB is the only dialect that allows
    // trailing commas anywhere in the query
    let trailing_commas = TestedDialects::new(vec![Box::new(DuckDbDialect {})]);

    trailing_commas.one_statement_parses_to(
        "SELECT album_id, name, FROM track",
        "SELECT album_id, name FROM track",
    );

    trailing_commas.one_statement_parses_to(
        "SELECT * FROM track ORDER BY milliseconds,",
        "SELECT * FROM track ORDER BY milliseconds",
    );

    trailing_commas.one_statement_parses_to(
        "SELECT DISTINCT ON (album_id,) name FROM track",
        "SELECT DISTINCT ON (album_id) name FROM track",
    );

    trailing_commas.one_statement_parses_to(
        "CREATE TABLE employees (name text, age int,)",
        "CREATE TABLE employees (name TEXT, age INT)",
    );

    trailing_commas.one_statement_parses_to(
        "GRANT USAGE, SELECT, INSERT, ON p TO u",
        "GRANT USAGE, SELECT, INSERT ON p TO u",
    );

    trailing_commas.verified_stmt("SELECT album_id, name FROM track");
    trailing_commas.verified_stmt("SELECT * FROM track ORDER BY milliseconds");
    trailing_commas.verified_stmt("SELECT DISTINCT ON (album_id) name FROM track");

    // check quoted "from" identifier edge-case
    trailing_commas.one_statement_parses_to(
        r#"SELECT "from", FROM "from""#,
        r#"SELECT "from" FROM "from""#,
    );
    trailing_commas.verified_stmt(r#"SELECT "from" FROM "from""#);

    // doesn't allow any trailing commas
    let trailing_commas = TestedDialects::new(vec![Box::new(GenericDialect {})]);

    assert_eq!(
        trailing_commas
            .parse_sql_statements("SELECT name, age, from employees;")
            .unwrap_err(),
        ParserError::ParserError("Expected an expression, found: from".to_string())
    );

    assert_eq!(
        trailing_commas
            .parse_sql_statements("REVOKE USAGE, SELECT, ON p TO u")
            .unwrap_err(),
        ParserError::ParserError("Expected: a privilege keyword, found: ON".to_string())
    );

    assert_eq!(
        trailing_commas
            .parse_sql_statements("CREATE TABLE employees (name text, age int,)")
            .unwrap_err(),
        ParserError::ParserError(
            "Expected: column name or constraint definition, found: )".to_string()
        )
    );
}

#[test]
fn parse_projection_trailing_comma() {
    // Some dialects allow trailing commas only in the projection
    let trailing_commas = TestedDialects::new(vec![
        Box::new(SnowflakeDialect {}),
        Box::new(BigQueryDialect {}),
    ]);

    trailing_commas.one_statement_parses_to(
        "SELECT album_id, name, FROM track",
        "SELECT album_id, name FROM track",
    );

    trailing_commas.verified_stmt("SELECT album_id, name FROM track");

    trailing_commas.verified_stmt("SELECT * FROM track ORDER BY milliseconds");

    trailing_commas.verified_stmt("SELECT DISTINCT ON (album_id) name FROM track");

    assert_eq!(
        trailing_commas
            .parse_sql_statements("SELECT * FROM track ORDER BY milliseconds,")
            .unwrap_err(),
        ParserError::ParserError("Expected: an expression, found: EOF".to_string())
    );

    assert_eq!(
        trailing_commas
            .parse_sql_statements("CREATE TABLE employees (name text, age int,)")
            .unwrap_err(),
        ParserError::ParserError(
            "Expected: column name or constraint definition, found: )".to_string()
        ),
    );
}

#[test]
fn parse_create_type() {
    let create_type =
        verified_stmt("CREATE TYPE db.type_name AS (foo INT, bar TEXT COLLATE \"de_DE\")");
    assert_eq!(
        Statement::CreateType {
            name: ObjectName(vec![Ident::new("db"), Ident::new("type_name")]),
            representation: UserDefinedTypeRepresentation::Composite {
                attributes: vec![
                    UserDefinedTypeCompositeAttributeDef {
                        name: Ident::new("foo"),
                        data_type: DataType::Int(None),
                        collation: None,
                    },
                    UserDefinedTypeCompositeAttributeDef {
                        name: Ident::new("bar"),
                        data_type: DataType::Text,
                        collation: Some(ObjectName(vec![Ident::with_quote('\"', "de_DE")])),
                    }
                ]
            }
        },
        create_type
    );
}

#[test]
fn parse_drop_type() {
    let sql = "DROP TYPE abc";
    match verified_stmt(sql) {
        Statement::Drop {
            names,
            object_type,
            if_exists,
            cascade,
            ..
        } => {
            assert_eq_vec(&["abc"], &names);
            assert_eq!(ObjectType::Type, object_type);
            assert!(!if_exists);
            assert!(!cascade);
        }
        _ => unreachable!(),
    };

    let sql = "DROP TYPE IF EXISTS def, magician, quaternion";
    match verified_stmt(sql) {
        Statement::Drop {
            names,
            object_type,
            if_exists,
            cascade,
            ..
        } => {
            assert_eq_vec(&["def", "magician", "quaternion"], &names);
            assert_eq!(ObjectType::Type, object_type);
            assert!(if_exists);
            assert!(!cascade);
        }
        _ => unreachable!(),
    }

    let sql = "DROP TYPE IF EXISTS my_type CASCADE";
    match verified_stmt(sql) {
        Statement::Drop {
            names,
            object_type,
            if_exists,
            cascade,
            ..
        } => {
            assert_eq_vec(&["my_type"], &names);
            assert_eq!(ObjectType::Type, object_type);
            assert!(if_exists);
            assert!(cascade);
        }
        _ => unreachable!(),
    }
}

#[test]
fn parse_call() {
    all_dialects().verified_stmt("CALL my_procedure()");
    all_dialects().verified_stmt("CALL my_procedure(1, 'a')");
    pg_and_generic().verified_stmt("CALL my_procedure(1, 'a', $1)");
    all_dialects().verified_stmt("CALL my_procedure");
    assert_eq!(
        verified_stmt("CALL my_procedure('a')"),
        Statement::Call(Function {
            parameters: FunctionArguments::None,
            args: FunctionArguments::List(FunctionArgumentList {
                duplicate_treatment: None,
                args: vec![FunctionArg::Unnamed(FunctionArgExpr::Expr(Expr::Value(
                    Value::SingleQuotedString("a".to_string())
                )))],
                clauses: vec![],
            }),
            name: ObjectName(vec![Ident::new("my_procedure")]),
            filter: None,
            null_treatment: None,
            over: None,
            within_group: vec![],
        })
    );
}

#[test]
fn parse_execute_stored_procedure() {
    let expected = Statement::Execute {
        name: ObjectName(vec![
            Ident {
                value: "my_schema".to_string(),
                quote_style: None,
            },
            Ident {
                value: "my_stored_procedure".to_string(),
                quote_style: None,
            },
        ]),
        parameters: vec![
            Expr::Value(Value::NationalStringLiteral("param1".to_string())),
            Expr::Value(Value::NationalStringLiteral("param2".to_string())),
        ],
        has_parentheses: false,
        using: vec![],
    };
    assert_eq!(
        // Microsoft SQL Server does not use parentheses around arguments for EXECUTE
        ms_and_generic()
            .verified_stmt("EXECUTE my_schema.my_stored_procedure N'param1', N'param2'"),
        expected
    );
    assert_eq!(
        ms_and_generic().one_statement_parses_to(
            "EXEC my_schema.my_stored_procedure N'param1', N'param2';",
            "EXECUTE my_schema.my_stored_procedure N'param1', N'param2'",
        ),
        expected
    );
}

#[test]
fn parse_create_table_collate() {
    pg_and_generic().verified_stmt("CREATE TABLE tbl (foo INT, bar TEXT COLLATE \"de_DE\")");
}

#[test]
fn parse_binary_operators_without_whitespace() {
    // x + y
    all_dialects().one_statement_parses_to(
        "SELECT field+1000 FROM tbl1",
        "SELECT field + 1000 FROM tbl1",
    );

    all_dialects().one_statement_parses_to(
        "SELECT tbl1.field+tbl2.field FROM tbl1 JOIN tbl2 ON tbl1.id = tbl2.entity_id",
        "SELECT tbl1.field + tbl2.field FROM tbl1 JOIN tbl2 ON tbl1.id = tbl2.entity_id",
    );

    // x - y
    all_dialects().one_statement_parses_to(
        "SELECT field-1000 FROM tbl1",
        "SELECT field - 1000 FROM tbl1",
    );

    all_dialects().one_statement_parses_to(
        "SELECT tbl1.field-tbl2.field FROM tbl1 JOIN tbl2 ON tbl1.id = tbl2.entity_id",
        "SELECT tbl1.field - tbl2.field FROM tbl1 JOIN tbl2 ON tbl1.id = tbl2.entity_id",
    );

    // x * y
    all_dialects().one_statement_parses_to(
        "SELECT field*1000 FROM tbl1",
        "SELECT field * 1000 FROM tbl1",
    );

    all_dialects().one_statement_parses_to(
        "SELECT tbl1.field*tbl2.field FROM tbl1 JOIN tbl2 ON tbl1.id = tbl2.entity_id",
        "SELECT tbl1.field * tbl2.field FROM tbl1 JOIN tbl2 ON tbl1.id = tbl2.entity_id",
    );

    // x / y
    all_dialects().one_statement_parses_to(
        "SELECT field/1000 FROM tbl1",
        "SELECT field / 1000 FROM tbl1",
    );

    all_dialects().one_statement_parses_to(
        "SELECT tbl1.field/tbl2.field FROM tbl1 JOIN tbl2 ON tbl1.id = tbl2.entity_id",
        "SELECT tbl1.field / tbl2.field FROM tbl1 JOIN tbl2 ON tbl1.id = tbl2.entity_id",
    );

    // x % y
    all_dialects().one_statement_parses_to(
        "SELECT field%1000 FROM tbl1",
        "SELECT field % 1000 FROM tbl1",
    );

    all_dialects().one_statement_parses_to(
        "SELECT tbl1.field%tbl2.field FROM tbl1 JOIN tbl2 ON tbl1.id = tbl2.entity_id",
        "SELECT tbl1.field % tbl2.field FROM tbl1 JOIN tbl2 ON tbl1.id = tbl2.entity_id",
    );
}

#[test]
fn parse_unload() {
    let unload = verified_stmt("UNLOAD(SELECT cola FROM tab) TO 's3://...' WITH (format = 'AVRO')");
    assert_eq!(
        unload,
        Statement::Unload {
            query: Box::new(Query {
                body: Box::new(SetExpr::Select(Box::new(Select {
                    distinct: None,
                    top: None,
                    top_before_distinct: false,
                    projection: vec![UnnamedExpr(Expr::Identifier(Ident::new("cola"))),],
                    into: None,
                    from: vec![TableWithJoins {
                        relation: TableFactor::Table {
                            name: ObjectName(vec![Ident::new("tab")]),
                            alias: None,
                            args: None,
                            with_hints: vec![],
                            version: None,
                            partitions: vec![],
                            with_ordinality: false,
                            json_path: None,
                        },
                        joins: vec![],
                    }],
                    lateral_views: vec![],
                    prewhere: None,
                    selection: None,
                    group_by: GroupByExpr::Expressions(vec![], vec![]),
                    cluster_by: vec![],
                    distribute_by: vec![],
                    sort_by: vec![],
                    having: None,
                    named_window: vec![],
                    window_before_qualify: false,
                    qualify: None,
                    value_table_mode: None,
                    connect_by: None,
                }))),
                with: None,
                limit: None,
                limit_by: vec![],
                offset: None,
                fetch: None,
                locks: vec![],
                for_clause: None,
                order_by: None,
                settings: None,
                format_clause: None,
            }),
            to: Ident {
                value: "s3://...".to_string(),
                quote_style: Some('\'')
            },
            with: vec![SqlOption::KeyValue {
                key: Ident {
                    value: "format".to_string(),
                    quote_style: None
                },
                value: Expr::Value(Value::SingleQuotedString("AVRO".to_string()))
            }]
        }
    );
}

#[test]
fn test_savepoint() {
    match verified_stmt("SAVEPOINT test1") {
        Statement::Savepoint { name } => {
            assert_eq!(Ident::new("test1"), name);
        }
        _ => unreachable!(),
    }
}

#[test]
fn test_release_savepoint() {
    match verified_stmt("RELEASE SAVEPOINT test1") {
        Statement::ReleaseSavepoint { name } => {
            assert_eq!(Ident::new("test1"), name);
        }
        _ => unreachable!(),
    }

    one_statement_parses_to("RELEASE test1", "RELEASE SAVEPOINT test1");
}

#[test]
fn test_comment_hash_syntax() {
    let dialects = TestedDialects::new(vec![
        Box::new(BigQueryDialect {}),
        Box::new(SnowflakeDialect {}),
        Box::new(MySqlDialect {}),
    ]);
    let sql = r#"
    # comment
    SELECT a, b, c # , d, e
    FROM T
    ####### comment #################
    WHERE true
    # comment
    "#;
    let canonical = "SELECT a, b, c FROM T WHERE true";
    dialects.verified_only_select_with_canonical(sql, canonical);
}

#[test]
fn test_parse_inline_comment() {
    let sql =
        "CREATE TABLE t0 (id INT COMMENT 'comment without equal') COMMENT = 'comment with equal'";
    // Hive dialect doesn't support `=` in table comment, please refer:
    // [Hive](https://cwiki.apache.org/confluence/display/Hive/LanguageManual+DDL#LanguageManualDDL-CreateTable)
    match all_dialects_except(|d| d.is::<HiveDialect>()).verified_stmt(sql) {
        Statement::CreateTable(CreateTable {
            columns, comment, ..
        }) => {
            assert_eq!(
                columns,
                vec![ColumnDef {
                    name: Ident::new("id".to_string()),
                    data_type: DataType::Int(None),
                    collation: None,
                    options: vec![ColumnOptionDef {
                        name: None,
                        option: Comment("comment without equal".to_string()),
                    }]
                }]
            );
            assert_eq!(
                comment.unwrap(),
                CommentDef::WithEq("comment with equal".to_string())
            );
        }
        _ => unreachable!(),
    }
}

#[test]
fn test_buffer_reuse() {
    let d = GenericDialect {};
    let q = "INSERT INTO customer WITH foo AS (SELECT 1) SELECT * FROM foo UNION VALUES (1)";
    let mut buf = Vec::new();
    Tokenizer::new(&d, q)
        .tokenize_with_location_into_buf(&mut buf)
        .unwrap();
    let mut p = Parser::new(&d).with_tokens_with_locations(buf);
    p.parse_statements().unwrap();
    let _ = p.into_tokens();
}

#[test]
fn parse_map_access_expr() {
    let sql = "users[-1][safe_offset(2)]";
    let dialects = TestedDialects::new(vec![
        Box::new(BigQueryDialect {}),
        Box::new(ClickHouseDialect {}),
    ]);
    let expr = dialects.verified_expr(sql);
    let expected = Expr::MapAccess {
        column: Expr::Identifier(Ident::new("users")).into(),
        keys: vec![
            MapAccessKey {
                key: Expr::UnaryOp {
                    op: UnaryOperator::Minus,
                    expr: Expr::Value(number("1")).into(),
                },
                syntax: MapAccessSyntax::Bracket,
            },
            MapAccessKey {
                key: call("safe_offset", [Expr::Value(number("2"))]),
                syntax: MapAccessSyntax::Bracket,
            },
        ],
    };
    assert_eq!(expr, expected);

    for sql in ["users[1]", "a[array_length(b) - 1 + 2][c + 3][d * 4]"] {
        let _ = dialects.verified_expr(sql);
    }
}

#[test]
fn parse_connect_by() {
    let expect_query = Select {
        distinct: None,
        top: None,
        top_before_distinct: false,
        projection: vec![
            SelectItem::UnnamedExpr(Expr::Identifier(Ident::new("employee_id"))),
            SelectItem::UnnamedExpr(Expr::Identifier(Ident::new("manager_id"))),
            SelectItem::UnnamedExpr(Expr::Identifier(Ident::new("title"))),
        ],
        from: vec![TableWithJoins {
            relation: TableFactor::Table {
                name: ObjectName(vec![Ident::new("employees")]),
                alias: None,
                args: None,
                with_hints: vec![],
                version: None,
                partitions: vec![],
                with_ordinality: false,
                json_path: None,
            },
            joins: vec![],
        }],
        into: None,
        lateral_views: vec![],
        prewhere: None,
        selection: None,
        group_by: GroupByExpr::Expressions(vec![], vec![]),
        cluster_by: vec![],
        distribute_by: vec![],
        sort_by: vec![],
        having: None,
        named_window: vec![],
        qualify: None,
        window_before_qualify: false,
        value_table_mode: None,
        connect_by: Some(ConnectBy {
            condition: Expr::BinaryOp {
                left: Box::new(Expr::Identifier(Ident::new("title"))),
                op: BinaryOperator::Eq,
                right: Box::new(Expr::Value(Value::SingleQuotedString(
                    "president".to_owned(),
                ))),
            },
            relationships: vec![Expr::BinaryOp {
                left: Box::new(Expr::Identifier(Ident::new("manager_id"))),
                op: BinaryOperator::Eq,
                right: Box::new(Expr::Prior(Box::new(Expr::Identifier(Ident::new(
                    "employee_id",
                ))))),
            }],
        }),
    };

    let connect_by_1 = concat!(
        "SELECT employee_id, manager_id, title FROM employees ",
        "START WITH title = 'president' ",
        "CONNECT BY manager_id = PRIOR employee_id ",
        "ORDER BY employee_id"
    );

    assert_eq!(
        all_dialects_where(|d| d.supports_connect_by()).verified_only_select(connect_by_1),
        expect_query
    );

    // CONNECT BY can come before START WITH
    let connect_by_2 = concat!(
        "SELECT employee_id, manager_id, title FROM employees ",
        "CONNECT BY manager_id = PRIOR employee_id ",
        "START WITH title = 'president' ",
        "ORDER BY employee_id"
    );
    assert_eq!(
        all_dialects_where(|d| d.supports_connect_by())
            .verified_only_select_with_canonical(connect_by_2, connect_by_1),
        expect_query
    );

    // WHERE must come before CONNECT BY
    let connect_by_3 = concat!(
        "SELECT employee_id, manager_id, title FROM employees ",
        "WHERE employee_id <> 42 ",
        "START WITH title = 'president' ",
        "CONNECT BY manager_id = PRIOR employee_id ",
        "ORDER BY employee_id"
    );
    assert_eq!(
        all_dialects_where(|d| d.supports_connect_by()).verified_only_select(connect_by_3),
        Select {
            distinct: None,
            top: None,
            top_before_distinct: false,
            projection: vec![
                SelectItem::UnnamedExpr(Expr::Identifier(Ident::new("employee_id"))),
                SelectItem::UnnamedExpr(Expr::Identifier(Ident::new("manager_id"))),
                SelectItem::UnnamedExpr(Expr::Identifier(Ident::new("title"))),
            ],
            from: vec![TableWithJoins {
                relation: TableFactor::Table {
                    name: ObjectName(vec![Ident::new("employees")]),
                    alias: None,
                    args: None,
                    with_hints: vec![],
                    version: None,
                    partitions: vec![],
                    with_ordinality: false,
                    json_path: None,
                },
                joins: vec![],
            }],
            into: None,
            lateral_views: vec![],
            prewhere: None,
            selection: Some(Expr::BinaryOp {
                left: Box::new(Expr::Identifier(Ident::new("employee_id"))),
                op: BinaryOperator::NotEq,
                right: Box::new(Expr::Value(number("42"))),
            }),
            group_by: GroupByExpr::Expressions(vec![], vec![]),
            cluster_by: vec![],
            distribute_by: vec![],
            sort_by: vec![],
            having: None,
            named_window: vec![],
            qualify: None,
            window_before_qualify: false,
            value_table_mode: None,
            connect_by: Some(ConnectBy {
                condition: Expr::BinaryOp {
                    left: Box::new(Expr::Identifier(Ident::new("title"))),
                    op: BinaryOperator::Eq,
                    right: Box::new(Expr::Value(Value::SingleQuotedString(
                        "president".to_owned(),
                    ))),
                },
                relationships: vec![Expr::BinaryOp {
                    left: Box::new(Expr::Identifier(Ident::new("manager_id"))),
                    op: BinaryOperator::Eq,
                    right: Box::new(Expr::Prior(Box::new(Expr::Identifier(Ident::new(
                        "employee_id",
                    ))))),
                }],
            }),
        }
    );

    let connect_by_4 = concat!(
        "SELECT employee_id, manager_id, title FROM employees ",
        "START WITH title = 'president' ",
        "CONNECT BY manager_id = PRIOR employee_id ",
        "WHERE employee_id <> 42 ",
        "ORDER BY employee_id"
    );
    all_dialects_where(|d| d.supports_connect_by())
        .parse_sql_statements(connect_by_4)
        .expect_err("should have failed");

    // PRIOR expressions are only valid within a CONNECT BY, and the the token
    // `prior` is valid as an identifier anywhere else.
    assert_eq!(
        all_dialects()
            .verified_only_select("SELECT prior FROM some_table")
            .projection,
        vec![SelectItem::UnnamedExpr(Expr::Identifier(Ident::new(
            "prior"
        )))]
    );
}

#[test]
fn test_selective_aggregation() {
    let sql = concat!(
        "SELECT ",
        "ARRAY_AGG(name) FILTER (WHERE name IS NOT NULL), ",
        "ARRAY_AGG(name) FILTER (WHERE name LIKE 'a%') AS agg2 ",
        "FROM region"
    );
    assert_eq!(
        all_dialects_where(|d| d.supports_filter_during_aggregation())
            .verified_only_select(sql)
            .projection,
        vec![
            SelectItem::UnnamedExpr(Expr::Function(Function {
                name: ObjectName(vec![Ident::new("ARRAY_AGG")]),
                parameters: FunctionArguments::None,
                args: FunctionArguments::List(FunctionArgumentList {
                    duplicate_treatment: None,
                    args: vec![FunctionArg::Unnamed(FunctionArgExpr::Expr(
                        Expr::Identifier(Ident::new("name"))
                    ))],
                    clauses: vec![],
                }),
                filter: Some(Box::new(Expr::IsNotNull(Box::new(Expr::Identifier(
                    Ident::new("name")
                ))))),
                over: None,
                within_group: vec![],
                null_treatment: None
            })),
            SelectItem::ExprWithAlias {
                expr: Expr::Function(Function {
                    name: ObjectName(vec![Ident::new("ARRAY_AGG")]),
                    parameters: FunctionArguments::None,
                    args: FunctionArguments::List(FunctionArgumentList {
                        duplicate_treatment: None,
                        args: vec![FunctionArg::Unnamed(FunctionArgExpr::Expr(
                            Expr::Identifier(Ident::new("name"))
                        ))],
                        clauses: vec![],
                    }),
                    filter: Some(Box::new(Expr::Like {
                        negated: false,
                        expr: Box::new(Expr::Identifier(Ident::new("name"))),
                        pattern: Box::new(Expr::Value(Value::SingleQuotedString("a%".to_owned()))),
                        escape_char: None,
                        any: false,
                    })),
                    null_treatment: None,
                    over: None,
                    within_group: vec![]
                }),
                alias: Ident::new("agg2")
            },
        ]
    )
}

#[test]
fn test_group_by_grouping_sets() {
    let sql = concat!(
        "SELECT city, car_model, sum(quantity) AS sum ",
        "FROM dealer ",
        "GROUP BY GROUPING SETS ((city, car_model), (city), (car_model), ()) ",
        "ORDER BY city",
    );
    assert_eq!(
        all_dialects_where(|d| d.supports_group_by_expr())
            .verified_only_select(sql)
            .group_by,
        GroupByExpr::Expressions(
            vec![Expr::GroupingSets(vec![
                vec![
                    Expr::Identifier(Ident::new("city")),
                    Expr::Identifier(Ident::new("car_model"))
                ],
                vec![Expr::Identifier(Ident::new("city")),],
                vec![Expr::Identifier(Ident::new("car_model"))],
                vec![]
            ])],
            vec![]
        )
    );
}

#[test]
fn test_match_recognize() {
    use MatchRecognizePattern::*;
    use MatchRecognizeSymbol::*;
    use RepetitionQuantifier::*;

    let table = TableFactor::Table {
        name: ObjectName(vec![Ident::new("my_table")]),
        alias: None,
        args: None,
        with_hints: vec![],
        version: None,
        partitions: vec![],
        with_ordinality: false,
        json_path: None,
    };

    fn check(options: &str, expect: TableFactor) {
        let select = all_dialects_where(|d| d.supports_match_recognize()).verified_only_select(
            &format!("SELECT * FROM my_table MATCH_RECOGNIZE({options})"),
        );
        assert_eq!(&select.from[0].relation, &expect);
    }

    check(
        concat!(
            "PARTITION BY company ",
            "ORDER BY price_date ",
            "MEASURES ",
            "MATCH_NUMBER() AS match_number, ",
            "FIRST(price_date) AS start_date, ",
            "LAST(price_date) AS end_date ",
            "ONE ROW PER MATCH ",
            "AFTER MATCH SKIP TO LAST row_with_price_increase ",
            "PATTERN (row_before_decrease row_with_price_decrease+ row_with_price_increase+) ",
            "DEFINE ",
            "row_with_price_decrease AS price < LAG(price), ",
            "row_with_price_increase AS price > LAG(price)"
        ),
        TableFactor::MatchRecognize {
            table: Box::new(table),
            partition_by: vec![Expr::Identifier(Ident::new("company"))],
            order_by: vec![OrderByExpr {
                expr: Expr::Identifier(Ident::new("price_date")),
                asc: None,
                nulls_first: None,
                with_fill: None,
            }],
            measures: vec![
                Measure {
                    expr: call("MATCH_NUMBER", []),
                    alias: Ident::new("match_number"),
                },
                Measure {
                    expr: call("FIRST", [Expr::Identifier(Ident::new("price_date"))]),
                    alias: Ident::new("start_date"),
                },
                Measure {
                    expr: call("LAST", [Expr::Identifier(Ident::new("price_date"))]),
                    alias: Ident::new("end_date"),
                },
            ],
            rows_per_match: Some(RowsPerMatch::OneRow),
            after_match_skip: Some(AfterMatchSkip::ToLast(Ident::new(
                "row_with_price_increase",
            ))),
            pattern: Concat(vec![
                Symbol(Named(Ident::new("row_before_decrease"))),
                Repetition(
                    Box::new(Symbol(Named(Ident::new("row_with_price_decrease")))),
                    OneOrMore,
                ),
                Repetition(
                    Box::new(Symbol(Named(Ident::new("row_with_price_increase")))),
                    OneOrMore,
                ),
            ]),
            symbols: vec![
                SymbolDefinition {
                    symbol: Ident::new("row_with_price_decrease"),
                    definition: Expr::BinaryOp {
                        left: Box::new(Expr::Identifier(Ident::new("price"))),
                        op: BinaryOperator::Lt,
                        right: Box::new(call("LAG", [Expr::Identifier(Ident::new("price"))])),
                    },
                },
                SymbolDefinition {
                    symbol: Ident::new("row_with_price_increase"),
                    definition: Expr::BinaryOp {
                        left: Box::new(Expr::Identifier(Ident::new("price"))),
                        op: BinaryOperator::Gt,
                        right: Box::new(call("LAG", [Expr::Identifier(Ident::new("price"))])),
                    },
                },
            ],
            alias: None,
        },
    );

    #[rustfmt::skip]
    let examples = [
        concat!(
            "SELECT * ",
            "FROM login_attempts ",
            "MATCH_RECOGNIZE(",
                "PARTITION BY user_id ",
                "ORDER BY timestamp ",
                "PATTERN (failed_attempt{3,}) ",
                "DEFINE ",
                    "failed_attempt AS status = 'failure'",
            ")",
        ),
        concat!(
            "SELECT * ",
            "FROM stock_transactions ",
            "MATCH_RECOGNIZE(",
                "PARTITION BY symbol ",
                "ORDER BY timestamp ",
                "MEASURES ",
                    "FIRST(price) AS start_price, ",
                    "LAST(price) AS end_price, ",
                    "MATCH_NUMBER() AS match_num ",
                "ALL ROWS PER MATCH ",
                "PATTERN (STRT UP+) ",
                "DEFINE ",
                    "UP AS price > PREV(price)",
            ")",
        ),
        concat!(
            "SELECT * ",
            "FROM event_log ",
            "MATCH_RECOGNIZE(",
                "MEASURES ",
                    "FIRST(event_type) AS start_event, ",
                    "LAST(event_type) AS end_event, ",
                    "COUNT(*) AS error_count ",
                "ALL ROWS PER MATCH ",
                "PATTERN (STRT ERROR+ END) ",
                "DEFINE ",
                    "STRT AS event_type = 'START', ",
                    "ERROR AS event_type = 'ERROR', ",
                    "END AS event_type = 'END'",
            ")",
        )
    ];

    for sql in examples {
        all_dialects_where(|d| d.supports_match_recognize()).verified_query(sql);
    }
}

#[test]
fn test_match_recognize_patterns() {
    use MatchRecognizePattern::*;
    use MatchRecognizeSymbol::*;
    use RepetitionQuantifier::*;

    fn check(pattern: &str, expect: MatchRecognizePattern) {
        let select =
            all_dialects_where(|d| d.supports_match_recognize()).verified_only_select(&format!(
                "SELECT * FROM my_table MATCH_RECOGNIZE(PATTERN ({pattern}) DEFINE DUMMY AS true)" // "select * from my_table match_recognize ("
            ));
        let TableFactor::MatchRecognize {
            pattern: actual, ..
        } = &select.from[0].relation
        else {
            panic!("expected match_recognize table factor");
        };
        assert_eq!(actual, &expect);
    }

    // just a symbol
    check("FOO", Symbol(Named(Ident::new("FOO"))));

    // just a symbol
    check(
        "^ FOO $",
        Concat(vec![
            Symbol(Start),
            Symbol(Named(Ident::new("FOO"))),
            Symbol(End),
        ]),
    );

    // exclusion
    check("{- FOO -}", Exclude(Named(Ident::new("FOO"))));

    check(
        "PERMUTE(A, B, C)",
        Permute(vec![
            Named(Ident::new("A")),
            Named(Ident::new("B")),
            Named(Ident::new("C")),
        ]),
    );

    // various identifiers
    check(
        "FOO | \"BAR\" | baz42",
        Alternation(vec![
            Symbol(Named(Ident::new("FOO"))),
            Symbol(Named(Ident::with_quote('"', "BAR"))),
            Symbol(Named(Ident::new("baz42"))),
        ]),
    );

    // concatenated basic quantifiers
    check(
        "S1* S2+ S3?",
        Concat(vec![
            Repetition(Box::new(Symbol(Named(Ident::new("S1")))), ZeroOrMore),
            Repetition(Box::new(Symbol(Named(Ident::new("S2")))), OneOrMore),
            Repetition(Box::new(Symbol(Named(Ident::new("S3")))), AtMostOne),
        ]),
    );

    // double repetition
    check(
        "S2*?",
        Repetition(
            Box::new(Repetition(
                Box::new(Symbol(Named(Ident::new("S2")))),
                ZeroOrMore,
            )),
            AtMostOne,
        ),
    );

    // range quantifiers in an alternation
    check(
        "S1{1} | S2{2,3} | S3{4,} | S4{,5}",
        Alternation(vec![
            Repetition(Box::new(Symbol(Named(Ident::new("S1")))), Exactly(1)),
            Repetition(Box::new(Symbol(Named(Ident::new("S2")))), Range(2, 3)),
            Repetition(Box::new(Symbol(Named(Ident::new("S3")))), AtLeast(4)),
            Repetition(Box::new(Symbol(Named(Ident::new("S4")))), AtMost(5)),
        ]),
    );

    // grouping case 1
    check(
        "S1 ( S2 )",
        Concat(vec![
            Symbol(Named(Ident::new("S1"))),
            Group(Box::new(Symbol(Named(Ident::new("S2"))))),
        ]),
    );

    // grouping case 2
    check(
        "( {- S3 -} S4 )+",
        Repetition(
            Box::new(Group(Box::new(Concat(vec![
                Exclude(Named(Ident::new("S3"))),
                Symbol(Named(Ident::new("S4"))),
            ])))),
            OneOrMore,
        ),
    );

    // the grand finale (example taken from snowflake docs)
    check(
        "^ S1 S2*? ( {- S3 -} S4 )+ | PERMUTE(S1, S2){1,2} $",
        Alternation(vec![
            Concat(vec![
                Symbol(Start),
                Symbol(Named(Ident::new("S1"))),
                Repetition(
                    Box::new(Repetition(
                        Box::new(Symbol(Named(Ident::new("S2")))),
                        ZeroOrMore,
                    )),
                    AtMostOne,
                ),
                Repetition(
                    Box::new(Group(Box::new(Concat(vec![
                        Exclude(Named(Ident::new("S3"))),
                        Symbol(Named(Ident::new("S4"))),
                    ])))),
                    OneOrMore,
                ),
            ]),
            Concat(vec![
                Repetition(
                    Box::new(Permute(vec![
                        Named(Ident::new("S1")),
                        Named(Ident::new("S2")),
                    ])),
                    Range(1, 2),
                ),
                Symbol(End),
            ]),
        ]),
    );
}

#[test]
fn test_select_wildcard_with_replace() {
    let sql = r#"SELECT * REPLACE (lower(city) AS city) FROM addresses"#;
    let dialects = TestedDialects::new(vec![
        Box::new(GenericDialect {}),
        Box::new(BigQueryDialect {}),
        Box::new(ClickHouseDialect {}),
        Box::new(SnowflakeDialect {}),
        Box::new(DuckDbDialect {}),
    ]);
    let select = dialects.verified_only_select(sql);
    let expected = SelectItem::Wildcard(WildcardAdditionalOptions {
        opt_replace: Some(ReplaceSelectItem {
            items: vec![Box::new(ReplaceSelectElement {
                expr: call("lower", [Expr::Identifier(Ident::new("city"))]),
                column_name: Ident::new("city"),
                as_keyword: true,
            })],
        }),
        ..Default::default()
    });
    assert_eq!(expected, select.projection[0]);

    let select =
        dialects.verified_only_select(r#"SELECT * REPLACE ('widget' AS item_name) FROM orders"#);
    let expected = SelectItem::Wildcard(WildcardAdditionalOptions {
        opt_replace: Some(ReplaceSelectItem {
            items: vec![Box::new(ReplaceSelectElement {
                expr: Expr::Value(Value::SingleQuotedString("widget".to_owned())),
                column_name: Ident::new("item_name"),
                as_keyword: true,
            })],
        }),
        ..Default::default()
    });
    assert_eq!(expected, select.projection[0]);

    let select = dialects.verified_only_select(
        r#"SELECT * REPLACE (quantity / 2 AS quantity, 3 AS order_id) FROM orders"#,
    );
    let expected = SelectItem::Wildcard(WildcardAdditionalOptions {
        opt_replace: Some(ReplaceSelectItem {
            items: vec![
                Box::new(ReplaceSelectElement {
                    expr: Expr::BinaryOp {
                        left: Box::new(Expr::Identifier(Ident::new("quantity"))),
                        op: BinaryOperator::Divide,
                        right: Box::new(Expr::Value(number("2"))),
                    },
                    column_name: Ident::new("quantity"),
                    as_keyword: true,
                }),
                Box::new(ReplaceSelectElement {
                    expr: Expr::Value(number("3")),
                    column_name: Ident::new("order_id"),
                    as_keyword: true,
                }),
            ],
        }),
        ..Default::default()
    });
    assert_eq!(expected, select.projection[0]);
}

#[test]
fn parse_sized_list() {
    let dialects = TestedDialects::new(vec![
        Box::new(GenericDialect {}),
        Box::new(PostgreSqlDialect {}),
        Box::new(DuckDbDialect {}),
    ]);
    let sql = r#"CREATE TABLE embeddings (data FLOAT[1536])"#;
    dialects.verified_stmt(sql);
    let sql = r#"CREATE TABLE embeddings (data FLOAT[1536][3])"#;
    dialects.verified_stmt(sql);
    let sql = r#"SELECT data::FLOAT[1536] FROM embeddings"#;
    dialects.verified_stmt(sql);
}

#[test]
fn insert_into_with_parentheses() {
    let dialects = TestedDialects::new(vec![
        Box::new(SnowflakeDialect {}),
        Box::new(RedshiftSqlDialect {}),
        Box::new(GenericDialect {}),
    ]);
    dialects.verified_stmt("INSERT INTO t1 (id, name) (SELECT t2.id, t2.name FROM t2)");
}

#[test]
fn test_dictionary_syntax() {
    fn check(sql: &str, expect: Expr) {
        assert_eq!(
            all_dialects_where(|d| d.supports_dictionary_syntax()).verified_expr(sql),
            expect
        );
    }

    check(
        "{'Alberta': 'Edmonton', 'Manitoba': 'Winnipeg'}",
        Expr::Dictionary(vec![
            DictionaryField {
                key: Ident::with_quote('\'', "Alberta"),
                value: Box::new(Expr::Value(Value::SingleQuotedString(
                    "Edmonton".to_owned(),
                ))),
            },
            DictionaryField {
                key: Ident::with_quote('\'', "Manitoba"),
                value: Box::new(Expr::Value(Value::SingleQuotedString(
                    "Winnipeg".to_owned(),
                ))),
            },
        ]),
    );

    check(
        "{'start': CAST('2023-04-01' AS TIMESTAMP), 'end': CAST('2023-04-05' AS TIMESTAMP)}",
        Expr::Dictionary(vec![
            DictionaryField {
                key: Ident::with_quote('\'', "start"),
                value: Box::new(Expr::Cast {
                    kind: CastKind::Cast,
                    expr: Box::new(Expr::Value(Value::SingleQuotedString(
                        "2023-04-01".to_owned(),
                    ))),
                    data_type: DataType::Timestamp(None, TimezoneInfo::None),
                    format: None,
                }),
            },
            DictionaryField {
                key: Ident::with_quote('\'', "end"),
                value: Box::new(Expr::Cast {
                    kind: CastKind::Cast,
                    expr: Box::new(Expr::Value(Value::SingleQuotedString(
                        "2023-04-05".to_owned(),
                    ))),
                    data_type: DataType::Timestamp(None, TimezoneInfo::None),
                    format: None,
                }),
            },
        ]),
    )
}

#[test]
fn test_map_syntax() {
    fn check(sql: &str, expect: Expr) {
        assert_eq!(
            all_dialects_where(|d| d.support_map_literal_syntax()).verified_expr(sql),
            expect
        );
    }

    check(
        "MAP {'Alberta': 'Edmonton', 'Manitoba': 'Winnipeg'}",
        Expr::Map(Map {
            entries: vec![
                MapEntry {
                    key: Box::new(Expr::Value(Value::SingleQuotedString("Alberta".to_owned()))),
                    value: Box::new(Expr::Value(Value::SingleQuotedString(
                        "Edmonton".to_owned(),
                    ))),
                },
                MapEntry {
                    key: Box::new(Expr::Value(Value::SingleQuotedString(
                        "Manitoba".to_owned(),
                    ))),
                    value: Box::new(Expr::Value(Value::SingleQuotedString(
                        "Winnipeg".to_owned(),
                    ))),
                },
            ],
        }),
    );

    fn number_expr(s: &str) -> Expr {
        Expr::Value(number(s))
    }

    check(
        "MAP {1: 10.0, 2: 20.0}",
        Expr::Map(Map {
            entries: vec![
                MapEntry {
                    key: Box::new(number_expr("1")),
                    value: Box::new(number_expr("10.0")),
                },
                MapEntry {
                    key: Box::new(number_expr("2")),
                    value: Box::new(number_expr("20.0")),
                },
            ],
        }),
    );

    check(
        "MAP {[1, 2, 3]: 10.0, [4, 5, 6]: 20.0}",
        Expr::Map(Map {
            entries: vec![
                MapEntry {
                    key: Box::new(Expr::Array(Array {
                        elem: vec![number_expr("1"), number_expr("2"), number_expr("3")],
                        named: false,
                    })),
                    value: Box::new(Expr::Value(number("10.0"))),
                },
                MapEntry {
                    key: Box::new(Expr::Array(Array {
                        elem: vec![number_expr("4"), number_expr("5"), number_expr("6")],
                        named: false,
                    })),
                    value: Box::new(Expr::Value(number("20.0"))),
                },
            ],
        }),
    );

    check(
        "MAP {'a': 10, 'b': 20}['a']",
        Expr::Subscript {
            expr: Box::new(Expr::Map(Map {
                entries: vec![
                    MapEntry {
                        key: Box::new(Expr::Value(Value::SingleQuotedString("a".to_owned()))),
                        value: Box::new(number_expr("10")),
                    },
                    MapEntry {
                        key: Box::new(Expr::Value(Value::SingleQuotedString("b".to_owned()))),
                        value: Box::new(number_expr("20")),
                    },
                ],
            })),
            subscript: Box::new(Subscript::Index {
                index: Expr::Value(Value::SingleQuotedString("a".to_owned())),
            }),
        },
    );

    check("MAP {}", Expr::Map(Map { entries: vec![] }));
}

#[test]
fn parse_within_group() {
    verified_expr("PERCENTILE_CONT(0.5) WITHIN GROUP (ORDER BY sales_amount)");
    verified_expr(concat!(
        "PERCENTILE_CONT(0.5) WITHIN GROUP (ORDER BY sales_amount) ",
        "OVER (PARTITION BY department)",
    ));
}

#[test]
fn tests_select_values_without_parens() {
    let dialects = TestedDialects::new(vec![
        Box::new(GenericDialect {}),
        Box::new(SnowflakeDialect {}),
        Box::new(DatabricksDialect {}),
    ]);
    let sql = "SELECT * FROM VALUES (1, 2), (2,3) AS tbl (id, val)";
    let canonical = "SELECT * FROM (VALUES (1, 2), (2, 3)) AS tbl (id, val)";
    dialects.verified_only_select_with_canonical(sql, canonical);
}

#[test]
fn tests_select_values_without_parens_and_set_op() {
    let dialects = TestedDialects::new(vec![
        Box::new(GenericDialect {}),
        Box::new(SnowflakeDialect {}),
        Box::new(DatabricksDialect {}),
    ]);

    let sql = "SELECT id + 1, name FROM VALUES (1, 'Apple'), (2, 'Banana'), (3, 'Orange') AS fruits (id, name) UNION ALL SELECT 5, 'Strawberry'";
    let canonical = "SELECT id + 1, name FROM (VALUES (1, 'Apple'), (2, 'Banana'), (3, 'Orange')) AS fruits (id, name) UNION ALL SELECT 5, 'Strawberry'";
    let query = dialects.verified_query_with_canonical(sql, canonical);
    match *query.body {
        SetExpr::SetOperation {
            op,
            set_quantifier: _,
            left,
            right,
        } => {
            assert_eq!(SetOperator::Union, op);
            match *left {
                SetExpr::Select(_) => {}
                _ => panic!("Expected: a SELECT statement"),
            }
            match *right {
                SetExpr::Select(_) => {}
                _ => panic!("Expected: a SELECT statement"),
            }
        }
        _ => panic!("Expected: a SET OPERATION"),
    }
}

#[test]
fn parse_select_wildcard_with_except() {
    let dialects = all_dialects_where(|d| d.supports_select_wildcard_except());

    let select = dialects.verified_only_select("SELECT * EXCEPT (col_a) FROM data");
    let expected = SelectItem::Wildcard(WildcardAdditionalOptions {
        opt_except: Some(ExceptSelectItem {
            first_element: Ident::new("col_a"),
            additional_elements: vec![],
        }),
        ..Default::default()
    });
    assert_eq!(expected, select.projection[0]);

    let select = dialects
        .verified_only_select("SELECT * EXCEPT (department_id, employee_id) FROM employee_table");
    let expected = SelectItem::Wildcard(WildcardAdditionalOptions {
        opt_except: Some(ExceptSelectItem {
            first_element: Ident::new("department_id"),
            additional_elements: vec![Ident::new("employee_id")],
        }),
        ..Default::default()
    });
    assert_eq!(expected, select.projection[0]);

    assert_eq!(
        dialects
            .parse_sql_statements("SELECT * EXCEPT () FROM employee_table")
            .unwrap_err()
            .to_string(),
        "sql parser error: Expected: identifier, found: )"
    );
}

#[test]
fn parse_auto_increment_too_large() {
    let dialect = GenericDialect {};
    let u64_max = u64::MAX;
    let sql =
        format!("CREATE TABLE foo (bar INT NOT NULL AUTO_INCREMENT) AUTO_INCREMENT=1{u64_max}");

    let res = Parser::new(&dialect)
        .try_with_sql(&sql)
        .expect("tokenize to work")
        .parse_statements();

    assert!(res.is_err(), "{res:?}");
}

#[test]
fn test_group_by_nothing() {
    let Select { group_by, .. } = all_dialects_where(|d| d.supports_group_by_expr())
        .verified_only_select("SELECT count(1) FROM t GROUP BY ()");
    {
        std::assert_eq!(
            GroupByExpr::Expressions(vec![Expr::Tuple(vec![])], vec![]),
            group_by
        );
    }

    let Select { group_by, .. } = all_dialects_where(|d| d.supports_group_by_expr())
        .verified_only_select("SELECT name, count(1) FROM t GROUP BY name, ()");
    {
        std::assert_eq!(
            GroupByExpr::Expressions(
                vec![
                    Identifier(Ident::new("name".to_string())),
                    Expr::Tuple(vec![])
                ],
                vec![]
            ),
            group_by
        );
    }
}

#[test]
fn test_extract_seconds_ok() {
    let dialects = all_dialects_where(|d| d.allow_extract_custom());
    let stmt = dialects.verified_expr("EXTRACT(seconds FROM '2 seconds'::INTERVAL)");

    assert_eq!(
        stmt,
        Expr::Extract {
            field: DateTimeField::Custom(Ident {
                value: "seconds".to_string(),
                quote_style: None,
            }),
            syntax: ExtractSyntax::From,
            expr: Box::new(Expr::Cast {
                kind: CastKind::DoubleColon,
                expr: Box::new(Expr::Value(Value::SingleQuotedString(
                    "2 seconds".to_string()
                ))),
                data_type: DataType::Interval,
                format: None,
            }),
        }
    )
}

#[test]
fn test_extract_seconds_single_quote_ok() {
    let dialects = all_dialects_where(|d| d.allow_extract_custom());
    let stmt = dialects.verified_expr(r#"EXTRACT('seconds' FROM '2 seconds'::INTERVAL)"#);

    assert_eq!(
        stmt,
        Expr::Extract {
            field: DateTimeField::Custom(Ident {
                value: "seconds".to_string(),
                quote_style: Some('\''),
            }),
            syntax: ExtractSyntax::From,
            expr: Box::new(Expr::Cast {
                kind: CastKind::DoubleColon,
                expr: Box::new(Expr::Value(Value::SingleQuotedString(
                    "2 seconds".to_string()
                ))),
                data_type: DataType::Interval,
                format: None,
            }),
        }
    )
}

#[test]
fn test_extract_seconds_err() {
    let sql = "SELECT EXTRACT(seconds FROM '2 seconds'::INTERVAL)";
    let dialects = all_dialects_except(|d| d.allow_extract_custom());
    let err = dialects.parse_sql_statements(sql).unwrap_err();
    assert_eq!(
        err.to_string(),
        "sql parser error: Expected: date/time field, found: seconds"
    );
}

#[test]
fn test_extract_seconds_single_quote_err() {
    let sql = r#"SELECT EXTRACT('seconds' FROM '2 seconds'::INTERVAL)"#;
    let dialects = all_dialects_except(|d| d.allow_extract_single_quotes());
    let err = dialects.parse_sql_statements(sql).unwrap_err();
    assert_eq!(
        err.to_string(),
        "sql parser error: Expected: date/time field, found: 'seconds'"
    );
}

#[test]
fn test_truncate_table_with_on_cluster() {
    let sql = "TRUNCATE TABLE t ON CLUSTER cluster_name";
    match all_dialects().verified_stmt(sql) {
        Statement::Truncate { on_cluster, .. } => {
            assert_eq!(on_cluster, Some(Ident::new("cluster_name")));
        }
        _ => panic!("Expected: TRUNCATE TABLE statement"),
    }

    // Omit ON CLUSTER is allowed
    all_dialects().verified_stmt("TRUNCATE TABLE t");

    assert_eq!(
        ParserError::ParserError("Expected: identifier, found: EOF".to_string()),
        all_dialects()
            .parse_sql_statements("TRUNCATE TABLE t ON CLUSTER")
            .unwrap_err()
    );
}

#[test]
fn parse_explain_with_option_list() {
    run_explain_analyze(
        all_dialects_where(|d| d.supports_explain_with_utility_options()),
        "EXPLAIN (ANALYZE false, VERBOSE true) SELECT sqrt(id) FROM foo",
        false,
        false,
        None,
        Some(vec![
            UtilityOption {
                name: Ident::new("ANALYZE"),
                arg: Some(Expr::Value(Value::Boolean(false))),
            },
            UtilityOption {
                name: Ident::new("VERBOSE"),
                arg: Some(Expr::Value(Value::Boolean(true))),
            },
        ]),
    );

    run_explain_analyze(
        all_dialects_where(|d| d.supports_explain_with_utility_options()),
        "EXPLAIN (ANALYZE ON, VERBOSE OFF) SELECT sqrt(id) FROM foo",
        false,
        false,
        None,
        Some(vec![
            UtilityOption {
                name: Ident::new("ANALYZE"),
                arg: Some(Expr::Identifier(Ident::new("ON"))),
            },
            UtilityOption {
                name: Ident::new("VERBOSE"),
                arg: Some(Expr::Identifier(Ident::new("OFF"))),
            },
        ]),
    );

    run_explain_analyze(
        all_dialects_where(|d| d.supports_explain_with_utility_options()),
        r#"EXPLAIN (FORMAT1 TEXT, FORMAT2 'JSON', FORMAT3 "XML", FORMAT4 YAML) SELECT sqrt(id) FROM foo"#,
        false,
        false,
        None,
        Some(vec![
            UtilityOption {
                name: Ident::new("FORMAT1"),
                arg: Some(Expr::Identifier(Ident::new("TEXT"))),
            },
            UtilityOption {
                name: Ident::new("FORMAT2"),
                arg: Some(Expr::Value(Value::SingleQuotedString("JSON".to_string()))),
            },
            UtilityOption {
                name: Ident::new("FORMAT3"),
                arg: Some(Expr::Identifier(Ident::with_quote('"', "XML"))),
            },
            UtilityOption {
                name: Ident::new("FORMAT4"),
                arg: Some(Expr::Identifier(Ident::new("YAML"))),
            },
        ]),
    );

    run_explain_analyze(
        all_dialects_where(|d| d.supports_explain_with_utility_options()),
        r#"EXPLAIN (NUM1 10, NUM2 +10.1, NUM3 -10.2) SELECT sqrt(id) FROM foo"#,
        false,
        false,
        None,
        Some(vec![
            UtilityOption {
                name: Ident::new("NUM1"),
                arg: Some(Expr::Value(Value::Number("10".parse().unwrap(), false))),
            },
            UtilityOption {
                name: Ident::new("NUM2"),
                arg: Some(Expr::UnaryOp {
                    op: UnaryOperator::Plus,
                    expr: Box::new(Expr::Value(Value::Number("10.1".parse().unwrap(), false))),
                }),
            },
            UtilityOption {
                name: Ident::new("NUM3"),
                arg: Some(Expr::UnaryOp {
                    op: UnaryOperator::Minus,
                    expr: Box::new(Expr::Value(Value::Number("10.2".parse().unwrap(), false))),
                }),
            },
        ]),
    );

    let utility_options = vec![
        UtilityOption {
            name: Ident::new("ANALYZE"),
            arg: None,
        },
        UtilityOption {
            name: Ident::new("VERBOSE"),
            arg: Some(Expr::Value(Value::Boolean(true))),
        },
        UtilityOption {
            name: Ident::new("WAL"),
            arg: Some(Expr::Identifier(Ident::new("OFF"))),
        },
        UtilityOption {
            name: Ident::new("FORMAT"),
            arg: Some(Expr::Identifier(Ident::new("YAML"))),
        },
        UtilityOption {
            name: Ident::new("USER_DEF_NUM"),
            arg: Some(Expr::UnaryOp {
                op: UnaryOperator::Minus,
                expr: Box::new(Expr::Value(Value::Number("100.1".parse().unwrap(), false))),
            }),
        },
    ];
    run_explain_analyze (
        all_dialects_where(|d| d.supports_explain_with_utility_options()),
        "EXPLAIN (ANALYZE, VERBOSE true, WAL OFF, FORMAT YAML, USER_DEF_NUM -100.1) SELECT sqrt(id) FROM foo",
        false,
        false,
        None,
        Some(utility_options),
    );
}

#[test]
fn test_create_policy() {
    let sql: &str = "CREATE POLICY my_policy ON my_table \
               AS PERMISSIVE FOR SELECT \
               TO my_role, CURRENT_USER \
               USING (c0 = 1) \
               WITH CHECK (1 = 1)";

    match all_dialects().verified_stmt(sql) {
        Statement::CreatePolicy {
            name,
            table_name,
            to,
            using,
            with_check,
            ..
        } => {
            assert_eq!(name.to_string(), "my_policy");
            assert_eq!(table_name.to_string(), "my_table");
            assert_eq!(
                to,
                Some(vec![
                    Owner::Ident(Ident::new("my_role")),
                    Owner::CurrentUser
                ])
            );
            assert_eq!(
                using,
                Some(Expr::BinaryOp {
                    left: Box::new(Expr::Identifier(Ident::new("c0"))),
                    op: BinaryOperator::Eq,
                    right: Box::new(Expr::Value(Value::Number("1".parse().unwrap(), false))),
                })
            );
            assert_eq!(
                with_check,
                Some(Expr::BinaryOp {
                    left: Box::new(Expr::Value(Value::Number("1".parse().unwrap(), false))),
                    op: BinaryOperator::Eq,
                    right: Box::new(Expr::Value(Value::Number("1".parse().unwrap(), false))),
                })
            );
        }
        _ => unreachable!(),
    }

    // USING with SELECT query
    all_dialects().verified_stmt(concat!(
        "CREATE POLICY my_policy ON my_table ",
        "AS PERMISSIVE FOR SELECT ",
        "TO my_role, CURRENT_USER ",
        "USING (c0 IN (SELECT column FROM t0)) ",
        "WITH CHECK (1 = 1)"
    ));
    // omit AS / FOR / TO / USING / WITH CHECK clauses is allowed
    all_dialects().verified_stmt("CREATE POLICY my_policy ON my_table");

    // missing table name
    assert_eq!(
        all_dialects()
            .parse_sql_statements("CREATE POLICY my_policy")
            .unwrap_err()
            .to_string(),
        "sql parser error: Expected: ON, found: EOF"
    );
    // missing policy type
    assert_eq!(
        all_dialects()
            .parse_sql_statements("CREATE POLICY my_policy ON my_table AS")
            .unwrap_err()
            .to_string(),
        "sql parser error: Expected: one of PERMISSIVE or RESTRICTIVE, found: EOF"
    );
    // missing FOR command
    assert_eq!(
        all_dialects()
            .parse_sql_statements("CREATE POLICY my_policy ON my_table FOR")
            .unwrap_err()
            .to_string(),
        "sql parser error: Expected: one of ALL or SELECT or INSERT or UPDATE or DELETE, found: EOF"
    );
    // missing TO owners
    assert_eq!(
        all_dialects()
            .parse_sql_statements("CREATE POLICY my_policy ON my_table TO")
            .unwrap_err()
            .to_string(),
        "sql parser error: Expected: CURRENT_USER, CURRENT_ROLE, SESSION_USER or identifier after OWNER TO. sql parser error: Expected: identifier, found: EOF"
    );
    // missing USING expression
    assert_eq!(
        all_dialects()
            .parse_sql_statements("CREATE POLICY my_policy ON my_table USING")
            .unwrap_err()
            .to_string(),
        "sql parser error: Expected: (, found: EOF"
    );
    // missing WITH CHECK expression
    assert_eq!(
        all_dialects()
            .parse_sql_statements("CREATE POLICY my_policy ON my_table WITH CHECK")
            .unwrap_err()
            .to_string(),
        "sql parser error: Expected: (, found: EOF"
    );
}

#[test]
fn test_drop_policy() {
    let sql = "DROP POLICY IF EXISTS my_policy ON my_table RESTRICT";
    match all_dialects().verified_stmt(sql) {
        Statement::DropPolicy {
            if_exists,
            name,
            table_name,
            option,
        } => {
            assert_eq!(if_exists, true);
            assert_eq!(name.to_string(), "my_policy");
            assert_eq!(table_name.to_string(), "my_table");
            assert_eq!(option, Some(ReferentialAction::Restrict));
        }
        _ => unreachable!(),
    }

    // omit IF EXISTS is allowed
    all_dialects().verified_stmt("DROP POLICY my_policy ON my_table CASCADE");
    // omit option is allowed
    all_dialects().verified_stmt("DROP POLICY my_policy ON my_table");

    // missing table name
    assert_eq!(
        all_dialects()
            .parse_sql_statements("DROP POLICY my_policy")
            .unwrap_err()
            .to_string(),
        "sql parser error: Expected: ON, found: EOF"
    );
    // Wrong option name
    assert_eq!(
        all_dialects()
            .parse_sql_statements("DROP POLICY my_policy ON my_table WRONG")
            .unwrap_err()
            .to_string(),
        "sql parser error: Expected: end of statement, found: WRONG"
    );
}

#[test]
fn test_alter_policy() {
    match verified_stmt("ALTER POLICY old_policy ON my_table RENAME TO new_policy") {
        Statement::AlterPolicy {
            name,
            table_name,
            operation,
            ..
        } => {
            assert_eq!(name.to_string(), "old_policy");
            assert_eq!(table_name.to_string(), "my_table");
            assert_eq!(
                operation,
                AlterPolicyOperation::Rename {
                    new_name: Ident::new("new_policy")
                }
            );
        }
        _ => unreachable!(),
    }

    match verified_stmt(concat!(
        "ALTER POLICY my_policy ON my_table TO CURRENT_USER ",
        "USING ((SELECT c0)) WITH CHECK (c0 > 0)"
    )) {
        Statement::AlterPolicy {
            name, table_name, ..
        } => {
            assert_eq!(name.to_string(), "my_policy");
            assert_eq!(table_name.to_string(), "my_table");
        }
        _ => unreachable!(),
    }

    // omit TO / USING / WITH CHECK clauses is allowed
    verified_stmt("ALTER POLICY my_policy ON my_table");

    // mixing RENAME and APPLY expressions
    assert_eq!(
        parse_sql_statements("ALTER POLICY old_policy ON my_table TO public RENAME TO new_policy")
            .unwrap_err()
            .to_string(),
        "sql parser error: Expected: end of statement, found: RENAME"
    );
    assert_eq!(
        parse_sql_statements("ALTER POLICY old_policy ON my_table RENAME TO new_policy TO public")
            .unwrap_err()
            .to_string(),
        "sql parser error: Expected: end of statement, found: TO"
    );
    // missing TO in RENAME TO
    assert_eq!(
        parse_sql_statements("ALTER POLICY old_policy ON my_table RENAME")
            .unwrap_err()
            .to_string(),
        "sql parser error: Expected: TO, found: EOF"
    );
    // missing new name in RENAME TO
    assert_eq!(
        parse_sql_statements("ALTER POLICY old_policy ON my_table RENAME TO")
            .unwrap_err()
            .to_string(),
        "sql parser error: Expected: identifier, found: EOF"
    );

    // missing the expression in USING
    assert_eq!(
        parse_sql_statements("ALTER POLICY my_policy ON my_table USING")
            .unwrap_err()
            .to_string(),
        "sql parser error: Expected: (, found: EOF"
    );
    // missing the expression in WITH CHECK
    assert_eq!(
        parse_sql_statements("ALTER POLICY my_policy ON my_table WITH CHECK")
            .unwrap_err()
            .to_string(),
        "sql parser error: Expected: (, found: EOF"
    );
}

#[test]
fn test_select_where_with_like_or_ilike_any() {
    verified_stmt(r#"SELECT * FROM x WHERE a ILIKE ANY '%abc%'"#);
    verified_stmt(r#"SELECT * FROM x WHERE a LIKE ANY '%abc%'"#);
    verified_stmt(r#"SELECT * FROM x WHERE a ILIKE ANY ('%Jo%oe%', 'T%e')"#);
    verified_stmt(r#"SELECT * FROM x WHERE a LIKE ANY ('%Jo%oe%', 'T%e')"#);
}

#[test]
fn test_any_some_all_comparison() {
    verified_stmt("SELECT c1 FROM tbl WHERE c1 = ANY(SELECT c2 FROM tbl)");
    verified_stmt("SELECT c1 FROM tbl WHERE c1 >= ALL(SELECT c2 FROM tbl)");
    verified_stmt("SELECT c1 FROM tbl WHERE c1 <> SOME(SELECT c2 FROM tbl)");
    verified_stmt("SELECT 1 = ANY(WITH x AS (SELECT 1) SELECT * FROM x)");
}

#[test]
fn test_alias_equal_expr() {
    let dialects = all_dialects_where(|d| d.supports_eq_alias_assignment());
    let sql = r#"SELECT some_alias = some_column FROM some_table"#;
    let expected = r#"SELECT some_column AS some_alias FROM some_table"#;
    let _ = dialects.one_statement_parses_to(sql, expected);

    let sql = r#"SELECT some_alias = (a*b) FROM some_table"#;
    let expected = r#"SELECT (a * b) AS some_alias FROM some_table"#;
    let _ = dialects.one_statement_parses_to(sql, expected);

    let dialects = all_dialects_where(|d| !d.supports_eq_alias_assignment());
    let sql = r#"SELECT x = (a * b) FROM some_table"#;
    let expected = r#"SELECT x = (a * b) FROM some_table"#;
    let _ = dialects.one_statement_parses_to(sql, expected);
}

#[test]
fn test_try_convert() {
    let dialects =
        all_dialects_where(|d| d.supports_try_convert() && d.convert_type_before_value());
    dialects.verified_expr("TRY_CONVERT(VARCHAR(MAX), 'foo')");

    let dialects =
        all_dialects_where(|d| d.supports_try_convert() && !d.convert_type_before_value());
    dialects.verified_expr("TRY_CONVERT('foo', VARCHAR(MAX))");
}

#[test]
fn parse_method_select() {
    let dialects = all_dialects_where(|d| d.supports_methods());
    let _ = dialects.verified_only_select(
        "SELECT LEFT('abc', 1).value('.', 'NVARCHAR(MAX)').value('.', 'NVARCHAR(MAX)') AS T",
    );
    let _ = dialects.verified_only_select("SELECT STUFF((SELECT ',' + name FROM sys.objects FOR XML PATH(''), TYPE).value('.', 'NVARCHAR(MAX)'), 1, 1, '') AS T");
    let _ = dialects
        .verified_only_select("SELECT CAST(column AS XML).value('.', 'NVARCHAR(MAX)') AS T");

    // `CONVERT` support
    let dialects = all_dialects_where(|d| {
        d.supports_methods() && d.supports_try_convert() && d.convert_type_before_value()
    });
    let _ = dialects.verified_only_select("SELECT CONVERT(XML, '<Book>abc</Book>').value('.', 'NVARCHAR(MAX)').value('.', 'NVARCHAR(MAX)') AS T");
}

#[test]
fn parse_method_expr() {
    let dialects = all_dialects_where(|d| d.supports_methods());
    let expr = dialects
        .verified_expr("LEFT('abc', 1).value('.', 'NVARCHAR(MAX)').value('.', 'NVARCHAR(MAX)')");
    match expr {
        Expr::Method(Method { expr, method_chain }) => {
            assert!(matches!(*expr, Expr::Function(_)));
            assert!(matches!(
                method_chain[..],
                [Function { .. }, Function { .. }]
            ));
        }
        _ => unreachable!(),
    }
    let expr = dialects.verified_expr(
        "(SELECT ',' + name FROM sys.objects FOR XML PATH(''), TYPE).value('.', 'NVARCHAR(MAX)')",
    );
    match expr {
        Expr::Method(Method { expr, method_chain }) => {
            assert!(matches!(*expr, Expr::Subquery(_)));
            assert!(matches!(method_chain[..], [Function { .. }]));
        }
        _ => unreachable!(),
    }
    let expr = dialects.verified_expr("CAST(column AS XML).value('.', 'NVARCHAR(MAX)')");
    match expr {
        Expr::Method(Method { expr, method_chain }) => {
            assert!(matches!(*expr, Expr::Cast { .. }));
            assert!(matches!(method_chain[..], [Function { .. }]));
        }
        _ => unreachable!(),
    }

    // `CONVERT` support
    let dialects = all_dialects_where(|d| {
        d.supports_methods() && d.supports_try_convert() && d.convert_type_before_value()
    });
    let expr = dialects.verified_expr(
        "CONVERT(XML, '<Book>abc</Book>').value('.', 'NVARCHAR(MAX)').value('.', 'NVARCHAR(MAX)')",
    );
    match expr {
        Expr::Method(Method { expr, method_chain }) => {
            assert!(matches!(*expr, Expr::Convert { .. }));
            assert!(matches!(
                method_chain[..],
                [Function { .. }, Function { .. }]
            ));
        }
        _ => unreachable!(),
    }
}

#[test]
fn test_show_dbs_schemas_tables_views() {
    // These statements are parsed the same by all dialects
    let stmts = vec![
        "SHOW DATABASES",
        "SHOW SCHEMAS",
        "SHOW TABLES",
        "SHOW VIEWS",
        "SHOW TABLES IN db1",
        "SHOW VIEWS FROM db1",
        "SHOW MATERIALIZED VIEWS",
        "SHOW MATERIALIZED VIEWS IN db1",
        "SHOW MATERIALIZED VIEWS FROM db1",
    ];
    for stmt in stmts {
        verified_stmt(stmt);
    }

    // These statements are parsed the same by all dialects
    // except for how the parser interprets the location of
    // LIKE option (infix/suffix)
    let stmts = vec!["SHOW DATABASES LIKE '%abc'", "SHOW SCHEMAS LIKE '%abc'"];
    for stmt in stmts {
        all_dialects_where(|d| d.supports_show_like_before_in()).verified_stmt(stmt);
        all_dialects_where(|d| !d.supports_show_like_before_in()).verified_stmt(stmt);
    }

    // These statements are only parsed by dialects that
    // support the LIKE option in the suffix
    let stmts = vec![
        "SHOW TABLES IN db1 'abc'",
        "SHOW VIEWS IN db1 'abc'",
        "SHOW VIEWS FROM db1 'abc'",
        "SHOW MATERIALIZED VIEWS IN db1 'abc'",
        "SHOW MATERIALIZED VIEWS FROM db1 'abc'",
    ];
    for stmt in stmts {
        all_dialects_where(|d| !d.supports_show_like_before_in()).verified_stmt(stmt);
    }
}

#[test]
fn parse_listen_channel() {
    let dialects = all_dialects_where(|d| d.supports_listen_notify());

    match dialects.verified_stmt("LISTEN test1") {
        Statement::LISTEN { channel } => {
            assert_eq!(Ident::new("test1"), channel);
        }
        _ => unreachable!(),
    };

    assert_eq!(
        dialects.parse_sql_statements("LISTEN *").unwrap_err(),
        ParserError::ParserError("Expected: identifier, found: *".to_string())
    );

    let dialects = all_dialects_where(|d| !d.supports_listen_notify());

    assert_eq!(
        dialects.parse_sql_statements("LISTEN test1").unwrap_err(),
        ParserError::ParserError("Expected: an SQL statement, found: LISTEN".to_string())
    );
}

#[test]
fn parse_unlisten_channel() {
    let dialects = all_dialects_where(|d| d.supports_listen_notify());

    match dialects.verified_stmt("UNLISTEN test1") {
        Statement::UNLISTEN { channel } => {
            assert_eq!(Ident::new("test1"), channel);
        }
        _ => unreachable!(),
    };

    match dialects.verified_stmt("UNLISTEN *") {
        Statement::UNLISTEN { channel } => {
            assert_eq!(Ident::new("*"), channel);
        }
        _ => unreachable!(),
    };

    assert_eq!(
        dialects.parse_sql_statements("UNLISTEN +").unwrap_err(),
        ParserError::ParserError("Expected: wildcard or identifier, found: +".to_string())
    );

    let dialects = all_dialects_where(|d| !d.supports_listen_notify());

    assert_eq!(
        dialects.parse_sql_statements("UNLISTEN test1").unwrap_err(),
        ParserError::ParserError("Expected: an SQL statement, found: UNLISTEN".to_string())
    );
}

#[test]
fn parse_notify_channel() {
    let dialects = all_dialects_where(|d| d.supports_listen_notify());

    match dialects.verified_stmt("NOTIFY test1") {
        Statement::NOTIFY { channel, payload } => {
            assert_eq!(Ident::new("test1"), channel);
            assert_eq!(payload, None);
        }
        _ => unreachable!(),
    };

    match dialects.verified_stmt("NOTIFY test1, 'this is a test notification'") {
        Statement::NOTIFY {
            channel,
            payload: Some(payload),
        } => {
            assert_eq!(Ident::new("test1"), channel);
            assert_eq!("this is a test notification", payload);
        }
        _ => unreachable!(),
    };

    assert_eq!(
        dialects.parse_sql_statements("NOTIFY *").unwrap_err(),
        ParserError::ParserError("Expected: identifier, found: *".to_string())
    );
    assert_eq!(
        dialects
            .parse_sql_statements("NOTIFY test1, *")
            .unwrap_err(),
        ParserError::ParserError("Expected: literal string, found: *".to_string())
    );

    let sql_statements = [
        "NOTIFY test1",
        "NOTIFY test1, 'this is a test notification'",
    ];
    let dialects = all_dialects_where(|d| !d.supports_listen_notify());

    for &sql in &sql_statements {
        assert_eq!(
            dialects.parse_sql_statements(sql).unwrap_err(),
            ParserError::ParserError("Expected: an SQL statement, found: NOTIFY".to_string())
        );
    }
}

#[test]
fn parse_load_data() {
    let dialects = all_dialects_where(|d| d.supports_load_data());
    let only_supports_load_extension_dialects =
        all_dialects_where(|d| !d.supports_load_data() && d.supports_load_extension());
    let not_supports_load_dialects =
        all_dialects_where(|d| !d.supports_load_data() && !d.supports_load_extension());

    let sql = "LOAD DATA INPATH '/local/path/to/data.txt' INTO TABLE test.my_table";
    match dialects.verified_stmt(sql) {
        Statement::LoadData {
            local,
            inpath,
            overwrite,
            table_name,
            partitioned,
            table_format,
        } => {
            assert_eq!(false, local);
            assert_eq!("/local/path/to/data.txt", inpath);
            assert_eq!(false, overwrite);
            assert_eq!(
                ObjectName(vec![Ident::new("test"), Ident::new("my_table")]),
                table_name
            );
            assert_eq!(None, partitioned);
            assert_eq!(None, table_format);
        }
        _ => unreachable!(),
    };

    // with OVERWRITE keyword
    let sql = "LOAD DATA INPATH '/local/path/to/data.txt' OVERWRITE INTO TABLE my_table";
    match dialects.verified_stmt(sql) {
        Statement::LoadData {
            local,
            inpath,
            overwrite,
            table_name,
            partitioned,
            table_format,
        } => {
            assert_eq!(false, local);
            assert_eq!("/local/path/to/data.txt", inpath);
            assert_eq!(true, overwrite);
            assert_eq!(ObjectName(vec![Ident::new("my_table")]), table_name);
            assert_eq!(None, partitioned);
            assert_eq!(None, table_format);
        }
        _ => unreachable!(),
    };

    assert_eq!(
        only_supports_load_extension_dialects
            .parse_sql_statements(sql)
            .unwrap_err(),
        ParserError::ParserError("Expected: end of statement, found: INPATH".to_string())
    );
    assert_eq!(
        not_supports_load_dialects
            .parse_sql_statements(sql)
            .unwrap_err(),
        ParserError::ParserError(
            "Expected: `DATA` or an extension name after `LOAD`, found: INPATH".to_string()
        )
    );

    // with LOCAL keyword
    let sql = "LOAD DATA LOCAL INPATH '/local/path/to/data.txt' INTO TABLE test.my_table";
    match dialects.verified_stmt(sql) {
        Statement::LoadData {
            local,
            inpath,
            overwrite,
            table_name,
            partitioned,
            table_format,
        } => {
            assert_eq!(true, local);
            assert_eq!("/local/path/to/data.txt", inpath);
            assert_eq!(false, overwrite);
            assert_eq!(
                ObjectName(vec![Ident::new("test"), Ident::new("my_table")]),
                table_name
            );
            assert_eq!(None, partitioned);
            assert_eq!(None, table_format);
        }
        _ => unreachable!(),
    };

    assert_eq!(
        only_supports_load_extension_dialects
            .parse_sql_statements(sql)
            .unwrap_err(),
        ParserError::ParserError("Expected: end of statement, found: LOCAL".to_string())
    );
    assert_eq!(
        not_supports_load_dialects
            .parse_sql_statements(sql)
            .unwrap_err(),
        ParserError::ParserError(
            "Expected: `DATA` or an extension name after `LOAD`, found: LOCAL".to_string()
        )
    );

    // with PARTITION  clause
    let sql = "LOAD DATA LOCAL INPATH '/local/path/to/data.txt' INTO TABLE my_table PARTITION (year = 2024, month = 11)";
    match dialects.verified_stmt(sql) {
        Statement::LoadData {
            local,
            inpath,
            overwrite,
            table_name,
            partitioned,
            table_format,
        } => {
            assert_eq!(true, local);
            assert_eq!("/local/path/to/data.txt", inpath);
            assert_eq!(false, overwrite);
            assert_eq!(ObjectName(vec![Ident::new("my_table")]), table_name);
            assert_eq!(
                Some(vec![
                    Expr::BinaryOp {
                        left: Box::new(Expr::Identifier(Ident::new("year"))),
                        op: BinaryOperator::Eq,
                        right: Box::new(Expr::Value(Value::Number("2024".parse().unwrap(), false))),
                    },
                    Expr::BinaryOp {
                        left: Box::new(Expr::Identifier(Ident::new("month"))),
                        op: BinaryOperator::Eq,
                        right: Box::new(Expr::Value(Value::Number("11".parse().unwrap(), false))),
                    }
                ]),
                partitioned
            );
            assert_eq!(None, table_format);
        }
        _ => unreachable!(),
    };

    // with PARTITION  clause
    let sql = "LOAD DATA LOCAL INPATH '/local/path/to/data.txt' OVERWRITE INTO TABLE good.my_table PARTITION (year = 2024, month = 11) INPUTFORMAT 'org.apache.hadoop.mapred.TextInputFormat' SERDE 'org.apache.hadoop.hive.serde2.OpenCSVSerde'";
    match dialects.verified_stmt(sql) {
        Statement::LoadData {
            local,
            inpath,
            overwrite,
            table_name,
            partitioned,
            table_format,
        } => {
            assert_eq!(true, local);
            assert_eq!("/local/path/to/data.txt", inpath);
            assert_eq!(true, overwrite);
            assert_eq!(
                ObjectName(vec![Ident::new("good"), Ident::new("my_table")]),
                table_name
            );
            assert_eq!(
                Some(vec![
                    Expr::BinaryOp {
                        left: Box::new(Expr::Identifier(Ident::new("year"))),
                        op: BinaryOperator::Eq,
                        right: Box::new(Expr::Value(Value::Number("2024".parse().unwrap(), false))),
                    },
                    Expr::BinaryOp {
                        left: Box::new(Expr::Identifier(Ident::new("month"))),
                        op: BinaryOperator::Eq,
                        right: Box::new(Expr::Value(Value::Number("11".parse().unwrap(), false))),
                    }
                ]),
                partitioned
            );
            assert_eq!(
                Some(HiveLoadDataFormat {
                    serde: Expr::Value(Value::SingleQuotedString(
                        "org.apache.hadoop.hive.serde2.OpenCSVSerde".to_string()
                    )),
                    input_format: Expr::Value(Value::SingleQuotedString(
                        "org.apache.hadoop.mapred.TextInputFormat".to_string()
                    ))
                }),
                table_format
            );
        }
        _ => unreachable!(),
    };

    // negative test case
    let sql = "LOAD DATA2 LOCAL INPATH '/local/path/to/data.txt' INTO TABLE test.my_table";
    assert_eq!(
        dialects.parse_sql_statements(sql).unwrap_err(),
        ParserError::ParserError(
            "Expected: `DATA` or an extension name after `LOAD`, found: DATA2".to_string()
        )
    );
}

#[test]
fn test_load_extension() {
    let dialects = all_dialects_where(|d| d.supports_load_extension());
    let not_supports_load_extension_dialects = all_dialects_where(|d| !d.supports_load_extension());
    let sql = "LOAD my_extension";

    match dialects.verified_stmt(sql) {
        Statement::Load { extension_name } => {
            assert_eq!(Ident::new("my_extension"), extension_name);
        }
        _ => unreachable!(),
    };

    assert_eq!(
        not_supports_load_extension_dialects
            .parse_sql_statements(sql)
            .unwrap_err(),
        ParserError::ParserError(
            "Expected: `DATA` or an extension name after `LOAD`, found: my_extension".to_string()
        )
    );

    let sql = "LOAD 'filename'";

    match dialects.verified_stmt(sql) {
        Statement::Load { extension_name } => {
            assert_eq!(
                Ident {
                    value: "filename".to_string(),
                    quote_style: Some('\'')
                },
                extension_name
            );
        }
        _ => unreachable!(),
    };
}

#[test]
fn test_select_top() {
    let dialects = all_dialects_where(|d| d.supports_top_before_distinct());
    dialects.one_statement_parses_to("SELECT ALL * FROM tbl", "SELECT * FROM tbl");
    dialects.verified_stmt("SELECT TOP 3 * FROM tbl");
    dialects.one_statement_parses_to("SELECT TOP 3 ALL * FROM tbl", "SELECT TOP 3 * FROM tbl");
    dialects.verified_stmt("SELECT TOP 3 DISTINCT * FROM tbl");
    dialects.verified_stmt("SELECT TOP 3 DISTINCT a, b, c FROM tbl");
}

#[test]
fn parse_bang_not() {
    let dialects = all_dialects_where(|d| d.supports_bang_not_operator());
    let sql = "SELECT !a, !(b > 3)";
    let Select { projection, .. } = dialects.verified_only_select(sql);

    for (i, expr) in [
        Box::new(Expr::Identifier(Ident::new("a"))),
        Box::new(Expr::Nested(Box::new(Expr::BinaryOp {
            left: Box::new(Expr::Identifier(Ident::new("b"))),
            op: BinaryOperator::Gt,
            right: Box::new(Expr::Value(Value::Number("3".parse().unwrap(), false))),
        }))),
    ]
    .into_iter()
    .enumerate()
    {
        assert_eq!(
            SelectItem::UnnamedExpr(Expr::UnaryOp {
                op: UnaryOperator::BangNot,
                expr
            }),
            projection[i]
        )
    }

    let sql_statements = ["SELECT a!", "SELECT a ! b", "SELECT a ! as b"];

    for &sql in &sql_statements {
        assert_eq!(
            dialects.parse_sql_statements(sql).unwrap_err(),
            ParserError::ParserError("No infix parser for token ExclamationMark".to_string())
        );
    }

    let sql_statements = ["SELECT !a", "SELECT !a b", "SELECT !a as b"];
    let dialects = all_dialects_where(|d| !d.supports_bang_not_operator());

    for &sql in &sql_statements {
        assert_eq!(
            dialects.parse_sql_statements(sql).unwrap_err(),
            ParserError::ParserError("Expected: an expression, found: !".to_string())
        );
    }
}

#[test]
fn parse_factorial_operator() {
    let dialects = all_dialects_where(|d| d.supports_factorial_operator());
    let sql = "SELECT a!, (b + c)!";
    let Select { projection, .. } = dialects.verified_only_select(sql);

    for (i, expr) in [
        Box::new(Expr::Identifier(Ident::new("a"))),
        Box::new(Expr::Nested(Box::new(Expr::BinaryOp {
            left: Box::new(Expr::Identifier(Ident::new("b"))),
            op: BinaryOperator::Plus,
            right: Box::new(Expr::Identifier(Ident::new("c"))),
        }))),
    ]
    .into_iter()
    .enumerate()
    {
        assert_eq!(
            SelectItem::UnnamedExpr(Expr::UnaryOp {
                op: UnaryOperator::PGPostfixFactorial,
                expr
            }),
            projection[i]
        )
    }

    let sql_statements = ["SELECT !a", "SELECT !a b", "SELECT !a as b"];

    for &sql in &sql_statements {
        assert_eq!(
            dialects.parse_sql_statements(sql).unwrap_err(),
            ParserError::ParserError("Expected: an expression, found: !".to_string())
        );
    }

    let sql_statements = ["SELECT a!", "SELECT a ! b", "SELECT a ! as b"];

    // Due to the exclamation mark, which is both part of the `bang not` operator
    // and the `factorial` operator,  additional filtering not supports
    // `bang not` operator is required here.
    let dialects =
        all_dialects_where(|d| !d.supports_factorial_operator() && !d.supports_bang_not_operator());

    for &sql in &sql_statements {
        assert_eq!(
            dialects.parse_sql_statements(sql).unwrap_err(),
            ParserError::ParserError("No infix parser for token ExclamationMark".to_string())
        );
    }

    // Due to the exclamation mark, which is both part of the `bang not` operator
    // and the `factorial` operator,  additional filtering supports
    // `bang not` operator is required here.
    let dialects =
        all_dialects_where(|d| !d.supports_factorial_operator() && d.supports_bang_not_operator());

    for &sql in &sql_statements {
        assert_eq!(
            dialects.parse_sql_statements(sql).unwrap_err(),
            ParserError::ParserError("No infix parser for token ExclamationMark".to_string())
        );
    }
}

#[test]
fn parse_comments() {
    match all_dialects_where(|d| d.supports_comment_on())
        .verified_stmt("COMMENT ON COLUMN tab.name IS 'comment'")
    {
        Statement::Comment {
            object_type,
            object_name,
            comment: Some(comment),
            if_exists,
        } => {
            assert_eq!("comment", comment);
            assert_eq!("tab.name", object_name.to_string());
            assert_eq!(CommentObject::Column, object_type);
            assert!(!if_exists);
        }
        _ => unreachable!(),
    }

    let object_types = [
        ("COLUMN", CommentObject::Column),
        ("EXTENSION", CommentObject::Extension),
        ("TABLE", CommentObject::Table),
        ("SCHEMA", CommentObject::Schema),
        ("DATABASE", CommentObject::Database),
        ("USER", CommentObject::User),
        ("ROLE", CommentObject::Role),
    ];
    for (keyword, expected_object_type) in object_types.iter() {
        match all_dialects_where(|d| d.supports_comment_on())
            .verified_stmt(format!("COMMENT IF EXISTS ON {keyword} db.t0 IS 'comment'").as_str())
        {
            Statement::Comment {
                object_type,
                object_name,
                comment: Some(comment),
                if_exists,
            } => {
                assert_eq!("comment", comment);
                assert_eq!("db.t0", object_name.to_string());
                assert_eq!(*expected_object_type, object_type);
                assert!(if_exists);
            }
            _ => unreachable!(),
        }
    }

    match all_dialects_where(|d| d.supports_comment_on())
        .verified_stmt("COMMENT IF EXISTS ON TABLE public.tab IS NULL")
    {
        Statement::Comment {
            object_type,
            object_name,
            comment: None,
            if_exists,
        } => {
            assert_eq!("public.tab", object_name.to_string());
            assert_eq!(CommentObject::Table, object_type);
            assert!(if_exists);
        }
        _ => unreachable!(),
    }

    // missing IS statement
    assert_eq!(
        all_dialects_where(|d| d.supports_comment_on())
            .parse_sql_statements("COMMENT ON TABLE t0")
            .unwrap_err(),
        ParserError::ParserError("Expected: IS, found: EOF".to_string())
    );

    // missing comment literal
    assert_eq!(
        all_dialects_where(|d| d.supports_comment_on())
            .parse_sql_statements("COMMENT ON TABLE t0 IS")
            .unwrap_err(),
        ParserError::ParserError("Expected: literal string, found: EOF".to_string())
    );

    // unknown object type
    assert_eq!(
        all_dialects_where(|d| d.supports_comment_on())
            .parse_sql_statements("COMMENT ON UNKNOWN t0 IS 'comment'")
            .unwrap_err(),
        ParserError::ParserError("Expected: comment object_type, found: UNKNOWN".to_string())
    );
}

#[test]
fn parse_create_table_select() {
    let dialects = all_dialects_where(|d| d.supports_create_table_select());
    let sql_1 = r#"CREATE TABLE foo (baz INT) SELECT bar"#;
    let expected = r#"CREATE TABLE foo (baz INT) AS SELECT bar"#;
    let _ = dialects.one_statement_parses_to(sql_1, expected);

    let sql_2 = r#"CREATE TABLE foo (baz INT, name STRING) SELECT bar, oth_name FROM test.table_a"#;
    let expected =
        r#"CREATE TABLE foo (baz INT, name STRING) AS SELECT bar, oth_name FROM test.table_a"#;
    let _ = dialects.one_statement_parses_to(sql_2, expected);

    let dialects = all_dialects_where(|d| !d.supports_create_table_select());
    for sql in [sql_1, sql_2] {
        assert_eq!(
            dialects.parse_sql_statements(sql).unwrap_err(),
            ParserError::ParserError("Expected: end of statement, found: SELECT".to_string())
        );
    }
}

#[test]
<<<<<<< HEAD
fn parse_no_condition_join_strategy() {
    let dialects = all_dialects_where(|d| d.supports_create_table_select());

    let join_types = vec![
        "JOIN",
        "INNER JOIN",
        "LEFT JOIN",
        "LEFT OUTER JOIN",
        "RIGHT JOIN",
        "RIGHT OUTER JOIN",
        "FULL JOIN",
        "FULL OUTER JOIN",
        "CROSS JOIN",
        "NATURAL JOIN",
        "LEFT SEMI JOIN",
        "RIGHT SEMI JOIN",
        "LEFT ANTI JOIN",
        "RIGHT ANTI JOIN",
        "SEMI JOIN",
        "ANTI JOIN",
    ];

    for join in join_types {
        let sql = format!(
            "SELECT * FROM (SELECT 1 AS id, 'Foo' AS name) AS l {} (SELECT 1 AS id, 'Bar' AS name) AS r",
            join
        );
        let result = dialects.parse_sql_statements(&sql);
        if join.starts_with("CROSS") || join.starts_with("NATURAL") {
            // CROSS JOIN and NATURAL JOIN don't require ON or USING clauses
            assert!(result.is_ok());
        } else {
            // Other joins require ON or USING clauses
            assert_eq!(
                result.unwrap_err(),
                ParserError::ParserError(
                    "Expected: ON, or USING after JOIN, found: EOF".to_string()
                )
            );
        }
    }
=======
fn test_reserved_keywords_for_identifiers() {
    let dialects = all_dialects_where(|d| d.is_reserved_for_identifier(Keyword::INTERVAL));
    // Dialects that reserve the word INTERVAL will not allow it as an unquoted identifier
    let sql = "SELECT MAX(interval) FROM tbl";
    assert_eq!(
        dialects.parse_sql_statements(sql),
        Err(ParserError::ParserError(
            "Expected: an expression, found: )".to_string()
        ))
    );

    // Dialects that do not reserve the word INTERVAL will allow it
    let dialects = all_dialects_where(|d| !d.is_reserved_for_identifier(Keyword::INTERVAL));
    let sql = "SELECT MAX(interval) FROM tbl";
    dialects.parse_sql_statements(sql).unwrap();
>>>>>>> 525d1780
}<|MERGE_RESOLUTION|>--- conflicted
+++ resolved
@@ -12369,7 +12369,6 @@
 }
 
 #[test]
-<<<<<<< HEAD
 fn parse_no_condition_join_strategy() {
     let dialects = all_dialects_where(|d| d.supports_create_table_select());
 
@@ -12410,8 +12409,8 @@
                 )
             );
         }
-    }
-=======
+}
+
 fn test_reserved_keywords_for_identifiers() {
     let dialects = all_dialects_where(|d| d.is_reserved_for_identifier(Keyword::INTERVAL));
     // Dialects that reserve the word INTERVAL will not allow it as an unquoted identifier
@@ -12427,5 +12426,4 @@
     let dialects = all_dialects_where(|d| !d.is_reserved_for_identifier(Keyword::INTERVAL));
     let sql = "SELECT MAX(interval) FROM tbl";
     dialects.parse_sql_statements(sql).unwrap();
->>>>>>> 525d1780
 }