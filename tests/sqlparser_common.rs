--- conflicted
+++ resolved
@@ -4353,25 +4353,14 @@
 
 #[test]
 fn parse_merge() {
-<<<<<<< HEAD
     let sql = "MERGE INTO s.bar AS dest USING (SELECT * FROM s.foo) AS stg ON dest.D = stg.D AND dest.E = stg.E WHEN NOT MATCHED THEN INSERT (A, B, C) VALUES (stg.A, stg.B, stg.C) WHEN MATCHED AND dest.A = 'a' THEN UPDATE SET dest.F = stg.F, dest.G = stg.G WHEN MATCHED THEN DELETE";
-    match verified_stmt(sql) {
-        Statement::Merge {
-            table,
-            source,
-            on,
-            clauses,
-        } => {
-=======
-    let sql = "MERGE INTO s.bar AS dest USING (SELECT * FROM s.foo) as stg ON dest.D = stg.D AND dest.E = stg.E WHEN NOT MATCHED THEN INSERT (A, B, C) VALUES (stg.A, stg.B, stg.C) WHEN MATCHED AND dest.A = 'a' THEN UPDATE SET dest.F = stg.F, dest.G = stg.G WHEN MATCHED THEN DELETE";
-    let sql_no_into = "MERGE s.bar AS dest USING (SELECT * FROM s.foo) as stg ON dest.D = stg.D AND dest.E = stg.E WHEN NOT MATCHED THEN INSERT (A, B, C) VALUES (stg.A, stg.B, stg.C) WHEN MATCHED AND dest.A = 'a' THEN UPDATE SET dest.F = stg.F, dest.G = stg.G WHEN MATCHED THEN DELETE";
+    let sql_no_into = "MERGE s.bar AS dest USING (SELECT * FROM s.foo) AS stg ON dest.D = stg.D AND dest.E = stg.E WHEN NOT MATCHED THEN INSERT (A, B, C) VALUES (stg.A, stg.B, stg.C) WHEN MATCHED AND dest.A = 'a' THEN UPDATE SET dest.F = stg.F, dest.G = stg.G WHEN MATCHED THEN DELETE";
     match (verified_stmt(sql), verified_stmt(sql_no_into)) {
         (
             Statement::Merge {
                 into,
                 table,
                 source,
-                alias,
                 on,
                 clauses,
             },
@@ -4379,7 +4368,6 @@
                 into: no_into,
                 table: table_no_into,
                 source: source_no_into,
-                alias: alias_no_into,
                 on: on_no_into,
                 clauses: clauses_no_into,
             },
@@ -4387,7 +4375,6 @@
             assert!(into);
             assert!(!no_into);
 
->>>>>>> ed86c6d5
             assert_eq!(
                 table,
                 TableFactor::Table {
@@ -4404,7 +4391,6 @@
 
             assert_eq!(
                 source,
-<<<<<<< HEAD
                 TableFactor::Derived {
                     lateral: false,
                     subquery: Box::new(Query {
@@ -4446,50 +4432,8 @@
                         columns: vec![]
                     })
                 }
-=======
-                Box::new(SetExpr::Query(Box::new(Query {
-                    with: None,
-                    body: SetExpr::Select(Box::new(Select {
-                        distinct: false,
-                        top: None,
-                        projection: vec![SelectItem::Wildcard],
-                        into: None,
-                        from: vec![TableWithJoins {
-                            relation: TableFactor::Table {
-                                name: ObjectName(vec![Ident::new("s"), Ident::new("foo")]),
-                                alias: None,
-                                args: vec![],
-                                with_hints: vec![],
-                            },
-                            joins: vec![]
-                        }],
-                        lateral_views: vec![],
-                        selection: None,
-                        group_by: vec![],
-                        cluster_by: vec![],
-                        distribute_by: vec![],
-                        sort_by: vec![],
-                        having: None,
-                        qualify: None
-                    })),
-                    order_by: vec![],
-                    limit: None,
-                    offset: None,
-                    fetch: None,
-                    lock: None
-                })))
             );
             assert_eq!(source, source_no_into);
-
-            assert_eq!(
-                alias,
-                Some(TableAlias {
-                    name: Ident::new("stg"),
-                    columns: vec![]
-                })
->>>>>>> ed86c6d5
-            );
-            assert_eq!(alias, alias_no_into);
 
             assert_eq!(
                 on,
