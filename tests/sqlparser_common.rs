--- conflicted
+++ resolved
@@ -4077,7 +4077,6 @@
 }
 
 #[test]
-<<<<<<< HEAD
 fn parse_offset_and_limit() {
     let sql = "SELECT foo FROM bar LIMIT 2 OFFSET 2";
     let expect = Some(Offset {
@@ -4090,7 +4089,9 @@
 
     // Verifying different order
     one_statement_parses_to("SELECT foo FROM bar OFFSET 2 LIMIT 2", sql);
-=======
+}
+
+#[test]
 fn parse_time_functions() {
     let sql = "SELECT CURRENT_TIMESTAMP()";
     let select = verified_only_select(sql);
@@ -4136,5 +4137,4 @@
 
     // Validating Parenthesis
     one_statement_parses_to("SELECT CURRENT_DATE", sql);
->>>>>>> 87509f1d
 }