--- conflicted
+++ resolved
@@ -8888,7 +8888,6 @@
 }
 
 #[test]
-<<<<<<< HEAD
 fn test_match_recognize() {
     use MatchRecognizePattern::*;
     use MatchRecognizeSymbol::*;
@@ -9179,7 +9178,9 @@
             ]),
         ]),
     );
-=======
+}
+
+#[test]
 fn test_select_wildcard_with_replace() {
     let sql = r#"SELECT * REPLACE (lower(city) AS city) FROM addresses"#;
     let dialects = TestedDialects {
@@ -9255,5 +9256,4 @@
         ..Default::default()
     });
     assert_eq!(expected, select.projection[0]);
->>>>>>> bf89b7d8
 }