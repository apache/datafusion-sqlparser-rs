--- conflicted
+++ resolved
@@ -12424,7 +12424,25 @@
 }
 
 #[test]
-<<<<<<< HEAD
+fn test_reserved_keywords_for_identifiers() {
+    let dialects = all_dialects_where(|d| d.is_reserved_for_identifier(Keyword::INTERVAL));
+    // Dialects that reserve the word INTERVAL will not allow it as an unquoted identifier
+    let sql = "SELECT MAX(interval) FROM tbl";
+    assert_eq!(
+        dialects.parse_sql_statements(sql),
+        Err(ParserError::ParserError(
+            "Expected: an expression, found: )".to_string()
+        ))
+    );
+
+    // Dialects that do not reserve the word INTERVAL will allow it
+    let dialects = all_dialects_where(|d| !d.is_reserved_for_identifier(Keyword::INTERVAL));
+    let sql = "SELECT MAX(interval) FROM tbl";
+    dialects.parse_sql_statements(sql).unwrap();
+}
+
+
+#[test]
 fn overflow() {
     let expr = std::iter::repeat("1")
         .take(1000)
@@ -12435,21 +12453,4 @@
     let mut statements = Parser::parse_sql(&GenericDialect {}, sql.as_str()).unwrap();
     let statement = statements.pop().unwrap();
     assert_eq!(statement.to_string(), sql);
-=======
-fn test_reserved_keywords_for_identifiers() {
-    let dialects = all_dialects_where(|d| d.is_reserved_for_identifier(Keyword::INTERVAL));
-    // Dialects that reserve the word INTERVAL will not allow it as an unquoted identifier
-    let sql = "SELECT MAX(interval) FROM tbl";
-    assert_eq!(
-        dialects.parse_sql_statements(sql),
-        Err(ParserError::ParserError(
-            "Expected: an expression, found: )".to_string()
-        ))
-    );
-
-    // Dialects that do not reserve the word INTERVAL will allow it
-    let dialects = all_dialects_where(|d| !d.is_reserved_for_identifier(Keyword::INTERVAL));
-    let sql = "SELECT MAX(interval) FROM tbl";
-    dialects.parse_sql_statements(sql).unwrap();
->>>>>>> 3c8fd748
 }