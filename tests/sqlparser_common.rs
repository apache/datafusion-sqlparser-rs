--- conflicted
+++ resolved
@@ -4555,7 +4555,6 @@
 }
 
 #[test]
-<<<<<<< HEAD
 fn parse_window_and_qualify_clause() {
     let sql = "SELECT \
     MIN(c12) OVER window1 AS min1 \
@@ -4574,7 +4573,9 @@
     QUALIFY ROW_NUMBER() OVER my_window \
     ORDER BY C3";
     verified_only_select(sql);
-=======
+}
+
+#[test]
 fn parse_window_clause_named_window() {
     let sql = "SELECT * FROM mytable WINDOW window1 AS window2";
     let Select { named_window, .. } =
@@ -4587,7 +4588,6 @@
         )],
         named_window
     );
->>>>>>> 71a7262e
 }
 
 #[test]
@@ -9139,6 +9139,7 @@
         having: None,
         named_window: vec![],
         qualify: None,
+        window_before_qualify: false,
         value_table_mode: None,
         connect_by: Some(ConnectBy {
             condition: Expr::BinaryOp {
@@ -9226,6 +9227,7 @@
             having: None,
             named_window: vec![],
             qualify: None,
+            window_before_qualify: false,
             value_table_mode: None,
             connect_by: Some(ConnectBy {
                 condition: Expr::BinaryOp {
