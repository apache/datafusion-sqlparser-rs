--- conflicted
+++ resolved
@@ -263,18 +263,8 @@
                 select_token: TokenWithLocation::wrap(Token::make_keyword("SELECT")),
                 distinct: None,
                 top: None,
-<<<<<<< HEAD
                 projection: vec![SelectItem::Wildcard(WildcardAdditionalOptions::default())],
-=======
                 top_before_distinct: false,
-                projection: vec![SelectItem::Wildcard(WildcardAdditionalOptions {
-                    opt_ilike: None,
-                    opt_exclude: None,
-                    opt_except: None,
-                    opt_rename: None,
-                    opt_replace: None,
-                })],
->>>>>>> 334a5bf3
                 into: None,
                 from: vec![TableWithJoins {
                     relation: TableFactor::Table {
@@ -310,18 +300,8 @@
                 select_token: TokenWithLocation::wrap(Token::make_keyword("SELECT")),
                 distinct: None,
                 top: None,
-<<<<<<< HEAD
                 projection: vec![SelectItem::Wildcard(WildcardAdditionalOptions::default())],
-=======
                 top_before_distinct: false,
-                projection: vec![SelectItem::Wildcard(WildcardAdditionalOptions {
-                    opt_ilike: None,
-                    opt_exclude: None,
-                    opt_except: None,
-                    opt_rename: None,
-                    opt_replace: None,
-                })],
->>>>>>> 334a5bf3
                 into: None,
                 from: vec![TableWithJoins {
                     relation: TableFactor::Table {
