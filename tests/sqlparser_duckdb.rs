--- conflicted
+++ resolved
@@ -248,7 +248,93 @@
 }
 
 #[test]
-<<<<<<< HEAD
+fn test_duckdb_struct_literal() {
+    //struct literal syntax https://duckdb.org/docs/sql/data_types/struct#creating-structs
+    //syntax: {'field_name': expr1[, ... ]}
+    let sql = "SELECT {'a': 1, 'b': 2, 'c': 3}, [{'a': 'abc'}], {'a': 1, 'b': [t.str_col]}, {'a': 1, 'b': 'abc'}, {'abc': str_col}, {'a': {'aa': 1}}";
+    let select = duckdb_and_generic().verified_only_select(sql);
+    assert_eq!(6, select.projection.len());
+    assert_eq!(
+        &Expr::Dictionary(vec![
+            DictionaryField {
+                key: Ident::with_quote('\'', "a"),
+                value: Box::new(Expr::Value(number("1"))),
+            },
+            DictionaryField {
+                key: Ident::with_quote('\'', "b"),
+                value: Box::new(Expr::Value(number("2"))),
+            },
+            DictionaryField {
+                key: Ident::with_quote('\'', "c"),
+                value: Box::new(Expr::Value(number("3"))),
+            },
+        ],),
+        expr_from_projection(&select.projection[0])
+    );
+
+    assert_eq!(
+        &Expr::Array(Array {
+            elem: vec![Expr::Dictionary(vec![DictionaryField {
+                key: Ident::with_quote('\'', "a"),
+                value: Box::new(Expr::Value(Value::SingleQuotedString("abc".to_string()))),
+            },],)],
+            named: false
+        }),
+        expr_from_projection(&select.projection[1])
+    );
+    assert_eq!(
+        &Expr::Dictionary(vec![
+            DictionaryField {
+                key: Ident::with_quote('\'', "a"),
+                value: Box::new(Expr::Value(number("1"))),
+            },
+            DictionaryField {
+                key: Ident::with_quote('\'', "b"),
+                value: Box::new(Expr::Array(Array {
+                    elem: vec![Expr::CompoundIdentifier(vec![
+                        Ident::from("t"),
+                        Ident::from("str_col")
+                    ])],
+                    named: false
+                })),
+            },
+        ],),
+        expr_from_projection(&select.projection[2])
+    );
+    assert_eq!(
+        &Expr::Dictionary(vec![
+            DictionaryField {
+                key: Ident::with_quote('\'', "a"),
+                value: Expr::Value(number("1")).into(),
+            },
+            DictionaryField {
+                key: Ident::with_quote('\'', "b"),
+                value: Expr::Value(Value::SingleQuotedString("abc".to_string())).into(),
+            },
+        ],),
+        expr_from_projection(&select.projection[3])
+    );
+    assert_eq!(
+        &Expr::Dictionary(vec![DictionaryField {
+            key: Ident::with_quote('\'', "abc"),
+            value: Expr::Identifier(Ident::from("str_col")).into(),
+        }],),
+        expr_from_projection(&select.projection[4])
+    );
+    assert_eq!(
+        &Expr::Dictionary(vec![DictionaryField {
+            key: Ident::with_quote('\'', "a"),
+            value: Expr::Dictionary(vec![DictionaryField {
+                key: Ident::with_quote('\'', "aa"),
+                value: Expr::Value(number("1")).into(),
+            }],)
+            .into(),
+        }],),
+        expr_from_projection(&select.projection[5])
+    );
+}
+
+#[test]
 fn test_create_secret() {
     let sql = r#"CREATE OR REPLACE PERSISTENT SECRET IF NOT EXISTS name IN storage ( TYPE type, key1 value1, key2 value2 )"#;
     let stmt = duckdb().verified_stmt(sql);
@@ -314,90 +400,5 @@
              if_exists: false, temporary: None, name:  Ident::new("secret"), storage_specifier: None }
             ,
         stmt
-=======
-fn test_duckdb_struct_literal() {
-    //struct literal syntax https://duckdb.org/docs/sql/data_types/struct#creating-structs
-    //syntax: {'field_name': expr1[, ... ]}
-    let sql = "SELECT {'a': 1, 'b': 2, 'c': 3}, [{'a': 'abc'}], {'a': 1, 'b': [t.str_col]}, {'a': 1, 'b': 'abc'}, {'abc': str_col}, {'a': {'aa': 1}}";
-    let select = duckdb_and_generic().verified_only_select(sql);
-    assert_eq!(6, select.projection.len());
-    assert_eq!(
-        &Expr::Dictionary(vec![
-            DictionaryField {
-                key: Ident::with_quote('\'', "a"),
-                value: Box::new(Expr::Value(number("1"))),
-            },
-            DictionaryField {
-                key: Ident::with_quote('\'', "b"),
-                value: Box::new(Expr::Value(number("2"))),
-            },
-            DictionaryField {
-                key: Ident::with_quote('\'', "c"),
-                value: Box::new(Expr::Value(number("3"))),
-            },
-        ],),
-        expr_from_projection(&select.projection[0])
-    );
-
-    assert_eq!(
-        &Expr::Array(Array {
-            elem: vec![Expr::Dictionary(vec![DictionaryField {
-                key: Ident::with_quote('\'', "a"),
-                value: Box::new(Expr::Value(Value::SingleQuotedString("abc".to_string()))),
-            },],)],
-            named: false
-        }),
-        expr_from_projection(&select.projection[1])
-    );
-    assert_eq!(
-        &Expr::Dictionary(vec![
-            DictionaryField {
-                key: Ident::with_quote('\'', "a"),
-                value: Box::new(Expr::Value(number("1"))),
-            },
-            DictionaryField {
-                key: Ident::with_quote('\'', "b"),
-                value: Box::new(Expr::Array(Array {
-                    elem: vec![Expr::CompoundIdentifier(vec![
-                        Ident::from("t"),
-                        Ident::from("str_col")
-                    ])],
-                    named: false
-                })),
-            },
-        ],),
-        expr_from_projection(&select.projection[2])
-    );
-    assert_eq!(
-        &Expr::Dictionary(vec![
-            DictionaryField {
-                key: Ident::with_quote('\'', "a"),
-                value: Expr::Value(number("1")).into(),
-            },
-            DictionaryField {
-                key: Ident::with_quote('\'', "b"),
-                value: Expr::Value(Value::SingleQuotedString("abc".to_string())).into(),
-            },
-        ],),
-        expr_from_projection(&select.projection[3])
-    );
-    assert_eq!(
-        &Expr::Dictionary(vec![DictionaryField {
-            key: Ident::with_quote('\'', "abc"),
-            value: Expr::Identifier(Ident::from("str_col")).into(),
-        }],),
-        expr_from_projection(&select.projection[4])
-    );
-    assert_eq!(
-        &Expr::Dictionary(vec![DictionaryField {
-            key: Ident::with_quote('\'', "a"),
-            value: Expr::Dictionary(vec![DictionaryField {
-                key: Ident::with_quote('\'', "aa"),
-                value: Expr::Value(number("1")).into(),
-            }],)
-            .into(),
-        }],),
-        expr_from_projection(&select.projection[5])
->>>>>>> e747c9c2
     );
 }