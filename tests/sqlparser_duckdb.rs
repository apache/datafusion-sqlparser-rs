--- conflicted
+++ resolved
@@ -335,7 +335,6 @@
 }
 
 #[test]
-<<<<<<< HEAD
 fn test_create_secret() {
     let sql = r#"CREATE OR REPLACE PERSISTENT SECRET IF NOT EXISTS name IN storage ( TYPE type, key1 value1, key2 value2 )"#;
     let stmt = duckdb().verified_stmt(sql);
@@ -473,7 +472,10 @@
             database_alias: Ident::new("db_name"),
         },
         stmt
-=======
+    );
+}
+
+#[test]
 fn test_duckdb_named_argument_function_with_assignment_operator() {
     let sql = "SELECT FUN(a := '1', b := '2') FROM foo";
     let select = duckdb_and_generic().verified_only_select(sql);
@@ -504,6 +506,5 @@
             order_by: vec![],
         }),
         expr_from_projection(only(&select.projection))
->>>>>>> 17ef71e4
     );
 }