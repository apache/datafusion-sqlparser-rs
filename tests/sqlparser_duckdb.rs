// Licensed to the Apache Software Foundation (ASF) under one
// or more contributor license agreements.  See the NOTICE file
// distributed with this work for additional information
// regarding copyright ownership.  The ASF licenses this file
// to you under the Apache License, Version 2.0 (the
// "License"); you may not use this file except in compliance
// with the License.  You may obtain a copy of the License at
//
//   http://www.apache.org/licenses/LICENSE-2.0
//
// Unless required by applicable law or agreed to in writing,
// software distributed under the License is distributed on an
// "AS IS" BASIS, WITHOUT WARRANTIES OR CONDITIONS OF ANY
// KIND, either express or implied.  See the License for the
// specific language governing permissions and limitations
// under the License.

#[macro_use]
mod test_utils;

use helpers::attached_token::AttachedToken;
use sqlparser::tokenizer::{Span, Token, TokenWithLocation};
use test_utils::*;

use sqlparser::ast::*;
use sqlparser::dialect::{DuckDbDialect, GenericDialect};

fn duckdb() -> TestedDialects {
    TestedDialects::new(vec![Box::new(DuckDbDialect {})])
}

fn duckdb_and_generic() -> TestedDialects {
    TestedDialects::new(vec![
        Box::new(DuckDbDialect {}),
        Box::new(GenericDialect {}),
    ])
}

#[test]
fn test_struct() {
    // s STRUCT(v VARCHAR, i INTEGER)
    let struct_type1 = DataType::Struct(
        vec![
            StructField {
                field_name: Some(Ident::new("v")),
                field_type: DataType::Varchar(None),
            },
            StructField {
                field_name: Some(Ident::new("i")),
                field_type: DataType::Integer(None),
            },
        ],
        StructBracketKind::Parentheses,
    );

    // basic struct
    let statement = duckdb().verified_stmt(r#"CREATE TABLE t1 (s STRUCT(v VARCHAR, i INTEGER))"#);
    assert_eq!(
        column_defs(statement),
        vec![ColumnDef {
            name: "s".into(),
            data_type: struct_type1.clone(),
            collation: None,
            options: vec![],
        }]
    );

    // struct array
    let statement = duckdb().verified_stmt(r#"CREATE TABLE t1 (s STRUCT(v VARCHAR, i INTEGER)[])"#);
    assert_eq!(
        column_defs(statement),
        vec![ColumnDef {
            name: "s".into(),
            data_type: DataType::Array(ArrayElemTypeDef::SquareBracket(
                Box::new(struct_type1),
                None
            )),
            collation: None,
            options: vec![],
        }]
    );

    // s STRUCT(v VARCHAR, s STRUCT(a1 INTEGER, a2 VARCHAR))
    let struct_type2 = DataType::Struct(
        vec![
            StructField {
                field_name: Some(Ident::new("v")),
                field_type: DataType::Varchar(None),
            },
            StructField {
                field_name: Some(Ident::new("s")),
                field_type: DataType::Struct(
                    vec![
                        StructField {
                            field_name: Some(Ident::new("a1")),
                            field_type: DataType::Integer(None),
                        },
                        StructField {
                            field_name: Some(Ident::new("a2")),
                            field_type: DataType::Varchar(None),
                        },
                    ],
                    StructBracketKind::Parentheses,
                ),
            },
        ],
        StructBracketKind::Parentheses,
    );

    // nested struct
    let statement = duckdb().verified_stmt(
        r#"CREATE TABLE t1 (s STRUCT(v VARCHAR, s STRUCT(a1 INTEGER, a2 VARCHAR))[])"#,
    );

    assert_eq!(
        column_defs(statement),
        vec![ColumnDef {
            name: "s".into(),
            data_type: DataType::Array(ArrayElemTypeDef::SquareBracket(
                Box::new(struct_type2),
                None
            )),
            collation: None,
            options: vec![],
        }]
    );

    // failing test (duckdb does not support bracket syntax)
    let sql_list = vec![
        r#"CREATE TABLE t1 (s STRUCT(v VARCHAR, i INTEGER)))"#,
        r#"CREATE TABLE t1 (s STRUCT(v VARCHAR, i INTEGER>)"#,
        r#"CREATE TABLE t1 (s STRUCT<v VARCHAR, i INTEGER>)"#,
        r#"CREATE TABLE t1 (s STRUCT v VARCHAR, i INTEGER )"#,
        r#"CREATE TABLE t1 (s STRUCT VARCHAR, i INTEGER )"#,
        r#"CREATE TABLE t1 (s STRUCT (VARCHAR, INTEGER))"#,
    ];

    for sql in sql_list {
        duckdb().parse_sql_statements(sql).unwrap_err();
    }
}

/// Returns the ColumnDefinitions from a CreateTable statement
fn column_defs(statement: Statement) -> Vec<ColumnDef> {
    match statement {
        Statement::CreateTable(CreateTable { columns, .. }) => columns,
        _ => panic!("Expected CreateTable"),
    }
}

#[test]
fn test_select_wildcard_with_exclude() {
    let select = duckdb().verified_only_select("SELECT * EXCLUDE (col_a) FROM data");
    let expected = SelectItem::Wildcard(WildcardAdditionalOptions {
        opt_exclude: Some(ExcludeSelectItem::Multiple(vec![Ident::new("col_a")])),
        ..Default::default()
    });
    assert_eq!(expected, select.projection[0]);

    let select =
        duckdb().verified_only_select("SELECT name.* EXCLUDE department_id FROM employee_table");
    let expected = SelectItem::QualifiedWildcard(
        ObjectName(vec![Ident::new("name")]),
        WildcardAdditionalOptions {
            opt_exclude: Some(ExcludeSelectItem::Single(Ident::new("department_id"))),
            ..Default::default()
        },
    );
    assert_eq!(expected, select.projection[0]);

    let select = duckdb()
        .verified_only_select("SELECT * EXCLUDE (department_id, employee_id) FROM employee_table");
    let expected = SelectItem::Wildcard(WildcardAdditionalOptions {
        opt_exclude: Some(ExcludeSelectItem::Multiple(vec![
            Ident::new("department_id"),
            Ident::new("employee_id"),
        ])),
        ..Default::default()
    });
    assert_eq!(expected, select.projection[0]);
}

#[test]
fn parse_div_infix() {
    duckdb_and_generic().verified_stmt(r#"SELECT 5 // 2"#);
}

#[test]
fn test_create_macro() {
    let macro_ = duckdb().verified_stmt("CREATE MACRO schema.add(a, b) AS a + b");
    let expected = Statement::CreateMacro {
        or_replace: false,
        temporary: false,
        name: ObjectName(vec![Ident::new("schema"), Ident::new("add")]),
        args: Some(vec![MacroArg::new("a"), MacroArg::new("b")]),
        definition: MacroDefinition::Expr(Expr::BinaryOp {
            left: Box::new(Expr::Identifier(Ident::new("a"))),
            op: BinaryOperator::Plus,
            right: Box::new(Expr::Identifier(Ident::new("b"))),
        }),
    };
    assert_eq!(expected, macro_);
}

#[test]
fn test_create_macro_default_args() {
    let macro_ = duckdb().verified_stmt("CREATE MACRO add_default(a, b := 5) AS a + b");
    let expected = Statement::CreateMacro {
        or_replace: false,
        temporary: false,
        name: ObjectName(vec![Ident::new("add_default")]),
        args: Some(vec![
            MacroArg::new("a"),
            MacroArg {
                name: Ident::new("b"),
                default_expr: Some(Expr::Value(number("5"))),
            },
        ]),
        definition: MacroDefinition::Expr(Expr::BinaryOp {
            left: Box::new(Expr::Identifier(Ident::new("a"))),
            op: BinaryOperator::Plus,
            right: Box::new(Expr::Identifier(Ident::new("b"))),
        }),
    };
    assert_eq!(expected, macro_);
}

#[test]
fn test_create_table_macro() {
    let query = "SELECT col1_value AS column1, col2_value AS column2 UNION ALL SELECT 'Hello' AS col1_value, 456 AS col2_value";
    let macro_ = duckdb().verified_stmt(
        &("CREATE OR REPLACE TEMPORARY MACRO dynamic_table(col1_value, col2_value) AS TABLE "
            .to_string()
            + query),
    );
    let expected = Statement::CreateMacro {
        or_replace: true,
        temporary: true,
        name: ObjectName(vec![Ident::new("dynamic_table")]),
        args: Some(vec![
            MacroArg::new("col1_value"),
            MacroArg::new("col2_value"),
        ]),
        definition: MacroDefinition::Table(duckdb().verified_query(query).into()),
    };
    assert_eq!(expected, macro_);
}

#[test]
fn test_select_union_by_name() {
    let q1 = "SELECT * FROM capitals UNION BY NAME SELECT * FROM weather";
    let q2 = "SELECT * FROM capitals UNION ALL BY NAME SELECT * FROM weather";
    let q3 = "SELECT * FROM capitals UNION DISTINCT BY NAME SELECT * FROM weather";

    for (ast, expected_quantifier) in &[
        (duckdb().verified_query(q1), SetQuantifier::ByName),
        (duckdb().verified_query(q2), SetQuantifier::AllByName),
        (duckdb().verified_query(q3), SetQuantifier::DistinctByName),
    ] {
        let expected = Box::<SetExpr>::new(SetExpr::SetOperation {
            op: SetOperator::Union,
            set_quantifier: *expected_quantifier,
            left: Box::<SetExpr>::new(SetExpr::Select(Box::new(Select {
                select_token: AttachedToken::empty(),
                distinct: None,
                top: None,
                projection: vec![SelectItem::Wildcard(WildcardAdditionalOptions::default())],
                top_before_distinct: false,
                into: None,
                from: vec![TableWithJoins {
                    relation: TableFactor::Table {
                        name: ObjectName(vec![Ident {
                            value: "capitals".to_string(),
                            quote_style: None,
                            span: Span::empty(),
                        }]),
                        alias: None,
                        args: None,
                        with_hints: vec![],
                        version: None,
                        partitions: vec![],
                        with_ordinality: false,
                        json_path: None,
                    },
                    joins: vec![],
                }],
                lateral_views: vec![],
                prewhere: None,
                selection: None,
                group_by: GroupByExpr::Expressions(vec![], vec![]),
                cluster_by: vec![],
                distribute_by: vec![],
                sort_by: vec![],
                having: None,
                named_window: vec![],
                window_before_qualify: false,
                qualify: None,
                value_table_mode: None,
                connect_by: None,
            }))),
            right: Box::<SetExpr>::new(SetExpr::Select(Box::new(Select {
                select_token: AttachedToken::empty(),
                distinct: None,
                top: None,
                projection: vec![SelectItem::Wildcard(WildcardAdditionalOptions::default())],
                top_before_distinct: false,
                into: None,
                from: vec![TableWithJoins {
                    relation: TableFactor::Table {
                        name: ObjectName(vec![Ident {
                            value: "weather".to_string(),
                            quote_style: None,
                            span: Span::empty(),
                        }]),
                        alias: None,
                        args: None,
                        with_hints: vec![],
                        version: None,
                        partitions: vec![],
                        with_ordinality: false,
                        json_path: None,
                    },
                    joins: vec![],
                }],
                lateral_views: vec![],
                prewhere: None,
                selection: None,
                group_by: GroupByExpr::Expressions(vec![], vec![]),
                cluster_by: vec![],
                distribute_by: vec![],
                sort_by: vec![],
                having: None,
                named_window: vec![],
                window_before_qualify: false,
                qualify: None,
                value_table_mode: None,
                connect_by: None,
            }))),
        });
        assert_eq!(ast.body, expected);
    }
}

#[test]
fn test_duckdb_install() {
    let stmt = duckdb().verified_stmt("INSTALL tpch");
    assert_eq!(
        stmt,
        Statement::Install {
            extension_name: Ident {
                value: "tpch".to_string(),
                quote_style: None,
                span: Span::empty()
            }
        }
    );
}

#[test]
<<<<<<< HEAD
fn test_duckdb_load_extension() {
    let stmt = duckdb().verified_stmt("LOAD my_extension");
    assert_eq!(
        Statement::Load {
            extension_name: Ident {
                value: "my_extension".to_string(),
                quote_style: None,
                span: Span::empty()
            }
        },
        stmt
    );
}

#[test]
=======
>>>>>>> 62fa8604
fn test_duckdb_struct_literal() {
    //struct literal syntax https://duckdb.org/docs/sql/data_types/struct#creating-structs
    //syntax: {'field_name': expr1[, ... ]}
    let sql = "SELECT {'a': 1, 'b': 2, 'c': 3}, [{'a': 'abc'}], {'a': 1, 'b': [t.str_col]}, {'a': 1, 'b': 'abc'}, {'abc': str_col}, {'a': {'aa': 1}}";
    let select = duckdb_and_generic().verified_only_select(sql);
    assert_eq!(6, select.projection.len());
    assert_eq!(
        &Expr::Dictionary(vec![
            DictionaryField {
                key: Ident::with_quote('\'', "a"),
                value: Box::new(Expr::Value(number("1"))),
            },
            DictionaryField {
                key: Ident::with_quote('\'', "b"),
                value: Box::new(Expr::Value(number("2"))),
            },
            DictionaryField {
                key: Ident::with_quote('\'', "c"),
                value: Box::new(Expr::Value(number("3"))),
            },
        ],),
        expr_from_projection(&select.projection[0])
    );

    assert_eq!(
        &Expr::Array(Array {
            elem: vec![Expr::Dictionary(vec![DictionaryField {
                key: Ident::with_quote('\'', "a"),
                value: Box::new(Expr::Value(Value::SingleQuotedString("abc".to_string()))),
            },],)],
            named: false
        }),
        expr_from_projection(&select.projection[1])
    );
    assert_eq!(
        &Expr::Dictionary(vec![
            DictionaryField {
                key: Ident::with_quote('\'', "a"),
                value: Box::new(Expr::Value(number("1"))),
            },
            DictionaryField {
                key: Ident::with_quote('\'', "b"),
                value: Box::new(Expr::Array(Array {
                    elem: vec![Expr::CompoundIdentifier(vec![
                        Ident::from("t"),
                        Ident::from("str_col")
                    ])],
                    named: false
                })),
            },
        ],),
        expr_from_projection(&select.projection[2])
    );
    assert_eq!(
        &Expr::Dictionary(vec![
            DictionaryField {
                key: Ident::with_quote('\'', "a"),
                value: Expr::Value(number("1")).into(),
            },
            DictionaryField {
                key: Ident::with_quote('\'', "b"),
                value: Expr::Value(Value::SingleQuotedString("abc".to_string())).into(),
            },
        ],),
        expr_from_projection(&select.projection[3])
    );
    assert_eq!(
        &Expr::Dictionary(vec![DictionaryField {
            key: Ident::with_quote('\'', "abc"),
            value: Expr::Identifier(Ident::from("str_col")).into(),
        }],),
        expr_from_projection(&select.projection[4])
    );
    assert_eq!(
        &Expr::Dictionary(vec![DictionaryField {
            key: Ident::with_quote('\'', "a"),
            value: Expr::Dictionary(vec![DictionaryField {
                key: Ident::with_quote('\'', "aa"),
                value: Expr::Value(number("1")).into(),
            }],)
            .into(),
        }],),
        expr_from_projection(&select.projection[5])
    );
}

#[test]
fn test_create_secret() {
    let sql = r#"CREATE OR REPLACE PERSISTENT SECRET IF NOT EXISTS name IN storage ( TYPE type, key1 value1, key2 value2 )"#;
    let stmt = duckdb().verified_stmt(sql);
    assert_eq!(
        Statement::CreateSecret {
            or_replace: true,
            temporary: Some(false),
            if_not_exists: true,
            name: Some(Ident::new("name")),
            storage_specifier: Some(Ident::new("storage")),
            secret_type: Ident::new("type"),
            options: vec![
                SecretOption {
                    key: Ident::new("key1"),
                    value: Ident::new("value1"),
                },
                SecretOption {
                    key: Ident::new("key2"),
                    value: Ident::new("value2"),
                }
            ]
        },
        stmt
    );
}

#[test]
fn test_create_secret_simple() {
    let sql = r#"CREATE SECRET ( TYPE type )"#;
    let stmt = duckdb().verified_stmt(sql);
    assert_eq!(
        Statement::CreateSecret {
            or_replace: false,
            temporary: None,
            if_not_exists: false,
            name: None,
            storage_specifier: None,
            secret_type: Ident::new("type"),
            options: vec![]
        },
        stmt
    );
}

#[test]
fn test_drop_secret() {
    let sql = r#"DROP PERSISTENT SECRET IF EXISTS secret FROM storage"#;
    let stmt = duckdb().verified_stmt(sql);
    assert_eq!(
        Statement::DropSecret {
            if_exists: true,
            temporary: Some(false),
            name: Ident::new("secret"),
            storage_specifier: Some(Ident::new("storage"))
        },
        stmt
    );
}

#[test]
fn test_drop_secret_simple() {
    let sql = r#"DROP SECRET secret"#;
    let stmt = duckdb().verified_stmt(sql);
    assert_eq!(
        Statement::DropSecret {
            if_exists: false,
            temporary: None,
            name: Ident::new("secret"),
            storage_specifier: None
        },
        stmt
    );
}

#[test]
fn test_attach_database() {
    let sql = r#"ATTACH DATABASE IF NOT EXISTS 'sqlite_file.db' AS sqlite_db (READ_ONLY false, TYPE SQLITE)"#;
    let stmt = duckdb().verified_stmt(sql);
    assert_eq!(
        Statement::AttachDuckDBDatabase {
            if_not_exists: true,
            database: true,
            database_path: Ident::with_quote('\'', "sqlite_file.db"),
            database_alias: Some(Ident::new("sqlite_db")),
            attach_options: vec![
                AttachDuckDBDatabaseOption::ReadOnly(Some(false)),
                AttachDuckDBDatabaseOption::Type(Ident::new("SQLITE")),
            ]
        },
        stmt
    );
}

#[test]
fn test_attach_database_simple() {
    let sql = r#"ATTACH 'postgres://user.name:pass-word@some.url.com:5432/postgres'"#;
    let stmt = duckdb().verified_stmt(sql);
    assert_eq!(
        Statement::AttachDuckDBDatabase {
            if_not_exists: false,
            database: false,
            database_path: Ident::with_quote(
                '\'',
                "postgres://user.name:pass-word@some.url.com:5432/postgres"
            ),
            database_alias: None,
            attach_options: vec![]
        },
        stmt
    );
}

#[test]
fn test_detach_database() {
    let sql = r#"DETACH DATABASE IF EXISTS db_name"#;
    let stmt = duckdb().verified_stmt(sql);
    assert_eq!(
        Statement::DetachDuckDBDatabase {
            if_exists: true,
            database: true,
            database_alias: Ident::new("db_name"),
        },
        stmt
    );
}

#[test]
fn test_detach_database_simple() {
    let sql = r#"DETACH db_name"#;
    let stmt = duckdb().verified_stmt(sql);
    assert_eq!(
        Statement::DetachDuckDBDatabase {
            if_exists: false,
            database: false,
            database_alias: Ident::new("db_name"),
        },
        stmt
    );
}

#[test]
fn test_duckdb_named_argument_function_with_assignment_operator() {
    let sql = "SELECT FUN(a := '1', b := '2') FROM foo";
    let select = duckdb_and_generic().verified_only_select(sql);
    assert_eq!(
        &Expr::Function(Function {
            name: ObjectName(vec![Ident::new("FUN")]),
            parameters: FunctionArguments::None,
            args: FunctionArguments::List(FunctionArgumentList {
                duplicate_treatment: None,
                args: vec![
                    FunctionArg::Named {
                        name: Ident::new("a"),
                        arg: FunctionArgExpr::Expr(Expr::Value(Value::SingleQuotedString(
                            "1".to_owned()
                        ))),
                        operator: FunctionArgOperator::Assignment
                    },
                    FunctionArg::Named {
                        name: Ident::new("b"),
                        arg: FunctionArgExpr::Expr(Expr::Value(Value::SingleQuotedString(
                            "2".to_owned()
                        ))),
                        operator: FunctionArgOperator::Assignment
                    },
                ],
                clauses: vec![],
            }),
            null_treatment: None,
            filter: None,
            over: None,
            within_group: vec![],
        }),
        expr_from_projection(only(&select.projection))
    );
}

#[test]
fn test_array_index() {
    let sql = r#"SELECT ['a', 'b', 'c'][3] AS three"#;
    let select = duckdb().verified_only_select(sql);
    let projection = &select.projection;
    assert_eq!(1, projection.len());
    let expr = match &projection[0] {
        SelectItem::ExprWithAlias { expr, .. } => expr,
        _ => panic!("Expected an expression with alias"),
    };
    assert_eq!(
        &Expr::Subscript {
            expr: Box::new(Expr::Array(Array {
                elem: vec![
                    Expr::Value(Value::SingleQuotedString("a".to_owned())),
                    Expr::Value(Value::SingleQuotedString("b".to_owned())),
                    Expr::Value(Value::SingleQuotedString("c".to_owned()))
                ],
                named: false
            })),
            subscript: Box::new(Subscript::Index {
                index: Expr::Value(number("3"))
            })
        },
        expr
    );
}

#[test]
fn test_duckdb_union_datatype() {
    let sql = "CREATE TABLE tbl1 (one UNION(a INT), two UNION(a INT, b INT), nested UNION(a UNION(b INT)))";
    let stmt = duckdb_and_generic().verified_stmt(sql);
    assert_eq!(
        Statement::CreateTable(CreateTable {
            or_replace: Default::default(),
            temporary: Default::default(),
            external: Default::default(),
            global: Default::default(),
            if_not_exists: Default::default(),
            transient: Default::default(),
            volatile: Default::default(),
            name: ObjectName(vec!["tbl1".into()]),
            columns: vec![
                ColumnDef {
                    name: "one".into(),
                    data_type: DataType::Union(vec![UnionField {
                        field_name: "a".into(),
                        field_type: DataType::Int(None)
                    }]),
                    collation: Default::default(),
                    options: Default::default()
                },
                ColumnDef {
                    name: "two".into(),
                    data_type: DataType::Union(vec![
                        UnionField {
                            field_name: "a".into(),
                            field_type: DataType::Int(None)
                        },
                        UnionField {
                            field_name: "b".into(),
                            field_type: DataType::Int(None)
                        }
                    ]),
                    collation: Default::default(),
                    options: Default::default()
                },
                ColumnDef {
                    name: "nested".into(),
                    data_type: DataType::Union(vec![UnionField {
                        field_name: "a".into(),
                        field_type: DataType::Union(vec![UnionField {
                            field_name: "b".into(),
                            field_type: DataType::Int(None)
                        }])
                    }]),
                    collation: Default::default(),
                    options: Default::default()
                }
            ],
            constraints: Default::default(),
            hive_distribution: HiveDistributionStyle::NONE,
            hive_formats: Some(HiveFormat {
                row_format: Default::default(),
                serde_properties: Default::default(),
                storage: Default::default(),
                location: Default::default()
            }),
            table_properties: Default::default(),
            with_options: Default::default(),
            file_format: Default::default(),
            location: Default::default(),
            query: Default::default(),
            without_rowid: Default::default(),
            like: Default::default(),
            clone: Default::default(),
            engine: Default::default(),
            comment: Default::default(),
            auto_increment_offset: Default::default(),
            default_charset: Default::default(),
            collation: Default::default(),
            on_commit: Default::default(),
            on_cluster: Default::default(),
            primary_key: Default::default(),
            order_by: Default::default(),
            partition_by: Default::default(),
            cluster_by: Default::default(),
            clustered_by: Default::default(),
            options: Default::default(),
            strict: Default::default(),
            copy_grants: Default::default(),
            enable_schema_evolution: Default::default(),
            change_tracking: Default::default(),
            data_retention_time_in_days: Default::default(),
            max_data_extension_time_in_days: Default::default(),
            default_ddl_collation: Default::default(),
            with_aggregation_policy: Default::default(),
            with_row_access_policy: Default::default(),
            with_tags: Default::default()
        }),
        stmt
    );
}

#[test]
fn parse_use() {
    let valid_object_names = [
        "mydb",
        "SCHEMA",
        "DATABASE",
        "CATALOG",
        "WAREHOUSE",
        "DEFAULT",
    ];
    let quote_styles = ['"', '\''];

    for object_name in &valid_object_names {
        // Test single identifier without quotes
        assert_eq!(
            duckdb().verified_stmt(&format!("USE {}", object_name)),
            Statement::Use(Use::Object(ObjectName(vec![Ident::new(
                object_name.to_string()
            )])))
        );
        for &quote in &quote_styles {
            // Test single identifier with different type of quotes
            assert_eq!(
                duckdb().verified_stmt(&format!("USE {0}{1}{0}", quote, object_name)),
                Statement::Use(Use::Object(ObjectName(vec![Ident::with_quote(
                    quote,
                    object_name.to_string(),
                )])))
            );
        }
    }

    for &quote in &quote_styles {
        // Test double identifier with different type of quotes
        assert_eq!(
            duckdb().verified_stmt(&format!("USE {0}CATALOG{0}.{0}my_schema{0}", quote)),
            Statement::Use(Use::Object(ObjectName(vec![
                Ident::with_quote(quote, "CATALOG"),
                Ident::with_quote(quote, "my_schema")
            ])))
        );
    }
    // Test double identifier without quotes
    assert_eq!(
        duckdb().verified_stmt("USE mydb.my_schema"),
        Statement::Use(Use::Object(ObjectName(vec![
            Ident::new("mydb"),
            Ident::new("my_schema")
        ])))
    );
}<|MERGE_RESOLUTION|>--- conflicted
+++ resolved
@@ -19,7 +19,7 @@
 mod test_utils;
 
 use helpers::attached_token::AttachedToken;
-use sqlparser::tokenizer::{Span, Token, TokenWithLocation};
+use sqlparser::tokenizer::Span;
 use test_utils::*;
 
 use sqlparser::ast::*;
@@ -357,7 +357,6 @@
 }
 
 #[test]
-<<<<<<< HEAD
 fn test_duckdb_load_extension() {
     let stmt = duckdb().verified_stmt("LOAD my_extension");
     assert_eq!(
@@ -373,8 +372,6 @@
 }
 
 #[test]
-=======
->>>>>>> 62fa8604
 fn test_duckdb_struct_literal() {
     //struct literal syntax https://duckdb.org/docs/sql/data_types/struct#creating-structs
     //syntax: {'field_name': expr1[, ... ]}
