// Licensed under the Apache License, Version 2.0 (the "License");
// you may not use this file except in compliance with the License.
// You may obtain a copy of the License at
//
// http://www.apache.org/licenses/LICENSE-2.0
//
// Unless required by applicable law or agreed to in writing, software
// distributed under the License is distributed on an "AS IS" BASIS,
// WITHOUT WARRANTIES OR CONDITIONS OF ANY KIND, either express or implied.
// See the License for the specific language governing permissions and
// limitations under the License.

#![warn(clippy::all)]
//! Test SQL syntax specific to Microsoft's T-SQL. The parser based on the
//! generic dialect is also tested (on the inputs it can handle).

#[macro_use]
mod test_utils;
use test_utils::*;

use sqlparser::ast::*;
use sqlparser::dialect::{GenericDialect, MsSqlDialect};

#[test]
fn parse_mssql_identifiers() {
    let sql = "SELECT @@version, _foo$123 FROM ##temp";
    let select = ms_and_generic().verified_only_select(sql);
    assert_eq!(
        &Expr::Identifier(Ident::new("@@version")),
        expr_from_projection(&select.projection[0]),
    );
    assert_eq!(
        &Expr::Identifier(Ident::new("_foo$123")),
        expr_from_projection(&select.projection[1]),
    );
    assert_eq!(2, select.projection.len());
    match &only(&select.from).relation {
        TableFactor::Table { name, .. } => {
            assert_eq!("##temp".to_string(), name.to_string());
        }
        _ => unreachable!(),
    };
}

#[test]
fn parse_table_time_travel() {
    let version = "2023-08-18 23:08:18".to_string();
    let sql = format!("SELECT 1 FROM t1 FOR SYSTEM_TIME AS OF '{version}'");
    let select = ms().verified_only_select(&sql);
    assert_eq!(
        select.from,
        vec![TableWithJoins {
            relation: TableFactor::Table {
                name: ObjectName(vec![Ident::new("t1")]),
                alias: None,
                args: None,
                with_hints: vec![],
                version: Some(TableVersion::ForSystemTimeAsOf(Expr::Value(
                    Value::SingleQuotedString(version)
                ))),
                partitions: vec![],
            },
            joins: vec![]
        },]
    );

    let sql = "SELECT 1 FROM t1 FOR SYSTEM TIME AS OF 'some_timestamp'".to_string();
    assert!(ms().parse_sql_statements(&sql).is_err());
}

#[test]
fn parse_mssql_single_quoted_aliases() {
    let _ = ms_and_generic().one_statement_parses_to("SELECT foo 'alias'", "SELECT foo AS 'alias'");
}

#[test]
fn parse_mssql_delimited_identifiers() {
    let _ = ms().one_statement_parses_to(
        "SELECT [a.b!] [FROM] FROM foo [WHERE]",
        "SELECT [a.b!] AS [FROM] FROM foo AS [WHERE]",
    );
}

#[test]
fn parse_create_procedure() {
    let sql = "CREATE OR ALTER PROCEDURE test (@foo INT, @bar VARCHAR(256)) AS BEGIN SELECT 1 END";

    assert_eq!(
        ms().verified_stmt(sql),
        Statement::CreateProcedure {
            or_alter: true,
            body: vec![Statement::Query(Box::new(Query {
                with: None,
                limit: None,
                limit_by: vec![],
                offset: None,
                fetch: None,
                locks: vec![],
                for_clause: None,
                order_by: vec![],
                body: Box::new(SetExpr::Select(Box::new(Select {
                    distinct: None,
                    top: None,
                    projection: vec![SelectItem::UnnamedExpr(Expr::Value(number("1")))],
                    into: None,
                    from: vec![],
                    lateral_views: vec![],
                    selection: None,
                    group_by: GroupByExpr::Expressions(vec![]),
                    cluster_by: vec![],
                    distribute_by: vec![],
                    sort_by: vec![],
                    having: None,
                    named_window: vec![],
                    qualify: None
                })))
            }))],
            params: Some(vec![
                ProcedureParam {
                    name: Ident {
                        value: "@foo".into(),
                        quote_style: None
                    },
                    data_type: DataType::Int(None)
                },
                ProcedureParam {
                    name: Ident {
                        value: "@bar".into(),
                        quote_style: None
                    },
                    data_type: DataType::Varchar(Some(CharacterLength::IntegerLength {
                        length: 256,
                        unit: None
                    }))
                }
            ]),
            name: ObjectName(vec![Ident {
                value: "test".into(),
                quote_style: None
            }])
        }
    )
}

#[test]
fn parse_mssql_create_procedure() {
    let _ = ms_and_generic().verified_stmt("CREATE OR ALTER PROCEDURE foo AS BEGIN SELECT 1 END");
    let _ = ms_and_generic().verified_stmt("CREATE PROCEDURE foo AS BEGIN SELECT 1 END");
    let _ = ms().verified_stmt(
        "CREATE PROCEDURE foo AS BEGIN SELECT [myColumn] FROM [myschema].[mytable] END",
    );
    let _ = ms_and_generic().verified_stmt(
        "CREATE PROCEDURE foo (@CustomerName NVARCHAR(50)) AS BEGIN SELECT * FROM DEV END",
    );
    let _ = ms().verified_stmt("CREATE PROCEDURE [foo] AS BEGIN UPDATE bar SET col = 'test' END");
    // Test a statement with END in it
    let _ = ms().verified_stmt("CREATE PROCEDURE [foo] AS BEGIN SELECT [foo], CASE WHEN [foo] IS NULL THEN 'empty' ELSE 'notempty' END AS [foo] END");
    // Multiple statements
    let _ = ms().verified_stmt("CREATE PROCEDURE [foo] AS BEGIN UPDATE bar SET col = 'test'; SELECT [foo] FROM BAR WHERE [FOO] > 10 END");
}

#[test]
fn parse_mssql_apply_join() {
    let _ = ms_and_generic().verified_only_select(
        "SELECT * FROM sys.dm_exec_query_stats AS deqs \
         CROSS APPLY sys.dm_exec_query_plan(deqs.plan_handle)",
    );
    let _ = ms_and_generic().verified_only_select(
        "SELECT * FROM sys.dm_exec_query_stats AS deqs \
         OUTER APPLY sys.dm_exec_query_plan(deqs.plan_handle)",
    );
    let _ = ms_and_generic().verified_only_select(
        "SELECT * FROM foo \
         OUTER APPLY (SELECT foo.x + 1) AS bar",
    );
}

#[test]
fn parse_mssql_top_paren() {
    let sql = "SELECT TOP (5) * FROM foo";
    let select = ms_and_generic().verified_only_select(sql);
    let top = select.top.unwrap();
    assert_eq!(Some(Expr::Value(number("5"))), top.quantity);
    assert!(!top.percent);
}

#[test]
fn parse_mssql_top_percent() {
    let sql = "SELECT TOP (5) PERCENT * FROM foo";
    let select = ms_and_generic().verified_only_select(sql);
    let top = select.top.unwrap();
    assert_eq!(Some(Expr::Value(number("5"))), top.quantity);
    assert!(top.percent);
}

#[test]
fn parse_mssql_top_with_ties() {
    let sql = "SELECT TOP (5) WITH TIES * FROM foo";
    let select = ms_and_generic().verified_only_select(sql);
    let top = select.top.unwrap();
    assert_eq!(Some(Expr::Value(number("5"))), top.quantity);
    assert!(top.with_ties);
}

#[test]
fn parse_mssql_top_percent_with_ties() {
    let sql = "SELECT TOP (10) PERCENT WITH TIES * FROM foo";
    let select = ms_and_generic().verified_only_select(sql);
    let top = select.top.unwrap();
    assert_eq!(Some(Expr::Value(number("10"))), top.quantity);
    assert!(top.percent);
}

#[test]
fn parse_mssql_top() {
    let sql = "SELECT TOP 5 bar, baz FROM foo";
    let _ = ms_and_generic().one_statement_parses_to(sql, "SELECT TOP (5) bar, baz FROM foo");
}

#[test]
fn parse_mssql_bin_literal() {
    let _ = ms_and_generic().one_statement_parses_to("SELECT 0xdeadBEEF", "SELECT X'deadBEEF'");
}

#[test]
fn parse_mssql_create_role() {
    let sql = "CREATE ROLE mssql AUTHORIZATION helena";
    match ms().verified_stmt(sql) {
        Statement::CreateRole {
            names,
            authorization_owner,
            ..
        } => {
            assert_eq_vec(&["mssql"], &names);
            assert_eq!(
                authorization_owner,
                Some(ObjectName(vec![Ident {
                    value: "helena".into(),
                    quote_style: None
                }]))
            );
        }
        _ => unreachable!(),
    }
}

#[test]
fn parse_alter_role() {
    let sql = "ALTER ROLE old_name WITH NAME = new_name";
    assert_eq!(
        ms().parse_sql_statements(sql).unwrap(),
        [Statement::AlterRole {
            name: Ident {
                value: "old_name".into(),
                quote_style: None
            },
            operation: AlterRoleOperation::RenameRole {
                role_name: Ident {
                    value: "new_name".into(),
                    quote_style: None
                }
            },
        }]
    );

    let sql = "ALTER ROLE role_name ADD MEMBER new_member";
    assert_eq!(
        ms().verified_stmt(sql),
        Statement::AlterRole {
            name: Ident {
                value: "role_name".into(),
                quote_style: None
            },
            operation: AlterRoleOperation::AddMember {
                member_name: Ident {
                    value: "new_member".into(),
                    quote_style: None
                }
            },
        }
    );

    let sql = "ALTER ROLE role_name DROP MEMBER old_member";
    assert_eq!(
        ms().verified_stmt(sql),
        Statement::AlterRole {
            name: Ident {
                value: "role_name".into(),
                quote_style: None
            },
            operation: AlterRoleOperation::DropMember {
                member_name: Ident {
                    value: "old_member".into(),
                    quote_style: None
                }
            },
        }
    );
}

#[test]
fn parse_delimited_identifiers() {
    // check that quoted identifiers in any position remain quoted after serialization
    let select = ms_and_generic().verified_only_select(
        r#"SELECT "alias"."bar baz", "myfun"(), "simple id" AS "column alias" FROM "a table" AS "alias""#,
    );
    // check FROM
    match only(select.from).relation {
        TableFactor::Table {
            name,
            alias,
            args,
            with_hints,
            version,
            partitions: _,
        } => {
            assert_eq!(vec![Ident::with_quote('"', "a table")], name.0);
            assert_eq!(Ident::with_quote('"', "alias"), alias.unwrap().name);
            assert!(args.is_none());
            assert!(with_hints.is_empty());
            assert!(version.is_none());
        }
        _ => panic!("Expecting TableFactor::Table"),
    }
    // check SELECT
    assert_eq!(3, select.projection.len());
    assert_eq!(
        &Expr::CompoundIdentifier(vec![
            Ident::with_quote('"', "alias"),
            Ident::with_quote('"', "bar baz"),
        ]),
        expr_from_projection(&select.projection[0]),
    );
    assert_eq!(
        &Expr::Function(Function {
            name: ObjectName(vec![Ident::with_quote('"', "myfun")]),
            args: vec![],
            null_treatment: None,
            filter: None,
            over: None,
            distinct: false,
            special: false,
            order_by: vec![],
        }),
        expr_from_projection(&select.projection[1]),
    );
    match &select.projection[2] {
        SelectItem::ExprWithAlias { expr, alias } => {
            assert_eq!(&Expr::Identifier(Ident::with_quote('"', "simple id")), expr);
            assert_eq!(&Ident::with_quote('"', "column alias"), alias);
        }
        _ => panic!("Expected ExprWithAlias"),
    }

    ms_and_generic().verified_stmt(r#"CREATE TABLE "foo" ("bar" "int")"#);
    ms_and_generic().verified_stmt(r#"ALTER TABLE foo ADD CONSTRAINT "bar" PRIMARY KEY (baz)"#);
    //TODO verified_stmt(r#"UPDATE foo SET "bar" = 5"#);
}

#[test]
fn parse_table_name_in_square_brackets() {
    let select = ms().verified_only_select(r#"SELECT [a column] FROM [a schema].[a table]"#);
    if let TableFactor::Table { name, .. } = only(select.from).relation {
        assert_eq!(
            vec![
                Ident::with_quote('[', "a schema"),
                Ident::with_quote('[', "a table")
            ],
            name.0
        );
    } else {
        panic!("Expecting TableFactor::Table");
    }
    assert_eq!(
        &Expr::Identifier(Ident::with_quote('[', "a column")),
        expr_from_projection(&select.projection[0]),
    );
}

#[test]
fn parse_like() {
    fn chk(negated: bool) {
        let sql = &format!(
            "SELECT * FROM customers WHERE name {}LIKE '%a'",
            if negated { "NOT " } else { "" }
        );
        let select = ms_and_generic().verified_only_select(sql);
        assert_eq!(
            Expr::Like {
                expr: Box::new(Expr::Identifier(Ident::new("name"))),
                negated,
                pattern: Box::new(Expr::Value(Value::SingleQuotedString("%a".to_string()))),
                escape_char: None,
            },
            select.selection.unwrap()
        );

        // Test with escape char
        let sql = &format!(
            "SELECT * FROM customers WHERE name {}LIKE '%a' ESCAPE '\\'",
            if negated { "NOT " } else { "" }
        );
        let select = ms_and_generic().verified_only_select(sql);
        assert_eq!(
            Expr::Like {
                expr: Box::new(Expr::Identifier(Ident::new("name"))),
                negated,
                pattern: Box::new(Expr::Value(Value::SingleQuotedString("%a".to_string()))),
                escape_char: Some('\\'),
            },
            select.selection.unwrap()
        );

        // This statement tests that LIKE and NOT LIKE have the same precedence.
        // This was previously mishandled (#81).
        let sql = &format!(
            "SELECT * FROM customers WHERE name {}LIKE '%a' IS NULL",
            if negated { "NOT " } else { "" }
        );
        let select = ms_and_generic().verified_only_select(sql);
        assert_eq!(
            Expr::IsNull(Box::new(Expr::Like {
                expr: Box::new(Expr::Identifier(Ident::new("name"))),
                negated,
                pattern: Box::new(Expr::Value(Value::SingleQuotedString("%a".to_string()))),
                escape_char: None,
            })),
            select.selection.unwrap()
        );
    }
    chk(false);
    chk(true);
}

#[test]
<<<<<<< HEAD
fn parse_for_clause() {
    ms_and_generic().verified_stmt("SELECT a FROM t FOR JSON PATH");
    ms_and_generic().verified_stmt("SELECT b FROM t FOR JSON AUTO");
    ms_and_generic().verified_stmt("SELECT c FROM t FOR JSON AUTO, WITHOUT_ARRAY_WRAPPER");
    ms_and_generic().verified_stmt("SELECT 1 FROM t FOR JSON PATH, ROOT('x'), INCLUDE_NULL_VALUES");
    ms_and_generic().verified_stmt("SELECT 2 FROM t FOR XML AUTO");
    ms_and_generic().verified_stmt("SELECT 3 FROM t FOR XML AUTO, TYPE, ELEMENTS");
    ms_and_generic().verified_stmt("SELECT * FROM t WHERE x FOR XML AUTO, ELEMENTS");
    ms_and_generic().verified_stmt("SELECT x FROM t ORDER BY y FOR XML AUTO, ELEMENTS");
    ms_and_generic().verified_stmt("SELECT y FROM t FOR XML PATH('x'), ROOT('y'), ELEMENTS");
    ms_and_generic().verified_stmt("SELECT z FROM t FOR XML EXPLICIT, BINARY BASE64");
    ms_and_generic().verified_stmt("SELECT * FROM t FOR XML RAW('x')");
    ms_and_generic().verified_stmt("SELECT * FROM t FOR BROWSE");
}

#[test]
fn dont_parse_trailing_for() {
    assert!(ms()
        .run_parser_method("SELECT * FROM foo FOR", |p| p.parse_query())
        .is_err());
}

#[test]
fn parse_for_json_expect_ast() {
    assert_eq!(
        ms().verified_query("SELECT * FROM t FOR JSON PATH, ROOT('root')")
            .for_clause
            .unwrap(),
        ForClause::Json {
            for_json: ForJson::Path,
            root: Some("root".into()),
            without_array_wrapper: false,
            include_null_values: false,
        }
    );
=======
fn parse_cast_varchar_max() {
    ms_and_generic().verified_expr("CAST('foo' AS VARCHAR(MAX))");
>>>>>>> ff8312bf
}

#[test]
fn parse_similar_to() {
    fn chk(negated: bool) {
        let sql = &format!(
            "SELECT * FROM customers WHERE name {}SIMILAR TO '%a'",
            if negated { "NOT " } else { "" }
        );
        let select = ms_and_generic().verified_only_select(sql);
        assert_eq!(
            Expr::SimilarTo {
                expr: Box::new(Expr::Identifier(Ident::new("name"))),
                negated,
                pattern: Box::new(Expr::Value(Value::SingleQuotedString("%a".to_string()))),
                escape_char: None,
            },
            select.selection.unwrap()
        );

        // Test with escape char
        let sql = &format!(
            "SELECT * FROM customers WHERE name {}SIMILAR TO '%a' ESCAPE '\\'",
            if negated { "NOT " } else { "" }
        );
        let select = ms_and_generic().verified_only_select(sql);
        assert_eq!(
            Expr::SimilarTo {
                expr: Box::new(Expr::Identifier(Ident::new("name"))),
                negated,
                pattern: Box::new(Expr::Value(Value::SingleQuotedString("%a".to_string()))),
                escape_char: Some('\\'),
            },
            select.selection.unwrap()
        );

        // This statement tests that SIMILAR TO and NOT SIMILAR TO have the same precedence.
        let sql = &format!(
            "SELECT * FROM customers WHERE name {}SIMILAR TO '%a' ESCAPE '\\' IS NULL",
            if negated { "NOT " } else { "" }
        );
        let select = ms_and_generic().verified_only_select(sql);
        assert_eq!(
            Expr::IsNull(Box::new(Expr::SimilarTo {
                expr: Box::new(Expr::Identifier(Ident::new("name"))),
                negated,
                pattern: Box::new(Expr::Value(Value::SingleQuotedString("%a".to_string()))),
                escape_char: Some('\\'),
            })),
            select.selection.unwrap()
        );
    }
    chk(false);
    chk(true);
}

#[test]
fn parse_substring_in_select() {
    let sql = "SELECT DISTINCT SUBSTRING(description, 0, 1) FROM test";
    match ms().one_statement_parses_to(
        sql,
        "SELECT DISTINCT SUBSTRING(description, 0, 1) FROM test",
    ) {
        Statement::Query(query) => {
            assert_eq!(
                Box::new(Query {
                    with: None,

                    body: Box::new(SetExpr::Select(Box::new(Select {
                        distinct: Some(Distinct::Distinct),
                        top: None,
                        projection: vec![SelectItem::UnnamedExpr(Expr::Substring {
                            expr: Box::new(Expr::Identifier(Ident {
                                value: "description".to_string(),
                                quote_style: None
                            })),
                            substring_from: Some(Box::new(Expr::Value(number("0")))),
                            substring_for: Some(Box::new(Expr::Value(number("1")))),
                            special: true,
                        })],
                        into: None,
                        from: vec![TableWithJoins {
                            relation: TableFactor::Table {
                                name: ObjectName(vec![Ident {
                                    value: "test".to_string(),
                                    quote_style: None
                                }]),
                                alias: None,
                                args: None,
                                with_hints: vec![],
                                version: None,
                                partitions: vec![],
                            },
                            joins: vec![]
                        }],
                        lateral_views: vec![],
                        selection: None,
                        group_by: GroupByExpr::Expressions(vec![]),
                        cluster_by: vec![],
                        distribute_by: vec![],
                        sort_by: vec![],
                        having: None,
                        named_window: vec![],
                        qualify: None
                    }))),
                    order_by: vec![],
                    limit: None,
                    limit_by: vec![],
                    offset: None,
                    fetch: None,
                    locks: vec![],
                    for_clause: None,
                }),
                query
            );
        }
        _ => unreachable!(),
    }
}

fn ms() -> TestedDialects {
    TestedDialects {
        dialects: vec![Box::new(MsSqlDialect {})],
        options: None,
    }
}
fn ms_and_generic() -> TestedDialects {
    TestedDialects {
        dialects: vec![Box::new(MsSqlDialect {}), Box::new(GenericDialect {})],
        options: None,
    }
}<|MERGE_RESOLUTION|>--- conflicted
+++ resolved
@@ -433,7 +433,6 @@
 }
 
 #[test]
-<<<<<<< HEAD
 fn parse_for_clause() {
     ms_and_generic().verified_stmt("SELECT a FROM t FOR JSON PATH");
     ms_and_generic().verified_stmt("SELECT b FROM t FOR JSON AUTO");
@@ -469,10 +468,11 @@
             include_null_values: false,
         }
     );
-=======
+}
+
+#[test]
 fn parse_cast_varchar_max() {
     ms_and_generic().verified_expr("CAST('foo' AS VARCHAR(MAX))");
->>>>>>> ff8312bf
 }
 
 #[test]
