--- conflicted
+++ resolved
@@ -16,11 +16,8 @@
 
 #[macro_use]
 mod test_utils;
-<<<<<<< HEAD
-
-=======
-use sqlparser::tokenizer::Span;
->>>>>>> 079a4e27
+
+use sqlparser::tokenizer::{Span, Token, TokenWithLocation};
 use test_utils::*;
 
 use sqlparser::ast::DataType::{Int, Text};
@@ -111,6 +108,7 @@
                 settings: None,
                 format_clause: None,
                 body: Box::new(SetExpr::Select(Box::new(Select {
+                    select_token: TokenWithLocation::wrap(Token::make_keyword("SELECT")),
                     distinct: None,
                     top: None,
                     projection: vec![SelectItem::UnnamedExpr(Expr::Value(number("1")))],
@@ -135,14 +133,16 @@
                 ProcedureParam {
                     name: Ident {
                         value: "@foo".into(),
-                        quote_style: None
+                        quote_style: None,
+                        span: Span::empty(),
                     },
                     data_type: DataType::Int(None)
                 },
                 ProcedureParam {
                     name: Ident {
                         value: "@bar".into(),
-                        quote_style: None
+                        quote_style: None,
+                        span: Span::empty(),
                     },
                     data_type: DataType::Varchar(Some(CharacterLength::IntegerLength {
                         length: 256,
@@ -152,7 +152,8 @@
             ]),
             name: ObjectName(vec![Ident {
                 value: "test".into(),
-                quote_style: None
+                quote_style: None,
+                span: Span::empty(),
             }])
         }
     )
@@ -281,12 +282,14 @@
         [Statement::AlterRole {
             name: Ident {
                 value: "old_name".into(),
-                quote_style: None
+                quote_style: None,
+                span: Span::empty(),
             },
             operation: AlterRoleOperation::RenameRole {
                 role_name: Ident {
                     value: "new_name".into(),
-                    quote_style: None
+                    quote_style: None,
+                    span: Span::empty(),
                 }
             },
         }]
@@ -298,12 +301,14 @@
         Statement::AlterRole {
             name: Ident {
                 value: "role_name".into(),
-                quote_style: None
+                quote_style: None,
+                span: Span::empty(),
             },
             operation: AlterRoleOperation::AddMember {
                 member_name: Ident {
                     value: "new_member".into(),
-                    quote_style: None
+                    quote_style: None,
+                    span: Span::empty(),
                 }
             },
         }
@@ -315,12 +320,14 @@
         Statement::AlterRole {
             name: Ident {
                 value: "role_name".into(),
-                quote_style: None
+                quote_style: None,
+                span: Span::empty(),
             },
             operation: AlterRoleOperation::DropMember {
                 member_name: Ident {
                     value: "old_member".into(),
-                    quote_style: None
+                    quote_style: None,
+                    span: Span::empty(),
                 }
             },
         }
@@ -510,12 +517,14 @@
                     with: None,
 
                     body: Box::new(SetExpr::Select(Box::new(Select {
+                        select_token: TokenWithLocation::wrap(Token::make_keyword("SELECT")),
                         distinct: Some(Distinct::Distinct),
                         top: None,
                         projection: vec![SelectItem::UnnamedExpr(Expr::Substring {
                             expr: Box::new(Expr::Identifier(Ident {
                                 value: "description".to_string(),
-                                quote_style: None
+                                quote_style: None,
+                                span: Span::empty(),
                             })),
                             substring_from: Some(Box::new(Expr::Value(number("0")))),
                             substring_for: Some(Box::new(Expr::Value(number("1")))),
@@ -526,7 +535,8 @@
                             relation: TableFactor::Table {
                                 name: ObjectName(vec![Ident {
                                     value: "test".to_string(),
-                                    quote_style: None
+                                    quote_style: None,
+                                    span: Span::empty(),
                                 }]),
                                 alias: None,
                                 args: None,
@@ -579,7 +589,8 @@
                 Declare {
                     names: vec![Ident {
                         value: "@foo".to_string(),
-                        quote_style: None
+                        quote_style: None,
+                        span: Span::empty(),
                     }],
                     data_type: None,
                     assignment: None,
@@ -593,7 +604,8 @@
                 Declare {
                     names: vec![Ident {
                         value: "@bar".to_string(),
-                        quote_style: None
+                        quote_style: None,
+                        span: Span::empty(),
                     }],
                     data_type: Some(Int(None)),
                     assignment: None,
@@ -607,7 +619,8 @@
                 Declare {
                     names: vec![Ident {
                         value: "@baz".to_string(),
-                        quote_style: None
+                        quote_style: None,
+                        span: Span::empty(),
                     }],
                     data_type: Some(Text),
                     assignment: Some(MsSqlAssignment(Box::new(Expr::Value(SingleQuotedString(
@@ -668,10 +681,12 @@
                     key: Ident {
                         value: "DISTRIBUTION".to_string(),
                         quote_style: None,
+                        span: Span::empty(),
                     },
                     value: Expr::Identifier(Ident {
                         value: "ROUND_ROBIN".to_string(),
                         quote_style: None,
+                        span: Span::empty(),
                     })
                 },
                 SqlOption::Partition {
@@ -715,6 +730,7 @@
                             name: Ident {
                                 value: "column_a".to_string(),
                                 quote_style: None,
+                                span: Span::empty(),
                             },
                             asc: Some(true),
                         },
@@ -722,6 +738,7 @@
                             name: Ident {
                                 value: "column_b".to_string(),
                                 quote_style: None,
+                                span: Span::empty(),
                             },
                             asc: Some(false),
                         },
@@ -729,6 +746,7 @@
                             name: Ident {
                                 value: "column_c".to_string(),
                                 quote_style: None,
+                                span: Span::empty(),
                             },
                             asc: None,
                         },
@@ -742,6 +760,7 @@
                     key: Ident {
                         value: "DISTRIBUTION".to_string(),
                         quote_style: None,
+                        span: Span::empty(),
                     },
                     value: Expr::Function(
                         Function {
@@ -750,6 +769,7 @@
                                     Ident {
                                         value: "HASH".to_string(),
                                         quote_style: None,
+                                        span: Span::empty(),
                                     },
                                 ],
                             ),
@@ -764,6 +784,7 @@
                                                     Ident {
                                                         value: "column_a".to_string(),
                                                         quote_style: None,
+                                                        span: Span::empty(),
                                                     },
                                                 ),
                                             ),
@@ -774,6 +795,7 @@
                                                     Ident {
                                                         value: "column_b".to_string(),
                                                         quote_style: None,
+                                                        span: Span::empty(),
                                                     },
                                                 ),
                                             ),
@@ -808,12 +830,14 @@
                 name: ObjectName(vec![Ident {
                     value: "mytable".to_string(),
                     quote_style: None,
+                    span: Span::empty(),
                 },],),
                 columns: vec![
                     ColumnDef {
                         name: Ident {
                             value: "column_a".to_string(),
                             quote_style: None,
+                            span: Span::empty(),
                         },
                         data_type: Int(None,),
                         collation: None,
@@ -823,6 +847,7 @@
                         name: Ident {
                             value: "column_b".to_string(),
                             quote_style: None,
+                            span: Span::empty(),
                         },
                         data_type: Int(None,),
                         collation: None,
@@ -832,6 +857,7 @@
                         name: Ident {
                             value: "column_c".to_string(),
                             quote_style: None,
+                            span: Span::empty(),
                         },
                         data_type: Int(None,),
                         collation: None,
