// Licensed to the Apache Software Foundation (ASF) under one
// or more contributor license agreements.  See the NOTICE file
// distributed with this work for additional information
// regarding copyright ownership.  The ASF licenses this file
// to you under the Apache License, Version 2.0 (the
// "License"); you may not use this file except in compliance
// with the License.  You may obtain a copy of the License at
//
//   http://www.apache.org/licenses/LICENSE-2.0
//
// Unless required by applicable law or agreed to in writing,
// software distributed under the License is distributed on an
// "AS IS" BASIS, WITHOUT WARRANTIES OR CONDITIONS OF ANY
// KIND, either express or implied.  See the License for the
// specific language governing permissions and limitations
// under the License.

#![warn(clippy::all)]
//! Test SQL syntax specific to MySQL. The parser based on the generic dialect
//! is also tested (on the inputs it can handle).

use helpers::attached_token::AttachedToken;
use matches::assert_matches;

use sqlparser::ast::MysqlInsertPriority::{Delayed, HighPriority, LowPriority};
use sqlparser::ast::*;
use sqlparser::dialect::{GenericDialect, MySqlDialect};
use sqlparser::parser::{ParserError, ParserOptions};
use sqlparser::tokenizer::Span;
use sqlparser::tokenizer::Token;
use test_utils::*;

#[macro_use]
mod test_utils;

#[test]
fn parse_identifiers() {
    mysql().verified_stmt("SELECT $a$, àà");
}

#[test]
fn parse_literal_string() {
    let sql = r#"SELECT 'single', "double""#;
    let select = mysql().verified_only_select(sql);
    assert_eq!(2, select.projection.len());
    assert_eq!(
        &Expr::Value(Value::SingleQuotedString("single".to_string())),
        expr_from_projection(&select.projection[0])
    );
    assert_eq!(
        &Expr::Value(Value::DoubleQuotedString("double".to_string())),
        expr_from_projection(&select.projection[1])
    );
}

#[test]
fn parse_flush() {
    assert_eq!(
        mysql_and_generic().verified_stmt("FLUSH OPTIMIZER_COSTS"),
        Statement::Flush {
            location: None,
            object_type: FlushType::OptimizerCosts,
            channel: None,
            read_lock: false,
            export: false,
            tables: vec![]
        }
    );
    assert_eq!(
        mysql_and_generic().verified_stmt("FLUSH BINARY LOGS"),
        Statement::Flush {
            location: None,
            object_type: FlushType::BinaryLogs,
            channel: None,
            read_lock: false,
            export: false,
            tables: vec![]
        }
    );
    assert_eq!(
        mysql_and_generic().verified_stmt("FLUSH ENGINE LOGS"),
        Statement::Flush {
            location: None,
            object_type: FlushType::EngineLogs,
            channel: None,
            read_lock: false,
            export: false,
            tables: vec![]
        }
    );
    assert_eq!(
        mysql_and_generic().verified_stmt("FLUSH ERROR LOGS"),
        Statement::Flush {
            location: None,
            object_type: FlushType::ErrorLogs,
            channel: None,
            read_lock: false,
            export: false,
            tables: vec![]
        }
    );
    assert_eq!(
        mysql_and_generic().verified_stmt("FLUSH NO_WRITE_TO_BINLOG GENERAL LOGS"),
        Statement::Flush {
            location: Some(FlushLocation::NoWriteToBinlog),
            object_type: FlushType::GeneralLogs,
            channel: None,
            read_lock: false,
            export: false,
            tables: vec![]
        }
    );
    assert_eq!(
        mysql_and_generic().verified_stmt("FLUSH RELAY LOGS FOR CHANNEL test"),
        Statement::Flush {
            location: None,
            object_type: FlushType::RelayLogs,
            channel: Some("test".to_string()),
            read_lock: false,
            export: false,
            tables: vec![]
        }
    );
    assert_eq!(
        mysql_and_generic().verified_stmt("FLUSH LOCAL SLOW LOGS"),
        Statement::Flush {
            location: Some(FlushLocation::Local),
            object_type: FlushType::SlowLogs,
            channel: None,
            read_lock: false,
            export: false,
            tables: vec![]
        }
    );
    assert_eq!(
        mysql_and_generic().verified_stmt("FLUSH TABLES `mek`.`table1`, table2"),
        Statement::Flush {
            location: None,
            object_type: FlushType::Tables,
            channel: None,
            read_lock: false,
            export: false,
            tables: vec![
                ObjectName(vec![
                    Ident {
                        value: "mek".to_string(),
                        quote_style: Some('`'),
                        span: Span::empty(),
                    },
                    Ident {
                        value: "table1".to_string(),
                        quote_style: Some('`'),
                        span: Span::empty(),
                    }
                ]),
                ObjectName(vec![Ident {
                    value: "table2".to_string(),
                    quote_style: None,
                    span: Span::empty(),
                }])
            ]
        }
    );
    assert_eq!(
        mysql_and_generic().verified_stmt("FLUSH TABLES WITH READ LOCK"),
        Statement::Flush {
            location: None,
            object_type: FlushType::Tables,
            channel: None,
            read_lock: true,
            export: false,
            tables: vec![]
        }
    );
    assert_eq!(
        mysql_and_generic().verified_stmt("FLUSH TABLES `mek`.`table1`, table2 WITH READ LOCK"),
        Statement::Flush {
            location: None,
            object_type: FlushType::Tables,
            channel: None,
            read_lock: true,
            export: false,
            tables: vec![
                ObjectName(vec![
                    Ident {
                        value: "mek".to_string(),
                        quote_style: Some('`'),
                        span: Span::empty(),
                    },
                    Ident {
                        value: "table1".to_string(),
                        quote_style: Some('`'),
                        span: Span::empty(),
                    }
                ]),
                ObjectName(vec![Ident {
                    value: "table2".to_string(),
                    quote_style: None,
                    span: Span::empty(),
                }])
            ]
        }
    );
    assert_eq!(
        mysql_and_generic().verified_stmt("FLUSH TABLES `mek`.`table1`, table2 FOR EXPORT"),
        Statement::Flush {
            location: None,
            object_type: FlushType::Tables,
            channel: None,
            read_lock: false,
            export: true,
            tables: vec![
                ObjectName(vec![
                    Ident {
                        value: "mek".to_string(),
                        quote_style: Some('`'),
                        span: Span::empty(),
                    },
                    Ident {
                        value: "table1".to_string(),
                        quote_style: Some('`'),
                        span: Span::empty(),
                    }
                ]),
                ObjectName(vec![Ident {
                    value: "table2".to_string(),
                    quote_style: None,
                    span: Span::empty(),
                }])
            ]
        }
    );
}

#[test]
fn parse_show_columns() {
    assert_eq!(
        mysql_and_generic().verified_stmt("SHOW COLUMNS FROM mytable"),
        Statement::ShowColumns {
            extended: false,
            full: false,
            show_options: ShowStatementOptions {
                show_in: Some(ShowStatementIn {
                    clause: ShowStatementInClause::FROM,
                    parent_type: None,
                    parent_name: Some(ObjectName(vec![Ident::new("mytable")])),
                }),
                filter_position: None,
                limit_from: None,
                limit: None,
                starts_with: None,
            }
        }
    );
    assert_eq!(
        mysql_and_generic().verified_stmt("SHOW COLUMNS FROM mydb.mytable"),
        Statement::ShowColumns {
            extended: false,
            full: false,
            show_options: ShowStatementOptions {
                show_in: Some(ShowStatementIn {
                    clause: ShowStatementInClause::FROM,
                    parent_type: None,
                    parent_name: Some(ObjectName(vec![Ident::new("mydb"), Ident::new("mytable")])),
                }),
                filter_position: None,
                limit_from: None,
                limit: None,
                starts_with: None,
            }
        }
    );
    assert_eq!(
        mysql_and_generic().verified_stmt("SHOW EXTENDED COLUMNS FROM mytable"),
        Statement::ShowColumns {
            extended: true,
            full: false,
            show_options: ShowStatementOptions {
                show_in: Some(ShowStatementIn {
                    clause: ShowStatementInClause::FROM,
                    parent_type: None,
                    parent_name: Some(ObjectName(vec![Ident::new("mytable")])),
                }),
                filter_position: None,
                limit_from: None,
                limit: None,
                starts_with: None,
            }
        }
    );
    assert_eq!(
        mysql_and_generic().verified_stmt("SHOW FULL COLUMNS FROM mytable"),
        Statement::ShowColumns {
            extended: false,
            full: true,
            show_options: ShowStatementOptions {
                show_in: Some(ShowStatementIn {
                    clause: ShowStatementInClause::FROM,
                    parent_type: None,
                    parent_name: Some(ObjectName(vec![Ident::new("mytable")])),
                }),
                filter_position: None,
                limit_from: None,
                limit: None,
                starts_with: None,
            }
        }
    );
    assert_eq!(
        mysql_and_generic().verified_stmt("SHOW COLUMNS FROM mytable LIKE 'pattern'"),
        Statement::ShowColumns {
            extended: false,
            full: false,
            show_options: ShowStatementOptions {
                show_in: Some(ShowStatementIn {
                    clause: ShowStatementInClause::FROM,
                    parent_type: None,
                    parent_name: Some(ObjectName(vec![Ident::new("mytable")])),
                }),
                filter_position: Some(ShowStatementFilterPosition::Suffix(
                    ShowStatementFilter::Like("pattern".into())
                )),
                limit_from: None,
                limit: None,
                starts_with: None,
            }
        }
    );
    assert_eq!(
        mysql_and_generic().verified_stmt("SHOW COLUMNS FROM mytable WHERE 1 = 2"),
        Statement::ShowColumns {
            extended: false,
            full: false,
            show_options: ShowStatementOptions {
                show_in: Some(ShowStatementIn {
                    clause: ShowStatementInClause::FROM,
                    parent_type: None,
                    parent_name: Some(ObjectName(vec![Ident::new("mytable")])),
                }),
                filter_position: Some(ShowStatementFilterPosition::Suffix(
                    ShowStatementFilter::Where(mysql_and_generic().verified_expr("1 = 2"))
                )),
                limit_from: None,
                limit: None,
                starts_with: None,
            }
        }
    );
    mysql_and_generic()
        .one_statement_parses_to("SHOW FIELDS FROM mytable", "SHOW COLUMNS FROM mytable");
    mysql_and_generic()
        .one_statement_parses_to("SHOW COLUMNS IN mytable", "SHOW COLUMNS IN mytable");
    mysql_and_generic()
        .one_statement_parses_to("SHOW FIELDS IN mytable", "SHOW COLUMNS IN mytable");
    mysql_and_generic().one_statement_parses_to(
        "SHOW COLUMNS FROM mytable FROM mydb",
        "SHOW COLUMNS FROM mydb.mytable",
    );
}

#[test]
fn parse_show_status() {
    assert_eq!(
        mysql_and_generic().verified_stmt("SHOW SESSION STATUS LIKE 'ssl_cipher'"),
        Statement::ShowStatus {
            filter: Some(ShowStatementFilter::Like("ssl_cipher".into())),
            session: true,
            global: false
        }
    );
    assert_eq!(
        mysql_and_generic().verified_stmt("SHOW GLOBAL STATUS LIKE 'ssl_cipher'"),
        Statement::ShowStatus {
            filter: Some(ShowStatementFilter::Like("ssl_cipher".into())),
            session: false,
            global: true
        }
    );
    assert_eq!(
        mysql_and_generic().verified_stmt("SHOW STATUS WHERE value = 2"),
        Statement::ShowStatus {
            filter: Some(ShowStatementFilter::Where(
                mysql_and_generic().verified_expr("value = 2")
            )),
            session: false,
            global: false
        }
    );
}

#[test]
fn parse_show_tables() {
    assert_eq!(
        mysql_and_generic().verified_stmt("SHOW TABLES"),
        Statement::ShowTables {
            terse: false,
            history: false,
            extended: false,
            full: false,
            external: false,
            show_options: ShowStatementOptions {
                starts_with: None,
                limit: None,
                limit_from: None,
                show_in: None,
                filter_position: None
            }
        }
    );
    assert_eq!(
        mysql_and_generic().verified_stmt("SHOW TABLES FROM mydb"),
        Statement::ShowTables {
            terse: false,
            history: false,
            extended: false,
            full: false,
            external: false,
            show_options: ShowStatementOptions {
                starts_with: None,
                limit: None,
                limit_from: None,
                show_in: Some(ShowStatementIn {
                    clause: ShowStatementInClause::FROM,
                    parent_type: None,
                    parent_name: Some(ObjectName(vec![Ident::new("mydb")])),
                }),
                filter_position: None
            }
        }
    );
    assert_eq!(
        mysql_and_generic().verified_stmt("SHOW EXTENDED TABLES"),
        Statement::ShowTables {
            terse: false,
            history: false,
            extended: true,
            full: false,
            external: false,
            show_options: ShowStatementOptions {
                starts_with: None,
                limit: None,
                limit_from: None,
                show_in: None,
                filter_position: None
            }
        }
    );
    assert_eq!(
        mysql_and_generic().verified_stmt("SHOW FULL TABLES"),
        Statement::ShowTables {
            terse: false,
            history: false,
            extended: false,
            full: true,
            external: false,
            show_options: ShowStatementOptions {
                starts_with: None,
                limit: None,
                limit_from: None,
                show_in: None,
                filter_position: None
            }
        }
    );
    assert_eq!(
        mysql_and_generic().verified_stmt("SHOW TABLES LIKE 'pattern'"),
        Statement::ShowTables {
            terse: false,
            history: false,
            extended: false,
            full: false,
            external: false,
            show_options: ShowStatementOptions {
                starts_with: None,
                limit: None,
                limit_from: None,
                show_in: None,
                filter_position: Some(ShowStatementFilterPosition::Suffix(
                    ShowStatementFilter::Like("pattern".into())
                ))
            }
        }
    );
    assert_eq!(
        mysql_and_generic().verified_stmt("SHOW TABLES WHERE 1 = 2"),
        Statement::ShowTables {
            terse: false,
            history: false,
            extended: false,
            full: false,
            external: false,
            show_options: ShowStatementOptions {
                starts_with: None,
                limit: None,
                limit_from: None,
                show_in: None,
                filter_position: Some(ShowStatementFilterPosition::Suffix(
                    ShowStatementFilter::Where(mysql_and_generic().verified_expr("1 = 2"))
                ))
            }
        }
    );
    mysql_and_generic().verified_stmt("SHOW TABLES IN mydb");
    mysql_and_generic().verified_stmt("SHOW TABLES FROM mydb");
}

#[test]
fn parse_show_extended_full() {
    assert!(mysql_and_generic()
        .parse_sql_statements("SHOW EXTENDED FULL TABLES")
        .is_ok());
    assert!(mysql_and_generic()
        .parse_sql_statements("SHOW EXTENDED FULL COLUMNS FROM mytable")
        .is_ok());
    // SHOW EXTENDED/FULL can only be used with COLUMNS and TABLES
    assert!(mysql_and_generic()
        .parse_sql_statements("SHOW EXTENDED FULL CREATE TABLE mytable")
        .is_err());
    assert!(mysql_and_generic()
        .parse_sql_statements("SHOW EXTENDED FULL COLLATION")
        .is_err());
    assert!(mysql_and_generic()
        .parse_sql_statements("SHOW EXTENDED FULL VARIABLES")
        .is_err());
}

#[test]
fn parse_show_create() {
    let obj_name = ObjectName(vec![Ident::new("myident")]);

    for obj_type in &[
        ShowCreateObject::Table,
        ShowCreateObject::Trigger,
        ShowCreateObject::Event,
        ShowCreateObject::Function,
        ShowCreateObject::Procedure,
        ShowCreateObject::View,
    ] {
        assert_eq!(
            mysql_and_generic().verified_stmt(format!("SHOW CREATE {obj_type} myident").as_str()),
            Statement::ShowCreate {
                obj_type: *obj_type,
                obj_name: obj_name.clone(),
            }
        );
    }
}

#[test]
fn parse_show_collation() {
    assert_eq!(
        mysql_and_generic().verified_stmt("SHOW COLLATION"),
        Statement::ShowCollation { filter: None }
    );
    assert_eq!(
        mysql_and_generic().verified_stmt("SHOW COLLATION LIKE 'pattern'"),
        Statement::ShowCollation {
            filter: Some(ShowStatementFilter::Like("pattern".into())),
        }
    );
    assert_eq!(
        mysql_and_generic().verified_stmt("SHOW COLLATION WHERE 1 = 2"),
        Statement::ShowCollation {
            filter: Some(ShowStatementFilter::Where(
                mysql_and_generic().verified_expr("1 = 2")
            )),
        }
    );
}

#[test]
fn parse_use() {
    let valid_object_names = [
        "mydb",
        "SCHEMA",
        "DATABASE",
        "CATALOG",
        "WAREHOUSE",
        "DEFAULT",
    ];
    let quote_styles = ['\'', '"', '`'];
    for object_name in &valid_object_names {
        // Test single identifier without quotes
        assert_eq!(
            mysql_and_generic().verified_stmt(&format!("USE {}", object_name)),
            Statement::Use(Use::Object(ObjectName(vec![Ident::new(
                object_name.to_string()
            )])))
        );
        for &quote in &quote_styles {
            // Test single identifier with different type of quotes
            assert_eq!(
                mysql_and_generic()
                    .verified_stmt(&format!("USE {}{}{}", quote, object_name, quote)),
                Statement::Use(Use::Object(ObjectName(vec![Ident::with_quote(
                    quote,
                    object_name.to_string(),
                )])))
            );
        }
    }
}

#[test]
fn parse_set_variables() {
    mysql_and_generic().verified_stmt("SET sql_mode = CONCAT(@@sql_mode, ',STRICT_TRANS_TABLES')");
    assert_eq!(
        mysql_and_generic().verified_stmt("SET LOCAL autocommit = 1"),
        Statement::SetVariable {
            local: true,
            hivevar: false,
            variables: OneOrManyWithParens::One(ObjectName(vec!["autocommit".into()])),
            value: vec![Expr::Value(number("1"))],
        }
    );
}

#[test]
fn parse_create_table_auto_increment() {
    let sql = "CREATE TABLE foo (bar INT PRIMARY KEY AUTO_INCREMENT)";
    match mysql().verified_stmt(sql) {
        Statement::CreateTable(CreateTable { name, columns, .. }) => {
            assert_eq!(name.to_string(), "foo");
            assert_eq!(
                vec![ColumnDef {
                    name: Ident::new("bar"),
                    data_type: DataType::Int(None),
                    collation: None,
                    options: vec![
                        ColumnOptionDef {
                            name: None,
                            option: ColumnOption::Unique {
                                is_primary: true,
                                characteristics: None
                            },
                        },
                        ColumnOptionDef {
                            name: None,
                            option: ColumnOption::DialectSpecific(vec![Token::make_keyword(
                                "AUTO_INCREMENT"
                            )]),
                        },
                    ],
                }],
                columns
            );
        }
        _ => unreachable!(),
    }
}

/// if `unique_index_type_display` is `Some` create `TableConstraint::Unique`
///  otherwise create `TableConstraint::Primary`
fn table_constraint_unique_primary_ctor(
    name: Option<Ident>,
    index_name: Option<Ident>,
    index_type: Option<IndexType>,
    columns: Vec<Ident>,
    index_options: Vec<IndexOption>,
    characteristics: Option<ConstraintCharacteristics>,
    unique_index_type_display: Option<KeyOrIndexDisplay>,
) -> TableConstraint {
    match unique_index_type_display {
        Some(index_type_display) => TableConstraint::Unique {
            name,
            index_name,
            index_type_display,
            index_type,
            columns,
            index_options,
            characteristics,
        },
        None => TableConstraint::PrimaryKey {
            name,
            index_name,
            index_type,
            columns,
            index_options,
            characteristics,
        },
    }
}

#[test]
fn parse_create_table_primary_and_unique_key() {
    let sqls = ["UNIQUE KEY", "PRIMARY KEY"]
        .map(|key_ty|format!("CREATE TABLE foo (id INT PRIMARY KEY AUTO_INCREMENT, bar INT NOT NULL, CONSTRAINT bar_key {key_ty} (bar))"));

    let index_type_display = [Some(KeyOrIndexDisplay::Key), None];

    for (sql, index_type_display) in sqls.iter().zip(index_type_display) {
        match mysql().one_statement_parses_to(sql, "") {
            Statement::CreateTable(CreateTable {
                name,
                columns,
                constraints,
                ..
            }) => {
                assert_eq!(name.to_string(), "foo");

                let expected_constraint = table_constraint_unique_primary_ctor(
                    Some(Ident::new("bar_key")),
                    None,
                    None,
                    vec![Ident::new("bar")],
                    vec![],
                    None,
                    index_type_display,
                );
                assert_eq!(vec![expected_constraint], constraints);

                assert_eq!(
                    vec![
                        ColumnDef {
                            name: Ident::new("id"),
                            data_type: DataType::Int(None),
                            collation: None,
                            options: vec![
                                ColumnOptionDef {
                                    name: None,
                                    option: ColumnOption::Unique {
                                        is_primary: true,
                                        characteristics: None
                                    },
                                },
                                ColumnOptionDef {
                                    name: None,
                                    option: ColumnOption::DialectSpecific(vec![
                                        Token::make_keyword("AUTO_INCREMENT")
                                    ]),
                                },
                            ],
                        },
                        ColumnDef {
                            name: Ident::new("bar"),
                            data_type: DataType::Int(None),
                            collation: None,
                            options: vec![ColumnOptionDef {
                                name: None,
                                option: ColumnOption::NotNull,
                            },],
                        },
                    ],
                    columns
                );
            }
            _ => unreachable!(),
        }
    }
}

#[test]
fn parse_create_table_primary_and_unique_key_with_index_options() {
    let sqls = ["UNIQUE INDEX", "PRIMARY KEY"]
        .map(|key_ty|format!("CREATE TABLE foo (bar INT, var INT, CONSTRAINT constr {key_ty} index_name (bar, var) USING HASH COMMENT 'yes, ' USING BTREE COMMENT 'MySQL allows')"));

    let index_type_display = [Some(KeyOrIndexDisplay::Index), None];

    for (sql, index_type_display) in sqls.iter().zip(index_type_display) {
        match mysql_and_generic().one_statement_parses_to(sql, "") {
            Statement::CreateTable(CreateTable {
                name, constraints, ..
            }) => {
                assert_eq!(name.to_string(), "foo");

                let expected_constraint = table_constraint_unique_primary_ctor(
                    Some(Ident::new("constr")),
                    Some(Ident::new("index_name")),
                    None,
                    vec![Ident::new("bar"), Ident::new("var")],
                    vec![
                        IndexOption::Using(IndexType::Hash),
                        IndexOption::Comment("yes, ".into()),
                        IndexOption::Using(IndexType::BTree),
                        IndexOption::Comment("MySQL allows".into()),
                    ],
                    None,
                    index_type_display,
                );
                assert_eq!(vec![expected_constraint], constraints);
            }
            _ => unreachable!(),
        }

        mysql_and_generic().verified_stmt(sql);
    }
}

#[test]
fn parse_create_table_primary_and_unique_key_with_index_type() {
    let sqls = ["UNIQUE", "PRIMARY KEY"].map(|key_ty| {
        format!("CREATE TABLE foo (bar INT, {key_ty} index_name USING BTREE (bar) USING HASH)")
    });

    let index_type_display = [Some(KeyOrIndexDisplay::None), None];

    for (sql, index_type_display) in sqls.iter().zip(index_type_display) {
        match mysql_and_generic().one_statement_parses_to(sql, "") {
            Statement::CreateTable(CreateTable {
                name, constraints, ..
            }) => {
                assert_eq!(name.to_string(), "foo");

                let expected_constraint = table_constraint_unique_primary_ctor(
                    None,
                    Some(Ident::new("index_name")),
                    Some(IndexType::BTree),
                    vec![Ident::new("bar")],
                    vec![IndexOption::Using(IndexType::Hash)],
                    None,
                    index_type_display,
                );
                assert_eq!(vec![expected_constraint], constraints);
            }
            _ => unreachable!(),
        }
        mysql_and_generic().verified_stmt(sql);
    }

    let sql = "CREATE TABLE foo (bar INT, UNIQUE INDEX index_name USING BTREE (bar) USING HASH)";
    mysql_and_generic().verified_stmt(sql);
    let sql = "CREATE TABLE foo (bar INT, PRIMARY KEY index_name USING BTREE (bar) USING HASH)";
    mysql_and_generic().verified_stmt(sql);
}

#[test]
fn parse_create_table_primary_and_unique_key_characteristic_test() {
    let sqls = ["UNIQUE INDEX", "PRIMARY KEY"]
        .map(|key_ty|format!("CREATE TABLE x (y INT, CONSTRAINT constr {key_ty} (y) NOT DEFERRABLE INITIALLY IMMEDIATE)"));
    for sql in &sqls {
        mysql_and_generic().verified_stmt(sql);
    }
}

#[test]
fn parse_create_table_comment() {
    let without_equal = "CREATE TABLE foo (bar INT) COMMENT 'baz'";
    let with_equal = "CREATE TABLE foo (bar INT) COMMENT = 'baz'";

    for sql in [without_equal, with_equal] {
        match mysql().verified_stmt(sql) {
            Statement::CreateTable(CreateTable { name, comment, .. }) => {
                assert_eq!(name.to_string(), "foo");
                assert_eq!(comment.expect("Should exist").to_string(), "baz");
            }
            _ => unreachable!(),
        }
    }
}

#[test]
fn parse_create_table_auto_increment_offset() {
    let canonical =
        "CREATE TABLE foo (bar INT NOT NULL AUTO_INCREMENT) ENGINE=InnoDB AUTO_INCREMENT 123";
    let with_equal =
        "CREATE TABLE foo (bar INT NOT NULL AUTO_INCREMENT) ENGINE=InnoDB AUTO_INCREMENT=123";

    for sql in [canonical, with_equal] {
        match mysql().one_statement_parses_to(sql, canonical) {
            Statement::CreateTable(CreateTable {
                name,
                auto_increment_offset,
                ..
            }) => {
                assert_eq!(name.to_string(), "foo");
                assert_eq!(
                    auto_increment_offset.expect("Should exist").to_string(),
                    "123"
                );
            }
            _ => unreachable!(),
        }
    }
}

#[test]
fn parse_create_table_set_enum() {
    let sql = "CREATE TABLE foo (bar SET('a', 'b'), baz ENUM('a', 'b'))";
    match mysql().verified_stmt(sql) {
        Statement::CreateTable(CreateTable { name, columns, .. }) => {
            assert_eq!(name.to_string(), "foo");
            assert_eq!(
                vec![
                    ColumnDef {
                        name: Ident::new("bar"),
                        data_type: DataType::Set(vec!["a".to_string(), "b".to_string()]),
                        collation: None,
                        options: vec![],
                    },
                    ColumnDef {
                        name: Ident::new("baz"),
                        data_type: DataType::Enum(vec!["a".to_string(), "b".to_string()]),
                        collation: None,
                        options: vec![],
                    }
                ],
                columns
            );
        }
        _ => unreachable!(),
    }
}

#[test]
fn parse_create_table_engine_default_charset() {
    let sql = "CREATE TABLE foo (id INT(11)) ENGINE=InnoDB DEFAULT CHARSET=utf8mb3";
    match mysql().verified_stmt(sql) {
        Statement::CreateTable(CreateTable {
            name,
            columns,
            engine,
            default_charset,
            ..
        }) => {
            assert_eq!(name.to_string(), "foo");
            assert_eq!(
                vec![ColumnDef {
                    name: Ident::new("id"),
                    data_type: DataType::Int(Some(11)),
                    collation: None,
                    options: vec![],
                },],
                columns
            );
            assert_eq!(
                engine,
                Some(TableEngine {
                    name: "InnoDB".to_string(),
                    parameters: None
                })
            );
            assert_eq!(default_charset, Some("utf8mb3".to_string()));
        }
        _ => unreachable!(),
    }
}

#[test]
fn parse_create_table_collate() {
    let sql = "CREATE TABLE foo (id INT(11)) COLLATE=utf8mb4_0900_ai_ci";
    match mysql().verified_stmt(sql) {
        Statement::CreateTable(CreateTable {
            name,
            columns,
            collation,
            ..
        }) => {
            assert_eq!(name.to_string(), "foo");
            assert_eq!(
                vec![ColumnDef {
                    name: Ident::new("id"),
                    data_type: DataType::Int(Some(11)),
                    collation: None,
                    options: vec![],
                },],
                columns
            );
            assert_eq!(collation, Some("utf8mb4_0900_ai_ci".to_string()));
        }
        _ => unreachable!(),
    }
}

#[test]
fn parse_create_table_both_options_and_as_query() {
    let sql = "CREATE TABLE foo (id INT(11)) ENGINE=InnoDB DEFAULT CHARSET=utf8mb3 COLLATE=utf8mb4_0900_ai_ci AS SELECT 1";
    match mysql_and_generic().verified_stmt(sql) {
        Statement::CreateTable(CreateTable {
            name,
            collation,
            query,
            ..
        }) => {
            assert_eq!(name.to_string(), "foo");
            assert_eq!(collation, Some("utf8mb4_0900_ai_ci".to_string()));
            assert_eq!(
                query.unwrap().body.as_select().unwrap().projection,
                vec![SelectItem::UnnamedExpr(Expr::Value(number("1")))]
            );
        }
        _ => unreachable!(),
    }

    let sql = r"CREATE TABLE foo (id INT(11)) ENGINE=InnoDB AS SELECT 1 DEFAULT CHARSET=utf8mb3";
    assert!(matches!(
        mysql_and_generic().parse_sql_statements(sql),
        Err(ParserError::ParserError(_))
    ));
}

#[test]
fn parse_create_table_comment_character_set() {
    let sql = "CREATE TABLE foo (s TEXT CHARACTER SET utf8mb4 COMMENT 'comment')";
    match mysql().verified_stmt(sql) {
        Statement::CreateTable(CreateTable { name, columns, .. }) => {
            assert_eq!(name.to_string(), "foo");
            assert_eq!(
                vec![ColumnDef {
                    name: Ident::new("s"),
                    data_type: DataType::Text,
                    collation: None,
                    options: vec![
                        ColumnOptionDef {
                            name: None,
                            option: ColumnOption::CharacterSet(ObjectName(vec![Ident::new(
                                "utf8mb4"
                            )]))
                        },
                        ColumnOptionDef {
                            name: None,
                            option: ColumnOption::Comment("comment".to_string())
                        }
                    ],
                },],
                columns
            );
        }
        _ => unreachable!(),
    }
}

#[test]
fn parse_create_table_gencol() {
    let sql_default = "CREATE TABLE t1 (a INT, b INT GENERATED ALWAYS AS (a * 2))";
    mysql_and_generic().verified_stmt(sql_default);

    let sql_virt = "CREATE TABLE t1 (a INT, b INT GENERATED ALWAYS AS (a * 2) VIRTUAL)";
    mysql_and_generic().verified_stmt(sql_virt);

    let sql_stored = "CREATE TABLE t1 (a INT, b INT GENERATED ALWAYS AS (a * 2) STORED)";
    mysql_and_generic().verified_stmt(sql_stored);

    mysql_and_generic().verified_stmt("CREATE TABLE t1 (a INT, b INT AS (a * 2))");
    mysql_and_generic().verified_stmt("CREATE TABLE t1 (a INT, b INT AS (a * 2) VIRTUAL)");
    mysql_and_generic().verified_stmt("CREATE TABLE t1 (a INT, b INT AS (a * 2) STORED)");
}

#[test]
fn parse_quote_identifiers() {
    let sql = "CREATE TABLE `PRIMARY` (`BEGIN` INT PRIMARY KEY)";
    match mysql().verified_stmt(sql) {
        Statement::CreateTable(CreateTable { name, columns, .. }) => {
            assert_eq!(name.to_string(), "`PRIMARY`");
            assert_eq!(
                vec![ColumnDef {
                    name: Ident::with_quote('`', "BEGIN"),
                    data_type: DataType::Int(None),
                    collation: None,
                    options: vec![ColumnOptionDef {
                        name: None,
                        option: ColumnOption::Unique {
                            is_primary: true,
                            characteristics: None
                        },
                    }],
                }],
                columns
            );
        }
        _ => unreachable!(),
    }
}

#[test]
fn parse_escaped_quote_identifiers_with_escape() {
    let sql = "SELECT `quoted `` identifier`";
    assert_eq!(
        TestedDialects::new(vec![Box::new(MySqlDialect {})]).verified_stmt(sql),
        Statement::Query(Box::new(Query {
            with: None,
            body: Box::new(SetExpr::Select(Box::new(Select {
                select_token: AttachedToken::empty(),
                distinct: None,
                top: None,
                top_before_distinct: false,
                projection: vec![SelectItem::UnnamedExpr(Expr::Identifier(Ident {
                    value: "quoted ` identifier".into(),
                    quote_style: Some('`'),
                    span: Span::empty(),
                }))],
                into: None,
                from: vec![],
                lateral_views: vec![],
                prewhere: None,
                selection: None,
                group_by: GroupByExpr::Expressions(vec![], vec![]),
                cluster_by: vec![],
                distribute_by: vec![],
                sort_by: vec![],
                having: None,
                named_window: vec![],
                qualify: None,
                window_before_qualify: false,
                value_table_mode: None,
                connect_by: None,
            }))),
            order_by: None,
            limit: None,
            limit_by: vec![],
            offset: None,
            fetch: None,
            locks: vec![],
            for_clause: None,
            settings: None,
            format_clause: None,
        }))
    );
}

#[test]
fn parse_escaped_quote_identifiers_with_no_escape() {
    let sql = "SELECT `quoted `` identifier`";
    assert_eq!(
        TestedDialects::new_with_options(
            vec![Box::new(MySqlDialect {})],
            ParserOptions {
                trailing_commas: false,
                unescape: false,
            }
        )
        .verified_stmt(sql),
        Statement::Query(Box::new(Query {
            with: None,
            body: Box::new(SetExpr::Select(Box::new(Select {
                select_token: AttachedToken::empty(),
                distinct: None,
                top: None,
                top_before_distinct: false,
                projection: vec![SelectItem::UnnamedExpr(Expr::Identifier(Ident {
                    value: "quoted `` identifier".into(),
                    quote_style: Some('`'),
                    span: Span::empty(),
                }))],
                into: None,
                from: vec![],
                lateral_views: vec![],
                prewhere: None,
                selection: None,
                group_by: GroupByExpr::Expressions(vec![], vec![]),
                cluster_by: vec![],
                distribute_by: vec![],
                sort_by: vec![],
                having: None,
                named_window: vec![],
                qualify: None,
                window_before_qualify: false,
                value_table_mode: None,
                connect_by: None,
            }))),
            order_by: None,
            limit: None,
            limit_by: vec![],
            offset: None,
            fetch: None,
            locks: vec![],
            for_clause: None,
            settings: None,
            format_clause: None,
        }))
    );
}

#[test]
fn parse_escaped_backticks_with_escape() {
    let sql = "SELECT ```quoted identifier```";
    assert_eq!(
        TestedDialects::new(vec![Box::new(MySqlDialect {})]).verified_stmt(sql),
        Statement::Query(Box::new(Query {
            with: None,
            body: Box::new(SetExpr::Select(Box::new(Select {
                select_token: AttachedToken::empty(),

                distinct: None,
                top: None,
                top_before_distinct: false,
                projection: vec![SelectItem::UnnamedExpr(Expr::Identifier(Ident {
                    value: "`quoted identifier`".into(),
                    quote_style: Some('`'),
                    span: Span::empty(),
                }))],
                into: None,
                from: vec![],
                lateral_views: vec![],
                prewhere: None,
                selection: None,
                group_by: GroupByExpr::Expressions(vec![], vec![]),
                cluster_by: vec![],
                distribute_by: vec![],
                sort_by: vec![],
                having: None,
                named_window: vec![],
                qualify: None,
                window_before_qualify: false,
                value_table_mode: None,
                connect_by: None,
            }))),
            order_by: None,
            limit: None,
            limit_by: vec![],
            offset: None,
            fetch: None,
            locks: vec![],
            for_clause: None,
            settings: None,
            format_clause: None,
        }))
    );
}

#[test]
fn parse_escaped_backticks_with_no_escape() {
    let sql = "SELECT ```quoted identifier```";
    assert_eq!(
        TestedDialects::new_with_options(
            vec![Box::new(MySqlDialect {})],
            ParserOptions::new().with_unescape(false)
        )
        .verified_stmt(sql),
        Statement::Query(Box::new(Query {
            with: None,
            body: Box::new(SetExpr::Select(Box::new(Select {
                select_token: AttachedToken::empty(),

                distinct: None,
                top: None,
                top_before_distinct: false,
                projection: vec![SelectItem::UnnamedExpr(Expr::Identifier(Ident {
                    value: "``quoted identifier``".into(),
                    quote_style: Some('`'),
                    span: Span::empty(),
                }))],
                into: None,
                from: vec![],
                lateral_views: vec![],
                prewhere: None,
                selection: None,
                group_by: GroupByExpr::Expressions(vec![], vec![]),
                cluster_by: vec![],
                distribute_by: vec![],
                sort_by: vec![],
                having: None,
                named_window: vec![],
                qualify: None,
                window_before_qualify: false,
                value_table_mode: None,
                connect_by: None,
            }))),
            order_by: None,
            limit: None,
            limit_by: vec![],
            offset: None,
            fetch: None,
            locks: vec![],
            for_clause: None,
            settings: None,
            format_clause: None,
        }))
    );
}

#[test]
fn parse_unterminated_escape() {
    let sql = r"SELECT 'I\'m not fine\'";
    let result = std::panic::catch_unwind(|| mysql().one_statement_parses_to(sql, ""));
    assert!(result.is_err());

    let sql = r"SELECT 'I\\'m not fine'";
    let result = std::panic::catch_unwind(|| mysql().one_statement_parses_to(sql, ""));
    assert!(result.is_err());
}

#[test]
fn check_roundtrip_of_escaped_string() {
    let options = ParserOptions::new().with_unescape(false);

    TestedDialects::new_with_options(vec![Box::new(MySqlDialect {})], options.clone())
        .verified_stmt(r"SELECT 'I\'m fine'");
    TestedDialects::new_with_options(vec![Box::new(MySqlDialect {})], options.clone())
        .verified_stmt(r#"SELECT 'I''m fine'"#);
    TestedDialects::new_with_options(vec![Box::new(MySqlDialect {})], options.clone())
        .verified_stmt(r"SELECT 'I\\\'m fine'");
    TestedDialects::new_with_options(vec![Box::new(MySqlDialect {})], options.clone())
        .verified_stmt(r"SELECT 'I\\\'m fine'");
    TestedDialects::new_with_options(vec![Box::new(MySqlDialect {})], options.clone())
        .verified_stmt(r#"SELECT "I\"m fine""#);
    TestedDialects::new_with_options(vec![Box::new(MySqlDialect {})], options.clone())
        .verified_stmt(r#"SELECT "I""m fine""#);
    TestedDialects::new_with_options(vec![Box::new(MySqlDialect {})], options.clone())
        .verified_stmt(r#"SELECT "I\\\"m fine""#);
    TestedDialects::new_with_options(vec![Box::new(MySqlDialect {})], options.clone())
        .verified_stmt(r#"SELECT "I\\\"m fine""#);
    TestedDialects::new_with_options(vec![Box::new(MySqlDialect {})], options.clone())
        .verified_stmt(r#"SELECT "I'm ''fine''""#);
}

#[test]
fn parse_create_table_with_minimum_display_width() {
    let sql = "CREATE TABLE foo (bar_tinyint TINYINT(3), bar_smallint SMALLINT(5), bar_mediumint MEDIUMINT(6), bar_int INT(11), bar_bigint BIGINT(20))";
    match mysql().verified_stmt(sql) {
        Statement::CreateTable(CreateTable { name, columns, .. }) => {
            assert_eq!(name.to_string(), "foo");
            assert_eq!(
                vec![
                    ColumnDef {
                        name: Ident::new("bar_tinyint"),
                        data_type: DataType::TinyInt(Some(3)),
                        collation: None,
                        options: vec![],
                    },
                    ColumnDef {
                        name: Ident::new("bar_smallint"),
                        data_type: DataType::SmallInt(Some(5)),
                        collation: None,
                        options: vec![],
                    },
                    ColumnDef {
                        name: Ident::new("bar_mediumint"),
                        data_type: DataType::MediumInt(Some(6)),
                        collation: None,
                        options: vec![],
                    },
                    ColumnDef {
                        name: Ident::new("bar_int"),
                        data_type: DataType::Int(Some(11)),
                        collation: None,
                        options: vec![],
                    },
                    ColumnDef {
                        name: Ident::new("bar_bigint"),
                        data_type: DataType::BigInt(Some(20)),
                        collation: None,
                        options: vec![],
                    }
                ],
                columns
            );
        }
        _ => unreachable!(),
    }
}

#[test]
fn parse_create_table_unsigned() {
    let sql = "CREATE TABLE foo (bar_tinyint TINYINT(3) UNSIGNED, bar_smallint SMALLINT(5) UNSIGNED, bar_mediumint MEDIUMINT(13) UNSIGNED, bar_int INT(11) UNSIGNED, bar_bigint BIGINT(20) UNSIGNED)";
    match mysql().verified_stmt(sql) {
        Statement::CreateTable(CreateTable { name, columns, .. }) => {
            assert_eq!(name.to_string(), "foo");
            assert_eq!(
                vec![
                    ColumnDef {
                        name: Ident::new("bar_tinyint"),
                        data_type: DataType::UnsignedTinyInt(Some(3)),
                        collation: None,
                        options: vec![],
                    },
                    ColumnDef {
                        name: Ident::new("bar_smallint"),
                        data_type: DataType::UnsignedSmallInt(Some(5)),
                        collation: None,
                        options: vec![],
                    },
                    ColumnDef {
                        name: Ident::new("bar_mediumint"),
                        data_type: DataType::UnsignedMediumInt(Some(13)),
                        collation: None,
                        options: vec![],
                    },
                    ColumnDef {
                        name: Ident::new("bar_int"),
                        data_type: DataType::UnsignedInt(Some(11)),
                        collation: None,
                        options: vec![],
                    },
                    ColumnDef {
                        name: Ident::new("bar_bigint"),
                        data_type: DataType::UnsignedBigInt(Some(20)),
                        collation: None,
                        options: vec![],
                    },
                ],
                columns
            );
        }
        _ => unreachable!(),
    }
}

#[test]
fn parse_simple_insert() {
    let sql = r"INSERT INTO tasks (title, priority) VALUES ('Test Some Inserts', 1), ('Test Entry 2', 2), ('Test Entry 3', 3)";

    match mysql().verified_stmt(sql) {
        Statement::Insert(Insert {
            table_name,
            columns,
            source,
            on,
            ..
        }) => {
            assert_eq!(ObjectName(vec![Ident::new("tasks")]), table_name);
            assert_eq!(vec![Ident::new("title"), Ident::new("priority")], columns);
            assert!(on.is_none());
            assert_eq!(
                Some(Box::new(Query {
                    with: None,
                    body: Box::new(SetExpr::Values(Values {
                        explicit_row: false,
                        rows: vec![
                            vec![
                                Expr::Value(Value::SingleQuotedString(
                                    "Test Some Inserts".to_string()
                                )),
                                Expr::Value(number("1"))
                            ],
                            vec![
                                Expr::Value(Value::SingleQuotedString("Test Entry 2".to_string())),
                                Expr::Value(number("2"))
                            ],
                            vec![
                                Expr::Value(Value::SingleQuotedString("Test Entry 3".to_string())),
                                Expr::Value(number("3"))
                            ]
                        ]
                    })),
                    order_by: None,
                    limit: None,
                    limit_by: vec![],
                    offset: None,
                    fetch: None,
                    locks: vec![],
                    for_clause: None,
                    settings: None,
                    format_clause: None,
                })),
                source
            );
        }
        _ => unreachable!(),
    }
}

#[test]
fn parse_ignore_insert() {
    let sql = r"INSERT IGNORE INTO tasks (title, priority) VALUES ('Test Some Inserts', 1)";

    match mysql_and_generic().verified_stmt(sql) {
        Statement::Insert(Insert {
            table_name,
            columns,
            source,
            on,
            ignore,
            ..
        }) => {
            assert_eq!(ObjectName(vec![Ident::new("tasks")]), table_name);
            assert_eq!(vec![Ident::new("title"), Ident::new("priority")], columns);
            assert!(on.is_none());
            assert!(ignore);
            assert_eq!(
                Some(Box::new(Query {
                    with: None,
                    body: Box::new(SetExpr::Values(Values {
                        explicit_row: false,
                        rows: vec![vec![
                            Expr::Value(Value::SingleQuotedString("Test Some Inserts".to_string())),
                            Expr::Value(number("1"))
                        ]]
                    })),
                    order_by: None,
                    limit: None,
                    limit_by: vec![],
                    offset: None,
                    fetch: None,
                    locks: vec![],
                    for_clause: None,
                    settings: None,
                    format_clause: None,
                })),
                source
            );
        }
        _ => unreachable!(),
    }
}

#[test]
fn parse_priority_insert() {
    let sql = r"INSERT HIGH_PRIORITY INTO tasks (title, priority) VALUES ('Test Some Inserts', 1)";

    match mysql_and_generic().verified_stmt(sql) {
        Statement::Insert(Insert {
            table_name,
            columns,
            source,
            on,
            priority,
            ..
        }) => {
            assert_eq!(ObjectName(vec![Ident::new("tasks")]), table_name);
            assert_eq!(vec![Ident::new("title"), Ident::new("priority")], columns);
            assert!(on.is_none());
            assert_eq!(priority, Some(HighPriority));
            assert_eq!(
                Some(Box::new(Query {
                    with: None,
                    body: Box::new(SetExpr::Values(Values {
                        explicit_row: false,
                        rows: vec![vec![
                            Expr::Value(Value::SingleQuotedString("Test Some Inserts".to_string())),
                            Expr::Value(number("1"))
                        ]]
                    })),
                    order_by: None,
                    limit: None,
                    limit_by: vec![],
                    offset: None,
                    fetch: None,
                    locks: vec![],
                    for_clause: None,
                    settings: None,
                    format_clause: None,
                })),
                source
            );
        }
        _ => unreachable!(),
    }

    let sql2 = r"INSERT LOW_PRIORITY INTO tasks (title, priority) VALUES ('Test Some Inserts', 1)";

    match mysql().verified_stmt(sql2) {
        Statement::Insert(Insert {
            table_name,
            columns,
            source,
            on,
            priority,
            ..
        }) => {
            assert_eq!(ObjectName(vec![Ident::new("tasks")]), table_name);
            assert_eq!(vec![Ident::new("title"), Ident::new("priority")], columns);
            assert!(on.is_none());
            assert_eq!(priority, Some(LowPriority));
            assert_eq!(
                Some(Box::new(Query {
                    with: None,
                    body: Box::new(SetExpr::Values(Values {
                        explicit_row: false,
                        rows: vec![vec![
                            Expr::Value(Value::SingleQuotedString("Test Some Inserts".to_string())),
                            Expr::Value(number("1"))
                        ]]
                    })),
                    order_by: None,
                    limit: None,
                    limit_by: vec![],
                    offset: None,
                    fetch: None,
                    locks: vec![],
                    for_clause: None,
                    settings: None,
                    format_clause: None,
                })),
                source
            );
        }
        _ => unreachable!(),
    }
}

#[test]
fn parse_insert_as() {
    let sql = r"INSERT INTO `table` (`date`) VALUES ('2024-01-01') AS `alias`";
    match mysql_and_generic().verified_stmt(sql) {
        Statement::Insert(Insert {
            table_name,
            columns,
            source,
            insert_alias,
            ..
        }) => {
            assert_eq!(
                ObjectName(vec![Ident::with_quote('`', "table")]),
                table_name
            );
            assert_eq!(vec![Ident::with_quote('`', "date")], columns);
            let insert_alias = insert_alias.unwrap();

            assert_eq!(
                ObjectName(vec![Ident::with_quote('`', "alias")]),
                insert_alias.row_alias
            );
            assert_eq!(Some(vec![]), insert_alias.col_aliases);
            assert_eq!(
                Some(Box::new(Query {
                    with: None,
                    body: Box::new(SetExpr::Values(Values {
                        explicit_row: false,
                        rows: vec![vec![Expr::Value(Value::SingleQuotedString(
                            "2024-01-01".to_string()
                        ))]]
                    })),
                    order_by: None,
                    limit: None,
                    limit_by: vec![],
                    offset: None,
                    fetch: None,
                    locks: vec![],
                    for_clause: None,
                    settings: None,
                    format_clause: None,
                })),
                source
            );
        }
        _ => unreachable!(),
    }

    let sql = r"INSERT INTO `table` (`date`) VALUES ('2024-01-01') AS `alias` ()";
    assert!(matches!(
        mysql_and_generic().parse_sql_statements(sql),
        Err(ParserError::ParserError(_))
    ));

    let sql = r"INSERT INTO `table` (`id`, `date`) VALUES (1, '2024-01-01') AS `alias` (`mek_id`, `mek_date`)";
    match mysql_and_generic().verified_stmt(sql) {
        Statement::Insert(Insert {
            table_name,
            columns,
            source,
            insert_alias,
            ..
        }) => {
            assert_eq!(
                ObjectName(vec![Ident::with_quote('`', "table")]),
                table_name
            );
            assert_eq!(
                vec![Ident::with_quote('`', "id"), Ident::with_quote('`', "date")],
                columns
            );
            let insert_alias = insert_alias.unwrap();
            assert_eq!(
                ObjectName(vec![Ident::with_quote('`', "alias")]),
                insert_alias.row_alias
            );
            assert_eq!(
                Some(vec![
                    Ident::with_quote('`', "mek_id"),
                    Ident::with_quote('`', "mek_date")
                ]),
                insert_alias.col_aliases
            );
            assert_eq!(
                Some(Box::new(Query {
                    with: None,
                    body: Box::new(SetExpr::Values(Values {
                        explicit_row: false,
                        rows: vec![vec![
                            Expr::Value(number("1")),
                            Expr::Value(Value::SingleQuotedString("2024-01-01".to_string()))
                        ]]
                    })),
                    order_by: None,
                    limit: None,
                    limit_by: vec![],
                    offset: None,
                    fetch: None,
                    locks: vec![],
                    for_clause: None,
                    settings: None,
                    format_clause: None,
                })),
                source
            );
        }
        _ => unreachable!(),
    }
}

#[test]
fn parse_replace_insert() {
    let sql = r"REPLACE DELAYED INTO tasks (title, priority) VALUES ('Test Some Inserts', 1)";
    match mysql().verified_stmt(sql) {
        Statement::Insert(Insert {
            table_name,
            columns,
            source,
            on,
            replace_into,
            priority,
            ..
        }) => {
            assert_eq!(ObjectName(vec![Ident::new("tasks")]), table_name);
            assert_eq!(vec![Ident::new("title"), Ident::new("priority")], columns);
            assert!(on.is_none());
            assert!(replace_into);
            assert_eq!(priority, Some(Delayed));
            assert_eq!(
                Some(Box::new(Query {
                    with: None,
                    body: Box::new(SetExpr::Values(Values {
                        explicit_row: false,
                        rows: vec![vec![
                            Expr::Value(Value::SingleQuotedString("Test Some Inserts".to_string())),
                            Expr::Value(number("1"))
                        ]]
                    })),
                    order_by: None,
                    limit: None,
                    limit_by: vec![],
                    offset: None,
                    fetch: None,
                    locks: vec![],
                    for_clause: None,
                    settings: None,
                    format_clause: None,
                })),
                source
            );
        }
        _ => unreachable!(),
    }
}

#[test]
fn parse_empty_row_insert() {
    let sql = "INSERT INTO tb () VALUES (), ()";

    match mysql().one_statement_parses_to(sql, "INSERT INTO tb VALUES (), ()") {
        Statement::Insert(Insert {
            table_name,
            columns,
            source,
            on,
            ..
        }) => {
            assert_eq!(ObjectName(vec![Ident::new("tb")]), table_name);
            assert!(columns.is_empty());
            assert!(on.is_none());
            assert_eq!(
                Some(Box::new(Query {
                    with: None,
                    body: Box::new(SetExpr::Values(Values {
                        explicit_row: false,
                        rows: vec![vec![], vec![]]
                    })),
                    order_by: None,
                    limit: None,
                    limit_by: vec![],
                    offset: None,
                    fetch: None,
                    locks: vec![],
                    for_clause: None,
                    settings: None,
                    format_clause: None,
                })),
                source
            );
        }
        _ => unreachable!(),
    }
}

#[test]
fn parse_insert_with_on_duplicate_update() {
    let sql = "INSERT INTO permission_groups (name, description, perm_create, perm_read, perm_update, perm_delete) VALUES ('accounting_manager', 'Some description about the group', true, true, true, true) ON DUPLICATE KEY UPDATE description = VALUES(description), perm_create = VALUES(perm_create), perm_read = VALUES(perm_read), perm_update = VALUES(perm_update), perm_delete = VALUES(perm_delete)";

    match mysql().verified_stmt(sql) {
        Statement::Insert(Insert {
            table_name,
            columns,
            source,
            on,
            ..
        }) => {
            assert_eq!(
                ObjectName(vec![Ident::new("permission_groups")]),
                table_name
            );
            assert_eq!(
                vec![
                    Ident::new("name"),
                    Ident::new("description"),
                    Ident::new("perm_create"),
                    Ident::new("perm_read"),
                    Ident::new("perm_update"),
                    Ident::new("perm_delete")
                ],
                columns
            );
            assert_eq!(
                Some(Box::new(Query {
                    with: None,
                    body: Box::new(SetExpr::Values(Values {
                        explicit_row: false,
                        rows: vec![vec![
                            Expr::Value(Value::SingleQuotedString(
                                "accounting_manager".to_string()
                            )),
                            Expr::Value(Value::SingleQuotedString(
                                "Some description about the group".to_string()
                            )),
                            Expr::Value(Value::Boolean(true)),
                            Expr::Value(Value::Boolean(true)),
                            Expr::Value(Value::Boolean(true)),
                            Expr::Value(Value::Boolean(true)),
                        ]]
                    })),
                    order_by: None,
                    limit: None,
                    limit_by: vec![],
                    offset: None,
                    fetch: None,
                    locks: vec![],
                    for_clause: None,
                    settings: None,
                    format_clause: None,
                })),
                source
            );
            assert_eq!(
                Some(OnInsert::DuplicateKeyUpdate(vec![
                    Assignment {
                        target: AssignmentTarget::ColumnName(ObjectName(vec![Ident::new(
                            "description".to_string()
                        )])),
                        value: call("VALUES", [Expr::Identifier(Ident::new("description"))]),
                    },
                    Assignment {
                        target: AssignmentTarget::ColumnName(ObjectName(vec![Ident::new(
                            "perm_create".to_string()
                        )])),
                        value: call("VALUES", [Expr::Identifier(Ident::new("perm_create"))]),
                    },
                    Assignment {
                        target: AssignmentTarget::ColumnName(ObjectName(vec![Ident::new(
                            "perm_read".to_string()
                        )])),
                        value: call("VALUES", [Expr::Identifier(Ident::new("perm_read"))]),
                    },
                    Assignment {
                        target: AssignmentTarget::ColumnName(ObjectName(vec![Ident::new(
                            "perm_update".to_string()
                        )])),
                        value: call("VALUES", [Expr::Identifier(Ident::new("perm_update"))]),
                    },
                    Assignment {
                        target: AssignmentTarget::ColumnName(ObjectName(vec![Ident::new(
                            "perm_delete".to_string()
                        )])),
                        value: call("VALUES", [Expr::Identifier(Ident::new("perm_delete"))]),
                    },
                ])),
                on
            );
        }
        _ => unreachable!(),
    }
}

#[test]
fn parse_select_with_numeric_prefix_column_name() {
    let sql = "SELECT 123col_$@123abc FROM \"table\"";
    match mysql().verified_stmt(sql) {
        Statement::Query(q) => {
            assert_eq!(
                q.body,
                Box::new(SetExpr::Select(Box::new(Select {
                    select_token: AttachedToken::empty(),

                    distinct: None,
                    top: None,
                    top_before_distinct: false,
                    projection: vec![SelectItem::UnnamedExpr(Expr::Identifier(Ident::new(
                        "123col_$@123abc"
                    )))],
                    into: None,
                    from: vec![TableWithJoins {
                        relation: TableFactor::Table {
                            name: ObjectName(vec![Ident::with_quote('"', "table")]),
                            alias: None,
                            args: None,
                            with_hints: vec![],
                            version: None,
                            partitions: vec![],
                            with_ordinality: false,
                            json_path: None,
                        },
                        joins: vec![]
                    }],
                    lateral_views: vec![],
                    prewhere: None,
                    selection: None,
                    group_by: GroupByExpr::Expressions(vec![], vec![]),
                    cluster_by: vec![],
                    distribute_by: vec![],
                    sort_by: vec![],
                    having: None,
                    named_window: vec![],
                    qualify: None,
                    window_before_qualify: false,
                    value_table_mode: None,
                    connect_by: None,
                })))
            );
        }
        _ => unreachable!(),
    }
}

// Don't run with bigdecimal as it fails like this on rust beta:
//
// 'parse_select_with_concatenation_of_exp_number_and_numeric_prefix_column'
// panicked at 'assertion failed: `(left == right)`
//
//  left: `"SELECT 123e4, 123col_$@123abc FROM \"table\""`,
//  right: `"SELECT 1230000, 123col_$@123abc FROM \"table\""`', src/test_utils.rs:114:13
#[cfg(not(feature = "bigdecimal"))]
#[test]
fn parse_select_with_concatenation_of_exp_number_and_numeric_prefix_column() {
    let sql = "SELECT 123e4, 123col_$@123abc FROM \"table\"";
    match mysql().verified_stmt(sql) {
        Statement::Query(q) => {
            assert_eq!(
                q.body,
                Box::new(SetExpr::Select(Box::new(Select {
                    select_token: AttachedToken::empty(),

                    distinct: None,
                    top: None,
                    top_before_distinct: false,
                    projection: vec![
                        SelectItem::UnnamedExpr(Expr::Value(number("123e4"))),
                        SelectItem::UnnamedExpr(Expr::Identifier(Ident::new("123col_$@123abc")))
                    ],
                    into: None,
                    from: vec![TableWithJoins {
                        relation: TableFactor::Table {
                            name: ObjectName(vec![Ident::with_quote('"', "table")]),
                            alias: None,
                            args: None,
                            with_hints: vec![],
                            version: None,
                            partitions: vec![],
                            with_ordinality: false,
                            json_path: None,
                        },
                        joins: vec![]
                    }],
                    lateral_views: vec![],
                    prewhere: None,
                    selection: None,
                    group_by: GroupByExpr::Expressions(vec![], vec![]),
                    cluster_by: vec![],
                    distribute_by: vec![],
                    sort_by: vec![],
                    having: None,
                    named_window: vec![],
                    qualify: None,
                    window_before_qualify: false,
                    value_table_mode: None,
                    connect_by: None,
                })))
            );
        }
        _ => unreachable!(),
    }
}

#[test]
fn parse_insert_with_numeric_prefix_column_name() {
    let sql = "INSERT INTO s1.t1 (123col_$@length123) VALUES (67.654)";
    match mysql().verified_stmt(sql) {
        Statement::Insert(Insert {
            table_name,
            columns,
            ..
        }) => {
            assert_eq!(
                ObjectName(vec![Ident::new("s1"), Ident::new("t1")]),
                table_name
            );
            assert_eq!(vec![Ident::new("123col_$@length123")], columns);
        }
        _ => unreachable!(),
    }
}

#[test]
fn parse_update_with_joins() {
    let sql = "UPDATE orders AS o JOIN customers AS c ON o.customer_id = c.id SET o.completed = true WHERE c.firstname = 'Peter'";
    match mysql().verified_stmt(sql) {
        Statement::Update {
            table,
            assignments,
            from: _from,
            selection,
            returning,
            or: None,
        } => {
            assert_eq!(
                TableWithJoins {
                    relation: TableFactor::Table {
                        name: ObjectName(vec![Ident::new("orders")]),
                        alias: Some(TableAlias {
                            name: Ident::new("o"),
                            columns: vec![]
                        }),
                        args: None,
                        with_hints: vec![],
                        version: None,
                        partitions: vec![],
                        with_ordinality: false,
                        json_path: None,
                    },
                    joins: vec![Join {
                        relation: TableFactor::Table {
                            name: ObjectName(vec![Ident::new("customers")]),
                            alias: Some(TableAlias {
                                name: Ident::new("c"),
                                columns: vec![]
                            }),
                            args: None,
                            with_hints: vec![],
                            version: None,
                            partitions: vec![],
                            with_ordinality: false,
                            json_path: None,
                        },
                        global: false,
                        join_operator: JoinOperator::Inner(JoinConstraint::On(Expr::BinaryOp {
                            left: Box::new(Expr::CompoundIdentifier(vec![
                                Ident::new("o"),
                                Ident::new("customer_id")
                            ])),
                            op: BinaryOperator::Eq,
                            right: Box::new(Expr::CompoundIdentifier(vec![
                                Ident::new("c"),
                                Ident::new("id")
                            ]))
                        })),
                    }]
                },
                table
            );
            assert_eq!(
                vec![Assignment {
                    target: AssignmentTarget::ColumnName(ObjectName(vec![
                        Ident::new("o"),
                        Ident::new("completed")
                    ])),
                    value: Expr::Value(Value::Boolean(true))
                }],
                assignments
            );
            assert_eq!(
                Some(Expr::BinaryOp {
                    left: Box::new(Expr::CompoundIdentifier(vec![
                        Ident::new("c"),
                        Ident::new("firstname")
                    ])),
                    op: BinaryOperator::Eq,
                    right: Box::new(Expr::Value(Value::SingleQuotedString("Peter".to_string())))
                }),
                selection
            );
            assert_eq!(None, returning);
        }
        _ => unreachable!(),
    }
}

#[test]
fn parse_delete_with_order_by() {
    let sql = "DELETE FROM customers ORDER BY id DESC";
    match mysql().verified_stmt(sql) {
        Statement::Delete(Delete { order_by, .. }) => {
            assert_eq!(
                vec![OrderByExpr {
                    expr: Expr::Identifier(Ident {
                        value: "id".to_owned(),
                        quote_style: None,
                        span: Span::empty(),
                    }),
                    asc: Some(false),
                    nulls_first: None,
                    with_fill: None,
                }],
                order_by
            );
        }
        _ => unreachable!(),
    }
}

#[test]
fn parse_delete_with_limit() {
    let sql = "DELETE FROM customers LIMIT 100";
    match mysql().verified_stmt(sql) {
        Statement::Delete(Delete { limit, .. }) => {
            assert_eq!(Some(Expr::Value(number("100"))), limit);
        }
        _ => unreachable!(),
    }
}

#[test]
fn parse_alter_table_add_column() {
    match mysql().verified_stmt("ALTER TABLE tab ADD COLUMN b INT FIRST") {
        Statement::AlterTable {
            name,
            if_exists,
            only,
            operations,
            location: _,
            on_cluster: _,
        } => {
            assert_eq!(name.to_string(), "tab");
            assert!(!if_exists);
            assert!(!only);
            assert_eq!(
                operations,
                vec![AlterTableOperation::AddColumn {
                    column_keyword: true,
                    if_not_exists: false,
                    column_def: ColumnDef {
                        name: "b".into(),
                        data_type: DataType::Int(None),
                        collation: None,
                        options: vec![],
                    },
                    column_position: Some(MySQLColumnPosition::First),
                },]
            );
        }
        _ => unreachable!(),
    }

    match mysql().verified_stmt("ALTER TABLE tab ADD COLUMN b INT AFTER foo") {
        Statement::AlterTable {
            name,
            if_exists,
            only,
            operations,
            location: _,
            on_cluster: _,
        } => {
            assert_eq!(name.to_string(), "tab");
            assert!(!if_exists);
            assert!(!only);
            assert_eq!(
                operations,
                vec![AlterTableOperation::AddColumn {
                    column_keyword: true,
                    if_not_exists: false,
                    column_def: ColumnDef {
                        name: "b".into(),
                        data_type: DataType::Int(None),
                        collation: None,
                        options: vec![],
                    },
                    column_position: Some(MySQLColumnPosition::After(Ident {
                        value: String::from("foo"),
                        quote_style: None,
                        span: Span::empty(),
                    })),
                },]
            );
        }
        _ => unreachable!(),
    }
}

#[test]
fn parse_alter_table_add_columns() {
    match mysql()
        .verified_stmt("ALTER TABLE tab ADD COLUMN a TEXT FIRST, ADD COLUMN b INT AFTER foo")
    {
        Statement::AlterTable {
            name,
            if_exists,
            only,
            operations,
            location: _,
            on_cluster: _,
        } => {
            assert_eq!(name.to_string(), "tab");
            assert!(!if_exists);
            assert!(!only);
            assert_eq!(
                operations,
                vec![
                    AlterTableOperation::AddColumn {
                        column_keyword: true,
                        if_not_exists: false,
                        column_def: ColumnDef {
                            name: "a".into(),
                            data_type: DataType::Text,
                            collation: None,
                            options: vec![],
                        },
                        column_position: Some(MySQLColumnPosition::First),
                    },
                    AlterTableOperation::AddColumn {
                        column_keyword: true,
                        if_not_exists: false,
                        column_def: ColumnDef {
                            name: "b".into(),
                            data_type: DataType::Int(None),
                            collation: None,
                            options: vec![],
                        },
                        column_position: Some(MySQLColumnPosition::After(Ident {
                            value: String::from("foo"),
                            quote_style: None,
                            span: Span::empty(),
                        })),
                    },
                ]
            );
        }
        _ => unreachable!(),
    }
}

#[test]
fn parse_alter_table_drop_primary_key() {
    assert_matches!(
        alter_table_op(mysql_and_generic().verified_stmt("ALTER TABLE tab DROP PRIMARY KEY")),
        AlterTableOperation::DropPrimaryKey
    );
}

#[test]
fn parse_alter_table_change_column() {
    let expected_name = ObjectName(vec![Ident::new("orders")]);
    let expected_operation = AlterTableOperation::ChangeColumn {
        old_name: Ident::new("description"),
        new_name: Ident::new("desc"),
        data_type: DataType::Text,
        options: vec![ColumnOption::NotNull],
        column_position: None,
    };

    let sql1 = "ALTER TABLE orders CHANGE COLUMN description desc TEXT NOT NULL";
    let operation =
        alter_table_op_with_name(mysql().verified_stmt(sql1), &expected_name.to_string());
    assert_eq!(expected_operation, operation);

    let sql2 = "ALTER TABLE orders CHANGE description desc TEXT NOT NULL";
    let operation = alter_table_op_with_name(
        mysql().one_statement_parses_to(sql2, sql1),
        &expected_name.to_string(),
    );
    assert_eq!(expected_operation, operation);

    let expected_operation = AlterTableOperation::ChangeColumn {
        old_name: Ident::new("description"),
        new_name: Ident::new("desc"),
        data_type: DataType::Text,
        options: vec![ColumnOption::NotNull],
        column_position: Some(MySQLColumnPosition::First),
    };
    let sql3 = "ALTER TABLE orders CHANGE COLUMN description desc TEXT NOT NULL FIRST";
    let operation =
        alter_table_op_with_name(mysql().verified_stmt(sql3), &expected_name.to_string());
    assert_eq!(expected_operation, operation);

    let expected_operation = AlterTableOperation::ChangeColumn {
        old_name: Ident::new("description"),
        new_name: Ident::new("desc"),
        data_type: DataType::Text,
        options: vec![ColumnOption::NotNull],
        column_position: Some(MySQLColumnPosition::After(Ident {
            value: String::from("foo"),
            quote_style: None,
            span: Span::empty(),
        })),
    };
    let sql4 = "ALTER TABLE orders CHANGE COLUMN description desc TEXT NOT NULL AFTER foo";
    let operation =
        alter_table_op_with_name(mysql().verified_stmt(sql4), &expected_name.to_string());
    assert_eq!(expected_operation, operation);
}

#[test]
fn parse_alter_table_change_column_with_column_position() {
    let expected_name = ObjectName(vec![Ident::new("orders")]);
    let expected_operation_first = AlterTableOperation::ChangeColumn {
        old_name: Ident::new("description"),
        new_name: Ident::new("desc"),
        data_type: DataType::Text,
        options: vec![ColumnOption::NotNull],
        column_position: Some(MySQLColumnPosition::First),
    };

    let sql1 = "ALTER TABLE orders CHANGE COLUMN description desc TEXT NOT NULL FIRST";
    let operation =
        alter_table_op_with_name(mysql().verified_stmt(sql1), &expected_name.to_string());
    assert_eq!(expected_operation_first, operation);

    let sql2 = "ALTER TABLE orders CHANGE description desc TEXT NOT NULL FIRST";
    let operation = alter_table_op_with_name(
        mysql().one_statement_parses_to(sql2, sql1),
        &expected_name.to_string(),
    );
    assert_eq!(expected_operation_first, operation);

    let expected_operation_after = AlterTableOperation::ChangeColumn {
        old_name: Ident::new("description"),
        new_name: Ident::new("desc"),
        data_type: DataType::Text,
        options: vec![ColumnOption::NotNull],
        column_position: Some(MySQLColumnPosition::After(Ident {
            value: String::from("total_count"),
            quote_style: None,
            span: Span::empty(),
        })),
    };

    let sql1 = "ALTER TABLE orders CHANGE COLUMN description desc TEXT NOT NULL AFTER total_count";
    let operation =
        alter_table_op_with_name(mysql().verified_stmt(sql1), &expected_name.to_string());
    assert_eq!(expected_operation_after, operation);

    let sql2 = "ALTER TABLE orders CHANGE description desc TEXT NOT NULL AFTER total_count";
    let operation = alter_table_op_with_name(
        mysql().one_statement_parses_to(sql2, sql1),
        &expected_name.to_string(),
    );
    assert_eq!(expected_operation_after, operation);
}

#[test]
fn parse_alter_table_modify_column() {
    let expected_name = ObjectName(vec![Ident::new("orders")]);
    let expected_operation = AlterTableOperation::ModifyColumn {
        col_name: Ident::new("description"),
        data_type: DataType::Text,
        options: vec![ColumnOption::NotNull],
        column_position: None,
    };

    let sql1 = "ALTER TABLE orders MODIFY COLUMN description TEXT NOT NULL";
    let operation =
        alter_table_op_with_name(mysql().verified_stmt(sql1), &expected_name.to_string());
    assert_eq!(expected_operation, operation);

    let sql2 = "ALTER TABLE orders MODIFY description TEXT NOT NULL";
    let operation = alter_table_op_with_name(
        mysql().one_statement_parses_to(sql2, sql1),
        &expected_name.to_string(),
    );
    assert_eq!(expected_operation, operation);

    let expected_operation = AlterTableOperation::ModifyColumn {
        col_name: Ident::new("description"),
        data_type: DataType::Text,
        options: vec![ColumnOption::NotNull],
        column_position: Some(MySQLColumnPosition::First),
    };
    let sql3 = "ALTER TABLE orders MODIFY COLUMN description TEXT NOT NULL FIRST";
    let operation =
        alter_table_op_with_name(mysql().verified_stmt(sql3), &expected_name.to_string());
    assert_eq!(expected_operation, operation);

    let expected_operation = AlterTableOperation::ModifyColumn {
        col_name: Ident::new("description"),
        data_type: DataType::Text,
        options: vec![ColumnOption::NotNull],
        column_position: Some(MySQLColumnPosition::After(Ident {
            value: String::from("foo"),
            quote_style: None,
            span: Span::empty(),
        })),
    };
    let sql4 = "ALTER TABLE orders MODIFY COLUMN description TEXT NOT NULL AFTER foo";
    let operation =
        alter_table_op_with_name(mysql().verified_stmt(sql4), &expected_name.to_string());
    assert_eq!(expected_operation, operation);
}

#[test]
fn parse_alter_table_modify_column_with_column_position() {
    let expected_name = ObjectName(vec![Ident::new("orders")]);
    let expected_operation_first = AlterTableOperation::ModifyColumn {
        col_name: Ident::new("description"),
        data_type: DataType::Text,
        options: vec![ColumnOption::NotNull],
        column_position: Some(MySQLColumnPosition::First),
    };

    let sql1 = "ALTER TABLE orders MODIFY COLUMN description TEXT NOT NULL FIRST";
    let operation =
        alter_table_op_with_name(mysql().verified_stmt(sql1), &expected_name.to_string());
    assert_eq!(expected_operation_first, operation);

    let sql2 = "ALTER TABLE orders MODIFY description TEXT NOT NULL FIRST";
    let operation = alter_table_op_with_name(
        mysql().one_statement_parses_to(sql2, sql1),
        &expected_name.to_string(),
    );
    assert_eq!(expected_operation_first, operation);

    let expected_operation_after = AlterTableOperation::ModifyColumn {
        col_name: Ident::new("description"),
        data_type: DataType::Text,
        options: vec![ColumnOption::NotNull],
        column_position: Some(MySQLColumnPosition::After(Ident {
            value: String::from("total_count"),
            quote_style: None,
            span: Span::empty(),
        })),
    };

    let sql1 = "ALTER TABLE orders MODIFY COLUMN description TEXT NOT NULL AFTER total_count";
    let operation =
        alter_table_op_with_name(mysql().verified_stmt(sql1), &expected_name.to_string());
    assert_eq!(expected_operation_after, operation);

    let sql2 = "ALTER TABLE orders MODIFY description TEXT NOT NULL AFTER total_count";
    let operation = alter_table_op_with_name(
        mysql().one_statement_parses_to(sql2, sql1),
        &expected_name.to_string(),
    );
    assert_eq!(expected_operation_after, operation);
}

#[test]
fn parse_substring_in_select() {
    use sqlparser::tokenizer::Span;

    let sql = "SELECT DISTINCT SUBSTRING(description, 0, 1) FROM test";
    match mysql().one_statement_parses_to(
        sql,
        "SELECT DISTINCT SUBSTRING(description, 0, 1) FROM test",
    ) {
        Statement::Query(query) => {
            assert_eq!(
                Box::new(Query {
                    with: None,
                    body: Box::new(SetExpr::Select(Box::new(Select {
                        select_token: AttachedToken::empty(),
                        distinct: Some(Distinct::Distinct),
                        top: None,
                        top_before_distinct: false,
                        projection: vec![SelectItem::UnnamedExpr(Expr::Substring {
                            expr: Box::new(Expr::Identifier(Ident {
                                value: "description".to_string(),
                                quote_style: None,
                                span: Span::empty(),
                            })),
                            substring_from: Some(Box::new(Expr::Value(number("0")))),
                            substring_for: Some(Box::new(Expr::Value(number("1")))),
                            special: true,
                        })],
                        into: None,
                        from: vec![TableWithJoins {
                            relation: TableFactor::Table {
                                name: ObjectName(vec![Ident {
                                    value: "test".to_string(),
                                    quote_style: None,
                                    span: Span::empty(),
                                }]),
                                alias: None,
                                args: None,
                                with_hints: vec![],
                                version: None,
                                partitions: vec![],
                                with_ordinality: false,
                                json_path: None,
                            },
                            joins: vec![]
                        }],
                        lateral_views: vec![],
                        prewhere: None,
                        selection: None,
                        group_by: GroupByExpr::Expressions(vec![], vec![]),
                        cluster_by: vec![],
                        distribute_by: vec![],
                        sort_by: vec![],
                        having: None,
                        named_window: vec![],
                        window_before_qualify: false,
                        qualify: None,
                        value_table_mode: None,
                        connect_by: None,
                    }))),
                    order_by: None,
                    limit: None,
                    limit_by: vec![],
                    offset: None,
                    fetch: None,
                    locks: vec![],
                    for_clause: None,
                    settings: None,
                    format_clause: None,
                }),
                query
            );
        }
        _ => unreachable!(),
    }
}

#[test]
fn parse_show_variables() {
    mysql_and_generic().verified_stmt("SHOW VARIABLES");
    mysql_and_generic().verified_stmt("SHOW VARIABLES LIKE 'admin%'");
    mysql_and_generic().verified_stmt("SHOW VARIABLES WHERE value = '3306'");
    mysql_and_generic().verified_stmt("SHOW GLOBAL VARIABLES");
    mysql_and_generic().verified_stmt("SHOW GLOBAL VARIABLES LIKE 'admin%'");
    mysql_and_generic().verified_stmt("SHOW GLOBAL VARIABLES WHERE value = '3306'");
    mysql_and_generic().verified_stmt("SHOW SESSION VARIABLES");
    mysql_and_generic().verified_stmt("SHOW SESSION VARIABLES LIKE 'admin%'");
    mysql_and_generic().verified_stmt("SHOW GLOBAL VARIABLES WHERE value = '3306'");
}

#[test]
fn parse_rlike_and_regexp() {
    for s in &[
        "SELECT 1 WHERE 'a' RLIKE '^a$'",
        "SELECT 1 WHERE 'a' REGEXP '^a$'",
        "SELECT 1 WHERE 'a' NOT RLIKE '^a$'",
        "SELECT 1 WHERE 'a' NOT REGEXP '^a$'",
    ] {
        mysql_and_generic().verified_only_select(s);
    }
}

#[test]
fn parse_kill() {
    let stmt = mysql_and_generic().verified_stmt("KILL CONNECTION 5");
    assert_eq!(
        stmt,
        Statement::Kill {
            modifier: Some(KillType::Connection),
            id: 5,
        }
    );

    let stmt = mysql_and_generic().verified_stmt("KILL QUERY 5");
    assert_eq!(
        stmt,
        Statement::Kill {
            modifier: Some(KillType::Query),
            id: 5,
        }
    );

    let stmt = mysql_and_generic().verified_stmt("KILL 5");
    assert_eq!(
        stmt,
        Statement::Kill {
            modifier: None,
            id: 5,
        }
    );
}

#[test]
fn parse_table_colum_option_on_update() {
    let sql1 = "CREATE TABLE foo (`modification_time` DATETIME ON UPDATE CURRENT_TIMESTAMP())";
    match mysql().verified_stmt(sql1) {
        Statement::CreateTable(CreateTable { name, columns, .. }) => {
            assert_eq!(name.to_string(), "foo");
            assert_eq!(
                vec![ColumnDef {
                    name: Ident::with_quote('`', "modification_time"),
                    data_type: DataType::Datetime(None),
                    collation: None,
                    options: vec![ColumnOptionDef {
                        name: None,
                        option: ColumnOption::OnUpdate(call("CURRENT_TIMESTAMP", [])),
                    },],
                }],
                columns
            );
        }
        _ => unreachable!(),
    }
}

#[test]
fn parse_set_names() {
    let stmt = mysql_and_generic().verified_stmt("SET NAMES utf8mb4");
    assert_eq!(
        stmt,
        Statement::SetNames {
            charset_name: "utf8mb4".to_string(),
            collation_name: None,
        }
    );

    let stmt = mysql_and_generic().verified_stmt("SET NAMES utf8mb4 COLLATE bogus");
    assert_eq!(
        stmt,
        Statement::SetNames {
            charset_name: "utf8mb4".to_string(),
            collation_name: Some("bogus".to_string()),
        }
    );

    let stmt = mysql_and_generic()
        .parse_sql_statements("set names utf8mb4 collate bogus")
        .unwrap();
    assert_eq!(
        stmt,
        vec![Statement::SetNames {
            charset_name: "utf8mb4".to_string(),
            collation_name: Some("bogus".to_string()),
        }]
    );

    let stmt = mysql_and_generic().verified_stmt("SET NAMES DEFAULT");
    assert_eq!(stmt, Statement::SetNamesDefault {});
}

#[test]
fn parse_limit_my_sql_syntax() {
    mysql_and_generic().one_statement_parses_to(
        "SELECT id, fname, lname FROM customer LIMIT 5, 10",
        "SELECT id, fname, lname FROM customer LIMIT 10 OFFSET 5",
    );
    mysql_and_generic().verified_stmt("SELECT * FROM user LIMIT ? OFFSET ?");
}

#[test]
fn parse_create_table_with_index_definition() {
    mysql_and_generic().one_statement_parses_to(
        "CREATE TABLE tb (id INT, INDEX (id))",
        "CREATE TABLE tb (id INT, INDEX (id))",
    );

    mysql_and_generic().one_statement_parses_to(
        "CREATE TABLE tb (id INT, index USING BTREE (id))",
        "CREATE TABLE tb (id INT, INDEX USING BTREE (id))",
    );

    mysql_and_generic().one_statement_parses_to(
        "CREATE TABLE tb (id INT, KEY USING HASH (id))",
        "CREATE TABLE tb (id INT, KEY USING HASH (id))",
    );

    mysql_and_generic().one_statement_parses_to(
        "CREATE TABLE tb (id INT, key index (id))",
        "CREATE TABLE tb (id INT, KEY index (id))",
    );

    mysql_and_generic().one_statement_parses_to(
        "CREATE TABLE tb (id INT, INDEX 'index' (id))",
        "CREATE TABLE tb (id INT, INDEX 'index' (id))",
    );

    mysql_and_generic().one_statement_parses_to(
        "CREATE TABLE tb (id INT, INDEX index USING BTREE (id))",
        "CREATE TABLE tb (id INT, INDEX index USING BTREE (id))",
    );

    mysql_and_generic().one_statement_parses_to(
        "CREATE TABLE tb (id INT, INDEX index USING HASH (id))",
        "CREATE TABLE tb (id INT, INDEX index USING HASH (id))",
    );

    mysql_and_generic().one_statement_parses_to(
        "CREATE TABLE tb (id INT, INDEX (c1, c2, c3, c4,c5))",
        "CREATE TABLE tb (id INT, INDEX (c1, c2, c3, c4, c5))",
    );
}

#[test]
fn parse_create_table_unallow_constraint_then_index() {
    let sql = "CREATE TABLE foo (bar INT, CONSTRAINT constr INDEX index (bar))";
    assert!(mysql_and_generic().parse_sql_statements(sql).is_err());

    let sql = "CREATE TABLE foo (bar INT, INDEX index (bar))";
    assert!(mysql_and_generic().parse_sql_statements(sql).is_ok());
}

#[test]
fn parse_create_table_with_fulltext_definition() {
    mysql_and_generic().verified_stmt("CREATE TABLE tb (id INT, FULLTEXT (id))");

    mysql_and_generic().verified_stmt("CREATE TABLE tb (id INT, FULLTEXT INDEX (id))");

    mysql_and_generic().verified_stmt("CREATE TABLE tb (id INT, FULLTEXT KEY (id))");

    mysql_and_generic().verified_stmt("CREATE TABLE tb (id INT, FULLTEXT potato (id))");

    mysql_and_generic().verified_stmt("CREATE TABLE tb (id INT, FULLTEXT INDEX potato (id))");

    mysql_and_generic().verified_stmt("CREATE TABLE tb (id INT, FULLTEXT KEY potato (id))");

    mysql_and_generic()
        .verified_stmt("CREATE TABLE tb (c1 INT, c2 INT, FULLTEXT KEY potato (c1, c2))");
}

#[test]
fn parse_create_table_with_spatial_definition() {
    mysql_and_generic().verified_stmt("CREATE TABLE tb (id INT, SPATIAL (id))");

    mysql_and_generic().verified_stmt("CREATE TABLE tb (id INT, SPATIAL INDEX (id))");

    mysql_and_generic().verified_stmt("CREATE TABLE tb (id INT, SPATIAL KEY (id))");

    mysql_and_generic().verified_stmt("CREATE TABLE tb (id INT, SPATIAL potato (id))");

    mysql_and_generic().verified_stmt("CREATE TABLE tb (id INT, SPATIAL INDEX potato (id))");

    mysql_and_generic().verified_stmt("CREATE TABLE tb (id INT, SPATIAL KEY potato (id))");

    mysql_and_generic()
        .verified_stmt("CREATE TABLE tb (c1 INT, c2 INT, SPATIAL KEY potato (c1, c2))");
}

#[test]
fn parse_fulltext_expression() {
    mysql_and_generic().verified_stmt("SELECT * FROM tb WHERE MATCH (c1) AGAINST ('string')");

    mysql_and_generic().verified_stmt(
        "SELECT * FROM tb WHERE MATCH (c1) AGAINST ('string' IN NATURAL LANGUAGE MODE)",
    );

    mysql_and_generic().verified_stmt("SELECT * FROM tb WHERE MATCH (c1) AGAINST ('string' IN NATURAL LANGUAGE MODE WITH QUERY EXPANSION)");

    mysql_and_generic()
        .verified_stmt("SELECT * FROM tb WHERE MATCH (c1) AGAINST ('string' IN BOOLEAN MODE)");

    mysql_and_generic()
        .verified_stmt("SELECT * FROM tb WHERE MATCH (c1) AGAINST ('string' WITH QUERY EXPANSION)");

    mysql_and_generic()
        .verified_stmt("SELECT * FROM tb WHERE MATCH (c1, c2, c3) AGAINST ('string')");

    mysql_and_generic().verified_stmt("SELECT * FROM tb WHERE MATCH (c1) AGAINST (123)");

    mysql_and_generic().verified_stmt("SELECT * FROM tb WHERE MATCH (c1) AGAINST (NULL)");

    mysql_and_generic().verified_stmt("SELECT COUNT(IF(MATCH (title, body) AGAINST ('database' IN NATURAL LANGUAGE MODE), 1, NULL)) AS count FROM articles");
}

#[test]
#[should_panic = "Expected: FULLTEXT or SPATIAL option without constraint name, found: cons"]
fn parse_create_table_with_fulltext_definition_should_not_accept_constraint_name() {
    mysql_and_generic().verified_stmt("CREATE TABLE tb (c1 INT, CONSTRAINT cons FULLTEXT (c1))");
}

fn mysql() -> TestedDialects {
    TestedDialects::new(vec![Box::new(MySqlDialect {})])
}

fn mysql_and_generic() -> TestedDialects {
    TestedDialects::new(vec![Box::new(MySqlDialect {}), Box::new(GenericDialect {})])
}

#[test]
fn parse_values() {
    mysql().verified_stmt("VALUES ROW(1, true, 'a')");
    mysql().verified_stmt("SELECT a, c FROM (VALUES ROW(1, true, 'a'), ROW(2, false, 'b'), ROW(3, false, 'c')) AS t (a, b, c)");
}

#[test]
fn parse_hex_string_introducer() {
    assert_eq!(
        mysql().verified_stmt("SELECT _latin1 X'4D7953514C'"),
        Statement::Query(Box::new(Query {
            with: None,
            body: Box::new(SetExpr::Select(Box::new(Select {
                select_token: AttachedToken::empty(),
                distinct: None,
                top: None,
                top_before_distinct: false,
                projection: vec![SelectItem::UnnamedExpr(Expr::IntroducedString {
                    introducer: "_latin1".to_string(),
                    value: Value::HexStringLiteral("4D7953514C".to_string())
                })],
                from: vec![],
                lateral_views: vec![],
                prewhere: None,
                selection: None,
                group_by: GroupByExpr::Expressions(vec![], vec![]),
                cluster_by: vec![],
                distribute_by: vec![],
                sort_by: vec![],
                having: None,
                named_window: vec![],
                window_before_qualify: false,
                qualify: None,
                value_table_mode: None,
                into: None,
                connect_by: None,
            }))),
            order_by: None,
            limit: None,
            limit_by: vec![],
            offset: None,
            fetch: None,
            locks: vec![],
            for_clause: None,
            settings: None,
            format_clause: None,
        }))
    )
}

#[test]
fn parse_string_introducers() {
    mysql().verified_stmt("SELECT _binary 'abc'");
    mysql().one_statement_parses_to("SELECT _utf8'abc'", "SELECT _utf8 'abc'");
    mysql().one_statement_parses_to("SELECT _utf8mb4'abc'", "SELECT _utf8mb4 'abc'");
    mysql().verified_stmt("SELECT _binary 'abc', _utf8mb4 'abc'");
}

#[test]
fn parse_div_infix() {
    mysql().verified_stmt(r#"SELECT 5 DIV 2"#);
}

#[test]
fn parse_drop_temporary_table() {
    let sql = "DROP TEMPORARY TABLE foo";
    match mysql().verified_stmt(sql) {
        Statement::Drop {
            object_type,
            if_exists,
            names,
            cascade,
            purge: _,
            temporary,
            ..
        } => {
            assert!(!if_exists);
            assert_eq!(ObjectType::Table, object_type);
            assert_eq!(
                vec!["foo"],
                names.iter().map(ToString::to_string).collect::<Vec<_>>()
            );
            assert!(!cascade);
            assert!(temporary);
        }
        _ => unreachable!(),
    }
}

#[test]
fn parse_convert_using() {
    // https://dev.mysql.com/doc/refman/8.0/en/cast-functions.html#function_convert

    // CONVERT(expr USING transcoding_name)
    mysql().verified_only_select("SELECT CONVERT('x' USING latin1)");
    mysql().verified_only_select("SELECT CONVERT(my_column USING utf8mb4) FROM my_table");

    // CONVERT(expr, type)
    mysql().verified_only_select("SELECT CONVERT('abc', CHAR(60))");
    mysql().verified_only_select("SELECT CONVERT(123.456, DECIMAL(5,2))");
    // with a type + a charset
    mysql().verified_only_select("SELECT CONVERT('test', CHAR CHARACTER SET utf8mb4)");
}

#[test]
fn parse_create_table_with_column_collate() {
    let sql = "CREATE TABLE tb (id TEXT CHARACTER SET utf8mb4 COLLATE utf8mb4_0900_ai_ci)";
    let canonical = "CREATE TABLE tb (id TEXT COLLATE utf8mb4_0900_ai_ci CHARACTER SET utf8mb4)";
    match mysql().one_statement_parses_to(sql, canonical) {
        Statement::CreateTable(CreateTable { name, columns, .. }) => {
            assert_eq!(name.to_string(), "tb");
            assert_eq!(
                vec![ColumnDef {
                    name: Ident::new("id"),
                    data_type: DataType::Text,
                    collation: Some(ObjectName(vec![Ident::new("utf8mb4_0900_ai_ci")])),
                    options: vec![ColumnOptionDef {
                        name: None,
                        option: ColumnOption::CharacterSet(ObjectName(vec![Ident::new("utf8mb4")]))
                    }],
                },],
                columns
            );
        }
        _ => unreachable!(),
    }
}

#[test]
fn parse_lock_tables() {
    mysql().one_statement_parses_to(
        "LOCK TABLES trans t READ, customer WRITE",
        "LOCK TABLES trans AS t READ, customer WRITE",
    );
    mysql().verified_stmt("LOCK TABLES trans AS t READ, customer WRITE");
    mysql().verified_stmt("LOCK TABLES trans AS t READ LOCAL, customer WRITE");
    mysql().verified_stmt("LOCK TABLES trans AS t READ, customer LOW_PRIORITY WRITE");
    mysql().verified_stmt("UNLOCK TABLES");
}

#[test]
fn parse_json_table() {
    mysql().verified_only_select("SELECT * FROM JSON_TABLE('[[1, 2], [3, 4]]', '$[*]' COLUMNS(a INT PATH '$[0]', b INT PATH '$[1]')) AS t");
    mysql().verified_only_select(
        r#"SELECT * FROM JSON_TABLE('["x", "y"]', '$[*]' COLUMNS(a VARCHAR(20) PATH '$')) AS t"#,
    );
    // with a bound parameter
    mysql().verified_only_select(
        r#"SELECT * FROM JSON_TABLE(?, '$[*]' COLUMNS(a VARCHAR(20) PATH '$')) AS t"#,
    );
    // quote escaping
    mysql().verified_only_select(r#"SELECT * FROM JSON_TABLE('{"''": [1,2,3]}', '$."''"[*]' COLUMNS(a VARCHAR(20) PATH '$')) AS t"#);
    // double quotes
    mysql().verified_only_select(
        r#"SELECT * FROM JSON_TABLE("[]", "$[*]" COLUMNS(a VARCHAR(20) PATH "$")) AS t"#,
    );
    // exists
    mysql().verified_only_select(r#"SELECT * FROM JSON_TABLE('[{}, {"x":1}]', '$[*]' COLUMNS(x INT EXISTS PATH '$.x')) AS t"#);
    // error handling
    mysql().verified_only_select(
        r#"SELECT * FROM JSON_TABLE('[1,2]', '$[*]' COLUMNS(x INT PATH '$' ERROR ON ERROR)) AS t"#,
    );
    mysql().verified_only_select(
        r#"SELECT * FROM JSON_TABLE('[1,2]', '$[*]' COLUMNS(x INT PATH '$' ERROR ON EMPTY)) AS t"#,
    );
    mysql().verified_only_select(r#"SELECT * FROM JSON_TABLE('[1,2]', '$[*]' COLUMNS(x INT PATH '$' ERROR ON EMPTY DEFAULT '0' ON ERROR)) AS t"#);
    mysql().verified_only_select(
        r#"SELECT jt.* FROM JSON_TABLE('["Alice", "Bob", "Charlie"]', '$[*]' COLUMNS(row_num FOR ORDINALITY, name VARCHAR(50) PATH '$')) AS jt"#,
    );
    mysql().verified_only_select(
        r#"SELECT * FROM JSON_TABLE('[ {"a": 1, "b": [11,111]}, {"a": 2, "b": [22,222]}, {"a":3}]', '$[*]' COLUMNS(a INT PATH '$.a', NESTED PATH '$.b[*]' COLUMNS (b INT PATH '$'))) AS jt"#,
    );
    assert_eq!(
        mysql()
            .verified_only_select(
                r#"SELECT * FROM JSON_TABLE('[1,2]', '$[*]' COLUMNS(x INT PATH '$' DEFAULT '0' ON EMPTY NULL ON ERROR)) AS t"#
            )
            .from[0]
            .relation,
        TableFactor::JsonTable {
            json_expr: Expr::Value(Value::SingleQuotedString("[1,2]".to_string())),
            json_path: Value::SingleQuotedString("$[*]".to_string()),
            columns: vec![
                JsonTableColumn::Named(JsonTableNamedColumn {
                    name: Ident::new("x"),
                    r#type: DataType::Int(None),
                    path: Value::SingleQuotedString("$".to_string()),
                    exists: false,
                    on_empty: Some(JsonTableColumnErrorHandling::Default(Value::SingleQuotedString("0".to_string()))),
                    on_error: Some(JsonTableColumnErrorHandling::Null),
                }),
            ],
            alias: Some(TableAlias {
                name: Ident::new("t"),
                columns: vec![],
            }),
        }
    );
}

#[test]
fn test_group_concat() {
    // examples taken from mysql docs
    // https://dev.mysql.com/doc/refman/8.0/en/aggregate-functions.html#function_group-concat
    mysql_and_generic().verified_expr("GROUP_CONCAT(DISTINCT test_score)");
    mysql_and_generic().verified_expr("GROUP_CONCAT(test_score ORDER BY test_score)");
    mysql_and_generic().verified_expr("GROUP_CONCAT(test_score SEPARATOR ' ')");
    mysql_and_generic()
        .verified_expr("GROUP_CONCAT(DISTINCT test_score ORDER BY test_score DESC SEPARATOR ' ')");
}

/// The XOR binary operator is only supported in MySQL
#[test]
fn parse_logical_xor() {
    let sql = "SELECT true XOR true, false XOR false, true XOR false, false XOR true";
    let select = mysql_and_generic().verified_only_select(sql);
    assert_eq!(
        SelectItem::UnnamedExpr(Expr::BinaryOp {
            left: Box::new(Expr::Value(Value::Boolean(true))),
            op: BinaryOperator::Xor,
            right: Box::new(Expr::Value(Value::Boolean(true))),
        }),
        select.projection[0]
    );
    assert_eq!(
        SelectItem::UnnamedExpr(Expr::BinaryOp {
            left: Box::new(Expr::Value(Value::Boolean(false))),
            op: BinaryOperator::Xor,
            right: Box::new(Expr::Value(Value::Boolean(false))),
        }),
        select.projection[1]
    );
    assert_eq!(
        SelectItem::UnnamedExpr(Expr::BinaryOp {
            left: Box::new(Expr::Value(Value::Boolean(true))),
            op: BinaryOperator::Xor,
            right: Box::new(Expr::Value(Value::Boolean(false))),
        }),
        select.projection[2]
    );
    assert_eq!(
        SelectItem::UnnamedExpr(Expr::BinaryOp {
            left: Box::new(Expr::Value(Value::Boolean(false))),
            op: BinaryOperator::Xor,
            right: Box::new(Expr::Value(Value::Boolean(true))),
        }),
        select.projection[3]
    );
}

#[test]
fn parse_bitstring_literal() {
    let select = mysql_and_generic().verified_only_select("SELECT B'111'");
    assert_eq!(
        select.projection,
        vec![SelectItem::UnnamedExpr(Expr::Value(
            Value::SingleQuotedByteStringLiteral("111".to_string())
        ))]
    );
}

#[test]
<<<<<<< HEAD
fn parse_begin_without_transaction() {
    mysql().verified_stmt("BEGIN");
=======
fn parse_longblob_type() {
    let sql = "CREATE TABLE foo (bar LONGBLOB)";
    let stmt = mysql_and_generic().verified_stmt(sql);
    if let Statement::CreateTable(CreateTable { columns, .. }) = stmt {
        assert_eq!(columns.len(), 1);
        assert_eq!(columns[0].data_type, DataType::LongBlob);
    } else {
        unreachable!()
    }
    mysql_and_generic().verified_stmt("CREATE TABLE foo (bar TINYBLOB)");
    mysql_and_generic().verified_stmt("CREATE TABLE foo (bar MEDIUMBLOB)");
    mysql_and_generic().verified_stmt("CREATE TABLE foo (bar TINYTEXT)");
    mysql_and_generic().verified_stmt("CREATE TABLE foo (bar MEDIUMTEXT)");
    mysql_and_generic().verified_stmt("CREATE TABLE foo (bar LONGTEXT)");
>>>>>>> e16b2467
}<|MERGE_RESOLUTION|>--- conflicted
+++ resolved
@@ -3016,10 +3016,6 @@
 }
 
 #[test]
-<<<<<<< HEAD
-fn parse_begin_without_transaction() {
-    mysql().verified_stmt("BEGIN");
-=======
 fn parse_longblob_type() {
     let sql = "CREATE TABLE foo (bar LONGBLOB)";
     let stmt = mysql_and_generic().verified_stmt(sql);
@@ -3034,5 +3030,9 @@
     mysql_and_generic().verified_stmt("CREATE TABLE foo (bar TINYTEXT)");
     mysql_and_generic().verified_stmt("CREATE TABLE foo (bar MEDIUMTEXT)");
     mysql_and_generic().verified_stmt("CREATE TABLE foo (bar LONGTEXT)");
->>>>>>> e16b2467
+}
+
+#[test]
+fn parse_begin_without_transaction() {
+    mysql().verified_stmt("BEGIN");
 }