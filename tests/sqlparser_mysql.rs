// Licensed to the Apache Software Foundation (ASF) under one
// or more contributor license agreements.  See the NOTICE file
// distributed with this work for additional information
// regarding copyright ownership.  The ASF licenses this file
// to you under the Apache License, Version 2.0 (the
// "License"); you may not use this file except in compliance
// with the License.  You may obtain a copy of the License at
//
//   http://www.apache.org/licenses/LICENSE-2.0
//
// Unless required by applicable law or agreed to in writing,
// software distributed under the License is distributed on an
// "AS IS" BASIS, WITHOUT WARRANTIES OR CONDITIONS OF ANY
// KIND, either express or implied.  See the License for the
// specific language governing permissions and limitations
// under the License.

#![warn(clippy::all)]
//! Test SQL syntax specific to MySQL. The parser based on the generic dialect
//! is also tested (on the inputs it can handle).

use helpers::attached_token::AttachedToken;
use matches::assert_matches;

use sqlparser::ast::MysqlInsertPriority::{Delayed, HighPriority, LowPriority};
use sqlparser::ast::*;
use sqlparser::dialect::{GenericDialect, MySqlDialect};
use sqlparser::parser::{ParserError, ParserOptions};
use sqlparser::tokenizer::Span;
use sqlparser::tokenizer::Token;
use test_utils::*;

#[macro_use]
mod test_utils;

fn mysql() -> TestedDialects {
    TestedDialects::new(vec![Box::new(MySqlDialect {})])
}

fn mysql_and_generic() -> TestedDialects {
    TestedDialects::new(vec![Box::new(MySqlDialect {}), Box::new(GenericDialect {})])
}

#[test]
fn parse_identifiers() {
    mysql().verified_stmt("SELECT $a$, àà");
}

#[test]
fn parse_literal_string() {
    let sql = r#"SELECT 'single', "double""#;
    let select = mysql().verified_only_select(sql);
    assert_eq!(2, select.projection.len());
    assert_eq!(
        &Expr::Value((Value::SingleQuotedString("single".to_string())).with_empty_span()),
        expr_from_projection(&select.projection[0])
    );
    assert_eq!(
        &Expr::Value((Value::DoubleQuotedString("double".to_string())).with_empty_span()),
        expr_from_projection(&select.projection[1])
    );
}

#[test]
fn parse_flush() {
    assert_eq!(
        mysql_and_generic().verified_stmt("FLUSH OPTIMIZER_COSTS"),
        Statement::Flush {
            location: None,
            object_type: FlushType::OptimizerCosts,
            channel: None,
            read_lock: false,
            export: false,
            tables: vec![]
        }
    );
    assert_eq!(
        mysql_and_generic().verified_stmt("FLUSH BINARY LOGS"),
        Statement::Flush {
            location: None,
            object_type: FlushType::BinaryLogs,
            channel: None,
            read_lock: false,
            export: false,
            tables: vec![]
        }
    );
    assert_eq!(
        mysql_and_generic().verified_stmt("FLUSH ENGINE LOGS"),
        Statement::Flush {
            location: None,
            object_type: FlushType::EngineLogs,
            channel: None,
            read_lock: false,
            export: false,
            tables: vec![]
        }
    );
    assert_eq!(
        mysql_and_generic().verified_stmt("FLUSH ERROR LOGS"),
        Statement::Flush {
            location: None,
            object_type: FlushType::ErrorLogs,
            channel: None,
            read_lock: false,
            export: false,
            tables: vec![]
        }
    );
    assert_eq!(
        mysql_and_generic().verified_stmt("FLUSH NO_WRITE_TO_BINLOG GENERAL LOGS"),
        Statement::Flush {
            location: Some(FlushLocation::NoWriteToBinlog),
            object_type: FlushType::GeneralLogs,
            channel: None,
            read_lock: false,
            export: false,
            tables: vec![]
        }
    );
    assert_eq!(
        mysql_and_generic().verified_stmt("FLUSH RELAY LOGS FOR CHANNEL test"),
        Statement::Flush {
            location: None,
            object_type: FlushType::RelayLogs,
            channel: Some("test".to_string()),
            read_lock: false,
            export: false,
            tables: vec![]
        }
    );
    assert_eq!(
        mysql_and_generic().verified_stmt("FLUSH LOCAL SLOW LOGS"),
        Statement::Flush {
            location: Some(FlushLocation::Local),
            object_type: FlushType::SlowLogs,
            channel: None,
            read_lock: false,
            export: false,
            tables: vec![]
        }
    );
    assert_eq!(
        mysql_and_generic().verified_stmt("FLUSH TABLES `mek`.`table1`, table2"),
        Statement::Flush {
            location: None,
            object_type: FlushType::Tables,
            channel: None,
            read_lock: false,
            export: false,
            tables: vec![
                ObjectName::from(vec![
                    Ident {
                        value: "mek".to_string(),
                        quote_style: Some('`'),
                        span: Span::empty(),
                    },
                    Ident {
                        value: "table1".to_string(),
                        quote_style: Some('`'),
                        span: Span::empty(),
                    }
                ]),
                ObjectName::from(vec![Ident {
                    value: "table2".to_string(),
                    quote_style: None,
                    span: Span::empty(),
                }])
            ]
        }
    );
    assert_eq!(
        mysql_and_generic().verified_stmt("FLUSH TABLES WITH READ LOCK"),
        Statement::Flush {
            location: None,
            object_type: FlushType::Tables,
            channel: None,
            read_lock: true,
            export: false,
            tables: vec![]
        }
    );
    assert_eq!(
        mysql_and_generic().verified_stmt("FLUSH TABLES `mek`.`table1`, table2 WITH READ LOCK"),
        Statement::Flush {
            location: None,
            object_type: FlushType::Tables,
            channel: None,
            read_lock: true,
            export: false,
            tables: vec![
                ObjectName::from(vec![
                    Ident {
                        value: "mek".to_string(),
                        quote_style: Some('`'),
                        span: Span::empty(),
                    },
                    Ident {
                        value: "table1".to_string(),
                        quote_style: Some('`'),
                        span: Span::empty(),
                    }
                ]),
                ObjectName::from(vec![Ident {
                    value: "table2".to_string(),
                    quote_style: None,
                    span: Span::empty(),
                }])
            ]
        }
    );
    assert_eq!(
        mysql_and_generic().verified_stmt("FLUSH TABLES `mek`.`table1`, table2 FOR EXPORT"),
        Statement::Flush {
            location: None,
            object_type: FlushType::Tables,
            channel: None,
            read_lock: false,
            export: true,
            tables: vec![
                ObjectName::from(vec![
                    Ident {
                        value: "mek".to_string(),
                        quote_style: Some('`'),
                        span: Span::empty(),
                    },
                    Ident {
                        value: "table1".to_string(),
                        quote_style: Some('`'),
                        span: Span::empty(),
                    }
                ]),
                ObjectName::from(vec![Ident {
                    value: "table2".to_string(),
                    quote_style: None,
                    span: Span::empty(),
                }])
            ]
        }
    );
}

#[test]
fn parse_show_columns() {
    assert_eq!(
        mysql_and_generic().verified_stmt("SHOW COLUMNS FROM mytable"),
        Statement::ShowColumns {
            extended: false,
            full: false,
            show_options: ShowStatementOptions {
                show_in: Some(ShowStatementIn {
                    clause: ShowStatementInClause::FROM,
                    parent_type: None,
                    parent_name: Some(ObjectName::from(vec![Ident::new("mytable")])),
                }),
                filter_position: None,
                limit_from: None,
                limit: None,
                starts_with: None,
            }
        }
    );
    assert_eq!(
        mysql_and_generic().verified_stmt("SHOW COLUMNS FROM mydb.mytable"),
        Statement::ShowColumns {
            extended: false,
            full: false,
            show_options: ShowStatementOptions {
                show_in: Some(ShowStatementIn {
                    clause: ShowStatementInClause::FROM,
                    parent_type: None,
                    parent_name: Some(ObjectName::from(vec![
                        Ident::new("mydb"),
                        Ident::new("mytable")
                    ])),
                }),
                filter_position: None,
                limit_from: None,
                limit: None,
                starts_with: None,
            }
        }
    );
    assert_eq!(
        mysql_and_generic().verified_stmt("SHOW EXTENDED COLUMNS FROM mytable"),
        Statement::ShowColumns {
            extended: true,
            full: false,
            show_options: ShowStatementOptions {
                show_in: Some(ShowStatementIn {
                    clause: ShowStatementInClause::FROM,
                    parent_type: None,
                    parent_name: Some(ObjectName::from(vec![Ident::new("mytable")])),
                }),
                filter_position: None,
                limit_from: None,
                limit: None,
                starts_with: None,
            }
        }
    );
    assert_eq!(
        mysql_and_generic().verified_stmt("SHOW FULL COLUMNS FROM mytable"),
        Statement::ShowColumns {
            extended: false,
            full: true,
            show_options: ShowStatementOptions {
                show_in: Some(ShowStatementIn {
                    clause: ShowStatementInClause::FROM,
                    parent_type: None,
                    parent_name: Some(ObjectName::from(vec![Ident::new("mytable")])),
                }),
                filter_position: None,
                limit_from: None,
                limit: None,
                starts_with: None,
            }
        }
    );
    assert_eq!(
        mysql_and_generic().verified_stmt("SHOW COLUMNS FROM mytable LIKE 'pattern'"),
        Statement::ShowColumns {
            extended: false,
            full: false,
            show_options: ShowStatementOptions {
                show_in: Some(ShowStatementIn {
                    clause: ShowStatementInClause::FROM,
                    parent_type: None,
                    parent_name: Some(ObjectName::from(vec![Ident::new("mytable")])),
                }),
                filter_position: Some(ShowStatementFilterPosition::Suffix(
                    ShowStatementFilter::Like("pattern".into())
                )),
                limit_from: None,
                limit: None,
                starts_with: None,
            }
        }
    );
    assert_eq!(
        mysql_and_generic().verified_stmt("SHOW COLUMNS FROM mytable WHERE 1 = 2"),
        Statement::ShowColumns {
            extended: false,
            full: false,
            show_options: ShowStatementOptions {
                show_in: Some(ShowStatementIn {
                    clause: ShowStatementInClause::FROM,
                    parent_type: None,
                    parent_name: Some(ObjectName::from(vec![Ident::new("mytable")])),
                }),
                filter_position: Some(ShowStatementFilterPosition::Suffix(
                    ShowStatementFilter::Where(mysql_and_generic().verified_expr("1 = 2"))
                )),
                limit_from: None,
                limit: None,
                starts_with: None,
            }
        }
    );
    mysql_and_generic()
        .one_statement_parses_to("SHOW FIELDS FROM mytable", "SHOW COLUMNS FROM mytable");
    mysql_and_generic()
        .one_statement_parses_to("SHOW COLUMNS IN mytable", "SHOW COLUMNS IN mytable");
    mysql_and_generic()
        .one_statement_parses_to("SHOW FIELDS IN mytable", "SHOW COLUMNS IN mytable");
    mysql_and_generic().one_statement_parses_to(
        "SHOW COLUMNS FROM mytable FROM mydb",
        "SHOW COLUMNS FROM mydb.mytable",
    );
}

#[test]
fn parse_show_status() {
    assert_eq!(
        mysql_and_generic().verified_stmt("SHOW SESSION STATUS LIKE 'ssl_cipher'"),
        Statement::ShowStatus {
            filter: Some(ShowStatementFilter::Like("ssl_cipher".into())),
            session: true,
            global: false
        }
    );
    assert_eq!(
        mysql_and_generic().verified_stmt("SHOW GLOBAL STATUS LIKE 'ssl_cipher'"),
        Statement::ShowStatus {
            filter: Some(ShowStatementFilter::Like("ssl_cipher".into())),
            session: false,
            global: true
        }
    );
    assert_eq!(
        mysql_and_generic().verified_stmt("SHOW STATUS WHERE value = 2"),
        Statement::ShowStatus {
            filter: Some(ShowStatementFilter::Where(
                mysql_and_generic().verified_expr("value = 2")
            )),
            session: false,
            global: false
        }
    );
}

#[test]
fn parse_show_tables() {
    assert_eq!(
        mysql_and_generic().verified_stmt("SHOW TABLES"),
        Statement::ShowTables {
            terse: false,
            history: false,
            extended: false,
            full: false,
            external: false,
            show_options: ShowStatementOptions {
                starts_with: None,
                limit: None,
                limit_from: None,
                show_in: None,
                filter_position: None
            }
        }
    );
    assert_eq!(
        mysql_and_generic().verified_stmt("SHOW TABLES FROM mydb"),
        Statement::ShowTables {
            terse: false,
            history: false,
            extended: false,
            full: false,
            external: false,
            show_options: ShowStatementOptions {
                starts_with: None,
                limit: None,
                limit_from: None,
                show_in: Some(ShowStatementIn {
                    clause: ShowStatementInClause::FROM,
                    parent_type: None,
                    parent_name: Some(ObjectName::from(vec![Ident::new("mydb")])),
                }),
                filter_position: None
            }
        }
    );
    assert_eq!(
        mysql_and_generic().verified_stmt("SHOW EXTENDED TABLES"),
        Statement::ShowTables {
            terse: false,
            history: false,
            extended: true,
            full: false,
            external: false,
            show_options: ShowStatementOptions {
                starts_with: None,
                limit: None,
                limit_from: None,
                show_in: None,
                filter_position: None
            }
        }
    );
    assert_eq!(
        mysql_and_generic().verified_stmt("SHOW FULL TABLES"),
        Statement::ShowTables {
            terse: false,
            history: false,
            extended: false,
            full: true,
            external: false,
            show_options: ShowStatementOptions {
                starts_with: None,
                limit: None,
                limit_from: None,
                show_in: None,
                filter_position: None
            }
        }
    );
    assert_eq!(
        mysql_and_generic().verified_stmt("SHOW TABLES LIKE 'pattern'"),
        Statement::ShowTables {
            terse: false,
            history: false,
            extended: false,
            full: false,
            external: false,
            show_options: ShowStatementOptions {
                starts_with: None,
                limit: None,
                limit_from: None,
                show_in: None,
                filter_position: Some(ShowStatementFilterPosition::Suffix(
                    ShowStatementFilter::Like("pattern".into())
                ))
            }
        }
    );
    assert_eq!(
        mysql_and_generic().verified_stmt("SHOW TABLES WHERE 1 = 2"),
        Statement::ShowTables {
            terse: false,
            history: false,
            extended: false,
            full: false,
            external: false,
            show_options: ShowStatementOptions {
                starts_with: None,
                limit: None,
                limit_from: None,
                show_in: None,
                filter_position: Some(ShowStatementFilterPosition::Suffix(
                    ShowStatementFilter::Where(mysql_and_generic().verified_expr("1 = 2"))
                ))
            }
        }
    );
    mysql_and_generic().verified_stmt("SHOW TABLES IN mydb");
    mysql_and_generic().verified_stmt("SHOW TABLES FROM mydb");
}

#[test]
fn parse_show_extended_full() {
    assert!(mysql_and_generic()
        .parse_sql_statements("SHOW EXTENDED FULL TABLES")
        .is_ok());
    assert!(mysql_and_generic()
        .parse_sql_statements("SHOW EXTENDED FULL COLUMNS FROM mytable")
        .is_ok());
    // SHOW EXTENDED/FULL can only be used with COLUMNS and TABLES
    assert!(mysql_and_generic()
        .parse_sql_statements("SHOW EXTENDED FULL CREATE TABLE mytable")
        .is_err());
    assert!(mysql_and_generic()
        .parse_sql_statements("SHOW EXTENDED FULL COLLATION")
        .is_err());
    assert!(mysql_and_generic()
        .parse_sql_statements("SHOW EXTENDED FULL VARIABLES")
        .is_err());
}

#[test]
fn parse_show_create() {
    let obj_name = ObjectName::from(vec![Ident::new("myident")]);

    for obj_type in &[
        ShowCreateObject::Table,
        ShowCreateObject::Trigger,
        ShowCreateObject::Event,
        ShowCreateObject::Function,
        ShowCreateObject::Procedure,
        ShowCreateObject::View,
    ] {
        assert_eq!(
            mysql_and_generic().verified_stmt(format!("SHOW CREATE {obj_type} myident").as_str()),
            Statement::ShowCreate {
                obj_type: *obj_type,
                obj_name: obj_name.clone(),
            }
        );
    }
}

#[test]
fn parse_show_collation() {
    assert_eq!(
        mysql_and_generic().verified_stmt("SHOW COLLATION"),
        Statement::ShowCollation { filter: None }
    );
    assert_eq!(
        mysql_and_generic().verified_stmt("SHOW COLLATION LIKE 'pattern'"),
        Statement::ShowCollation {
            filter: Some(ShowStatementFilter::Like("pattern".into())),
        }
    );
    assert_eq!(
        mysql_and_generic().verified_stmt("SHOW COLLATION WHERE 1 = 2"),
        Statement::ShowCollation {
            filter: Some(ShowStatementFilter::Where(
                mysql_and_generic().verified_expr("1 = 2")
            )),
        }
    );
}

#[test]
fn parse_use() {
    let valid_object_names = [
        "mydb",
        "SCHEMA",
        "DATABASE",
        "CATALOG",
        "WAREHOUSE",
        "DEFAULT",
    ];
    let quote_styles = ['\'', '"', '`'];
    for object_name in &valid_object_names {
        // Test single identifier without quotes
        assert_eq!(
            mysql_and_generic().verified_stmt(&format!("USE {}", object_name)),
            Statement::Use(Use::Object(ObjectName::from(vec![Ident::new(
                object_name.to_string()
            )])))
        );
        for &quote in &quote_styles {
            // Test single identifier with different type of quotes
            assert_eq!(
                mysql_and_generic()
                    .verified_stmt(&format!("USE {}{}{}", quote, object_name, quote)),
                Statement::Use(Use::Object(ObjectName::from(vec![Ident::with_quote(
                    quote,
                    object_name.to_string(),
                )])))
            );
        }
    }
}

#[test]
fn parse_set_variables() {
    mysql_and_generic().verified_stmt("SET sql_mode = CONCAT(@@sql_mode, ',STRICT_TRANS_TABLES')");
    assert_eq!(
        mysql_and_generic().verified_stmt("SET LOCAL autocommit = 1"),
        Statement::Set(Set::SingleAssignment {
            scope: Some(ContextModifier::Local),
            hivevar: false,
            variable: ObjectName::from(vec!["autocommit".into()]),
            values: vec![Expr::value(number("1"))],
        })
    );
}

#[test]
fn parse_create_table_auto_increment() {
    let sql = "CREATE TABLE foo (bar INT PRIMARY KEY AUTO_INCREMENT)";
    match mysql().verified_stmt(sql) {
        Statement::CreateTable(CreateTable { name, columns, .. }) => {
            assert_eq!(name.to_string(), "foo");
            assert_eq!(
                vec![ColumnDef {
                    name: Ident::new("bar"),
                    data_type: DataType::Int(None),
                    options: vec![
                        ColumnOptionDef {
                            name: None,
                            option: ColumnOption::Unique {
                                is_primary: true,
                                characteristics: None
                            },
                        },
                        ColumnOptionDef {
                            name: None,
                            option: ColumnOption::DialectSpecific(vec![Token::make_keyword(
                                "AUTO_INCREMENT"
                            )]),
                        },
                    ],
                }],
                columns
            );
        }
        _ => unreachable!(),
    }
}

/// if `unique_index_type_display` is `Some` create `TableConstraint::Unique`
///  otherwise create `TableConstraint::Primary`
fn table_constraint_unique_primary_ctor(
    name: Option<Ident>,
    index_name: Option<Ident>,
    index_type: Option<IndexType>,
    columns: Vec<Ident>,
    index_options: Vec<IndexOption>,
    characteristics: Option<ConstraintCharacteristics>,
    unique_index_type_display: Option<KeyOrIndexDisplay>,
) -> TableConstraint {
    match unique_index_type_display {
        Some(index_type_display) => TableConstraint::Unique {
            name,
            index_name,
            index_type_display,
            index_type,
            columns,
            index_options,
            characteristics,
            nulls_distinct: NullsDistinctOption::None,
        },
        None => TableConstraint::PrimaryKey {
            name,
            index_name,
            index_type,
            columns,
            index_options,
            characteristics,
        },
    }
}

#[test]
fn parse_create_table_primary_and_unique_key() {
    let sqls = ["UNIQUE KEY", "PRIMARY KEY"]
        .map(|key_ty| format!("CREATE TABLE foo (id INT PRIMARY KEY AUTO_INCREMENT, bar INT NOT NULL, CONSTRAINT bar_key {key_ty} (bar))"));

    let index_type_display = [Some(KeyOrIndexDisplay::Key), None];

    for (sql, index_type_display) in sqls.iter().zip(index_type_display) {
        match mysql().one_statement_parses_to(sql, "") {
            Statement::CreateTable(CreateTable {
                name,
                columns,
                constraints,
                ..
            }) => {
                assert_eq!(name.to_string(), "foo");

                let expected_constraint = table_constraint_unique_primary_ctor(
                    Some(Ident::new("bar_key")),
                    None,
                    None,
                    vec![Ident::new("bar")],
                    vec![],
                    None,
                    index_type_display,
                );
                assert_eq!(vec![expected_constraint], constraints);

                assert_eq!(
                    vec![
                        ColumnDef {
                            name: Ident::new("id"),
                            data_type: DataType::Int(None),
                            options: vec![
                                ColumnOptionDef {
                                    name: None,
                                    option: ColumnOption::Unique {
                                        is_primary: true,
                                        characteristics: None
                                    },
                                },
                                ColumnOptionDef {
                                    name: None,
                                    option: ColumnOption::DialectSpecific(vec![
                                        Token::make_keyword("AUTO_INCREMENT")
                                    ]),
                                },
                            ],
                        },
                        ColumnDef {
                            name: Ident::new("bar"),
                            data_type: DataType::Int(None),
                            options: vec![ColumnOptionDef {
                                name: None,
                                option: ColumnOption::NotNull,
                            },],
                        },
                    ],
                    columns
                );
            }
            _ => unreachable!(),
        }
    }
}

#[test]
fn parse_create_table_primary_and_unique_key_with_index_options() {
    let sqls = ["UNIQUE INDEX", "PRIMARY KEY"]
        .map(|key_ty| format!("CREATE TABLE foo (bar INT, var INT, CONSTRAINT constr {key_ty} index_name (bar, var) USING HASH COMMENT 'yes, ' USING BTREE COMMENT 'MySQL allows')"));

    let index_type_display = [Some(KeyOrIndexDisplay::Index), None];

    for (sql, index_type_display) in sqls.iter().zip(index_type_display) {
        match mysql_and_generic().one_statement_parses_to(sql, "") {
            Statement::CreateTable(CreateTable {
                name, constraints, ..
            }) => {
                assert_eq!(name.to_string(), "foo");

                let expected_constraint = table_constraint_unique_primary_ctor(
                    Some(Ident::new("constr")),
                    Some(Ident::new("index_name")),
                    None,
                    vec![Ident::new("bar"), Ident::new("var")],
                    vec![
                        IndexOption::Using(IndexType::Hash),
                        IndexOption::Comment("yes, ".into()),
                        IndexOption::Using(IndexType::BTree),
                        IndexOption::Comment("MySQL allows".into()),
                    ],
                    None,
                    index_type_display,
                );
                assert_eq!(vec![expected_constraint], constraints);
            }
            _ => unreachable!(),
        }

        mysql_and_generic().verified_stmt(sql);
    }
}

#[test]
fn parse_create_table_primary_and_unique_key_with_index_type() {
    let sqls = ["UNIQUE", "PRIMARY KEY"].map(|key_ty| {
        format!("CREATE TABLE foo (bar INT, {key_ty} index_name USING BTREE (bar) USING HASH)")
    });

    let index_type_display = [Some(KeyOrIndexDisplay::None), None];

    for (sql, index_type_display) in sqls.iter().zip(index_type_display) {
        match mysql_and_generic().one_statement_parses_to(sql, "") {
            Statement::CreateTable(CreateTable {
                name, constraints, ..
            }) => {
                assert_eq!(name.to_string(), "foo");

                let expected_constraint = table_constraint_unique_primary_ctor(
                    None,
                    Some(Ident::new("index_name")),
                    Some(IndexType::BTree),
                    vec![Ident::new("bar")],
                    vec![IndexOption::Using(IndexType::Hash)],
                    None,
                    index_type_display,
                );
                assert_eq!(vec![expected_constraint], constraints);
            }
            _ => unreachable!(),
        }
        mysql_and_generic().verified_stmt(sql);
    }

    let sql = "CREATE TABLE foo (bar INT, UNIQUE INDEX index_name USING BTREE (bar) USING HASH)";
    mysql_and_generic().verified_stmt(sql);
    let sql = "CREATE TABLE foo (bar INT, PRIMARY KEY index_name USING BTREE (bar) USING HASH)";
    mysql_and_generic().verified_stmt(sql);
}

#[test]
fn parse_create_table_primary_and_unique_key_characteristic_test() {
    let sqls = ["UNIQUE INDEX", "PRIMARY KEY"]
        .map(|key_ty| format!("CREATE TABLE x (y INT, CONSTRAINT constr {key_ty} (y) NOT DEFERRABLE INITIALLY IMMEDIATE)"));
    for sql in &sqls {
        mysql_and_generic().verified_stmt(sql);
    }
}

#[test]
fn parse_create_table_comment() {
    let without_equal = "CREATE TABLE foo (bar INT) COMMENT 'baz'";
    let with_equal = "CREATE TABLE foo (bar INT) COMMENT = 'baz'";

    for sql in [without_equal, with_equal] {
        match mysql().verified_stmt(sql) {
            Statement::CreateTable(CreateTable { name, comment, .. }) => {
                assert_eq!(name.to_string(), "foo");
                assert_eq!(comment.expect("Should exist").to_string(), "baz");
            }
            _ => unreachable!(),
        }
    }
}

#[test]
fn parse_create_table_auto_increment_offset() {
    let canonical =
        "CREATE TABLE foo (bar INT NOT NULL AUTO_INCREMENT) ENGINE=InnoDB AUTO_INCREMENT 123";
    let with_equal =
        "CREATE TABLE foo (bar INT NOT NULL AUTO_INCREMENT) ENGINE=InnoDB AUTO_INCREMENT=123";

    for sql in [canonical, with_equal] {
        match mysql().one_statement_parses_to(sql, canonical) {
            Statement::CreateTable(CreateTable {
                name,
                auto_increment_offset,
                ..
            }) => {
                assert_eq!(name.to_string(), "foo");
                assert_eq!(
                    auto_increment_offset.expect("Should exist").to_string(),
                    "123"
                );
            }
            _ => unreachable!(),
        }
    }
}

#[test]
fn parse_create_table_set_enum() {
    let sql = "CREATE TABLE foo (bar SET('a', 'b'), baz ENUM('a', 'b'))";
    match mysql().verified_stmt(sql) {
        Statement::CreateTable(CreateTable { name, columns, .. }) => {
            assert_eq!(name.to_string(), "foo");
            assert_eq!(
                vec![
                    ColumnDef {
                        name: Ident::new("bar"),
                        data_type: DataType::Set(vec!["a".to_string(), "b".to_string()]),
                        options: vec![],
                    },
                    ColumnDef {
                        name: Ident::new("baz"),
                        data_type: DataType::Enum(
                            vec![
                                EnumMember::Name("a".to_string()),
                                EnumMember::Name("b".to_string())
                            ],
                            None
                        ),
                        options: vec![],
                    }
                ],
                columns
            );
        }
        _ => unreachable!(),
    }
}

#[test]
fn parse_create_table_engine_default_charset() {
    let sql = "CREATE TABLE foo (id INT(11)) ENGINE=InnoDB DEFAULT CHARSET=utf8mb3";
    match mysql().verified_stmt(sql) {
        Statement::CreateTable(CreateTable {
            name,
            columns,
            engine,
            default_charset,
            ..
        }) => {
            assert_eq!(name.to_string(), "foo");
            assert_eq!(
                vec![ColumnDef {
                    name: Ident::new("id"),
                    data_type: DataType::Int(Some(11)),
                    options: vec![],
                },],
                columns
            );
            assert_eq!(
                engine,
                Some(TableEngine {
                    name: "InnoDB".to_string(),
                    parameters: None
                })
            );
            assert_eq!(default_charset, Some("utf8mb3".to_string()));
        }
        _ => unreachable!(),
    }
}

#[test]
fn parse_create_table_collate() {
    let sql = "CREATE TABLE foo (id INT(11)) COLLATE=utf8mb4_0900_ai_ci";
    match mysql().verified_stmt(sql) {
        Statement::CreateTable(CreateTable {
            name,
            columns,
            collation,
            ..
        }) => {
            assert_eq!(name.to_string(), "foo");
            assert_eq!(
                vec![ColumnDef {
                    name: Ident::new("id"),
                    data_type: DataType::Int(Some(11)),
                    options: vec![],
                },],
                columns
            );
            assert_eq!(collation, Some("utf8mb4_0900_ai_ci".to_string()));
        }
        _ => unreachable!(),
    }
}

#[test]
fn parse_create_table_both_options_and_as_query() {
    let sql = "CREATE TABLE foo (id INT(11)) ENGINE=InnoDB DEFAULT CHARSET=utf8mb3 COLLATE=utf8mb4_0900_ai_ci AS SELECT 1";
    match mysql_and_generic().verified_stmt(sql) {
        Statement::CreateTable(CreateTable {
            name,
            collation,
            query,
            ..
        }) => {
            assert_eq!(name.to_string(), "foo");
            assert_eq!(collation, Some("utf8mb4_0900_ai_ci".to_string()));
            assert_eq!(
                query.unwrap().body.as_select().unwrap().projection,
                vec![SelectItem::UnnamedExpr(Expr::Value(
                    (number("1")).with_empty_span()
                ))]
            );
        }
        _ => unreachable!(),
    }

    let sql = r"CREATE TABLE foo (id INT(11)) ENGINE=InnoDB AS SELECT 1 DEFAULT CHARSET=utf8mb3";
    assert!(matches!(
        mysql_and_generic().parse_sql_statements(sql),
        Err(ParserError::ParserError(_))
    ));
}

#[test]
fn parse_create_table_comment_character_set() {
    let sql = "CREATE TABLE foo (s TEXT CHARACTER SET utf8mb4 COMMENT 'comment')";
    match mysql().verified_stmt(sql) {
        Statement::CreateTable(CreateTable { name, columns, .. }) => {
            assert_eq!(name.to_string(), "foo");
            assert_eq!(
                vec![ColumnDef {
                    name: Ident::new("s"),
                    data_type: DataType::Text,
                    options: vec![
                        ColumnOptionDef {
                            name: None,
                            option: ColumnOption::CharacterSet(ObjectName::from(vec![Ident::new(
                                "utf8mb4"
                            )]))
                        },
                        ColumnOptionDef {
                            name: None,
                            option: ColumnOption::Comment("comment".to_string())
                        }
                    ],
                },],
                columns
            );
        }
        _ => unreachable!(),
    }
}

#[test]
fn parse_create_table_gencol() {
    let sql_default = "CREATE TABLE t1 (a INT, b INT GENERATED ALWAYS AS (a * 2))";
    mysql_and_generic().verified_stmt(sql_default);

    let sql_virt = "CREATE TABLE t1 (a INT, b INT GENERATED ALWAYS AS (a * 2) VIRTUAL)";
    mysql_and_generic().verified_stmt(sql_virt);

    let sql_stored = "CREATE TABLE t1 (a INT, b INT GENERATED ALWAYS AS (a * 2) STORED)";
    mysql_and_generic().verified_stmt(sql_stored);

    mysql_and_generic().verified_stmt("CREATE TABLE t1 (a INT, b INT AS (a * 2))");
    mysql_and_generic().verified_stmt("CREATE TABLE t1 (a INT, b INT AS (a * 2) VIRTUAL)");
    mysql_and_generic().verified_stmt("CREATE TABLE t1 (a INT, b INT AS (a * 2) STORED)");
}

#[test]
fn parse_quote_identifiers() {
    let sql = "CREATE TABLE `PRIMARY` (`BEGIN` INT PRIMARY KEY)";
    match mysql().verified_stmt(sql) {
        Statement::CreateTable(CreateTable { name, columns, .. }) => {
            assert_eq!(name.to_string(), "`PRIMARY`");
            assert_eq!(
                vec![ColumnDef {
                    name: Ident::with_quote('`', "BEGIN"),
                    data_type: DataType::Int(None),
                    options: vec![ColumnOptionDef {
                        name: None,
                        option: ColumnOption::Unique {
                            is_primary: true,
                            characteristics: None
                        },
                    }],
                }],
                columns
            );
        }
        _ => unreachable!(),
    }
}

#[test]
fn parse_escaped_quote_identifiers_with_escape() {
    let sql = "SELECT `quoted `` identifier`";
    assert_eq!(
        TestedDialects::new(vec![Box::new(MySqlDialect {})]).verified_stmt(sql),
        Statement::Query(Box::new(Query {
            with: None,
            body: Box::new(SetExpr::Select(Box::new(Select {
                select_token: AttachedToken::empty(),
                distinct: None,
                top: None,
                top_before_distinct: false,
                projection: vec![SelectItem::UnnamedExpr(Expr::Identifier(Ident {
                    value: "quoted ` identifier".into(),
                    quote_style: Some('`'),
                    span: Span::empty(),
                }))],
                into: None,
                from: vec![],
                lateral_views: vec![],
                prewhere: None,
                selection: None,
                group_by: GroupByExpr::Expressions(vec![], vec![]),
                cluster_by: vec![],
                distribute_by: vec![],
                sort_by: vec![],
                having: None,
                named_window: vec![],
                qualify: None,
                window_before_qualify: false,
                value_table_mode: None,
                connect_by: None,
                flavor: SelectFlavor::Standard,
            }))),
            order_by: None,
            limit_clause: None,
            fetch: None,
            locks: vec![],
            for_clause: None,
            settings: None,
            format_clause: None,
        }))
    );
}

#[test]
fn parse_escaped_quote_identifiers_with_no_escape() {
    let sql = "SELECT `quoted `` identifier`";
    assert_eq!(
        TestedDialects::new_with_options(
            vec![Box::new(MySqlDialect {})],
            ParserOptions {
                trailing_commas: false,
                unescape: false,
            }
        )
        .verified_stmt(sql),
        Statement::Query(Box::new(Query {
            with: None,
            body: Box::new(SetExpr::Select(Box::new(Select {
                select_token: AttachedToken::empty(),
                distinct: None,
                top: None,
                top_before_distinct: false,
                projection: vec![SelectItem::UnnamedExpr(Expr::Identifier(Ident {
                    value: "quoted `` identifier".into(),
                    quote_style: Some('`'),
                    span: Span::empty(),
                }))],
                into: None,
                from: vec![],
                lateral_views: vec![],
                prewhere: None,
                selection: None,
                group_by: GroupByExpr::Expressions(vec![], vec![]),
                cluster_by: vec![],
                distribute_by: vec![],
                sort_by: vec![],
                having: None,
                named_window: vec![],
                qualify: None,
                window_before_qualify: false,
                value_table_mode: None,
                connect_by: None,
                flavor: SelectFlavor::Standard,
            }))),
            order_by: None,
            limit_clause: None,
            fetch: None,
            locks: vec![],
            for_clause: None,
            settings: None,
            format_clause: None,
        }))
    );
}

#[test]
fn parse_escaped_backticks_with_escape() {
    let sql = "SELECT ```quoted identifier```";
    assert_eq!(
        TestedDialects::new(vec![Box::new(MySqlDialect {})]).verified_stmt(sql),
        Statement::Query(Box::new(Query {
            with: None,
            body: Box::new(SetExpr::Select(Box::new(Select {
                select_token: AttachedToken::empty(),

                distinct: None,
                top: None,
                top_before_distinct: false,
                projection: vec![SelectItem::UnnamedExpr(Expr::Identifier(Ident {
                    value: "`quoted identifier`".into(),
                    quote_style: Some('`'),
                    span: Span::empty(),
                }))],
                into: None,
                from: vec![],
                lateral_views: vec![],
                prewhere: None,
                selection: None,
                group_by: GroupByExpr::Expressions(vec![], vec![]),
                cluster_by: vec![],
                distribute_by: vec![],
                sort_by: vec![],
                having: None,
                named_window: vec![],
                qualify: None,
                window_before_qualify: false,
                value_table_mode: None,
                connect_by: None,
                flavor: SelectFlavor::Standard,
            }))),
            order_by: None,
            limit_clause: None,
            fetch: None,
            locks: vec![],
            for_clause: None,
            settings: None,
            format_clause: None,
        }))
    );
}

#[test]
fn parse_escaped_backticks_with_no_escape() {
    let sql = "SELECT ```quoted identifier```";
    assert_eq!(
        TestedDialects::new_with_options(
            vec![Box::new(MySqlDialect {})],
            ParserOptions::new().with_unescape(false)
        )
        .verified_stmt(sql),
        Statement::Query(Box::new(Query {
            with: None,
            body: Box::new(SetExpr::Select(Box::new(Select {
                select_token: AttachedToken::empty(),

                distinct: None,
                top: None,
                top_before_distinct: false,
                projection: vec![SelectItem::UnnamedExpr(Expr::Identifier(Ident {
                    value: "``quoted identifier``".into(),
                    quote_style: Some('`'),
                    span: Span::empty(),
                }))],
                into: None,
                from: vec![],
                lateral_views: vec![],
                prewhere: None,
                selection: None,
                group_by: GroupByExpr::Expressions(vec![], vec![]),
                cluster_by: vec![],
                distribute_by: vec![],
                sort_by: vec![],
                having: None,
                named_window: vec![],
                qualify: None,
                window_before_qualify: false,
                value_table_mode: None,
                connect_by: None,
                flavor: SelectFlavor::Standard,
            }))),
            order_by: None,
            limit_clause: None,
            fetch: None,
            locks: vec![],
            for_clause: None,
            settings: None,
            format_clause: None,
        }))
    );
}

#[test]
fn parse_unterminated_escape() {
    let sql = r"SELECT 'I\'m not fine\'";
    let result = std::panic::catch_unwind(|| mysql().one_statement_parses_to(sql, ""));
    assert!(result.is_err());

    let sql = r"SELECT 'I\\'m not fine'";
    let result = std::panic::catch_unwind(|| mysql().one_statement_parses_to(sql, ""));
    assert!(result.is_err());
}

#[test]
fn check_roundtrip_of_escaped_string() {
    let options = ParserOptions::new().with_unescape(false);

    TestedDialects::new_with_options(vec![Box::new(MySqlDialect {})], options.clone())
        .verified_stmt(r"SELECT 'I\'m fine'");
    TestedDialects::new_with_options(vec![Box::new(MySqlDialect {})], options.clone())
        .verified_stmt(r#"SELECT 'I''m fine'"#);
    TestedDialects::new_with_options(vec![Box::new(MySqlDialect {})], options.clone())
        .verified_stmt(r"SELECT 'I\\\'m fine'");
    TestedDialects::new_with_options(vec![Box::new(MySqlDialect {})], options.clone())
        .verified_stmt(r"SELECT 'I\\\'m fine'");
    TestedDialects::new_with_options(vec![Box::new(MySqlDialect {})], options.clone())
        .verified_stmt(r#"SELECT "I\"m fine""#);
    TestedDialects::new_with_options(vec![Box::new(MySqlDialect {})], options.clone())
        .verified_stmt(r#"SELECT "I""m fine""#);
    TestedDialects::new_with_options(vec![Box::new(MySqlDialect {})], options.clone())
        .verified_stmt(r#"SELECT "I\\\"m fine""#);
    TestedDialects::new_with_options(vec![Box::new(MySqlDialect {})], options.clone())
        .verified_stmt(r#"SELECT "I\\\"m fine""#);
    TestedDialects::new_with_options(vec![Box::new(MySqlDialect {})], options.clone())
        .verified_stmt(r#"SELECT "I'm ''fine''""#);
}

#[test]
fn parse_create_table_with_minimum_display_width() {
    let sql = "CREATE TABLE foo (bar_tinyint TINYINT(3), bar_smallint SMALLINT(5), bar_mediumint MEDIUMINT(6), bar_int INT(11), bar_bigint BIGINT(20))";
    match mysql().verified_stmt(sql) {
        Statement::CreateTable(CreateTable { name, columns, .. }) => {
            assert_eq!(name.to_string(), "foo");
            assert_eq!(
                vec![
                    ColumnDef {
                        name: Ident::new("bar_tinyint"),
                        data_type: DataType::TinyInt(Some(3)),
                        options: vec![],
                    },
                    ColumnDef {
                        name: Ident::new("bar_smallint"),
                        data_type: DataType::SmallInt(Some(5)),
                        options: vec![],
                    },
                    ColumnDef {
                        name: Ident::new("bar_mediumint"),
                        data_type: DataType::MediumInt(Some(6)),
                        options: vec![],
                    },
                    ColumnDef {
                        name: Ident::new("bar_int"),
                        data_type: DataType::Int(Some(11)),
                        options: vec![],
                    },
                    ColumnDef {
                        name: Ident::new("bar_bigint"),
                        data_type: DataType::BigInt(Some(20)),
                        options: vec![],
                    }
                ],
                columns
            );
        }
        _ => unreachable!(),
    }
}

#[test]
fn parse_create_table_unsigned() {
    let sql = "CREATE TABLE foo (bar_tinyint TINYINT(3) UNSIGNED, bar_smallint SMALLINT(5) UNSIGNED, bar_mediumint MEDIUMINT(13) UNSIGNED, bar_int INT(11) UNSIGNED, bar_bigint BIGINT(20) UNSIGNED)";
    match mysql().verified_stmt(sql) {
        Statement::CreateTable(CreateTable { name, columns, .. }) => {
            assert_eq!(name.to_string(), "foo");
            assert_eq!(
                vec![
                    ColumnDef {
                        name: Ident::new("bar_tinyint"),
                        data_type: DataType::TinyIntUnsigned(Some(3)),
                        options: vec![],
                    },
                    ColumnDef {
                        name: Ident::new("bar_smallint"),
                        data_type: DataType::SmallIntUnsigned(Some(5)),
                        options: vec![],
                    },
                    ColumnDef {
                        name: Ident::new("bar_mediumint"),
                        data_type: DataType::MediumIntUnsigned(Some(13)),
                        options: vec![],
                    },
                    ColumnDef {
                        name: Ident::new("bar_int"),
                        data_type: DataType::IntUnsigned(Some(11)),
                        options: vec![],
                    },
                    ColumnDef {
                        name: Ident::new("bar_bigint"),
                        data_type: DataType::BigIntUnsigned(Some(20)),
                        options: vec![],
                    },
                ],
                columns
            );
        }
        _ => unreachable!(),
    }
}

#[test]
fn parse_simple_insert() {
    let sql = r"INSERT INTO tasks (title, priority) VALUES ('Test Some Inserts', 1), ('Test Entry 2', 2), ('Test Entry 3', 3)";

    match mysql().verified_stmt(sql) {
        Statement::Insert(Insert {
            table: table_name,
            columns,
            source,
            on,
            ..
        }) => {
            assert_eq!(
                TableObject::TableName(ObjectName::from(vec![Ident::new("tasks")])),
                table_name
            );
            assert_eq!(vec![Ident::new("title"), Ident::new("priority")], columns);
            assert!(on.is_none());
            assert_eq!(
                Some(Box::new(Query {
                    with: None,
                    body: Box::new(SetExpr::Values(Values {
                        explicit_row: false,
                        rows: vec![
                            vec![
                                Expr::Value(
                                    (Value::SingleQuotedString("Test Some Inserts".to_string()))
                                        .with_empty_span()
                                ),
                                Expr::value(number("1"))
                            ],
                            vec![
                                Expr::Value(
                                    (Value::SingleQuotedString("Test Entry 2".to_string()))
                                        .with_empty_span()
                                ),
                                Expr::value(number("2"))
                            ],
                            vec![
                                Expr::Value(
                                    (Value::SingleQuotedString("Test Entry 3".to_string()))
                                        .with_empty_span()
                                ),
                                Expr::value(number("3"))
                            ]
                        ]
                    })),
                    order_by: None,
                    limit_clause: None,
                    fetch: None,
                    locks: vec![],
                    for_clause: None,
                    settings: None,
                    format_clause: None,
                })),
                source
            );
        }
        _ => unreachable!(),
    }
}

#[test]
fn parse_ignore_insert() {
    let sql = r"INSERT IGNORE INTO tasks (title, priority) VALUES ('Test Some Inserts', 1)";

    match mysql_and_generic().verified_stmt(sql) {
        Statement::Insert(Insert {
            table: table_name,
            columns,
            source,
            on,
            ignore,
            ..
        }) => {
            assert_eq!(
                TableObject::TableName(ObjectName::from(vec![Ident::new("tasks")])),
                table_name
            );
            assert_eq!(vec![Ident::new("title"), Ident::new("priority")], columns);
            assert!(on.is_none());
            assert!(ignore);
            assert_eq!(
                Some(Box::new(Query {
                    with: None,
                    body: Box::new(SetExpr::Values(Values {
                        explicit_row: false,
                        rows: vec![vec![
                            Expr::Value(
                                (Value::SingleQuotedString("Test Some Inserts".to_string()))
                                    .with_empty_span()
                            ),
                            Expr::value(number("1"))
                        ]]
                    })),
                    order_by: None,
                    limit_clause: None,
                    fetch: None,
                    locks: vec![],
                    for_clause: None,
                    settings: None,
                    format_clause: None,
                })),
                source
            );
        }
        _ => unreachable!(),
    }
}

#[test]
fn parse_priority_insert() {
    let sql = r"INSERT HIGH_PRIORITY INTO tasks (title, priority) VALUES ('Test Some Inserts', 1)";

    match mysql_and_generic().verified_stmt(sql) {
        Statement::Insert(Insert {
            table: table_name,
            columns,
            source,
            on,
            priority,
            ..
        }) => {
            assert_eq!(
                TableObject::TableName(ObjectName::from(vec![Ident::new("tasks")])),
                table_name
            );
            assert_eq!(vec![Ident::new("title"), Ident::new("priority")], columns);
            assert!(on.is_none());
            assert_eq!(priority, Some(HighPriority));
            assert_eq!(
                Some(Box::new(Query {
                    with: None,
                    body: Box::new(SetExpr::Values(Values {
                        explicit_row: false,
                        rows: vec![vec![
                            Expr::Value(
                                (Value::SingleQuotedString("Test Some Inserts".to_string()))
                                    .with_empty_span()
                            ),
                            Expr::value(number("1"))
                        ]]
                    })),
                    order_by: None,
                    limit_clause: None,
                    fetch: None,
                    locks: vec![],
                    for_clause: None,
                    settings: None,
                    format_clause: None,
                })),
                source
            );
        }
        _ => unreachable!(),
    }

    let sql2 = r"INSERT LOW_PRIORITY INTO tasks (title, priority) VALUES ('Test Some Inserts', 1)";

    match mysql().verified_stmt(sql2) {
        Statement::Insert(Insert {
            table: table_name,
            columns,
            source,
            on,
            priority,
            ..
        }) => {
            assert_eq!(
                TableObject::TableName(ObjectName::from(vec![Ident::new("tasks")])),
                table_name
            );
            assert_eq!(vec![Ident::new("title"), Ident::new("priority")], columns);
            assert!(on.is_none());
            assert_eq!(priority, Some(LowPriority));
            assert_eq!(
                Some(Box::new(Query {
                    with: None,
                    body: Box::new(SetExpr::Values(Values {
                        explicit_row: false,
                        rows: vec![vec![
                            Expr::Value(
                                (Value::SingleQuotedString("Test Some Inserts".to_string()))
                                    .with_empty_span()
                            ),
                            Expr::value(number("1"))
                        ]]
                    })),
                    order_by: None,
                    limit_clause: None,
                    fetch: None,
                    locks: vec![],
                    for_clause: None,
                    settings: None,
                    format_clause: None,
                })),
                source
            );
        }
        _ => unreachable!(),
    }
}

#[test]
fn parse_insert_as() {
    let sql = r"INSERT INTO `table` (`date`) VALUES ('2024-01-01') AS `alias`";
    match mysql_and_generic().verified_stmt(sql) {
        Statement::Insert(Insert {
            table: table_name,
            columns,
            source,
            insert_alias,
            ..
        }) => {
            assert_eq!(
                TableObject::TableName(ObjectName::from(vec![Ident::with_quote('`', "table")])),
                table_name
            );
            assert_eq!(vec![Ident::with_quote('`', "date")], columns);
            let insert_alias = insert_alias.unwrap();

            assert_eq!(
                ObjectName::from(vec![Ident::with_quote('`', "alias")]),
                insert_alias.row_alias
            );
            assert_eq!(Some(vec![]), insert_alias.col_aliases);
            assert_eq!(
                Some(Box::new(Query {
                    with: None,
                    body: Box::new(SetExpr::Values(Values {
                        explicit_row: false,
                        rows: vec![vec![Expr::Value(
                            (Value::SingleQuotedString("2024-01-01".to_string())).with_empty_span()
                        )]]
                    })),
                    order_by: None,
                    limit_clause: None,
                    fetch: None,
                    locks: vec![],
                    for_clause: None,
                    settings: None,
                    format_clause: None,
                })),
                source
            );
        }
        _ => unreachable!(),
    }

    let sql = r"INSERT INTO `table` (`date`) VALUES ('2024-01-01') AS `alias` ()";
    assert!(matches!(
        mysql_and_generic().parse_sql_statements(sql),
        Err(ParserError::ParserError(_))
    ));

    let sql = r"INSERT INTO `table` (`id`, `date`) VALUES (1, '2024-01-01') AS `alias` (`mek_id`, `mek_date`)";
    match mysql_and_generic().verified_stmt(sql) {
        Statement::Insert(Insert {
            table: table_name,
            columns,
            source,
            insert_alias,
            ..
        }) => {
            assert_eq!(
                TableObject::TableName(ObjectName::from(vec![Ident::with_quote('`', "table")])),
                table_name
            );
            assert_eq!(
                vec![Ident::with_quote('`', "id"), Ident::with_quote('`', "date")],
                columns
            );
            let insert_alias = insert_alias.unwrap();
            assert_eq!(
                ObjectName::from(vec![Ident::with_quote('`', "alias")]),
                insert_alias.row_alias
            );
            assert_eq!(
                Some(vec![
                    Ident::with_quote('`', "mek_id"),
                    Ident::with_quote('`', "mek_date")
                ]),
                insert_alias.col_aliases
            );
            assert_eq!(
                Some(Box::new(Query {
                    with: None,
                    body: Box::new(SetExpr::Values(Values {
                        explicit_row: false,
                        rows: vec![vec![
                            Expr::value(number("1")),
                            Expr::Value(
                                (Value::SingleQuotedString("2024-01-01".to_string()))
                                    .with_empty_span()
                            )
                        ]]
                    })),
                    order_by: None,
                    limit_clause: None,
                    fetch: None,
                    locks: vec![],
                    for_clause: None,
                    settings: None,
                    format_clause: None,
                })),
                source
            );
        }
        _ => unreachable!(),
    }
}

#[test]
fn parse_replace_insert() {
    let sql = r"REPLACE DELAYED INTO tasks (title, priority) VALUES ('Test Some Inserts', 1)";
    match mysql().verified_stmt(sql) {
        Statement::Insert(Insert {
            table: table_name,
            columns,
            source,
            on,
            replace_into,
            priority,
            ..
        }) => {
            assert_eq!(
                TableObject::TableName(ObjectName::from(vec![Ident::new("tasks")])),
                table_name
            );
            assert_eq!(vec![Ident::new("title"), Ident::new("priority")], columns);
            assert!(on.is_none());
            assert!(replace_into);
            assert_eq!(priority, Some(Delayed));
            assert_eq!(
                Some(Box::new(Query {
                    with: None,
                    body: Box::new(SetExpr::Values(Values {
                        explicit_row: false,
                        rows: vec![vec![
                            Expr::Value(
                                (Value::SingleQuotedString("Test Some Inserts".to_string()))
                                    .with_empty_span()
                            ),
                            Expr::value(number("1"))
                        ]]
                    })),
                    order_by: None,
                    limit_clause: None,
                    fetch: None,
                    locks: vec![],
                    for_clause: None,
                    settings: None,
                    format_clause: None,
                })),
                source
            );
        }
        _ => unreachable!(),
    }
}

#[test]
fn parse_empty_row_insert() {
    let sql = "INSERT INTO tb () VALUES (), ()";

    match mysql().one_statement_parses_to(sql, "INSERT INTO tb VALUES (), ()") {
        Statement::Insert(Insert {
            table: table_name,
            columns,
            source,
            on,
            ..
        }) => {
            assert_eq!(
                TableObject::TableName(ObjectName::from(vec![Ident::new("tb")])),
                table_name
            );
            assert!(columns.is_empty());
            assert!(on.is_none());
            assert_eq!(
                Some(Box::new(Query {
                    with: None,
                    body: Box::new(SetExpr::Values(Values {
                        explicit_row: false,
                        rows: vec![vec![], vec![]]
                    })),
                    order_by: None,
                    limit_clause: None,
                    fetch: None,
                    locks: vec![],
                    for_clause: None,
                    settings: None,
                    format_clause: None,
                })),
                source
            );
        }
        _ => unreachable!(),
    }
}

#[test]
fn parse_insert_with_on_duplicate_update() {
    let sql = "INSERT INTO permission_groups (name, description, perm_create, perm_read, perm_update, perm_delete) VALUES ('accounting_manager', 'Some description about the group', true, true, true, true) ON DUPLICATE KEY UPDATE description = VALUES(description), perm_create = VALUES(perm_create), perm_read = VALUES(perm_read), perm_update = VALUES(perm_update), perm_delete = VALUES(perm_delete)";

    match mysql().verified_stmt(sql) {
        Statement::Insert(Insert {
            table: table_name,
            columns,
            source,
            on,
            ..
        }) => {
            assert_eq!(
                TableObject::TableName(ObjectName::from(vec![Ident::new("permission_groups")])),
                table_name
            );
            assert_eq!(
                vec![
                    Ident::new("name"),
                    Ident::new("description"),
                    Ident::new("perm_create"),
                    Ident::new("perm_read"),
                    Ident::new("perm_update"),
                    Ident::new("perm_delete")
                ],
                columns
            );
            assert_eq!(
                Some(Box::new(Query {
                    with: None,
                    body: Box::new(SetExpr::Values(Values {
                        explicit_row: false,
                        rows: vec![vec![
                            Expr::Value(
                                (Value::SingleQuotedString("accounting_manager".to_string()))
                                    .with_empty_span()
                            ),
                            Expr::Value(
                                (Value::SingleQuotedString(
                                    "Some description about the group".to_string()
                                ))
                                .with_empty_span()
                            ),
                            Expr::Value((Value::Boolean(true)).with_empty_span()),
                            Expr::Value((Value::Boolean(true)).with_empty_span()),
                            Expr::Value((Value::Boolean(true)).with_empty_span()),
                            Expr::Value((Value::Boolean(true)).with_empty_span()),
                        ]]
                    })),
                    order_by: None,
                    limit_clause: None,
                    fetch: None,
                    locks: vec![],
                    for_clause: None,
                    settings: None,
                    format_clause: None,
                })),
                source
            );
            assert_eq!(
                Some(OnInsert::DuplicateKeyUpdate(vec![
                    Assignment {
                        target: AssignmentTarget::ColumnName(ObjectName::from(vec![Ident::new(
                            "description".to_string()
                        )])),
                        value: call("VALUES", [Expr::Identifier(Ident::new("description"))]),
                    },
                    Assignment {
                        target: AssignmentTarget::ColumnName(ObjectName::from(vec![Ident::new(
                            "perm_create".to_string()
                        )])),
                        value: call("VALUES", [Expr::Identifier(Ident::new("perm_create"))]),
                    },
                    Assignment {
                        target: AssignmentTarget::ColumnName(ObjectName::from(vec![Ident::new(
                            "perm_read".to_string()
                        )])),
                        value: call("VALUES", [Expr::Identifier(Ident::new("perm_read"))]),
                    },
                    Assignment {
                        target: AssignmentTarget::ColumnName(ObjectName::from(vec![Ident::new(
                            "perm_update".to_string()
                        )])),
                        value: call("VALUES", [Expr::Identifier(Ident::new("perm_update"))]),
                    },
                    Assignment {
                        target: AssignmentTarget::ColumnName(ObjectName::from(vec![Ident::new(
                            "perm_delete".to_string()
                        )])),
                        value: call("VALUES", [Expr::Identifier(Ident::new("perm_delete"))]),
                    },
                ])),
                on
            );
        }
        _ => unreachable!(),
    }
}

#[test]
fn parse_select_with_numeric_prefix_column_name() {
    let sql = "SELECT 123col_$@123abc FROM \"table\"";
    match mysql().verified_stmt(sql) {
        Statement::Query(q) => {
            assert_eq!(
                q.body,
                Box::new(SetExpr::Select(Box::new(Select {
                    select_token: AttachedToken::empty(),

                    distinct: None,
                    top: None,
                    top_before_distinct: false,
                    projection: vec![SelectItem::UnnamedExpr(Expr::Identifier(Ident::new(
                        "123col_$@123abc"
                    )))],
                    into: None,
                    from: vec![TableWithJoins {
                        relation: table_from_name(ObjectName::from(vec![Ident::with_quote(
                            '"', "table"
                        )])),
                        joins: vec![]
                    }],
                    lateral_views: vec![],
                    prewhere: None,
                    selection: None,
                    group_by: GroupByExpr::Expressions(vec![], vec![]),
                    cluster_by: vec![],
                    distribute_by: vec![],
                    sort_by: vec![],
                    having: None,
                    named_window: vec![],
                    qualify: None,
                    window_before_qualify: false,
                    value_table_mode: None,
                    connect_by: None,
                    flavor: SelectFlavor::Standard,
                })))
            );
        }
        _ => unreachable!(),
    }
}

// Don't run with bigdecimal as it fails like this on rust beta:
//
// 'parse_select_with_concatenation_of_exp_number_and_numeric_prefix_column'
// panicked at 'assertion failed: `(left == right)`
//
//  left: `"SELECT 123e4, 123col_$@123abc FROM \"table\""`,
//  right: `"SELECT 1230000, 123col_$@123abc FROM \"table\""`', src/test_utils.rs:114:13
#[cfg(not(feature = "bigdecimal"))]
#[test]
fn parse_select_with_concatenation_of_exp_number_and_numeric_prefix_column() {
    let sql = "SELECT 123e4, 123col_$@123abc FROM \"table\"";
    match mysql().verified_stmt(sql) {
        Statement::Query(q) => {
            assert_eq!(
                q.body,
                Box::new(SetExpr::Select(Box::new(Select {
                    select_token: AttachedToken::empty(),

                    distinct: None,
                    top: None,
                    top_before_distinct: false,
                    projection: vec![
                        SelectItem::UnnamedExpr(Expr::value(number("123e4"))),
                        SelectItem::UnnamedExpr(Expr::Identifier(Ident::new("123col_$@123abc")))
                    ],
                    into: None,
                    from: vec![TableWithJoins {
                        relation: table_from_name(ObjectName::from(vec![Ident::with_quote(
                            '"', "table"
                        )])),
                        joins: vec![]
                    }],
                    lateral_views: vec![],
                    prewhere: None,
                    selection: None,
                    group_by: GroupByExpr::Expressions(vec![], vec![]),
                    cluster_by: vec![],
                    distribute_by: vec![],
                    sort_by: vec![],
                    having: None,
                    named_window: vec![],
                    qualify: None,
                    window_before_qualify: false,
                    value_table_mode: None,
                    connect_by: None,
                    flavor: SelectFlavor::Standard,
                })))
            );
        }
        _ => unreachable!(),
    }
}

#[test]
fn parse_insert_with_numeric_prefix_column_name() {
    let sql = "INSERT INTO s1.t1 (123col_$@length123) VALUES (67.654)";
    match mysql().verified_stmt(sql) {
        Statement::Insert(Insert {
            table: table_name,
            columns,
            ..
        }) => {
            assert_eq!(
                TableObject::TableName(ObjectName::from(vec![Ident::new("s1"), Ident::new("t1")])),
                table_name
            );
            assert_eq!(vec![Ident::new("123col_$@length123")], columns);
        }
        _ => unreachable!(),
    }
}

#[test]
fn parse_update_with_joins() {
    let sql = "UPDATE orders AS o JOIN customers AS c ON o.customer_id = c.id SET o.completed = true WHERE c.firstname = 'Peter'";
    match mysql().verified_stmt(sql) {
        Statement::Update {
            table,
            assignments,
            from: _from,
            selection,
            returning,
            or: None,
        } => {
            assert_eq!(
                TableWithJoins {
                    relation: TableFactor::Table {
                        name: ObjectName::from(vec![Ident::new("orders")]),
                        alias: Some(TableAlias {
                            name: Ident::new("o"),
                            columns: vec![]
                        }),
                        args: None,
                        with_hints: vec![],
                        version: None,
                        partitions: vec![],
                        with_ordinality: false,
                        json_path: None,
                        sample: None,
                        index_hints: vec![],
                    },
                    joins: vec![Join {
                        relation: TableFactor::Table {
                            name: ObjectName::from(vec![Ident::new("customers")]),
                            alias: Some(TableAlias {
                                name: Ident::new("c"),
                                columns: vec![]
                            }),
                            args: None,
                            with_hints: vec![],
                            version: None,
                            partitions: vec![],
                            with_ordinality: false,
                            json_path: None,
                            sample: None,
                            index_hints: vec![],
                        },
                        global: false,
                        join_operator: JoinOperator::Join(JoinConstraint::On(Expr::BinaryOp {
                            left: Box::new(Expr::CompoundIdentifier(vec![
                                Ident::new("o"),
                                Ident::new("customer_id")
                            ])),
                            op: BinaryOperator::Eq,
                            right: Box::new(Expr::CompoundIdentifier(vec![
                                Ident::new("c"),
                                Ident::new("id")
                            ]))
                        })),
                    }]
                },
                table
            );
            assert_eq!(
                vec![Assignment {
                    target: AssignmentTarget::ColumnName(ObjectName::from(vec![
                        Ident::new("o"),
                        Ident::new("completed")
                    ])),
                    value: Expr::Value((Value::Boolean(true)).with_empty_span())
                }],
                assignments
            );
            assert_eq!(
                Some(Expr::BinaryOp {
                    left: Box::new(Expr::CompoundIdentifier(vec![
                        Ident::new("c"),
                        Ident::new("firstname")
                    ])),
                    op: BinaryOperator::Eq,
                    right: Box::new(Expr::Value(
                        (Value::SingleQuotedString("Peter".to_string())).with_empty_span()
                    ))
                }),
                selection
            );
            assert_eq!(None, returning);
        }
        _ => unreachable!(),
    }
}

#[test]
fn parse_delete_with_order_by() {
    let sql = "DELETE FROM customers ORDER BY id DESC";
    match mysql().verified_stmt(sql) {
        Statement::Delete(Delete { order_by, .. }) => {
            assert_eq!(
                vec![OrderByExpr {
                    expr: Expr::Identifier(Ident {
                        value: "id".to_owned(),
                        quote_style: None,
                        span: Span::empty(),
                    }),
                    options: OrderByOptions {
                        asc: Some(false),
                        nulls_first: None,
                    },
                    with_fill: None,
                }],
                order_by
            );
        }
        _ => unreachable!(),
    }
}

#[test]
fn parse_delete_with_limit() {
    let sql = "DELETE FROM customers LIMIT 100";
    match mysql().verified_stmt(sql) {
        Statement::Delete(Delete { limit, .. }) => {
            assert_eq!(Some(Expr::value(number("100"))), limit);
        }
        _ => unreachable!(),
    }
}

#[test]
fn parse_alter_table_add_column() {
    match mysql().verified_stmt("ALTER TABLE tab ADD COLUMN b INT FIRST") {
        Statement::AlterTable {
            name,
            if_exists,
            only,
            operations,
            location: _,
            on_cluster: _,
        } => {
            assert_eq!(name.to_string(), "tab");
            assert!(!if_exists);
            assert!(!only);
            assert_eq!(
                operations,
                vec![AlterTableOperation::AddColumn {
                    column_keyword: true,
                    if_not_exists: false,
                    column_def: ColumnDef {
                        name: "b".into(),
                        data_type: DataType::Int(None),
                        options: vec![],
                    },
                    column_position: Some(MySQLColumnPosition::First),
                },]
            );
        }
        _ => unreachable!(),
    }

    match mysql().verified_stmt("ALTER TABLE tab ADD COLUMN b INT AFTER foo") {
        Statement::AlterTable {
            name,
            if_exists,
            only,
            operations,
            location: _,
            on_cluster: _,
        } => {
            assert_eq!(name.to_string(), "tab");
            assert!(!if_exists);
            assert!(!only);
            assert_eq!(
                operations,
                vec![AlterTableOperation::AddColumn {
                    column_keyword: true,
                    if_not_exists: false,
                    column_def: ColumnDef {
                        name: "b".into(),
                        data_type: DataType::Int(None),
                        options: vec![],
                    },
                    column_position: Some(MySQLColumnPosition::After(Ident {
                        value: String::from("foo"),
                        quote_style: None,
                        span: Span::empty(),
                    })),
                },]
            );
        }
        _ => unreachable!(),
    }
}

#[test]
fn parse_alter_table_add_columns() {
    match mysql()
        .verified_stmt("ALTER TABLE tab ADD COLUMN a TEXT FIRST, ADD COLUMN b INT AFTER foo")
    {
        Statement::AlterTable {
            name,
            if_exists,
            only,
            operations,
            location: _,
            on_cluster: _,
        } => {
            assert_eq!(name.to_string(), "tab");
            assert!(!if_exists);
            assert!(!only);
            assert_eq!(
                operations,
                vec![
                    AlterTableOperation::AddColumn {
                        column_keyword: true,
                        if_not_exists: false,
                        column_def: ColumnDef {
                            name: "a".into(),
                            data_type: DataType::Text,
                            options: vec![],
                        },
                        column_position: Some(MySQLColumnPosition::First),
                    },
                    AlterTableOperation::AddColumn {
                        column_keyword: true,
                        if_not_exists: false,
                        column_def: ColumnDef {
                            name: "b".into(),
                            data_type: DataType::Int(None),
                            options: vec![],
                        },
                        column_position: Some(MySQLColumnPosition::After(Ident {
                            value: String::from("foo"),
                            quote_style: None,
                            span: Span::empty(),
                        })),
                    },
                ]
            );
        }
        _ => unreachable!(),
    }
}

#[test]
fn parse_alter_table_drop_primary_key() {
    assert_matches!(
        alter_table_op(mysql_and_generic().verified_stmt("ALTER TABLE tab DROP PRIMARY KEY")),
        AlterTableOperation::DropPrimaryKey
    );
}

#[test]
fn parse_alter_table_drop_foreign_key() {
    assert_matches!(
        alter_table_op(
            mysql_and_generic().verified_stmt("ALTER TABLE tab DROP FOREIGN KEY foo_ibfk_1")
        ),
        AlterTableOperation::DropForeignKey { name } if name.value == "foo_ibfk_1"
    );
}

#[test]
fn parse_alter_table_change_column() {
    let expected_name = ObjectName::from(vec![Ident::new("orders")]);
    let expected_operation = AlterTableOperation::ChangeColumn {
        old_name: Ident::new("description"),
        new_name: Ident::new("desc"),
        data_type: DataType::Text,
        options: vec![ColumnOption::NotNull],
        column_position: None,
    };

    let sql1 = "ALTER TABLE orders CHANGE COLUMN description desc TEXT NOT NULL";
    let operation =
        alter_table_op_with_name(mysql().verified_stmt(sql1), &expected_name.to_string());
    assert_eq!(expected_operation, operation);

    let sql2 = "ALTER TABLE orders CHANGE description desc TEXT NOT NULL";
    let operation = alter_table_op_with_name(
        mysql().one_statement_parses_to(sql2, sql1),
        &expected_name.to_string(),
    );
    assert_eq!(expected_operation, operation);

    let expected_operation = AlterTableOperation::ChangeColumn {
        old_name: Ident::new("description"),
        new_name: Ident::new("desc"),
        data_type: DataType::Text,
        options: vec![ColumnOption::NotNull],
        column_position: Some(MySQLColumnPosition::First),
    };
    let sql3 = "ALTER TABLE orders CHANGE COLUMN description desc TEXT NOT NULL FIRST";
    let operation =
        alter_table_op_with_name(mysql().verified_stmt(sql3), &expected_name.to_string());
    assert_eq!(expected_operation, operation);

    let expected_operation = AlterTableOperation::ChangeColumn {
        old_name: Ident::new("description"),
        new_name: Ident::new("desc"),
        data_type: DataType::Text,
        options: vec![ColumnOption::NotNull],
        column_position: Some(MySQLColumnPosition::After(Ident {
            value: String::from("foo"),
            quote_style: None,
            span: Span::empty(),
        })),
    };
    let sql4 = "ALTER TABLE orders CHANGE COLUMN description desc TEXT NOT NULL AFTER foo";
    let operation =
        alter_table_op_with_name(mysql().verified_stmt(sql4), &expected_name.to_string());
    assert_eq!(expected_operation, operation);
}

#[test]
fn parse_alter_table_change_column_with_column_position() {
    let expected_name = ObjectName::from(vec![Ident::new("orders")]);
    let expected_operation_first = AlterTableOperation::ChangeColumn {
        old_name: Ident::new("description"),
        new_name: Ident::new("desc"),
        data_type: DataType::Text,
        options: vec![ColumnOption::NotNull],
        column_position: Some(MySQLColumnPosition::First),
    };

    let sql1 = "ALTER TABLE orders CHANGE COLUMN description desc TEXT NOT NULL FIRST";
    let operation =
        alter_table_op_with_name(mysql().verified_stmt(sql1), &expected_name.to_string());
    assert_eq!(expected_operation_first, operation);

    let sql2 = "ALTER TABLE orders CHANGE description desc TEXT NOT NULL FIRST";
    let operation = alter_table_op_with_name(
        mysql().one_statement_parses_to(sql2, sql1),
        &expected_name.to_string(),
    );
    assert_eq!(expected_operation_first, operation);

    let expected_operation_after = AlterTableOperation::ChangeColumn {
        old_name: Ident::new("description"),
        new_name: Ident::new("desc"),
        data_type: DataType::Text,
        options: vec![ColumnOption::NotNull],
        column_position: Some(MySQLColumnPosition::After(Ident {
            value: String::from("total_count"),
            quote_style: None,
            span: Span::empty(),
        })),
    };

    let sql1 = "ALTER TABLE orders CHANGE COLUMN description desc TEXT NOT NULL AFTER total_count";
    let operation =
        alter_table_op_with_name(mysql().verified_stmt(sql1), &expected_name.to_string());
    assert_eq!(expected_operation_after, operation);

    let sql2 = "ALTER TABLE orders CHANGE description desc TEXT NOT NULL AFTER total_count";
    let operation = alter_table_op_with_name(
        mysql().one_statement_parses_to(sql2, sql1),
        &expected_name.to_string(),
    );
    assert_eq!(expected_operation_after, operation);
}

#[test]
fn parse_alter_table_modify_column() {
    let expected_name = ObjectName::from(vec![Ident::new("orders")]);
    let expected_operation = AlterTableOperation::ModifyColumn {
        col_name: Ident::new("description"),
        data_type: DataType::Text,
        options: vec![ColumnOption::NotNull],
        column_position: None,
    };

    let sql1 = "ALTER TABLE orders MODIFY COLUMN description TEXT NOT NULL";
    let operation =
        alter_table_op_with_name(mysql().verified_stmt(sql1), &expected_name.to_string());
    assert_eq!(expected_operation, operation);

    let sql2 = "ALTER TABLE orders MODIFY description TEXT NOT NULL";
    let operation = alter_table_op_with_name(
        mysql().one_statement_parses_to(sql2, sql1),
        &expected_name.to_string(),
    );
    assert_eq!(expected_operation, operation);

    let expected_operation = AlterTableOperation::ModifyColumn {
        col_name: Ident::new("description"),
        data_type: DataType::Text,
        options: vec![ColumnOption::NotNull],
        column_position: Some(MySQLColumnPosition::First),
    };
    let sql3 = "ALTER TABLE orders MODIFY COLUMN description TEXT NOT NULL FIRST";
    let operation =
        alter_table_op_with_name(mysql().verified_stmt(sql3), &expected_name.to_string());
    assert_eq!(expected_operation, operation);

    let expected_operation = AlterTableOperation::ModifyColumn {
        col_name: Ident::new("description"),
        data_type: DataType::Text,
        options: vec![ColumnOption::NotNull],
        column_position: Some(MySQLColumnPosition::After(Ident {
            value: String::from("foo"),
            quote_style: None,
            span: Span::empty(),
        })),
    };
    let sql4 = "ALTER TABLE orders MODIFY COLUMN description TEXT NOT NULL AFTER foo";
    let operation =
        alter_table_op_with_name(mysql().verified_stmt(sql4), &expected_name.to_string());
    assert_eq!(expected_operation, operation);
}

#[test]
fn parse_alter_table_with_algorithm() {
    let sql = "ALTER TABLE tab ALGORITHM = COPY";
    let expected_operation = AlterTableOperation::Algorithm {
        equals: true,
        algorithm: AlterTableAlgorithm::Copy,
    };
    let operation = alter_table_op(mysql_and_generic().verified_stmt(sql));
    assert_eq!(expected_operation, operation);

    //  Check order doesn't matter
    let sql =
        "ALTER TABLE users DROP COLUMN password_digest, ALGORITHM = COPY, RENAME COLUMN name TO username";
    let stmt = mysql_and_generic().verified_stmt(sql);
    match stmt {
        Statement::AlterTable { operations, .. } => {
            assert_eq!(
                operations,
                vec![
                    AlterTableOperation::DropColumn {
                        column_name: Ident::new("password_digest"),
                        if_exists: false,
                        drop_behavior: None,
                    },
                    AlterTableOperation::Algorithm {
                        equals: true,
                        algorithm: AlterTableAlgorithm::Copy,
                    },
                    AlterTableOperation::RenameColumn {
                        old_column_name: Ident::new("name"),
                        new_column_name: Ident::new("username")
                    },
                ]
            )
        }
        _ => panic!("Unexpected statement {stmt}"),
    }

    mysql_and_generic().verified_stmt("ALTER TABLE `users` ALGORITHM DEFAULT");
    mysql_and_generic().verified_stmt("ALTER TABLE `users` ALGORITHM INSTANT");
    mysql_and_generic().verified_stmt("ALTER TABLE `users` ALGORITHM INPLACE");
    mysql_and_generic().verified_stmt("ALTER TABLE `users` ALGORITHM COPY");
    mysql_and_generic().verified_stmt("ALTER TABLE `users` ALGORITHM = DEFAULT");
    mysql_and_generic().verified_stmt("ALTER TABLE `users` ALGORITHM = INSTANT");
    mysql_and_generic().verified_stmt("ALTER TABLE `users` ALGORITHM = INPLACE");
    mysql_and_generic().verified_stmt("ALTER TABLE `users` ALGORITHM = COPY");
}

#[test]
fn parse_alter_table_with_lock() {
    let sql = "ALTER TABLE tab LOCK = SHARED";
    let expected_operation = AlterTableOperation::Lock {
        equals: true,
        lock: AlterTableLock::Shared,
    };
    let operation = alter_table_op(mysql_and_generic().verified_stmt(sql));
    assert_eq!(expected_operation, operation);

    let sql =
        "ALTER TABLE users DROP COLUMN password_digest, LOCK = EXCLUSIVE, RENAME COLUMN name TO username";
    let stmt = mysql_and_generic().verified_stmt(sql);
    match stmt {
        Statement::AlterTable { operations, .. } => {
            assert_eq!(
                operations,
                vec![
                    AlterTableOperation::DropColumn {
                        column_name: Ident::new("password_digest"),
                        if_exists: false,
                        drop_behavior: None,
                    },
                    AlterTableOperation::Lock {
                        equals: true,
                        lock: AlterTableLock::Exclusive,
                    },
                    AlterTableOperation::RenameColumn {
                        old_column_name: Ident::new("name"),
                        new_column_name: Ident::new("username")
                    },
                ]
            )
        }
        _ => panic!("Unexpected statement {stmt}"),
    }
    mysql_and_generic().verified_stmt("ALTER TABLE `users` LOCK DEFAULT");
    mysql_and_generic().verified_stmt("ALTER TABLE `users` LOCK SHARED");
    mysql_and_generic().verified_stmt("ALTER TABLE `users` LOCK NONE");
    mysql_and_generic().verified_stmt("ALTER TABLE `users` LOCK EXCLUSIVE");
    mysql_and_generic().verified_stmt("ALTER TABLE `users` LOCK = DEFAULT");
    mysql_and_generic().verified_stmt("ALTER TABLE `users` LOCK = SHARED");
    mysql_and_generic().verified_stmt("ALTER TABLE `users` LOCK = NONE");
    mysql_and_generic().verified_stmt("ALTER TABLE `users` LOCK = EXCLUSIVE");
}

#[test]
fn parse_alter_table_auto_increment() {
    let sql = "ALTER TABLE tab AUTO_INCREMENT = 42";
    let expected_operation = AlterTableOperation::AutoIncrement {
        equals: true,
        value: number("42").with_empty_span(),
    };
    let operation = alter_table_op(mysql().verified_stmt(sql));
    assert_eq!(expected_operation, operation);

    mysql_and_generic().verified_stmt("ALTER TABLE `users` AUTO_INCREMENT 42");
}

#[test]
fn parse_alter_table_modify_column_with_column_position() {
    let expected_name = ObjectName::from(vec![Ident::new("orders")]);
    let expected_operation_first = AlterTableOperation::ModifyColumn {
        col_name: Ident::new("description"),
        data_type: DataType::Text,
        options: vec![ColumnOption::NotNull],
        column_position: Some(MySQLColumnPosition::First),
    };

    let sql1 = "ALTER TABLE orders MODIFY COLUMN description TEXT NOT NULL FIRST";
    let operation =
        alter_table_op_with_name(mysql().verified_stmt(sql1), &expected_name.to_string());
    assert_eq!(expected_operation_first, operation);

    let sql2 = "ALTER TABLE orders MODIFY description TEXT NOT NULL FIRST";
    let operation = alter_table_op_with_name(
        mysql().one_statement_parses_to(sql2, sql1),
        &expected_name.to_string(),
    );
    assert_eq!(expected_operation_first, operation);

    let expected_operation_after = AlterTableOperation::ModifyColumn {
        col_name: Ident::new("description"),
        data_type: DataType::Text,
        options: vec![ColumnOption::NotNull],
        column_position: Some(MySQLColumnPosition::After(Ident {
            value: String::from("total_count"),
            quote_style: None,
            span: Span::empty(),
        })),
    };

    let sql1 = "ALTER TABLE orders MODIFY COLUMN description TEXT NOT NULL AFTER total_count";
    let operation =
        alter_table_op_with_name(mysql().verified_stmt(sql1), &expected_name.to_string());
    assert_eq!(expected_operation_after, operation);

    let sql2 = "ALTER TABLE orders MODIFY description TEXT NOT NULL AFTER total_count";
    let operation = alter_table_op_with_name(
        mysql().one_statement_parses_to(sql2, sql1),
        &expected_name.to_string(),
    );
    assert_eq!(expected_operation_after, operation);
}

#[test]
fn parse_substring_in_select() {
    use sqlparser::tokenizer::Span;

    let sql = "SELECT DISTINCT SUBSTRING(description, 0, 1) FROM test";
    match mysql().one_statement_parses_to(
        sql,
        "SELECT DISTINCT SUBSTRING(description, 0, 1) FROM test",
    ) {
        Statement::Query(query) => {
            assert_eq!(
                Box::new(Query {
                    with: None,
                    body: Box::new(SetExpr::Select(Box::new(Select {
                        select_token: AttachedToken::empty(),
                        distinct: Some(Distinct::Distinct),
                        top: None,
                        top_before_distinct: false,
                        projection: vec![SelectItem::UnnamedExpr(Expr::Substring {
                            expr: Box::new(Expr::Identifier(Ident {
                                value: "description".to_string(),
                                quote_style: None,
                                span: Span::empty(),
                            })),
                            substring_from: Some(Box::new(Expr::Value(
                                (number("0")).with_empty_span()
                            ))),
                            substring_for: Some(Box::new(Expr::Value(
                                (number("1")).with_empty_span()
                            ))),
                            special: true,
                            shorthand: false,
                        })],
                        into: None,
                        from: vec![TableWithJoins {
                            relation: table_from_name(ObjectName::from(vec![Ident {
                                value: "test".to_string(),
                                quote_style: None,
                                span: Span::empty(),
                            }])),
                            joins: vec![]
                        }],
                        lateral_views: vec![],
                        prewhere: None,
                        selection: None,
                        group_by: GroupByExpr::Expressions(vec![], vec![]),
                        cluster_by: vec![],
                        distribute_by: vec![],
                        sort_by: vec![],
                        having: None,
                        named_window: vec![],
                        window_before_qualify: false,
                        qualify: None,
                        value_table_mode: None,
                        connect_by: None,
                        flavor: SelectFlavor::Standard,
                    }))),
                    order_by: None,
                    limit_clause: None,
                    fetch: None,
                    locks: vec![],
                    for_clause: None,
                    settings: None,
                    format_clause: None,
                }),
                query
            );
        }
        _ => unreachable!(),
    }
}

#[test]
fn parse_show_variables() {
    mysql_and_generic().verified_stmt("SHOW VARIABLES");
    mysql_and_generic().verified_stmt("SHOW VARIABLES LIKE 'admin%'");
    mysql_and_generic().verified_stmt("SHOW VARIABLES WHERE value = '3306'");
    mysql_and_generic().verified_stmt("SHOW GLOBAL VARIABLES");
    mysql_and_generic().verified_stmt("SHOW GLOBAL VARIABLES LIKE 'admin%'");
    mysql_and_generic().verified_stmt("SHOW GLOBAL VARIABLES WHERE value = '3306'");
    mysql_and_generic().verified_stmt("SHOW SESSION VARIABLES");
    mysql_and_generic().verified_stmt("SHOW SESSION VARIABLES LIKE 'admin%'");
    mysql_and_generic().verified_stmt("SHOW GLOBAL VARIABLES WHERE value = '3306'");
}

#[test]
fn parse_rlike_and_regexp() {
    for s in &[
        "SELECT 1 WHERE 'a' RLIKE '^a$'",
        "SELECT 1 WHERE 'a' REGEXP '^a$'",
        "SELECT 1 WHERE 'a' NOT RLIKE '^a$'",
        "SELECT 1 WHERE 'a' NOT REGEXP '^a$'",
    ] {
        mysql_and_generic().verified_only_select(s);
    }
}

#[test]
fn parse_like_with_escape() {
    // verify backslash is not stripped for escaped wildcards
    mysql().verified_only_select(r#"SELECT 'a\%c' LIKE 'a\%c'"#);
    mysql().verified_only_select(r#"SELECT 'a\_c' LIKE 'a\_c'"#);
    mysql().verified_only_select(r#"SELECT '%\_\%' LIKE '%\_\%'"#);
    mysql().verified_only_select(r#"SELECT '\_\%' LIKE CONCAT('\_', '\%')"#);
    mysql().verified_only_select(r#"SELECT 'a%c' LIKE 'a$%c' ESCAPE '$'"#);
    mysql().verified_only_select(r#"SELECT 'a_c' LIKE 'a#_c' ESCAPE '#'"#);
}

#[test]
fn parse_kill() {
    let stmt = mysql_and_generic().verified_stmt("KILL CONNECTION 5");
    assert_eq!(
        stmt,
        Statement::Kill {
            modifier: Some(KillType::Connection),
            id: 5,
        }
    );

    let stmt = mysql_and_generic().verified_stmt("KILL QUERY 5");
    assert_eq!(
        stmt,
        Statement::Kill {
            modifier: Some(KillType::Query),
            id: 5,
        }
    );

    let stmt = mysql_and_generic().verified_stmt("KILL 5");
    assert_eq!(
        stmt,
        Statement::Kill {
            modifier: None,
            id: 5,
        }
    );
}

#[test]
fn parse_table_column_option_on_update() {
    let sql1 = "CREATE TABLE foo (`modification_time` DATETIME ON UPDATE CURRENT_TIMESTAMP())";
    match mysql().verified_stmt(sql1) {
        Statement::CreateTable(CreateTable { name, columns, .. }) => {
            assert_eq!(name.to_string(), "foo");
            assert_eq!(
                vec![ColumnDef {
                    name: Ident::with_quote('`', "modification_time"),
                    data_type: DataType::Datetime(None),
                    options: vec![ColumnOptionDef {
                        name: None,
                        option: ColumnOption::OnUpdate(call("CURRENT_TIMESTAMP", [])),
                    },],
                }],
                columns
            );
        }
        _ => unreachable!(),
    }
}

#[test]
fn parse_set_names() {
    let stmt = mysql_and_generic().verified_stmt("SET NAMES utf8mb4");
    assert_eq!(
        stmt,
        Statement::Set(Set::SetNames {
            charset_name: "utf8mb4".into(),
            collation_name: None,
        })
    );

    let stmt = mysql_and_generic().verified_stmt("SET NAMES utf8mb4 COLLATE bogus");
    assert_eq!(
        stmt,
        Statement::Set(Set::SetNames {
            charset_name: "utf8mb4".into(),
            collation_name: Some("bogus".to_string()),
        })
    );

    let stmt = mysql_and_generic()
        .parse_sql_statements("set names utf8mb4 collate bogus")
        .unwrap();
    assert_eq!(
        stmt,
        vec![Statement::Set(Set::SetNames {
            charset_name: "utf8mb4".into(),
            collation_name: Some("bogus".to_string()),
        })]
    );

    let stmt = mysql_and_generic().verified_stmt("SET NAMES DEFAULT");
    assert_eq!(stmt, Statement::Set(Set::SetNamesDefault {}));
}

#[test]
fn parse_limit_my_sql_syntax() {
    mysql_and_generic().verified_stmt("SELECT id, fname, lname FROM customer LIMIT 10 OFFSET 5");
    mysql_and_generic().verified_stmt("SELECT id, fname, lname FROM customer LIMIT 5, 10");
    mysql_and_generic().verified_stmt("SELECT * FROM user LIMIT ? OFFSET ?");
}

#[test]
fn parse_create_table_with_index_definition() {
    mysql_and_generic().one_statement_parses_to(
        "CREATE TABLE tb (id INT, INDEX (id))",
        "CREATE TABLE tb (id INT, INDEX (id))",
    );

    mysql_and_generic().one_statement_parses_to(
        "CREATE TABLE tb (id INT, index USING BTREE (id))",
        "CREATE TABLE tb (id INT, INDEX USING BTREE (id))",
    );

    mysql_and_generic().one_statement_parses_to(
        "CREATE TABLE tb (id INT, KEY USING HASH (id))",
        "CREATE TABLE tb (id INT, KEY USING HASH (id))",
    );

    mysql_and_generic().one_statement_parses_to(
        "CREATE TABLE tb (id INT, key index (id))",
        "CREATE TABLE tb (id INT, KEY index (id))",
    );

    mysql_and_generic().one_statement_parses_to(
        "CREATE TABLE tb (id INT, INDEX 'index' (id))",
        "CREATE TABLE tb (id INT, INDEX 'index' (id))",
    );

    mysql_and_generic().one_statement_parses_to(
        "CREATE TABLE tb (id INT, INDEX index USING BTREE (id))",
        "CREATE TABLE tb (id INT, INDEX index USING BTREE (id))",
    );

    mysql_and_generic().one_statement_parses_to(
        "CREATE TABLE tb (id INT, INDEX index USING HASH (id))",
        "CREATE TABLE tb (id INT, INDEX index USING HASH (id))",
    );

    mysql_and_generic().one_statement_parses_to(
        "CREATE TABLE tb (id INT, INDEX (c1, c2, c3, c4,c5))",
        "CREATE TABLE tb (id INT, INDEX (c1, c2, c3, c4, c5))",
    );
}

#[test]
fn parse_create_table_unallow_constraint_then_index() {
    let sql = "CREATE TABLE foo (bar INT, CONSTRAINT constr INDEX index (bar))";
    assert!(mysql_and_generic().parse_sql_statements(sql).is_err());

    let sql = "CREATE TABLE foo (bar INT, INDEX index (bar))";
    assert!(mysql_and_generic().parse_sql_statements(sql).is_ok());
}

#[test]
fn parse_create_table_with_fulltext_definition() {
    mysql_and_generic().verified_stmt("CREATE TABLE tb (id INT, FULLTEXT (id))");

    mysql_and_generic().verified_stmt("CREATE TABLE tb (id INT, FULLTEXT INDEX (id))");

    mysql_and_generic().verified_stmt("CREATE TABLE tb (id INT, FULLTEXT KEY (id))");

    mysql_and_generic().verified_stmt("CREATE TABLE tb (id INT, FULLTEXT potato (id))");

    mysql_and_generic().verified_stmt("CREATE TABLE tb (id INT, FULLTEXT INDEX potato (id))");

    mysql_and_generic().verified_stmt("CREATE TABLE tb (id INT, FULLTEXT KEY potato (id))");

    mysql_and_generic()
        .verified_stmt("CREATE TABLE tb (c1 INT, c2 INT, FULLTEXT KEY potato (c1, c2))");
}

#[test]
fn parse_create_table_with_spatial_definition() {
    mysql_and_generic().verified_stmt("CREATE TABLE tb (id INT, SPATIAL (id))");

    mysql_and_generic().verified_stmt("CREATE TABLE tb (id INT, SPATIAL INDEX (id))");

    mysql_and_generic().verified_stmt("CREATE TABLE tb (id INT, SPATIAL KEY (id))");

    mysql_and_generic().verified_stmt("CREATE TABLE tb (id INT, SPATIAL potato (id))");

    mysql_and_generic().verified_stmt("CREATE TABLE tb (id INT, SPATIAL INDEX potato (id))");

    mysql_and_generic().verified_stmt("CREATE TABLE tb (id INT, SPATIAL KEY potato (id))");

    mysql_and_generic()
        .verified_stmt("CREATE TABLE tb (c1 INT, c2 INT, SPATIAL KEY potato (c1, c2))");
}

#[test]
fn parse_fulltext_expression() {
    mysql_and_generic().verified_stmt("SELECT * FROM tb WHERE MATCH (c1) AGAINST ('string')");

    mysql_and_generic().verified_stmt(
        "SELECT * FROM tb WHERE MATCH (c1) AGAINST ('string' IN NATURAL LANGUAGE MODE)",
    );

    mysql_and_generic().verified_stmt("SELECT * FROM tb WHERE MATCH (c1) AGAINST ('string' IN NATURAL LANGUAGE MODE WITH QUERY EXPANSION)");

    mysql_and_generic()
        .verified_stmt("SELECT * FROM tb WHERE MATCH (c1) AGAINST ('string' IN BOOLEAN MODE)");

    mysql_and_generic()
        .verified_stmt("SELECT * FROM tb WHERE MATCH (c1) AGAINST ('string' WITH QUERY EXPANSION)");

    mysql_and_generic()
        .verified_stmt("SELECT * FROM tb WHERE MATCH (c1, c2, c3) AGAINST ('string')");

    mysql_and_generic().verified_stmt("SELECT * FROM tb WHERE MATCH (c1) AGAINST (123)");

    mysql_and_generic().verified_stmt("SELECT * FROM tb WHERE MATCH (c1) AGAINST (NULL)");

    mysql_and_generic().verified_stmt("SELECT COUNT(IF(MATCH (title, body) AGAINST ('database' IN NATURAL LANGUAGE MODE), 1, NULL)) AS count FROM articles");
}

#[test]
#[should_panic = "Expected: FULLTEXT or SPATIAL option without constraint name, found: cons"]
fn parse_create_table_with_fulltext_definition_should_not_accept_constraint_name() {
    mysql_and_generic().verified_stmt("CREATE TABLE tb (c1 INT, CONSTRAINT cons FULLTEXT (c1))");
}

#[test]
fn parse_values() {
    mysql().verified_stmt("VALUES ROW(1, true, 'a')");
    mysql().verified_stmt("SELECT a, c FROM (VALUES ROW(1, true, 'a'), ROW(2, false, 'b'), ROW(3, false, 'c')) AS t (a, b, c)");
}

#[test]
fn parse_hex_string_introducer() {
    assert_eq!(
        mysql().verified_stmt("SELECT _latin1 X'4D7953514C'"),
        Statement::Query(Box::new(Query {
            with: None,
            body: Box::new(SetExpr::Select(Box::new(Select {
                select_token: AttachedToken::empty(),
                distinct: None,
                top: None,
                top_before_distinct: false,
                projection: vec![SelectItem::UnnamedExpr(Expr::IntroducedString {
                    introducer: "_latin1".to_string(),
                    value: Value::HexStringLiteral("4D7953514C".to_string())
                })],
                from: vec![],
                lateral_views: vec![],
                prewhere: None,
                selection: None,
                group_by: GroupByExpr::Expressions(vec![], vec![]),
                cluster_by: vec![],
                distribute_by: vec![],
                sort_by: vec![],
                having: None,
                named_window: vec![],
                window_before_qualify: false,
                qualify: None,
                value_table_mode: None,
                into: None,
                connect_by: None,
                flavor: SelectFlavor::Standard,
            }))),
            order_by: None,
            limit_clause: None,
            fetch: None,
            locks: vec![],
            for_clause: None,
            settings: None,
            format_clause: None,
        }))
    )
}

#[test]
fn parse_string_introducers() {
    mysql().verified_stmt("SELECT _binary 'abc'");
    mysql().one_statement_parses_to("SELECT _utf8'abc'", "SELECT _utf8 'abc'");
    mysql().one_statement_parses_to("SELECT _utf8mb4'abc'", "SELECT _utf8mb4 'abc'");
    mysql().verified_stmt("SELECT _binary 'abc', _utf8mb4 'abc'");
}

#[test]
fn parse_div_infix() {
    mysql().verified_stmt(r#"SELECT 5 DIV 2"#);
}

#[test]
fn parse_drop_temporary_table() {
    let sql = "DROP TEMPORARY TABLE foo";
    match mysql().verified_stmt(sql) {
        Statement::Drop {
            object_type,
            if_exists,
            names,
            cascade,
            purge: _,
            temporary,
            ..
        } => {
            assert!(!if_exists);
            assert_eq!(ObjectType::Table, object_type);
            assert_eq!(
                vec!["foo"],
                names.iter().map(ToString::to_string).collect::<Vec<_>>()
            );
            assert!(!cascade);
            assert!(temporary);
        }
        _ => unreachable!(),
    }
}

#[test]
fn parse_convert_using() {
    // https://dev.mysql.com/doc/refman/8.0/en/cast-functions.html#function_convert

    // CONVERT(expr USING transcoding_name)
    mysql().verified_only_select("SELECT CONVERT('x' USING latin1)");
    mysql().verified_only_select("SELECT CONVERT(my_column USING utf8mb4) FROM my_table");

    // CONVERT(expr, type)
    mysql().verified_only_select("SELECT CONVERT('abc', CHAR(60))");
    mysql().verified_only_select("SELECT CONVERT(123.456, DECIMAL(5,2))");
    // with a type + a charset
    mysql().verified_only_select("SELECT CONVERT('test', CHAR CHARACTER SET utf8mb4)");
}

#[test]
fn parse_create_table_with_column_collate() {
    let sql = "CREATE TABLE tb (id TEXT CHARACTER SET utf8mb4 COLLATE utf8mb4_0900_ai_ci)";
    match mysql().verified_stmt(sql) {
        Statement::CreateTable(CreateTable { name, columns, .. }) => {
            assert_eq!(name.to_string(), "tb");
            assert_eq!(
                vec![ColumnDef {
                    name: Ident::new("id"),
                    data_type: DataType::Text,
                    options: vec![
                        ColumnOptionDef {
                            name: None,
                            option: ColumnOption::CharacterSet(ObjectName::from(vec![Ident::new(
                                "utf8mb4"
                            )]))
                        },
                        ColumnOptionDef {
                            name: None,
                            option: ColumnOption::Collation(ObjectName::from(vec![Ident::new(
                                "utf8mb4_0900_ai_ci"
                            )]))
                        }
                    ],
                },],
                columns
            );
        }
        _ => unreachable!(),
    }
}

#[test]
fn parse_lock_tables() {
    mysql().one_statement_parses_to(
        "LOCK TABLES trans t READ, customer WRITE",
        "LOCK TABLES trans AS t READ, customer WRITE",
    );
    mysql().verified_stmt("LOCK TABLES trans AS t READ, customer WRITE");
    mysql().verified_stmt("LOCK TABLES trans AS t READ LOCAL, customer WRITE");
    mysql().verified_stmt("LOCK TABLES trans AS t READ, customer LOW_PRIORITY WRITE");
    mysql().verified_stmt("UNLOCK TABLES");
}

#[test]
fn parse_json_table() {
    mysql().verified_only_select("SELECT * FROM JSON_TABLE('[[1, 2], [3, 4]]', '$[*]' COLUMNS(a INT PATH '$[0]', b INT PATH '$[1]')) AS t");
    mysql().verified_only_select(
        r#"SELECT * FROM JSON_TABLE('["x", "y"]', '$[*]' COLUMNS(a VARCHAR(20) PATH '$')) AS t"#,
    );
    // with a bound parameter
    mysql().verified_only_select(
        r#"SELECT * FROM JSON_TABLE(?, '$[*]' COLUMNS(a VARCHAR(20) PATH '$')) AS t"#,
    );
    // quote escaping
    mysql().verified_only_select(r#"SELECT * FROM JSON_TABLE('{"''": [1,2,3]}', '$."''"[*]' COLUMNS(a VARCHAR(20) PATH '$')) AS t"#);
    // double quotes
    mysql().verified_only_select(
        r#"SELECT * FROM JSON_TABLE("[]", "$[*]" COLUMNS(a VARCHAR(20) PATH "$")) AS t"#,
    );
    // exists
    mysql().verified_only_select(r#"SELECT * FROM JSON_TABLE('[{}, {"x":1}]', '$[*]' COLUMNS(x INT EXISTS PATH '$.x')) AS t"#);
    // error handling
    mysql().verified_only_select(
        r#"SELECT * FROM JSON_TABLE('[1,2]', '$[*]' COLUMNS(x INT PATH '$' ERROR ON ERROR)) AS t"#,
    );
    mysql().verified_only_select(
        r#"SELECT * FROM JSON_TABLE('[1,2]', '$[*]' COLUMNS(x INT PATH '$' ERROR ON EMPTY)) AS t"#,
    );
    mysql().verified_only_select(r#"SELECT * FROM JSON_TABLE('[1,2]', '$[*]' COLUMNS(x INT PATH '$' ERROR ON EMPTY DEFAULT '0' ON ERROR)) AS t"#);
    mysql().verified_only_select(
        r#"SELECT jt.* FROM JSON_TABLE('["Alice", "Bob", "Charlie"]', '$[*]' COLUMNS(row_num FOR ORDINALITY, name VARCHAR(50) PATH '$')) AS jt"#,
    );
    mysql().verified_only_select(
        r#"SELECT * FROM JSON_TABLE('[ {"a": 1, "b": [11,111]}, {"a": 2, "b": [22,222]}, {"a":3}]', '$[*]' COLUMNS(a INT PATH '$.a', NESTED PATH '$.b[*]' COLUMNS (b INT PATH '$'))) AS jt"#,
    );
    assert_eq!(
        mysql()
            .verified_only_select(
                r#"SELECT * FROM JSON_TABLE('[1,2]', '$[*]' COLUMNS(x INT PATH '$' DEFAULT '0' ON EMPTY NULL ON ERROR)) AS t"#
            )
            .from[0]
            .relation,
        TableFactor::JsonTable {
            json_expr: Expr::Value((Value::SingleQuotedString("[1,2]".to_string())).with_empty_span()),
            json_path: Value::SingleQuotedString("$[*]".to_string()),
            columns: vec![
                JsonTableColumn::Named(JsonTableNamedColumn {
                    name: Ident::new("x"),
                    r#type: DataType::Int(None),
                    path: Value::SingleQuotedString("$".to_string()),
                    exists: false,
                    on_empty: Some(JsonTableColumnErrorHandling::Default(Value::SingleQuotedString("0".to_string()))),
                    on_error: Some(JsonTableColumnErrorHandling::Null),
                }),
            ],
            alias: Some(TableAlias {
                name: Ident::new("t"),
                columns: vec![],
            }),
        }
    );
}

#[test]
fn test_group_concat() {
    // examples taken from mysql docs
    // https://dev.mysql.com/doc/refman/8.0/en/aggregate-functions.html#function_group-concat
    mysql_and_generic().verified_expr("GROUP_CONCAT(DISTINCT test_score)");
    mysql_and_generic().verified_expr("GROUP_CONCAT(test_score ORDER BY test_score)");
    mysql_and_generic().verified_expr("GROUP_CONCAT(test_score SEPARATOR ' ')");
    mysql_and_generic()
        .verified_expr("GROUP_CONCAT(DISTINCT test_score ORDER BY test_score DESC SEPARATOR ' ')");
}

/// The XOR binary operator is only supported in MySQL
#[test]
fn parse_logical_xor() {
    let sql = "SELECT true XOR true, false XOR false, true XOR false, false XOR true";
    let select = mysql_and_generic().verified_only_select(sql);
    assert_eq!(
        SelectItem::UnnamedExpr(Expr::BinaryOp {
            left: Box::new(Expr::Value((Value::Boolean(true)).with_empty_span())),
            op: BinaryOperator::Xor,
            right: Box::new(Expr::Value((Value::Boolean(true)).with_empty_span())),
        }),
        select.projection[0]
    );
    assert_eq!(
        SelectItem::UnnamedExpr(Expr::BinaryOp {
            left: Box::new(Expr::Value((Value::Boolean(false)).with_empty_span())),
            op: BinaryOperator::Xor,
            right: Box::new(Expr::Value((Value::Boolean(false)).with_empty_span())),
        }),
        select.projection[1]
    );
    assert_eq!(
        SelectItem::UnnamedExpr(Expr::BinaryOp {
            left: Box::new(Expr::Value((Value::Boolean(true)).with_empty_span())),
            op: BinaryOperator::Xor,
            right: Box::new(Expr::Value((Value::Boolean(false)).with_empty_span())),
        }),
        select.projection[2]
    );
    assert_eq!(
        SelectItem::UnnamedExpr(Expr::BinaryOp {
            left: Box::new(Expr::Value((Value::Boolean(false)).with_empty_span())),
            op: BinaryOperator::Xor,
            right: Box::new(Expr::Value((Value::Boolean(true)).with_empty_span())),
        }),
        select.projection[3]
    );
}

#[test]
fn parse_bitstring_literal() {
    let select = mysql_and_generic().verified_only_select("SELECT B'111'");
    assert_eq!(
        select.projection,
        vec![SelectItem::UnnamedExpr(Expr::Value(
            (Value::SingleQuotedByteStringLiteral("111".to_string())).with_empty_span()
        ))]
    );
}

#[test]
fn parse_grant() {
    let sql = "GRANT ALL ON *.* TO 'jeffrey'@'%'";
    let stmt = mysql().verified_stmt(sql);
    if let Statement::Grant {
        privileges,
        objects,
        grantees,
        with_grant_option,
        granted_by,
    } = stmt
    {
        assert_eq!(
            privileges,
            Privileges::All {
                with_privileges_keyword: false
            }
        );
        assert_eq!(
            objects,
            Some(GrantObjects::Tables(vec![ObjectName::from(vec![
                "*".into(),
                "*".into()
            ])]))
        );
        assert!(!with_grant_option);
        assert!(granted_by.is_none());
        if let [Grantee {
            grantee_type: GranteesType::None,
            name: Some(GranteeName::UserHost { user, host }),
        }] = grantees.as_slice()
        {
            assert_eq!(user.value, "jeffrey");
            assert_eq!(user.quote_style, Some('\''));
            assert_eq!(host.value, "%");
            assert_eq!(host.quote_style, Some('\''));
        } else {
            unreachable!()
        }
    } else {
        unreachable!()
    }
}

#[test]
fn parse_revoke() {
    let sql = "REVOKE ALL ON db1.* FROM 'jeffrey'@'%'";
    let stmt = mysql_and_generic().verified_stmt(sql);
    if let Statement::Revoke {
        privileges,
        objects,
        grantees,
        granted_by,
        cascade,
    } = stmt
    {
        assert_eq!(
            privileges,
            Privileges::All {
                with_privileges_keyword: false
            }
        );
        assert_eq!(
            objects,
            Some(GrantObjects::Tables(vec![ObjectName::from(vec![
                "db1".into(),
                "*".into()
            ])]))
        );
        if let [Grantee {
            grantee_type: GranteesType::None,
            name: Some(GranteeName::UserHost { user, host }),
        }] = grantees.as_slice()
        {
            assert_eq!(user.value, "jeffrey");
            assert_eq!(user.quote_style, Some('\''));
            assert_eq!(host.value, "%");
            assert_eq!(host.quote_style, Some('\''));
        } else {
            unreachable!()
        }
        assert!(granted_by.is_none());
        assert!(cascade.is_none());
    } else {
        unreachable!()
    }
}

#[test]
fn parse_create_view_algorithm_param() {
    let sql = "CREATE ALGORITHM = MERGE VIEW foo AS SELECT 1";
    let stmt = mysql().verified_stmt(sql);
    if let Statement::CreateView {
        params:
            Some(CreateViewParams {
                algorithm,
                definer,
                security,
            }),
        ..
    } = stmt
    {
        assert_eq!(algorithm, Some(CreateViewAlgorithm::Merge));
        assert!(definer.is_none());
        assert!(security.is_none());
    } else {
        unreachable!()
    }
    mysql().verified_stmt("CREATE ALGORITHM = UNDEFINED VIEW foo AS SELECT 1");
    mysql().verified_stmt("CREATE ALGORITHM = TEMPTABLE VIEW foo AS SELECT 1");
}

#[test]
fn parse_create_view_definer_param() {
    let sql = "CREATE DEFINER = 'jeffrey'@'localhost' VIEW foo AS SELECT 1";
    let stmt = mysql().verified_stmt(sql);
    if let Statement::CreateView {
        params:
            Some(CreateViewParams {
                algorithm,
                definer,
                security,
            }),
        ..
    } = stmt
    {
        assert!(algorithm.is_none());
        if let Some(GranteeName::UserHost { user, host }) = definer {
            assert_eq!(user.value, "jeffrey");
            assert_eq!(user.quote_style, Some('\''));
            assert_eq!(host.value, "localhost");
            assert_eq!(host.quote_style, Some('\''));
        } else {
            unreachable!()
        }
        assert!(security.is_none());
    } else {
        unreachable!()
    }
}

#[test]
fn parse_create_view_security_param() {
    let sql = "CREATE SQL SECURITY DEFINER VIEW foo AS SELECT 1";
    let stmt = mysql().verified_stmt(sql);
    if let Statement::CreateView {
        params:
            Some(CreateViewParams {
                algorithm,
                definer,
                security,
            }),
        ..
    } = stmt
    {
        assert!(algorithm.is_none());
        assert!(definer.is_none());
        assert_eq!(security, Some(CreateViewSecurity::Definer));
    } else {
        unreachable!()
    }
    mysql().verified_stmt("CREATE SQL SECURITY INVOKER VIEW foo AS SELECT 1");
}

#[test]
fn parse_create_view_multiple_params() {
    let sql = "CREATE ALGORITHM = UNDEFINED DEFINER = `root`@`%` SQL SECURITY INVOKER VIEW foo AS SELECT 1";
    let stmt = mysql().verified_stmt(sql);
    if let Statement::CreateView {
        params:
            Some(CreateViewParams {
                algorithm,
                definer,
                security,
            }),
        ..
    } = stmt
    {
        assert_eq!(algorithm, Some(CreateViewAlgorithm::Undefined));
        if let Some(GranteeName::UserHost { user, host }) = definer {
            assert_eq!(user.value, "root");
            assert_eq!(user.quote_style, Some('`'));
            assert_eq!(host.value, "%");
            assert_eq!(host.quote_style, Some('`'));
        } else {
            unreachable!()
        }
        assert_eq!(security, Some(CreateViewSecurity::Invoker));
    } else {
        unreachable!()
    }
}

#[test]
fn parse_longblob_type() {
    let sql = "CREATE TABLE foo (bar LONGBLOB)";
    let stmt = mysql_and_generic().verified_stmt(sql);
    if let Statement::CreateTable(CreateTable { columns, .. }) = stmt {
        assert_eq!(columns.len(), 1);
        assert_eq!(columns[0].data_type, DataType::LongBlob);
    } else {
        unreachable!()
    }
    mysql_and_generic().verified_stmt("CREATE TABLE foo (bar TINYBLOB)");
    mysql_and_generic().verified_stmt("CREATE TABLE foo (bar MEDIUMBLOB)");
    mysql_and_generic().verified_stmt("CREATE TABLE foo (bar TINYTEXT)");
    mysql_and_generic().verified_stmt("CREATE TABLE foo (bar MEDIUMTEXT)");
    mysql_and_generic().verified_stmt("CREATE TABLE foo (bar LONGTEXT)");
}

#[test]
fn parse_begin_without_transaction() {
    mysql().verified_stmt("BEGIN");
}

#[test]
fn parse_double_precision() {
    mysql().verified_stmt("CREATE TABLE foo (bar DOUBLE)");
    mysql().verified_stmt("CREATE TABLE foo (bar DOUBLE(11,0))");
    mysql().one_statement_parses_to(
        "CREATE TABLE foo (bar DOUBLE(11, 0))",
        "CREATE TABLE foo (bar DOUBLE(11,0))",
    );
}

#[test]
fn parse_looks_like_single_line_comment() {
    mysql().one_statement_parses_to(
        "UPDATE account SET balance=balance--1 WHERE account_id=5752",
        "UPDATE account SET balance = balance - -1 WHERE account_id = 5752",
    );
    mysql().one_statement_parses_to(
        r#"
            UPDATE account SET balance=balance-- 1
            WHERE account_id=5752
        "#,
        "UPDATE account SET balance = balance WHERE account_id = 5752",
    );
}

#[test]
fn parse_create_trigger() {
    let sql_create_trigger = r#"
        CREATE TRIGGER emp_stamp BEFORE INSERT ON emp
            FOR EACH ROW EXECUTE FUNCTION emp_stamp();
    "#;
    let create_stmt = mysql().one_statement_parses_to(sql_create_trigger, "");
    assert_eq!(
        create_stmt,
        Statement::CreateTrigger {
            or_replace: false,
            is_constraint: false,
            name: ObjectName::from(vec![Ident::new("emp_stamp")]),
            period: TriggerPeriod::Before,
            events: vec![TriggerEvent::Insert],
            table_name: ObjectName::from(vec![Ident::new("emp")]),
            referenced_table_name: None,
            referencing: vec![],
            trigger_object: TriggerObject::Row,
            include_each: true,
            condition: None,
            exec_body: TriggerExecBody {
                exec_type: TriggerExecBodyType::Function,
                func_desc: FunctionDesc {
                    name: ObjectName::from(vec![Ident::new("emp_stamp")]),
                    args: None,
                }
            },
            characteristics: None,
        }
    );
}

#[test]
fn parse_drop_trigger() {
    let sql_drop_trigger = "DROP TRIGGER emp_stamp;";
    let drop_stmt = mysql().one_statement_parses_to(sql_drop_trigger, "");
    assert_eq!(
        drop_stmt,
        Statement::DropTrigger {
            if_exists: false,
            trigger_name: ObjectName::from(vec![Ident::new("emp_stamp")]),
            table_name: None,
            option: None,
        }
    );
}

#[test]
fn parse_cast_integers() {
    mysql().verified_expr("CAST(foo AS UNSIGNED)");
    mysql().verified_expr("CAST(foo AS SIGNED)");
    mysql().verified_expr("CAST(foo AS UNSIGNED INTEGER)");
    mysql().verified_expr("CAST(foo AS SIGNED INTEGER)");

    mysql()
        .run_parser_method("CAST(foo AS UNSIGNED(3))", |p| p.parse_expr())
        .expect_err("CAST doesn't allow display width");
    mysql()
        .run_parser_method("CAST(foo AS UNSIGNED(3) INTEGER)", |p| p.parse_expr())
        .expect_err("CAST doesn't allow display width");
    mysql()
        .run_parser_method("CAST(foo AS UNSIGNED INTEGER(3))", |p| p.parse_expr())
        .expect_err("CAST doesn't allow display width");
}

#[test]
<<<<<<< HEAD
fn test_variable_assignment_using_colon_equal() {
    let sql_select = "SELECT @price := price, @tax := price * 0.1 FROM products WHERE id = 1";
    let stmt = mysql().verified_stmt(sql_select);
    match stmt {
        Statement::Query(query) => {
            let select = query.body.as_select().unwrap();

            assert_eq!(
                select.projection,
                vec![
                    SelectItem::UnnamedExpr(Expr::BinaryOp {
                        left: Box::new(Expr::Identifier(Ident {
                            value: "@price".to_string(),
                            quote_style: None,
                            span: Span::empty(),
                        })),
                        op: BinaryOperator::Assignment,
                        right: Box::new(Expr::Identifier(Ident {
                            value: "price".to_string(),
                            quote_style: None,
                            span: Span::empty(),
                        })),
                    }),
                    SelectItem::UnnamedExpr(Expr::BinaryOp {
                        left: Box::new(Expr::Identifier(Ident {
                            value: "@tax".to_string(),
                            quote_style: None,
                            span: Span::empty(),
                        })),
                        op: BinaryOperator::Assignment,
                        right: Box::new(Expr::BinaryOp {
                            left: Box::new(Expr::Identifier(Ident {
                                value: "price".to_string(),
                                quote_style: None,
                                span: Span::empty(),
                            })),
                            op: BinaryOperator::Multiply,
                            right: Box::new(Expr::Value(ValueWithSpan {
                                value: Value::Number("0.1".to_string(), false),
                                span: Span::empty(),
                            })),
                        }),
                    }),
                ]
            );

            assert_eq!(
                select.selection,
                Some(Expr::BinaryOp {
                    left: Box::new(Expr::Identifier(Ident {
                        value: "id".to_string(),
                        quote_style: None,
                        span: Span::empty(),
                    })),
                    op: BinaryOperator::Eq,
                    right: Box::new(Expr::Value(ValueWithSpan {
                        value: Value::Number("1".to_string(), false),
                        span: Span::empty(),
                    })),
                })
            );
        }
        _ => panic!("Unexpected statement {stmt}"),
    }

    let sql_update =
        "UPDATE products SET price = @new_price := price * 1.1 WHERE category = 'Books'";
    let stmt = mysql().verified_stmt(sql_update);

    match stmt {
        Statement::Update { assignments, .. } => {
            assert_eq!(
                assignments,
                vec![Assignment {
                    target: AssignmentTarget::ColumnName(ObjectName(vec![
                        ObjectNamePart::Identifier(Ident {
                            value: "price".to_string(),
                            quote_style: None,
                            span: Span::empty(),
                        })
                    ])),
                    value: Expr::BinaryOp {
                        left: Box::new(Expr::Identifier(Ident {
                            value: "@new_price".to_string(),
                            quote_style: None,
                            span: Span::empty(),
                        })),
                        op: BinaryOperator::Assignment,
                        right: Box::new(Expr::BinaryOp {
                            left: Box::new(Expr::Identifier(Ident {
                                value: "price".to_string(),
                                quote_style: None,
                                span: Span::empty(),
                            })),
                            op: BinaryOperator::Multiply,
                            right: Box::new(Expr::Value(ValueWithSpan {
                                value: Value::Number("1.1".to_string(), false),
                                span: Span::empty(),
                            })),
                        }),
                    },
                }]
            )
        }
        _ => panic!("Unexpected statement {stmt}"),
=======
fn parse_match_against_with_alias() {
    let sql = "SELECT tbl.ProjectID FROM surveys.tbl1 AS tbl WHERE MATCH (tbl.ReferenceID) AGAINST ('AAA' IN BOOLEAN MODE)";
    match mysql().verified_stmt(sql) {
        Statement::Query(query) => match *query.body {
            SetExpr::Select(select) => match select.selection {
                Some(Expr::MatchAgainst {
                    columns,
                    match_value,
                    opt_search_modifier,
                }) => {
                    assert_eq!(
                        columns,
                        vec![ObjectName::from(vec![
                            Ident::new("tbl"),
                            Ident::new("ReferenceID")
                        ])]
                    );
                    assert_eq!(match_value, Value::SingleQuotedString("AAA".to_owned()));
                    assert_eq!(opt_search_modifier, Some(SearchModifier::InBooleanMode));
                }
                _ => unreachable!(),
            },
            _ => unreachable!(),
        },
        _ => unreachable!(),
>>>>>>> 53aba68e
    }
}<|MERGE_RESOLUTION|>--- conflicted
+++ resolved
@@ -3455,8 +3455,35 @@
         .expect_err("CAST doesn't allow display width");
 }
 
-#[test]
-<<<<<<< HEAD
+fn parse_match_against_with_alias() {
+    let sql = "SELECT tbl.ProjectID FROM surveys.tbl1 AS tbl WHERE MATCH (tbl.ReferenceID) AGAINST ('AAA' IN BOOLEAN MODE)";
+    match mysql().verified_stmt(sql) {
+        Statement::Query(query) => match *query.body {
+            SetExpr::Select(select) => match select.selection {
+                Some(Expr::MatchAgainst {
+                    columns,
+                    match_value,
+                    opt_search_modifier,
+                }) => {
+                    assert_eq!(
+                        columns,
+                        vec![ObjectName::from(vec![
+                            Ident::new("tbl"),
+                            Ident::new("ReferenceID")
+                        ])]
+                    );
+                    assert_eq!(match_value, Value::SingleQuotedString("AAA".to_owned()));
+                    assert_eq!(opt_search_modifier, Some(SearchModifier::InBooleanMode));
+                }
+                _ => unreachable!(),
+            },
+            _ => unreachable!(),
+        },
+        _ => unreachable!(),
+    }
+}
+
+#[test]
 fn test_variable_assignment_using_colon_equal() {
     let sql_select = "SELECT @price := price, @tax := price * 0.1 FROM products WHERE id = 1";
     let stmt = mysql().verified_stmt(sql_select);
@@ -3562,32 +3589,5 @@
             )
         }
         _ => panic!("Unexpected statement {stmt}"),
-=======
-fn parse_match_against_with_alias() {
-    let sql = "SELECT tbl.ProjectID FROM surveys.tbl1 AS tbl WHERE MATCH (tbl.ReferenceID) AGAINST ('AAA' IN BOOLEAN MODE)";
-    match mysql().verified_stmt(sql) {
-        Statement::Query(query) => match *query.body {
-            SetExpr::Select(select) => match select.selection {
-                Some(Expr::MatchAgainst {
-                    columns,
-                    match_value,
-                    opt_search_modifier,
-                }) => {
-                    assert_eq!(
-                        columns,
-                        vec![ObjectName::from(vec![
-                            Ident::new("tbl"),
-                            Ident::new("ReferenceID")
-                        ])]
-                    );
-                    assert_eq!(match_value, Value::SingleQuotedString("AAA".to_owned()));
-                    assert_eq!(opt_search_modifier, Some(SearchModifier::InBooleanMode));
-                }
-                _ => unreachable!(),
-            },
-            _ => unreachable!(),
-        },
-        _ => unreachable!(),
->>>>>>> 53aba68e
     }
 }