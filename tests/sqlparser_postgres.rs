// Licensed under the Apache License, Version 2.0 (the "License");
// you may not use this file except in compliance with the License.
// You may obtain a copy of the License at
//
// http://www.apache.org/licenses/LICENSE-2.0
//
// Unless required by applicable law or agreed to in writing, software
// distributed under the License is distributed on an "AS IS" BASIS,
// WITHOUT WARRANTIES OR CONDITIONS OF ANY KIND, either express or implied.
// See the License for the specific language governing permissions and
// limitations under the License.

#![warn(clippy::all)]
//! Test SQL syntax specific to PostgreSQL. The parser based on the
//! generic dialect is also tested (on the inputs it can handle).

#[macro_use]
mod test_utils;
use test_utils::*;

use sqlparser::ast::*;
use sqlparser::dialect::{GenericDialect, PostgreSqlDialect};
use sqlparser::parser::ParserError;

#[test]
fn parse_create_sequence() {
    // SimpleLogger::new().init().unwrap();

    let sql1 = "CREATE SEQUENCE  name0";
    pg().one_statement_parses_to(sql1, "CREATE SEQUENCE name0");

    let sql2 = "CREATE SEQUENCE  IF NOT EXISTS  name0";
    pg().one_statement_parses_to(sql2, "CREATE SEQUENCE IF NOT EXISTS name0");

    let sql3 = "CREATE TEMPORARY SEQUENCE  IF NOT EXISTS  name0";
    pg().one_statement_parses_to(sql3, "CREATE TEMPORARY SEQUENCE IF NOT EXISTS name0");

    let sql4 = "CREATE TEMPORARY SEQUENCE  name0";
    pg().one_statement_parses_to(sql4, "CREATE TEMPORARY SEQUENCE name0");

    let sql2 = "CREATE TEMPORARY SEQUENCE IF NOT EXISTS  name1
      AS BIGINT
     INCREMENT BY  1
     MINVALUE 1  MAXVALUE 20
     START WITH 10";
    pg().one_statement_parses_to(
        sql2,
        "CREATE TEMPORARY SEQUENCE IF NOT EXISTS name1 AS BIGINT INCREMENT BY 1 MINVALUE 1 MAXVALUE 20 START WITH 10", );

    let sql3 = "CREATE SEQUENCE IF NOT EXISTS  name2
     AS BIGINT
     INCREMENT  1
     MINVALUE 1  MAXVALUE 20
     START WITH 10 CACHE 2 NO CYCLE";
    pg().one_statement_parses_to(
        sql3,
        "CREATE SEQUENCE IF NOT EXISTS name2 AS BIGINT INCREMENT 1 MINVALUE 1 MAXVALUE 20 START WITH 10 CACHE 2 NO CYCLE",
    );

    let sql4 = "CREATE TEMPORARY SEQUENCE  IF NOT EXISTS  name3
         INCREMENT  1
     NO MINVALUE  MAXVALUE 20 CACHE 2 CYCLE";
    pg().one_statement_parses_to(
        sql4,
        "CREATE TEMPORARY SEQUENCE IF NOT EXISTS name3 INCREMENT 1 NO MINVALUE MAXVALUE 20 CACHE 2 CYCLE",
    );

    let sql5 = "CREATE TEMPORARY SEQUENCE  IF NOT EXISTS  name3
         INCREMENT  1
     NO MINVALUE  MAXVALUE 20 OWNED BY public.table01";
    pg().one_statement_parses_to(
        sql5,
        "CREATE TEMPORARY SEQUENCE IF NOT EXISTS name3 INCREMENT 1 NO MINVALUE MAXVALUE 20 OWNED BY public.table01",
    );

    let sql6 = "CREATE TEMPORARY SEQUENCE  IF NOT EXISTS  name3
         INCREMENT  1
     NO MINVALUE  MAXVALUE 20 OWNED BY NONE";
    pg().one_statement_parses_to(
        sql6,
        "CREATE TEMPORARY SEQUENCE IF NOT EXISTS name3 INCREMENT 1 NO MINVALUE MAXVALUE 20 OWNED BY NONE",
    );
}

#[test]
fn parse_drop_sequence() {
    // SimpleLogger::new().init().unwrap();
    let sql1 = "DROP SEQUENCE IF EXISTS  name0 CASCADE";
    pg().one_statement_parses_to(sql1, "DROP SEQUENCE IF EXISTS name0 CASCADE");
    let sql2 = "DROP SEQUENCE IF EXISTS  name1 RESTRICT";
    pg().one_statement_parses_to(sql2, "DROP SEQUENCE IF EXISTS name1 RESTRICT");
    let sql3 = "DROP SEQUENCE  name2 CASCADE";
    pg().one_statement_parses_to(sql3, "DROP SEQUENCE name2 CASCADE");
    let sql4 = "DROP SEQUENCE  name2";
    pg().one_statement_parses_to(sql4, "DROP SEQUENCE name2");
    let sql5 = "DROP SEQUENCE  name0 CASCADE";
    pg().one_statement_parses_to(sql5, "DROP SEQUENCE name0 CASCADE");
    let sql6 = "DROP SEQUENCE  name1 RESTRICT";
    pg().one_statement_parses_to(sql6, "DROP SEQUENCE name1 RESTRICT");
    let sql7 = "DROP SEQUENCE  name1, name2, name3";
    pg().one_statement_parses_to(sql7, "DROP SEQUENCE name1, name2, name3");
}

#[test]
fn parse_create_table_with_defaults() {
    let sql = "CREATE TABLE public.customer (
            customer_id integer DEFAULT nextval(public.customer_customer_id_seq),
            store_id smallint NOT NULL,
            first_name character varying(45) NOT NULL,
            last_name character varying(45) COLLATE \"es_ES\" NOT NULL,
            email character varying(50),
            address_id smallint NOT NULL,
            activebool boolean DEFAULT true NOT NULL,
            create_date date DEFAULT now()::text NOT NULL,
            last_update timestamp without time zone DEFAULT now() NOT NULL,
            active int NOT NULL
    ) WITH (fillfactor = 20, user_catalog_table = true, autovacuum_vacuum_threshold = 100)";
    match pg_and_generic().one_statement_parses_to(sql, "") {
        Statement::CreateTable {
            name,
            columns,
            constraints,
            with_options,
            if_not_exists: false,
            external: false,
            file_format: None,
            location: None,
            ..
        } => {
            assert_eq!("public.customer", name.to_string());
            assert_eq!(
                columns,
                vec![
                    ColumnDef {
                        name: "customer_id".into(),
                        data_type: DataType::Integer(None),
                        collation: None,
                        options: vec![ColumnOptionDef {
                            name: None,
                            option: ColumnOption::Default(
                                pg().verified_expr("nextval(public.customer_customer_id_seq)")
                            )
                        }],
                    },
                    ColumnDef {
                        name: "store_id".into(),
                        data_type: DataType::SmallInt(None),
                        collation: None,
                        options: vec![ColumnOptionDef {
                            name: None,
                            option: ColumnOption::NotNull,
                        }],
                    },
                    ColumnDef {
                        name: "first_name".into(),
                        data_type: DataType::CharacterVarying(Some(CharacterLength {
                            length: 45,
                            unit: None
                        })),
                        collation: None,
                        options: vec![ColumnOptionDef {
                            name: None,
                            option: ColumnOption::NotNull,
                        }],
                    },
                    ColumnDef {
                        name: "last_name".into(),
                        data_type: DataType::CharacterVarying(Some(CharacterLength {
                            length: 45,
                            unit: None
                        })),
                        collation: Some(ObjectName(vec![Ident::with_quote('"', "es_ES")])),
                        options: vec![ColumnOptionDef {
                            name: None,
                            option: ColumnOption::NotNull,
                        }],
                    },
                    ColumnDef {
                        name: "email".into(),
                        data_type: DataType::CharacterVarying(Some(CharacterLength {
                            length: 50,
                            unit: None
                        })),
                        collation: None,
                        options: vec![],
                    },
                    ColumnDef {
                        name: "address_id".into(),
                        data_type: DataType::SmallInt(None),
                        collation: None,
                        options: vec![ColumnOptionDef {
                            name: None,
                            option: ColumnOption::NotNull
                        }],
                    },
                    ColumnDef {
                        name: "activebool".into(),
                        data_type: DataType::Boolean,
                        collation: None,
                        options: vec![
                            ColumnOptionDef {
                                name: None,
                                option: ColumnOption::Default(Expr::Value(Value::Boolean(true))),
                            },
                            ColumnOptionDef {
                                name: None,
                                option: ColumnOption::NotNull,
                            }
                        ],
                    },
                    ColumnDef {
                        name: "create_date".into(),
                        data_type: DataType::Date,
                        collation: None,
                        options: vec![
                            ColumnOptionDef {
                                name: None,
                                option: ColumnOption::Default(
                                    pg().verified_expr("CAST(now() AS TEXT)")
                                )
                            },
                            ColumnOptionDef {
                                name: None,
                                option: ColumnOption::NotNull,
                            }
                        ],
                    },
                    ColumnDef {
                        name: "last_update".into(),
                        data_type: DataType::Timestamp(None, TimezoneInfo::WithoutTimeZone),
                        collation: None,
                        options: vec![
                            ColumnOptionDef {
                                name: None,
                                option: ColumnOption::Default(pg().verified_expr("now()")),
                            },
                            ColumnOptionDef {
                                name: None,
                                option: ColumnOption::NotNull,
                            }
                        ],
                    },
                    ColumnDef {
                        name: "active".into(),
                        data_type: DataType::Int(None),
                        collation: None,
                        options: vec![ColumnOptionDef {
                            name: None,
                            option: ColumnOption::NotNull
                        }],
                    },
                ]
            );
            assert!(constraints.is_empty());
            assert_eq!(
                with_options,
                vec![
                    SqlOption {
                        name: "fillfactor".into(),
                        value: number("20")
                    },
                    SqlOption {
                        name: "user_catalog_table".into(),
                        value: Value::Boolean(true)
                    },
                    SqlOption {
                        name: "autovacuum_vacuum_threshold".into(),
                        value: number("100")
                    },
                ]
            );
        }
        _ => unreachable!(),
    }
}

#[test]
fn parse_create_table_from_pg_dump() {
    let sql = "CREATE TABLE public.customer (
            customer_id integer DEFAULT nextval('public.customer_customer_id_seq'::regclass) NOT NULL,
            store_id smallint NOT NULL,
            first_name character varying(45) NOT NULL,
            last_name character varying(45) NOT NULL,
            info text[],
            address_id smallint NOT NULL,
            activebool boolean DEFAULT true NOT NULL,
            create_date date DEFAULT now()::DATE NOT NULL,
            create_date1 date DEFAULT 'now'::TEXT::date NOT NULL,
            last_update timestamp without time zone DEFAULT now(),
            release_year public.year,
            active int
        )";
    pg().one_statement_parses_to(sql, "CREATE TABLE public.customer (\
            customer_id INTEGER DEFAULT nextval(CAST('public.customer_customer_id_seq' AS REGCLASS)) NOT NULL, \
            store_id SMALLINT NOT NULL, \
            first_name CHARACTER VARYING(45) NOT NULL, \
            last_name CHARACTER VARYING(45) NOT NULL, \
            info TEXT[], \
            address_id SMALLINT NOT NULL, \
            activebool BOOLEAN DEFAULT true NOT NULL, \
            create_date DATE DEFAULT CAST(now() AS DATE) NOT NULL, \
            create_date1 DATE DEFAULT CAST(CAST('now' AS TEXT) AS DATE) NOT NULL, \
            last_update TIMESTAMP WITHOUT TIME ZONE DEFAULT now(), \
            release_year public.year, \
            active INT\
        )");
}

#[test]
fn parse_create_table_with_inherit() {
    let sql = "\
               CREATE TABLE bazaar.settings (\
               settings_id UUID PRIMARY KEY DEFAULT uuid_generate_v4() NOT NULL, \
               user_id UUID UNIQUE, \
               value TEXT[], \
               use_metric BOOLEAN DEFAULT true\
               )";
    pg().verified_stmt(sql);
}

#[test]
fn parse_create_table_empty() {
    // Zero-column tables are weird, but supported by at least PostgreSQL.
    // <https://github.com/sqlparser-rs/sqlparser-rs/pull/94>
    let _ = pg_and_generic().verified_stmt("CREATE TABLE t ()");
}

#[test]
fn parse_create_table_constraints_only() {
    // Zero-column tables can also have constraints in PostgreSQL
    let sql = "CREATE TABLE t (CONSTRAINT positive CHECK (2 > 1))";
    let ast = pg_and_generic().verified_stmt(sql);
    match ast {
        Statement::CreateTable {
            name,
            columns,
            constraints,
            ..
        } => {
            assert_eq!("t", name.to_string());
            assert!(columns.is_empty());
            assert_eq!(
                only(constraints).to_string(),
                "CONSTRAINT positive CHECK (2 > 1)"
            );
        }
        _ => unreachable!(),
    };
}

#[test]
fn parse_alter_table_constraints_rename() {
    match pg().verified_stmt("ALTER TABLE tab RENAME CONSTRAINT old_name TO new_name") {
        Statement::AlterTable {
            name,
            operation: AlterTableOperation::RenameConstraint { old_name, new_name },
        } => {
            assert_eq!("tab", name.to_string());
            assert_eq!(old_name.to_string(), "old_name");
            assert_eq!(new_name.to_string(), "new_name");
        }
        _ => unreachable!(),
    }
}

#[test]
fn parse_alter_table_alter_column() {
    pg().one_statement_parses_to(
        "ALTER TABLE tab ALTER COLUMN is_active TYPE TEXT USING 'text'",
        "ALTER TABLE tab ALTER COLUMN is_active SET DATA TYPE TEXT USING 'text'",
    );

    match pg()
        .verified_stmt("ALTER TABLE tab ALTER COLUMN is_active SET DATA TYPE TEXT USING 'text'")
    {
        Statement::AlterTable {
            name,
            operation: AlterTableOperation::AlterColumn { column_name, op },
        } => {
            assert_eq!("tab", name.to_string());
            assert_eq!("is_active", column_name.to_string());
            let using_expr = Expr::Value(Value::SingleQuotedString("text".to_string()));
            assert_eq!(
                op,
                AlterColumnOperation::SetDataType {
                    data_type: DataType::Text,
                    using: Some(using_expr),
                }
            );
        }
        _ => unreachable!(),
    }
}

#[test]
fn parse_create_table_if_not_exists() {
    let sql = "CREATE TABLE IF NOT EXISTS uk_cities ()";
    let ast = pg_and_generic().verified_stmt(sql);
    match ast {
        Statement::CreateTable {
            name,
            if_not_exists: true,
            ..
        } => {
            assert_eq!("uk_cities", name.to_string());
        }
        _ => unreachable!(),
    }
}

#[test]
fn parse_bad_if_not_exists() {
    let res = pg().parse_sql_statements("CREATE TABLE NOT EXISTS uk_cities ()");
    assert_eq!(
        ParserError::ParserError("Expected end of statement, found: EXISTS".to_string()),
        res.unwrap_err()
    );

    let res = pg().parse_sql_statements("CREATE TABLE IF EXISTS uk_cities ()");
    assert_eq!(
        ParserError::ParserError("Expected end of statement, found: EXISTS".to_string()),
        res.unwrap_err()
    );

    let res = pg().parse_sql_statements("CREATE TABLE IF uk_cities ()");
    assert_eq!(
        ParserError::ParserError("Expected end of statement, found: uk_cities".to_string()),
        res.unwrap_err()
    );

    let res = pg().parse_sql_statements("CREATE TABLE IF NOT uk_cities ()");
    assert_eq!(
        ParserError::ParserError("Expected end of statement, found: NOT".to_string()),
        res.unwrap_err()
    );
}

#[test]
fn parse_create_schema_if_not_exists() {
    let sql = "CREATE SCHEMA IF NOT EXISTS schema_name";
    let ast = pg_and_generic().verified_stmt(sql);
    match ast {
        Statement::CreateSchema {
            if_not_exists: true,
            schema_name,
        } => assert_eq!("schema_name", schema_name.to_string()),
        _ => unreachable!(),
    }
}

#[test]
fn parse_drop_schema_if_exists() {
    let sql = "DROP SCHEMA IF EXISTS schema_name";
    let ast = pg().verified_stmt(sql);
    match ast {
        Statement::Drop {
            object_type,
            if_exists: true,
            ..
        } => assert_eq!(object_type, ObjectType::Schema),
        _ => unreachable!(),
    }
}

#[test]
fn parse_copy_from_stdin() {
    let sql = r#"COPY public.actor (actor_id, first_name, last_name, last_update, value) FROM stdin;
1	PENELOPE	GUINESS	2006-02-15 09:34:33 0.11111
2	NICK	WAHLBERG	2006-02-15 09:34:33 0.22222
3	ED	CHASE	2006-02-15 09:34:33 0.312323
4	JENNIFER	DAVIS	2006-02-15 09:34:33 0.3232
5	JOHNNY	LOLLOBRIGIDA	2006-02-15 09:34:33 1.343
6	BETTE	NICHOLSON	2006-02-15 09:34:33 5.0
7	GRACE	MOSTEL	2006-02-15 09:34:33 6.0
8	MATTHEW	JOHANSSON	2006-02-15 09:34:33 7.0
9	JOE	SWANK	2006-02-15 09:34:33 8.0
10	CHRISTIAN	GABLE	2006-02-15 09:34:33 9.1
11	ZERO	CAGE	2006-02-15 09:34:33 10.001
12	KARL	BERRY	2017-11-02 19:15:42.308637+08 11.001
A Fateful Reflection of a Waitress And a Boat who must Discover a Sumo Wrestler in Ancient China
Kwara & Kogi
{"Deleted Scenes","Behind the Scenes"}
'awe':5 'awe-inspir':4 'barbarella':1 'cat':13 'conquer':16 'dog':18 'feminist':10 'inspir':6 'monasteri':21 'must':15 'stori':7 'streetcar':2
PHP	₱ USD $
\N  Some other value
\\."#;
    let ast = pg_and_generic().one_statement_parses_to(sql, "");
    println!("{:#?}", ast);
    //assert_eq!(sql, ast.to_string());
}

#[test]
fn test_copy_from() {
    let stmt = pg().verified_stmt("COPY users FROM 'data.csv'");
    assert_eq!(
        stmt,
        Statement::Copy {
            table_name: ObjectName(vec!["users".into()]),
            columns: vec![],
            to: false,
            target: CopyTarget::File {
                filename: "data.csv".to_string(),
            },
            options: vec![],
            legacy_options: vec![],
            values: vec![],
        }
    );

    let stmt = pg().verified_stmt("COPY users FROM 'data.csv' DELIMITER ','");
    assert_eq!(
        stmt,
        Statement::Copy {
            table_name: ObjectName(vec!["users".into()]),
            columns: vec![],
            to: false,
            target: CopyTarget::File {
                filename: "data.csv".to_string(),
            },
            options: vec![],
            legacy_options: vec![CopyLegacyOption::Delimiter(',')],
            values: vec![],
        }
    );

    let stmt = pg().verified_stmt("COPY users FROM 'data.csv' DELIMITER ',' CSV HEADER");
    assert_eq!(
        stmt,
        Statement::Copy {
            table_name: ObjectName(vec!["users".into()]),
            columns: vec![],
            to: false,
            target: CopyTarget::File {
                filename: "data.csv".to_string(),
            },
            options: vec![],
            legacy_options: vec![
                CopyLegacyOption::Delimiter(','),
                CopyLegacyOption::Csv(vec![CopyLegacyCsvOption::Header,])
            ],
            values: vec![],
        }
    );
}

#[test]
fn test_copy_to() {
    let stmt = pg().verified_stmt("COPY users TO 'data.csv'");
    assert_eq!(
        stmt,
        Statement::Copy {
            table_name: ObjectName(vec!["users".into()]),
            columns: vec![],
            to: true,
            target: CopyTarget::File {
                filename: "data.csv".to_string(),
            },
            options: vec![],
            legacy_options: vec![],
            values: vec![],
        }
    );

    let stmt = pg().verified_stmt("COPY users TO 'data.csv' DELIMITER ','");
    assert_eq!(
        stmt,
        Statement::Copy {
            table_name: ObjectName(vec!["users".into()]),
            columns: vec![],
            to: true,
            target: CopyTarget::File {
                filename: "data.csv".to_string(),
            },
            options: vec![],
            legacy_options: vec![CopyLegacyOption::Delimiter(',')],
            values: vec![],
        }
    );

    let stmt = pg().verified_stmt("COPY users TO 'data.csv' DELIMITER ',' CSV HEADER");
    assert_eq!(
        stmt,
        Statement::Copy {
            table_name: ObjectName(vec!["users".into()]),
            columns: vec![],
            to: true,
            target: CopyTarget::File {
                filename: "data.csv".to_string(),
            },
            options: vec![],
            legacy_options: vec![
                CopyLegacyOption::Delimiter(','),
                CopyLegacyOption::Csv(vec![CopyLegacyCsvOption::Header,])
            ],
            values: vec![],
        }
    )
}

#[test]
fn parse_copy_from() {
    let sql = "COPY table (a, b) FROM 'file.csv' WITH
    (
        FORMAT CSV,
        FREEZE,
        FREEZE TRUE,
        FREEZE FALSE,
        DELIMITER ',',
        NULL '',
        HEADER,
        HEADER TRUE,
        HEADER FALSE,
        QUOTE '\"',
        ESCAPE '\\',
        FORCE_QUOTE (a, b),
        FORCE_NOT_NULL (a),
        FORCE_NULL (b),
        ENCODING 'utf8'
    )";
    assert_eq!(
        pg_and_generic().one_statement_parses_to(sql, ""),
        Statement::Copy {
            table_name: ObjectName(vec!["table".into()]),
            columns: vec!["a".into(), "b".into()],
            to: false,
            target: CopyTarget::File {
                filename: "file.csv".into()
            },
            options: vec![
                CopyOption::Format("CSV".into()),
                CopyOption::Freeze(true),
                CopyOption::Freeze(true),
                CopyOption::Freeze(false),
                CopyOption::Delimiter(','),
                CopyOption::Null("".into()),
                CopyOption::Header(true),
                CopyOption::Header(true),
                CopyOption::Header(false),
                CopyOption::Quote('"'),
                CopyOption::Escape('\\'),
                CopyOption::ForceQuote(vec!["a".into(), "b".into()]),
                CopyOption::ForceNotNull(vec!["a".into()]),
                CopyOption::ForceNull(vec!["b".into()]),
                CopyOption::Encoding("utf8".into()),
            ],
            legacy_options: vec![],
            values: vec![],
        }
    );
}

#[test]
fn parse_copy_to() {
    let stmt = pg().verified_stmt("COPY users TO 'data.csv'");
    assert_eq!(
        stmt,
        Statement::Copy {
            table_name: ObjectName(vec!["users".into()]),
            columns: vec![],
            to: true,
            target: CopyTarget::File {
                filename: "data.csv".to_string(),
            },
            options: vec![],
            legacy_options: vec![],
            values: vec![],
        }
    );

    let stmt = pg().verified_stmt("COPY country TO STDOUT (DELIMITER '|')");
    assert_eq!(
        stmt,
        Statement::Copy {
            table_name: ObjectName(vec!["country".into()]),
            columns: vec![],
            to: true,
            target: CopyTarget::Stdout,
            options: vec![CopyOption::Delimiter('|')],
            legacy_options: vec![],
            values: vec![],
        }
    );

    let stmt =
        pg().verified_stmt("COPY country TO PROGRAM 'gzip > /usr1/proj/bray/sql/country_data.gz'");
    assert_eq!(
        stmt,
        Statement::Copy {
            table_name: ObjectName(vec!["country".into()]),
            columns: vec![],
            to: true,
            target: CopyTarget::Program {
                command: "gzip > /usr1/proj/bray/sql/country_data.gz".into(),
            },
            options: vec![],
            legacy_options: vec![],
            values: vec![],
        }
    );
}

#[test]
fn parse_copy_from_before_v9_0() {
    let stmt = pg().verified_stmt("COPY users FROM 'data.csv' BINARY DELIMITER ',' NULL 'null' CSV HEADER QUOTE '\"' ESCAPE '\\' FORCE NOT NULL column");
    assert_eq!(
        stmt,
        Statement::Copy {
            table_name: ObjectName(vec!["users".into()]),
            columns: vec![],
            to: false,
            target: CopyTarget::File {
                filename: "data.csv".to_string(),
            },
            options: vec![],
            legacy_options: vec![
                CopyLegacyOption::Binary,
                CopyLegacyOption::Delimiter(','),
                CopyLegacyOption::Null("null".into()),
                CopyLegacyOption::Csv(vec![
                    CopyLegacyCsvOption::Header,
                    CopyLegacyCsvOption::Quote('\"'),
                    CopyLegacyCsvOption::Escape('\\'),
                    CopyLegacyCsvOption::ForceNotNull(vec!["column".into()]),
                ]),
            ],
            values: vec![],
        }
    );

    // test 'AS' keyword
    let sql = "COPY users FROM 'data.csv' DELIMITER AS ',' NULL AS 'null' CSV QUOTE AS '\"' ESCAPE AS '\\'";
    assert_eq!(
        pg_and_generic().one_statement_parses_to(sql, ""),
        Statement::Copy {
            table_name: ObjectName(vec!["users".into()]),
            columns: vec![],
            to: false,
            target: CopyTarget::File {
                filename: "data.csv".to_string(),
            },
            options: vec![],
            legacy_options: vec![
                CopyLegacyOption::Delimiter(','),
                CopyLegacyOption::Null("null".into()),
                CopyLegacyOption::Csv(vec![
                    CopyLegacyCsvOption::Quote('\"'),
                    CopyLegacyCsvOption::Escape('\\'),
                ]),
            ],
            values: vec![],
        }
    );
}

#[test]
fn parse_copy_to_before_v9_0() {
    let stmt = pg().verified_stmt("COPY users TO 'data.csv' BINARY DELIMITER ',' NULL 'null' CSV HEADER QUOTE '\"' ESCAPE '\\' FORCE QUOTE column");
    assert_eq!(
        stmt,
        Statement::Copy {
            table_name: ObjectName(vec!["users".into()]),
            columns: vec![],
            to: true,
            target: CopyTarget::File {
                filename: "data.csv".to_string(),
            },
            options: vec![],
            legacy_options: vec![
                CopyLegacyOption::Binary,
                CopyLegacyOption::Delimiter(','),
                CopyLegacyOption::Null("null".into()),
                CopyLegacyOption::Csv(vec![
                    CopyLegacyCsvOption::Header,
                    CopyLegacyCsvOption::Quote('\"'),
                    CopyLegacyCsvOption::Escape('\\'),
                    CopyLegacyCsvOption::ForceQuote(vec!["column".into()]),
                ]),
            ],
            values: vec![],
        }
    )
}

#[test]
fn parse_set() {
    let stmt = pg_and_generic().verified_stmt("SET a = b");
    assert_eq!(
        stmt,
        Statement::SetVariable {
            local: false,
            hivevar: false,
            variable: ObjectName(vec![Ident::new("a")]),
            value: vec![Expr::Identifier(Ident {
                value: "b".into(),
                quote_style: None
            })],
        }
    );

    let stmt = pg_and_generic().verified_stmt("SET a = 'b'");
    assert_eq!(
        stmt,
        Statement::SetVariable {
            local: false,
            hivevar: false,
            variable: ObjectName(vec![Ident::new("a")]),
            value: vec![Expr::Value(Value::SingleQuotedString("b".into()))],
        }
    );

    let stmt = pg_and_generic().verified_stmt("SET a = 0");
    assert_eq!(
        stmt,
        Statement::SetVariable {
            local: false,
            hivevar: false,
            variable: ObjectName(vec![Ident::new("a")]),
            value: vec![Expr::Value(Value::Number(
                #[cfg(not(feature = "bigdecimal"))]
                "0".to_string(),
                #[cfg(feature = "bigdecimal")]
                bigdecimal::BigDecimal::from(0),
                false,
            ))],
        }
    );

    let stmt = pg_and_generic().verified_stmt("SET a = DEFAULT");
    assert_eq!(
        stmt,
        Statement::SetVariable {
            local: false,
            hivevar: false,
            variable: ObjectName(vec![Ident::new("a")]),
            value: vec![Expr::Identifier(Ident {
                value: "DEFAULT".into(),
                quote_style: None
            })],
        }
    );

    let stmt = pg_and_generic().verified_stmt("SET LOCAL a = b");
    assert_eq!(
        stmt,
        Statement::SetVariable {
            local: true,
            hivevar: false,
            variable: ObjectName(vec![Ident::new("a")]),
            value: vec![Expr::Identifier("b".into())],
        }
    );

    let stmt = pg_and_generic().verified_stmt("SET a.b.c = b");
    assert_eq!(
        stmt,
        Statement::SetVariable {
            local: false,
            hivevar: false,
            variable: ObjectName(vec![Ident::new("a"), Ident::new("b"), Ident::new("c")]),
            value: vec![Expr::Identifier(Ident {
                value: "b".into(),
                quote_style: None
            })],
        }
    );

    let stmt = pg_and_generic().one_statement_parses_to(
        "SET hive.tez.auto.reducer.parallelism=false",
        "SET hive.tez.auto.reducer.parallelism = false",
    );
    assert_eq!(
        stmt,
        Statement::SetVariable {
            local: false,
            hivevar: false,
            variable: ObjectName(vec![
                Ident::new("hive"),
                Ident::new("tez"),
                Ident::new("auto"),
                Ident::new("reducer"),
                Ident::new("parallelism")
            ]),
            value: vec![Expr::Value(Value::Boolean(false))],
        }
    );

    pg_and_generic().one_statement_parses_to("SET a TO b", "SET a = b");
    pg_and_generic().one_statement_parses_to("SET SESSION a = b", "SET a = b");

    assert_eq!(
        pg_and_generic().parse_sql_statements("SET"),
        Err(ParserError::ParserError(
            "Expected identifier, found: EOF".to_string()
        )),
    );

    assert_eq!(
        pg_and_generic().parse_sql_statements("SET a b"),
        Err(ParserError::ParserError(
            "Expected equals sign or TO, found: b".to_string()
        )),
    );

    assert_eq!(
        pg_and_generic().parse_sql_statements("SET a ="),
        Err(ParserError::ParserError(
            "Expected variable value, found: EOF".to_string()
        )),
    );
}

#[test]
fn parse_set_role() {
    let query = "SET SESSION ROLE NONE";
    let stmt = pg_and_generic().verified_stmt(query);
    assert_eq!(
        stmt,
        Statement::SetRole {
            context_modifier: ContextModifier::Session,
            role_name: None,
        }
    );
    assert_eq!(query, stmt.to_string());

    let query = "SET LOCAL ROLE \"rolename\"";
    let stmt = pg_and_generic().verified_stmt(query);
    assert_eq!(
        stmt,
        Statement::SetRole {
            context_modifier: ContextModifier::Local,
            role_name: Some(Ident {
                value: "rolename".to_string(),
                quote_style: Some('\"'),
            }),
        }
    );
    assert_eq!(query, stmt.to_string());

    let query = "SET ROLE 'rolename'";
    let stmt = pg_and_generic().verified_stmt(query);
    assert_eq!(
        stmt,
        Statement::SetRole {
            context_modifier: ContextModifier::None,
            role_name: Some(Ident {
                value: "rolename".to_string(),
                quote_style: Some('\''),
            }),
        }
    );
    assert_eq!(query, stmt.to_string());
}

#[test]
fn parse_show() {
    let stmt = pg_and_generic().verified_stmt("SHOW a a");
    assert_eq!(
        stmt,
        Statement::ShowVariable {
            variable: vec!["a".into(), "a".into()]
        }
    );

    let stmt = pg_and_generic().verified_stmt("SHOW ALL ALL");
    assert_eq!(
        stmt,
        Statement::ShowVariable {
            variable: vec!["ALL".into(), "ALL".into()]
        }
    )
}

#[test]
fn parse_deallocate() {
    let stmt = pg_and_generic().verified_stmt("DEALLOCATE a");
    assert_eq!(
        stmt,
        Statement::Deallocate {
            name: "a".into(),
            prepare: false,
        }
    );

    let stmt = pg_and_generic().verified_stmt("DEALLOCATE ALL");
    assert_eq!(
        stmt,
        Statement::Deallocate {
            name: "ALL".into(),
            prepare: false,
        }
    );

    let stmt = pg_and_generic().verified_stmt("DEALLOCATE PREPARE a");
    assert_eq!(
        stmt,
        Statement::Deallocate {
            name: "a".into(),
            prepare: true,
        }
    );

    let stmt = pg_and_generic().verified_stmt("DEALLOCATE PREPARE ALL");
    assert_eq!(
        stmt,
        Statement::Deallocate {
            name: "ALL".into(),
            prepare: true,
        }
    );
}

#[test]
fn parse_execute() {
    let stmt = pg_and_generic().verified_stmt("EXECUTE a");
    assert_eq!(
        stmt,
        Statement::Execute {
            name: "a".into(),
            parameters: vec![],
        }
    );

    let stmt = pg_and_generic().verified_stmt("EXECUTE a(1, 't')");
    assert_eq!(
        stmt,
        Statement::Execute {
            name: "a".into(),
            parameters: vec![
                Expr::Value(number("1")),
                Expr::Value(Value::SingleQuotedString("t".to_string()))
            ],
        }
    );
}

#[test]
fn parse_prepare() {
    let stmt =
        pg_and_generic().verified_stmt("PREPARE a AS INSERT INTO customers VALUES (a1, a2, a3)");
    let sub_stmt = match stmt {
        Statement::Prepare {
            name,
            data_types,
            statement,
            ..
        } => {
            assert_eq!(name, "a".into());
            assert!(data_types.is_empty());

            statement
        }
        _ => unreachable!(),
    };
    match sub_stmt.as_ref() {
        Statement::Insert {
            table_name,
            columns,
            source,
            ..
        } => {
            assert_eq!(table_name.to_string(), "customers");
            assert!(columns.is_empty());

            let expected_values = [vec![
                Expr::Identifier("a1".into()),
                Expr::Identifier("a2".into()),
                Expr::Identifier("a3".into()),
            ]];
            match &*source.body {
                SetExpr::Values(Values { rows, .. }) => {
                    assert_eq!(rows.as_slice(), &expected_values)
                }
                _ => unreachable!(),
            }
        }
        _ => unreachable!(),
    };

    let stmt = pg_and_generic()
        .verified_stmt("PREPARE a (INT, TEXT) AS SELECT * FROM customers WHERE customers.id = a1");
    let sub_stmt = match stmt {
        Statement::Prepare {
            name,
            data_types,
            statement,
            ..
        } => {
            assert_eq!(name, "a".into());
            assert_eq!(data_types, vec![DataType::Int(None), DataType::Text]);

            statement
        }
        _ => unreachable!(),
    };
    assert_eq!(
        sub_stmt,
        Box::new(Statement::Query(Box::new(pg_and_generic().verified_query(
            "SELECT * FROM customers WHERE customers.id = a1"
        ))))
    );
}

#[test]
fn parse_pg_on_conflict() {
    let stmt = pg_and_generic().verified_stmt(
        "INSERT INTO distributors (did, dname) \
        VALUES (5, 'Gizmo Transglobal'), (6, 'Associated Computing, Inc')  \
        ON CONFLICT(did) \
        DO UPDATE SET dname = EXCLUDED.dname",
    );
    match stmt {
        Statement::Insert {
            on:
                Some(OnInsert::OnConflict(OnConflict {
                    conflict_target: Some(ConflictTarget::Columns(cols)),
                    action,
                })),
            ..
        } => {
            assert_eq!(vec![Ident::from("did")], cols);
            assert_eq!(
                OnConflictAction::DoUpdate(DoUpdate {
                    assignments: vec![Assignment {
                        id: vec!["dname".into()],
                        value: Expr::CompoundIdentifier(vec!["EXCLUDED".into(), "dname".into()])
                    },],
                    selection: None
                }),
                action
            );
        }
        _ => unreachable!(),
    };

    let stmt = pg_and_generic().verified_stmt(
        "INSERT INTO distributors (did, dname, area) \
        VALUES (5, 'Gizmo Transglobal', 'Mars'), (6, 'Associated Computing, Inc', 'Venus')  \
        ON CONFLICT(did, area) \
        DO UPDATE SET dname = EXCLUDED.dname, area = EXCLUDED.area",
    );
    match stmt {
        Statement::Insert {
            on:
                Some(OnInsert::OnConflict(OnConflict {
                    conflict_target: Some(ConflictTarget::Columns(cols)),
                    action,
                })),
            ..
        } => {
            assert_eq!(vec![Ident::from("did"), Ident::from("area"),], cols);
            assert_eq!(
                OnConflictAction::DoUpdate(DoUpdate {
                    assignments: vec![
                        Assignment {
                            id: vec!["dname".into()],
                            value: Expr::CompoundIdentifier(vec![
                                "EXCLUDED".into(),
                                "dname".into()
                            ])
                        },
                        Assignment {
                            id: vec!["area".into()],
                            value: Expr::CompoundIdentifier(vec!["EXCLUDED".into(), "area".into()])
                        },
                    ],
                    selection: None
                }),
                action
            );
        }
        _ => unreachable!(),
    };

    let stmt = pg_and_generic().verified_stmt(
        "INSERT INTO distributors (did, dname) \
    VALUES (5, 'Gizmo Transglobal'), (6, 'Associated Computing, Inc')  \
    ON CONFLICT DO NOTHING",
    );
    match stmt {
        Statement::Insert {
            on:
                Some(OnInsert::OnConflict(OnConflict {
                    conflict_target: None,
                    action,
                })),
            ..
        } => {
            assert_eq!(OnConflictAction::DoNothing, action);
        }
        _ => unreachable!(),
    };

    let stmt = pg_and_generic().verified_stmt(
        "INSERT INTO distributors (did, dname, dsize) \
        VALUES (5, 'Gizmo Transglobal', 1000), (6, 'Associated Computing, Inc', 1010)  \
        ON CONFLICT(did) \
        DO UPDATE SET dname = $1 WHERE dsize > $2",
    );
    match stmt {
        Statement::Insert {
            on:
                Some(OnInsert::OnConflict(OnConflict {
                    conflict_target: Some(ConflictTarget::Columns(cols)),
                    action,
                })),
            ..
        } => {
            assert_eq!(vec![Ident::from("did")], cols);
            assert_eq!(
                OnConflictAction::DoUpdate(DoUpdate {
                    assignments: vec![Assignment {
                        id: vec!["dname".into()],
                        value: Expr::Value(Value::Placeholder("$1".to_string()))
                    },],
                    selection: Some(Expr::BinaryOp {
                        left: Box::new(Expr::Identifier(Ident {
                            value: "dsize".to_string(),
                            quote_style: None
                        })),
                        op: BinaryOperator::Gt,
                        right: Box::new(Expr::Value(Value::Placeholder("$2".to_string())))
                    })
                }),
                action
            );
        }
        _ => unreachable!(),
    };

    let stmt = pg_and_generic().verified_stmt(
        "INSERT INTO distributors (did, dname, dsize) \
        VALUES (5, 'Gizmo Transglobal', 1000), (6, 'Associated Computing, Inc', 1010)  \
        ON CONFLICT ON CONSTRAINT distributors_did_pkey \
        DO UPDATE SET dname = $1 WHERE dsize > $2",
    );
    match stmt {
        Statement::Insert {
            on:
                Some(OnInsert::OnConflict(OnConflict {
                    conflict_target: Some(ConflictTarget::OnConstraint(cname)),
                    action,
                })),
            ..
        } => {
            assert_eq!(vec![Ident::from("distributors_did_pkey")], cname.0);
            assert_eq!(
                OnConflictAction::DoUpdate(DoUpdate {
                    assignments: vec![Assignment {
                        id: vec!["dname".into()],
                        value: Expr::Value(Value::Placeholder("$1".to_string()))
                    },],
                    selection: Some(Expr::BinaryOp {
                        left: Box::new(Expr::Identifier(Ident {
                            value: "dsize".to_string(),
                            quote_style: None
                        })),
                        op: BinaryOperator::Gt,
                        right: Box::new(Expr::Value(Value::Placeholder("$2".to_string())))
                    })
                }),
                action
            );
        }
        _ => unreachable!(),
    };
}

#[test]
fn parse_pg_returning() {
    let stmt = pg_and_generic().verified_stmt(
        "INSERT INTO distributors (did, dname) VALUES (DEFAULT, 'XYZ Widgets') RETURNING did",
    );
    match stmt {
        Statement::Insert { returning, .. } => {
            assert_eq!(
                Some(vec![SelectItem::UnnamedExpr(Expr::Identifier(
                    "did".into()
                )),]),
                returning
            );
        }
        _ => unreachable!(),
    };

    let stmt = pg_and_generic().verified_stmt(
        "UPDATE weather SET temp_lo = temp_lo + 1, temp_hi = temp_lo + 15, prcp = DEFAULT \
             WHERE city = 'San Francisco' AND date = '2003-07-03' \
             RETURNING temp_lo AS lo, temp_hi AS hi, prcp",
    );
    match stmt {
        Statement::Update { returning, .. } => {
            assert_eq!(
                Some(vec![
                    SelectItem::ExprWithAlias {
                        expr: Expr::Identifier("temp_lo".into()),
                        alias: "lo".into()
                    },
                    SelectItem::ExprWithAlias {
                        expr: Expr::Identifier("temp_hi".into()),
                        alias: "hi".into()
                    },
                    SelectItem::UnnamedExpr(Expr::Identifier("prcp".into())),
                ]),
                returning
            );
        }
        _ => unreachable!(),
    };
    let stmt =
        pg_and_generic().verified_stmt("DELETE FROM tasks WHERE status = 'DONE' RETURNING *");
    match stmt {
        Statement::Delete { returning, .. } => {
            assert_eq!(
                Some(vec![SelectItem::Wildcard(
                    WildcardAdditionalOptions::default()
                ),]),
                returning
            );
        }
        _ => unreachable!(),
    };
}

#[test]
fn parse_pg_bitwise_binary_ops() {
    let bitwise_ops = &[
        // Sharp char cannot be used with Generic Dialect, it conflicts with identifiers
        ("#", BinaryOperator::PGBitwiseXor, pg()),
        (">>", BinaryOperator::PGBitwiseShiftRight, pg_and_generic()),
        ("<<", BinaryOperator::PGBitwiseShiftLeft, pg_and_generic()),
    ];

    for (str_op, op, dialects) in bitwise_ops {
        let select = dialects.verified_only_select(&format!("SELECT a {} b", &str_op));
        assert_eq!(
            SelectItem::UnnamedExpr(Expr::BinaryOp {
                left: Box::new(Expr::Identifier(Ident::new("a"))),
                op: op.clone(),
                right: Box::new(Expr::Identifier(Ident::new("b"))),
            }),
            select.projection[0]
        );
    }
}

#[test]
fn parse_pg_unary_ops() {
    let pg_unary_ops = &[
        ("~", UnaryOperator::PGBitwiseNot),
        ("|/", UnaryOperator::PGSquareRoot),
        ("||/", UnaryOperator::PGCubeRoot),
        ("!!", UnaryOperator::PGPrefixFactorial),
        ("@", UnaryOperator::PGAbs),
    ];

    for (str_op, op) in pg_unary_ops {
        let select = pg().verified_only_select(&format!("SELECT {}a", &str_op));
        assert_eq!(
            SelectItem::UnnamedExpr(Expr::UnaryOp {
                op: *op,
                expr: Box::new(Expr::Identifier(Ident::new("a"))),
            }),
            select.projection[0]
        );
    }
}

#[test]
fn parse_pg_postfix_factorial() {
    let postfix_factorial = &[("!", UnaryOperator::PGPostfixFactorial)];

    for (str_op, op) in postfix_factorial {
        let select = pg().verified_only_select(&format!("SELECT a{}", &str_op));
        assert_eq!(
            SelectItem::UnnamedExpr(Expr::UnaryOp {
                op: *op,
                expr: Box::new(Expr::Identifier(Ident::new("a"))),
            }),
            select.projection[0]
        );
    }
}

#[test]
fn parse_pg_regex_match_ops() {
    let pg_regex_match_ops = &[
        ("~", BinaryOperator::PGRegexMatch),
        ("~*", BinaryOperator::PGRegexIMatch),
        ("!~", BinaryOperator::PGRegexNotMatch),
        ("!~*", BinaryOperator::PGRegexNotIMatch),
    ];

    for (str_op, op) in pg_regex_match_ops {
        let select = pg().verified_only_select(&format!("SELECT 'abc' {} '^a'", &str_op));
        assert_eq!(
            SelectItem::UnnamedExpr(Expr::BinaryOp {
                left: Box::new(Expr::Value(Value::SingleQuotedString("abc".into()))),
                op: op.clone(),
                right: Box::new(Expr::Value(Value::SingleQuotedString("^a".into()))),
            }),
            select.projection[0]
        );
    }
}

#[test]
fn parse_array_index_expr() {
    #[cfg(feature = "bigdecimal")]
    let num: Vec<Expr> = (0..=10)
        .into_iter()
        .map(|s| Expr::Value(Value::Number(bigdecimal::BigDecimal::from(s), false)))
        .collect();
    #[cfg(not(feature = "bigdecimal"))]
    let num: Vec<Expr> = (0..=10)
        .into_iter()
        .map(|s| Expr::Value(Value::Number(s.to_string(), false)))
        .collect();

    let sql = "SELECT foo[0] FROM foos";
    let select = pg_and_generic().verified_only_select(sql);
    assert_eq!(
        &Expr::ArrayIndex {
            obj: Box::new(Expr::Identifier(Ident::new("foo"))),
            indexes: vec![num[0].clone()],
        },
        expr_from_projection(only(&select.projection)),
    );

    let sql = "SELECT foo[0][0] FROM foos";
    let select = pg_and_generic().verified_only_select(sql);
    assert_eq!(
        &Expr::ArrayIndex {
            obj: Box::new(Expr::Identifier(Ident::new("foo"))),
            indexes: vec![num[0].clone(), num[0].clone()],
        },
        expr_from_projection(only(&select.projection)),
    );

    let sql = r#"SELECT bar[0]["baz"]["fooz"] FROM foos"#;
    let select = pg_and_generic().verified_only_select(sql);
    assert_eq!(
        &Expr::ArrayIndex {
            obj: Box::new(Expr::Identifier(Ident::new("bar"))),
            indexes: vec![
                num[0].clone(),
                Expr::Identifier(Ident {
                    value: "baz".to_string(),
                    quote_style: Some('"')
                }),
                Expr::Identifier(Ident {
                    value: "fooz".to_string(),
                    quote_style: Some('"')
                })
            ],
        },
        expr_from_projection(only(&select.projection)),
    );

    let sql = "SELECT (CAST(ARRAY[ARRAY[2, 3]] AS INT[][]))[1][2]";
    let select = pg_and_generic().verified_only_select(sql);
    assert_eq!(
        &Expr::ArrayIndex {
            obj: Box::new(Expr::Nested(Box::new(Expr::Cast {
                expr: Box::new(Expr::Array(Array {
                    elem: vec![Expr::Array(Array {
                        elem: vec![num[2].clone(), num[3].clone(),],
                        named: true,
                    })],
                    named: true,
                })),
                data_type: DataType::Array(Some(Box::new(DataType::Array(Some(Box::new(
                    DataType::Int(None)
                ))))))
            }))),
            indexes: vec![num[1].clone(), num[2].clone()],
        },
        expr_from_projection(only(&select.projection)),
    );

    let sql = "SELECT ARRAY[]";
    let select = pg_and_generic().verified_only_select(sql);
    assert_eq!(
        &Expr::Array(sqlparser::ast::Array {
            elem: vec![],
            named: true
        }),
        expr_from_projection(only(&select.projection)),
    );
}

#[test]
fn parse_array_subquery_expr() {
    let sql = "SELECT ARRAY(SELECT 1 UNION SELECT 2)";
    let select = pg().verified_only_select(sql);
    assert_eq!(
        &Expr::ArraySubquery(Box::new(Query {
            with: None,
            body: Box::new(SetExpr::SetOperation {
                op: SetOperator::Union,
                set_quantifier: SetQuantifier::None,
                left: Box::new(SetExpr::Select(Box::new(Select {
                    distinct: false,
                    top: None,
                    projection: vec![SelectItem::UnnamedExpr(Expr::Value(Value::Number(
                        #[cfg(not(feature = "bigdecimal"))]
                        "1".to_string(),
                        #[cfg(feature = "bigdecimal")]
                        bigdecimal::BigDecimal::from(1),
                        false,
                    )))],
                    into: None,
                    from: vec![],
                    lateral_views: vec![],
                    selection: None,
                    group_by: vec![],
                    cluster_by: vec![],
                    distribute_by: vec![],
                    sort_by: vec![],
                    having: None,
                    qualify: None,
                }))),
                right: Box::new(SetExpr::Select(Box::new(Select {
                    distinct: false,
                    top: None,
                    projection: vec![SelectItem::UnnamedExpr(Expr::Value(Value::Number(
                        #[cfg(not(feature = "bigdecimal"))]
                        "2".to_string(),
                        #[cfg(feature = "bigdecimal")]
                        bigdecimal::BigDecimal::from(2),
                        false,
                    )))],
                    into: None,
                    from: vec![],
                    lateral_views: vec![],
                    selection: None,
                    group_by: vec![],
                    cluster_by: vec![],
                    distribute_by: vec![],
                    sort_by: vec![],
                    having: None,
                    qualify: None,
                }))),
            }),
            order_by: vec![],
            limit: None,
            offset: None,
            fetch: None,
            locks: vec![],
        })),
        expr_from_projection(only(&select.projection)),
    );
}

#[test]
fn test_transaction_statement() {
    let statement = pg().verified_stmt("SET TRANSACTION SNAPSHOT '000003A1-1'");
    assert_eq!(
        statement,
        Statement::SetTransaction {
            modes: vec![],
            snapshot: Some(Value::SingleQuotedString(String::from("000003A1-1"))),
            session: false
        }
    );
    let statement = pg().verified_stmt("SET SESSION CHARACTERISTICS AS TRANSACTION READ ONLY, READ WRITE, ISOLATION LEVEL SERIALIZABLE");
    assert_eq!(
        statement,
        Statement::SetTransaction {
            modes: vec![
                TransactionMode::AccessMode(TransactionAccessMode::ReadOnly),
                TransactionMode::AccessMode(TransactionAccessMode::ReadWrite),
                TransactionMode::IsolationLevel(TransactionIsolationLevel::Serializable),
            ],
            snapshot: None,
            session: true
        }
    );
}

#[test]
fn test_savepoint() {
    match pg().verified_stmt("SAVEPOINT test1") {
        Statement::Savepoint { name } => {
            assert_eq!(Ident::new("test1"), name);
        }
        _ => unreachable!(),
    }
}

#[test]
fn test_json() {
    let sql = "SELECT params ->> 'name' FROM events";
    let select = pg().verified_only_select(sql);
    assert_eq!(
        SelectItem::UnnamedExpr(Expr::JsonAccess {
            left: Box::new(Expr::Identifier(Ident::new("params"))),
            operator: JsonOperator::LongArrow,
            right: Box::new(Expr::Value(Value::SingleQuotedString("name".to_string()))),
        }),
        select.projection[0]
    );

    let sql = "SELECT params -> 'name' FROM events";
    let select = pg().verified_only_select(sql);
    assert_eq!(
        SelectItem::UnnamedExpr(Expr::JsonAccess {
            left: Box::new(Expr::Identifier(Ident::new("params"))),
            operator: JsonOperator::Arrow,
            right: Box::new(Expr::Value(Value::SingleQuotedString("name".to_string()))),
        }),
        select.projection[0]
    );

    let sql = "SELECT info -> 'items' ->> 'product' FROM orders";
    let select = pg().verified_only_select(sql);
    assert_eq!(
        SelectItem::UnnamedExpr(Expr::JsonAccess {
            left: Box::new(Expr::Identifier(Ident::new("info"))),
            operator: JsonOperator::Arrow,
            right: Box::new(Expr::JsonAccess {
                left: Box::new(Expr::Value(Value::SingleQuotedString("items".to_string()))),
                operator: JsonOperator::LongArrow,
                right: Box::new(Expr::Value(Value::SingleQuotedString(
                    "product".to_string()
                )))
            }),
        }),
        select.projection[0]
    );

    let sql = "SELECT info #> '{a,b,c}' FROM orders";
    let select = pg().verified_only_select(sql);
    assert_eq!(
        SelectItem::UnnamedExpr(Expr::JsonAccess {
            left: Box::new(Expr::Identifier(Ident::new("info"))),
            operator: JsonOperator::HashArrow,
            right: Box::new(Expr::Value(Value::SingleQuotedString(
                "{a,b,c}".to_string()
            ))),
        }),
        select.projection[0]
    );

    let sql = "SELECT info #>> '{a,b,c}' FROM orders";
    let select = pg().verified_only_select(sql);
    assert_eq!(
        SelectItem::UnnamedExpr(Expr::JsonAccess {
            left: Box::new(Expr::Identifier(Ident::new("info"))),
            operator: JsonOperator::HashLongArrow,
            right: Box::new(Expr::Value(Value::SingleQuotedString(
                "{a,b,c}".to_string()
            ))),
        }),
        select.projection[0]
    );

    let sql = "SELECT info FROM orders WHERE info @> '{\"a\": 1}'";
    let select = pg().verified_only_select(sql);
    assert_eq!(
        Expr::JsonAccess {
            left: Box::new(Expr::Identifier(Ident::new("info"))),
            operator: JsonOperator::AtArrow,
            right: Box::new(Expr::Value(Value::SingleQuotedString(
                "{\"a\": 1}".to_string()
            ))),
        },
        select.selection.unwrap(),
    );

    let sql = "SELECT info FROM orders WHERE '{\"a\": 1}' <@ info";
    let select = pg().verified_only_select(sql);
    assert_eq!(
        Expr::JsonAccess {
            left: Box::new(Expr::Value(Value::SingleQuotedString(
                "{\"a\": 1}".to_string()
            ))),
            operator: JsonOperator::ArrowAt,
            right: Box::new(Expr::Identifier(Ident::new("info"))),
        },
        select.selection.unwrap(),
    );

    let sql = "SELECT info #- ARRAY['a', 'b'] FROM orders";
    let select = pg().verified_only_select(sql);
    assert_eq!(
        SelectItem::UnnamedExpr(Expr::JsonAccess {
            left: Box::new(Expr::Identifier(Ident::from("info"))),
            operator: JsonOperator::HashMinus,
            right: Box::new(Expr::Array(Array {
                elem: vec![
                    Expr::Value(Value::SingleQuotedString("a".to_string())),
                    Expr::Value(Value::SingleQuotedString("b".to_string())),
                ],
                named: true,
            })),
        }),
        select.projection[0],
    );

    let sql = "SELECT info FROM orders WHERE info @? '$.a'";
    let select = pg().verified_only_select(sql);
    assert_eq!(
        Expr::JsonAccess {
            left: Box::new(Expr::Identifier(Ident::from("info"))),
            operator: JsonOperator::AtQuestion,
            right: Box::new(Expr::Value(Value::SingleQuotedString("$.a".to_string())),),
        },
        select.selection.unwrap(),
    );

    let sql = "SELECT info FROM orders WHERE info @@ '$.a'";
    let select = pg().verified_only_select(sql);
    assert_eq!(
        Expr::JsonAccess {
            left: Box::new(Expr::Identifier(Ident::from("info"))),
            operator: JsonOperator::AtAt,
            right: Box::new(Expr::Value(Value::SingleQuotedString("$.a".to_string())),),
        },
        select.selection.unwrap(),
    );
}

#[test]
fn test_composite_value() {
    let sql = "SELECT (on_hand.item).name FROM on_hand WHERE (on_hand.item).price > 9";
    let select = pg().verified_only_select(sql);
    assert_eq!(
        SelectItem::UnnamedExpr(Expr::CompositeAccess {
            key: Ident::new("name"),
            expr: Box::new(Expr::Nested(Box::new(Expr::CompoundIdentifier(vec![
                Ident::new("on_hand"),
                Ident::new("item")
            ]))))
        }),
        select.projection[0]
    );

    #[cfg(feature = "bigdecimal")]
    let num: Expr = Expr::Value(Value::Number(bigdecimal::BigDecimal::from(9), false));
    #[cfg(not(feature = "bigdecimal"))]
    let num: Expr = Expr::Value(Value::Number("9".to_string(), false));
    assert_eq!(
        select.selection,
        Some(Expr::BinaryOp {
            left: Box::new(Expr::CompositeAccess {
                key: Ident::new("price"),
                expr: Box::new(Expr::Nested(Box::new(Expr::CompoundIdentifier(vec![
                    Ident::new("on_hand"),
                    Ident::new("item")
                ]))))
            }),
            op: BinaryOperator::Gt,
            right: Box::new(num)
        })
    );

    let sql = "SELECT (information_schema._pg_expandarray(ARRAY['i', 'i'])).n";
    let select = pg().verified_only_select(sql);
    assert_eq!(
        SelectItem::UnnamedExpr(Expr::CompositeAccess {
            key: Ident::new("n"),
            expr: Box::new(Expr::Nested(Box::new(Expr::Function(Function {
                name: ObjectName(vec![
                    Ident::new("information_schema"),
                    Ident::new("_pg_expandarray")
                ]),
                args: vec![FunctionArg::Unnamed(FunctionArgExpr::Expr(Expr::Array(
                    Array {
                        elem: vec![
                            Expr::Value(Value::SingleQuotedString("i".to_string())),
                            Expr::Value(Value::SingleQuotedString("i".to_string())),
                        ],
                        named: true
                    }
                )))],
                over: None,
                distinct: false,
                special: false
            }))))
        }),
        select.projection[0]
    );
}

#[test]
fn parse_comments() {
    match pg().verified_stmt("COMMENT ON COLUMN tab.name IS 'comment'") {
        Statement::Comment {
            object_type,
            object_name,
            comment: Some(comment),
        } => {
            assert_eq!("comment", comment);
            assert_eq!("tab.name", object_name.to_string());
            assert_eq!(CommentObject::Column, object_type);
        }
        _ => unreachable!(),
    }

    match pg().verified_stmt("COMMENT ON TABLE public.tab IS 'comment'") {
        Statement::Comment {
            object_type,
            object_name,
            comment: Some(comment),
        } => {
            assert_eq!("comment", comment);
            assert_eq!("public.tab", object_name.to_string());
            assert_eq!(CommentObject::Table, object_type);
        }
        _ => unreachable!(),
    }

    match pg().verified_stmt("COMMENT ON TABLE public.tab IS NULL") {
        Statement::Comment {
            object_type,
            object_name,
            comment: None,
        } => {
            assert_eq!("public.tab", object_name.to_string());
            assert_eq!(CommentObject::Table, object_type);
        }
        _ => unreachable!(),
    }
}

#[test]
fn parse_quoted_identifier() {
    pg_and_generic().verified_stmt(r#"SELECT "quoted "" ident""#);
}

#[test]
fn parse_quoted_identifier_2() {
    pg_and_generic().verified_stmt(r#"SELECT """quoted ident""""#);
}

#[test]
fn parse_local_and_global() {
    pg_and_generic().verified_stmt("CREATE LOCAL TEMPORARY TABLE table (COL INT)");
}

#[test]
fn parse_on_commit() {
    pg_and_generic()
        .verified_stmt("CREATE TEMPORARY TABLE table (COL INT) ON COMMIT PRESERVE ROWS");

    pg_and_generic().verified_stmt("CREATE TEMPORARY TABLE table (COL INT) ON COMMIT DELETE ROWS");

    pg_and_generic().verified_stmt("CREATE TEMPORARY TABLE table (COL INT) ON COMMIT DROP");
}

fn pg() -> TestedDialects {
    TestedDialects {
        dialects: vec![Box::new(PostgreSqlDialect {})],
    }
}

fn pg_and_generic() -> TestedDialects {
    TestedDialects {
        dialects: vec![Box::new(PostgreSqlDialect {}), Box::new(GenericDialect {})],
    }
}

#[test]
fn parse_escaped_literal_string() {
    let sql =
        r#"SELECT E's1 \n s1', E's2 \\n s2', E's3 \\\n s3', E's4 \\\\n s4', E'\'', E'foo \\'"#;
    let select = pg_and_generic().verified_only_select(sql);
    assert_eq!(6, select.projection.len());
    assert_eq!(
        &Expr::Value(Value::EscapedStringLiteral("s1 \n s1".to_string())),
        expr_from_projection(&select.projection[0])
    );
    assert_eq!(
        &Expr::Value(Value::EscapedStringLiteral("s2 \\n s2".to_string())),
        expr_from_projection(&select.projection[1])
    );
    assert_eq!(
        &Expr::Value(Value::EscapedStringLiteral("s3 \\\n s3".to_string())),
        expr_from_projection(&select.projection[2])
    );
    assert_eq!(
        &Expr::Value(Value::EscapedStringLiteral("s4 \\\\n s4".to_string())),
        expr_from_projection(&select.projection[3])
    );
    assert_eq!(
        &Expr::Value(Value::EscapedStringLiteral("'".to_string())),
        expr_from_projection(&select.projection[4])
    );
    assert_eq!(
        &Expr::Value(Value::EscapedStringLiteral("foo \\".to_string())),
        expr_from_projection(&select.projection[5])
    );

    let sql = r#"SELECT E'\'"#;
    assert_eq!(
        pg_and_generic()
            .parse_sql_statements(sql)
            .unwrap_err()
            .to_string(),
        "sql parser error: Unterminated encoded string literal at Line: 1, Column 8"
    );
}

#[test]
fn parse_declare() {
    pg_and_generic()
        .verified_stmt("DECLARE \"SQL_CUR0x7fa44801bc00\" CURSOR WITH HOLD FOR SELECT 1");
    pg_and_generic()
        .verified_stmt("DECLARE \"SQL_CUR0x7fa44801bc00\" CURSOR WITHOUT HOLD FOR SELECT 1");
    pg_and_generic().verified_stmt("DECLARE \"SQL_CUR0x7fa44801bc00\" BINARY CURSOR FOR SELECT 1");
    pg_and_generic()
        .verified_stmt("DECLARE \"SQL_CUR0x7fa44801bc00\" ASENSITIVE CURSOR FOR SELECT 1");
    pg_and_generic()
        .verified_stmt("DECLARE \"SQL_CUR0x7fa44801bc00\" INSENSITIVE CURSOR FOR SELECT 1");
    pg_and_generic().verified_stmt("DECLARE \"SQL_CUR0x7fa44801bc00\" SCROLL CURSOR FOR SELECT 1");
    pg_and_generic()
        .verified_stmt("DECLARE \"SQL_CUR0x7fa44801bc00\" NO SCROLL CURSOR FOR SELECT 1");
    pg_and_generic().verified_stmt("DECLARE \"SQL_CUR0x7fa44801bc00\" BINARY INSENSITIVE SCROLL CURSOR WITH HOLD FOR SELECT * FROM table_name LIMIT 2222");
}

#[test]
fn parse_current_functions() {
    let sql = "SELECT CURRENT_CATALOG, CURRENT_USER, SESSION_USER, USER";
    let select = pg_and_generic().verified_only_select(sql);
    assert_eq!(
        &Expr::Function(Function {
            name: ObjectName(vec![Ident::new("CURRENT_CATALOG")]),
            args: vec![],
            over: None,
            distinct: false,
            special: true,
        }),
        expr_from_projection(&select.projection[0])
    );
    assert_eq!(
        &Expr::Function(Function {
            name: ObjectName(vec![Ident::new("CURRENT_USER")]),
            args: vec![],
            over: None,
            distinct: false,
            special: true,
        }),
        expr_from_projection(&select.projection[1])
    );
    assert_eq!(
        &Expr::Function(Function {
            name: ObjectName(vec![Ident::new("SESSION_USER")]),
            args: vec![],
            over: None,
            distinct: false,
            special: true,
        }),
        expr_from_projection(&select.projection[2])
    );
    assert_eq!(
        &Expr::Function(Function {
            name: ObjectName(vec![Ident::new("USER")]),
            args: vec![],
            over: None,
            distinct: false,
            special: true,
        }),
        expr_from_projection(&select.projection[3])
    );
}

#[test]
fn parse_fetch() {
    pg_and_generic().verified_stmt("FETCH 2048 IN \"SQL_CUR0x7fa44801bc00\"");
    pg_and_generic().verified_stmt("FETCH 2048 IN \"SQL_CUR0x7fa44801bc00\" INTO \"new_table\"");
    pg_and_generic().verified_stmt("FETCH NEXT IN \"SQL_CUR0x7fa44801bc00\" INTO \"new_table\"");
    pg_and_generic().verified_stmt("FETCH PRIOR IN \"SQL_CUR0x7fa44801bc00\" INTO \"new_table\"");
    pg_and_generic().verified_stmt("FETCH FIRST IN \"SQL_CUR0x7fa44801bc00\" INTO \"new_table\"");
    pg_and_generic().verified_stmt("FETCH LAST IN \"SQL_CUR0x7fa44801bc00\" INTO \"new_table\"");
    pg_and_generic()
        .verified_stmt("FETCH ABSOLUTE 2048 IN \"SQL_CUR0x7fa44801bc00\" INTO \"new_table\"");
    pg_and_generic()
        .verified_stmt("FETCH RELATIVE 2048 IN \"SQL_CUR0x7fa44801bc00\" INTO \"new_table\"");
    pg_and_generic().verified_stmt("FETCH ALL IN \"SQL_CUR0x7fa44801bc00\" INTO \"new_table\"");
    pg_and_generic().verified_stmt("FETCH ALL IN \"SQL_CUR0x7fa44801bc00\" INTO \"new_table\"");
    pg_and_generic()
        .verified_stmt("FETCH FORWARD 2048 IN \"SQL_CUR0x7fa44801bc00\" INTO \"new_table\"");
    pg_and_generic()
        .verified_stmt("FETCH FORWARD ALL IN \"SQL_CUR0x7fa44801bc00\" INTO \"new_table\"");
    pg_and_generic()
        .verified_stmt("FETCH BACKWARD 2048 IN \"SQL_CUR0x7fa44801bc00\" INTO \"new_table\"");
    pg_and_generic()
        .verified_stmt("FETCH BACKWARD ALL IN \"SQL_CUR0x7fa44801bc00\" INTO \"new_table\"");
}

#[test]
fn parse_custom_operator() {
    // operator with a database and schema
    let sql = r#"SELECT * FROM events WHERE relname OPERATOR(database.pg_catalog.~) '^(table)$'"#;
    let select = pg().verified_only_select(sql);
    assert_eq!(
        select.selection,
        Some(Expr::BinaryOp {
            left: Box::new(Expr::Identifier(Ident {
                value: "relname".into(),
                quote_style: None,
            })),
            op: BinaryOperator::PGCustomBinaryOperator(vec![
                "database".into(),
                "pg_catalog".into(),
                "~".into()
            ]),
            right: Box::new(Expr::Value(Value::SingleQuotedString("^(table)$".into())))
        })
    );

    // operator with a schema
    let sql = r#"SELECT * FROM events WHERE relname OPERATOR(pg_catalog.~) '^(table)$'"#;
    let select = pg().verified_only_select(sql);
    assert_eq!(
        select.selection,
        Some(Expr::BinaryOp {
            left: Box::new(Expr::Identifier(Ident {
                value: "relname".into(),
                quote_style: None,
            })),
            op: BinaryOperator::PGCustomBinaryOperator(vec!["pg_catalog".into(), "~".into()]),
            right: Box::new(Expr::Value(Value::SingleQuotedString("^(table)$".into())))
        })
    );

    // custom operator without a schema
    let sql = r#"SELECT * FROM events WHERE relname OPERATOR(~) '^(table)$'"#;
    let select = pg().verified_only_select(sql);
    assert_eq!(
        select.selection,
        Some(Expr::BinaryOp {
            left: Box::new(Expr::Identifier(Ident {
                value: "relname".into(),
                quote_style: None,
            })),
            op: BinaryOperator::PGCustomBinaryOperator(vec!["~".into()]),
            right: Box::new(Expr::Value(Value::SingleQuotedString("^(table)$".into())))
        })
    );
}

#[test]
fn parse_create_role() {
    let sql = "CREATE ROLE IF NOT EXISTS mysql_a, mysql_b";
    match pg().verified_stmt(sql) {
        Statement::CreateRole {
            names,
            if_not_exists,
            ..
        } => {
            assert_eq_vec(&["mysql_a", "mysql_b"], &names);
            assert!(if_not_exists);
        }
        _ => unreachable!(),
    }

    let sql = "CREATE ROLE abc LOGIN PASSWORD NULL";
    match pg().parse_sql_statements(sql).as_deref() {
        Ok(
            [Statement::CreateRole {
                names,
                login,
                password,
                ..
            }],
        ) => {
            assert_eq_vec(&["abc"], names);
            assert_eq!(*login, Some(true));
            assert_eq!(*password, Some(Password::NullPassword));
        }
        err => panic!("Failed to parse CREATE ROLE test case: {:?}", err),
    }

    let sql = "CREATE ROLE abc WITH LOGIN PASSWORD NULL";
    match pg().parse_sql_statements(sql).as_deref() {
        Ok(
            [Statement::CreateRole {
                names,
                login,
                password,
                ..
            }],
        ) => {
            assert_eq_vec(&["abc"], names);
            assert_eq!(*login, Some(true));
            assert_eq!(*password, Some(Password::NullPassword));
        }
        err => panic!("Failed to parse CREATE ROLE test case: {:?}", err),
    }

    let sql = "CREATE ROLE magician WITH SUPERUSER CREATEROLE NOCREATEDB BYPASSRLS INHERIT PASSWORD 'abcdef' LOGIN VALID UNTIL '2025-01-01' IN ROLE role1, role2 ROLE role3 ADMIN role4, role5 REPLICATION";
    // Roundtrip order of optional parameters is not preserved
    match pg().parse_sql_statements(sql).as_deref() {
        Ok(
            [Statement::CreateRole {
                names,
                if_not_exists,
                bypassrls,
                login,
                inherit,
                password,
                superuser,
                create_db,
                create_role,
                replication,
                connection_limit,
                valid_until,
                in_role,
                in_group,
                role,
                user,
                admin,
                authorization_owner,
            }],
        ) => {
            assert_eq_vec(&["magician"], names);
            assert!(!*if_not_exists);
            assert_eq!(*login, Some(true));
            assert_eq!(*inherit, Some(true));
            assert_eq!(*bypassrls, Some(true));
            assert_eq!(
                *password,
                Some(Password::Password(Expr::Value(Value::SingleQuotedString(
                    "abcdef".into()
                ))))
            );
            assert_eq!(*superuser, Some(true));
            assert_eq!(*create_db, Some(false));
            assert_eq!(*create_role, Some(true));
            assert_eq!(*replication, Some(true));
            assert_eq!(*connection_limit, None);
            assert_eq!(
                *valid_until,
                Some(Expr::Value(Value::SingleQuotedString("2025-01-01".into())))
            );
            assert_eq_vec(&["role1", "role2"], in_role);
            assert!(in_group.is_empty());
            assert_eq_vec(&["role3"], role);
            assert!(user.is_empty());
            assert_eq_vec(&["role4", "role5"], admin);
            assert_eq!(*authorization_owner, None);
        }
        err => panic!("Failed to parse CREATE ROLE test case: {:?}", err),
    }

    let sql = "CREATE ROLE abc WITH USER foo, bar ROLE baz ";
    match pg().parse_sql_statements(sql).as_deref() {
        Ok(
            [Statement::CreateRole {
                names, user, role, ..
            }],
        ) => {
            assert_eq_vec(&["abc"], names);
            assert_eq_vec(&["foo", "bar"], user);
            assert_eq_vec(&["baz"], role);
        }
        err => panic!("Failed to parse CREATE ROLE test case: {:?}", err),
    }

    let negatables = vec![
        "BYPASSRLS",
        "CREATEDB",
        "CREATEROLE",
        "INHERIT",
        "LOGIN",
        "REPLICATION",
        "SUPERUSER",
    ];

    for negatable_kw in negatables.iter() {
        let sql = format!("CREATE ROLE abc {kw} NO{kw}", kw = negatable_kw);
        if pg().parse_sql_statements(&sql).is_ok() {
            panic!("Should not be able to parse CREATE ROLE containing both negated and non-negated versions of the same keyword: {}", negatable_kw)
        }
    }
}

#[test]
fn parse_delimited_identifiers() {
    // check that quoted identifiers in any position remain quoted after serialization
    let select = pg().verified_only_select(
        r#"SELECT "alias"."bar baz", "myfun"(), "simple id" AS "column alias" FROM "a table" AS "alias""#,
    );
    // check FROM
    match only(select.from).relation {
        TableFactor::Table {
            name,
            alias,
            args,
            with_hints,
        } => {
            assert_eq!(vec![Ident::with_quote('"', "a table")], name.0);
            assert_eq!(Ident::with_quote('"', "alias"), alias.unwrap().name);
            assert!(args.is_none());
            assert!(with_hints.is_empty());
        }
        _ => panic!("Expecting TableFactor::Table"),
    }
    // check SELECT
    assert_eq!(3, select.projection.len());
    assert_eq!(
        &Expr::CompoundIdentifier(vec![
            Ident::with_quote('"', "alias"),
            Ident::with_quote('"', "bar baz"),
        ]),
        expr_from_projection(&select.projection[0]),
    );
    assert_eq!(
        &Expr::Function(Function {
            name: ObjectName(vec![Ident::with_quote('"', "myfun")]),
            args: vec![],
            over: None,
            distinct: false,
            special: false,
        }),
        expr_from_projection(&select.projection[1]),
    );
    match &select.projection[2] {
        SelectItem::ExprWithAlias { expr, alias } => {
            assert_eq!(&Expr::Identifier(Ident::with_quote('"', "simple id")), expr);
            assert_eq!(&Ident::with_quote('"', "column alias"), alias);
        }
        _ => panic!("Expected ExprWithAlias"),
    }

    pg().verified_stmt(r#"CREATE TABLE "foo" ("bar" "int")"#);
    pg().verified_stmt(r#"ALTER TABLE foo ADD CONSTRAINT "bar" PRIMARY KEY (baz)"#);
    //TODO verified_stmt(r#"UPDATE foo SET "bar" = 5"#);
}

#[test]
fn parse_like() {
    fn chk(negated: bool) {
        let sql = &format!(
            "SELECT * FROM customers WHERE name {}LIKE '%a'",
            if negated { "NOT " } else { "" }
        );
        let select = pg().verified_only_select(sql);
        assert_eq!(
            Expr::Like {
                expr: Box::new(Expr::Identifier(Ident::new("name"))),
                negated,
                pattern: Box::new(Expr::Value(Value::SingleQuotedString("%a".to_string()))),
                escape_char: None,
            },
            select.selection.unwrap()
        );

        // Test with escape char
        let sql = &format!(
            "SELECT * FROM customers WHERE name {}LIKE '%a' ESCAPE '\\'",
            if negated { "NOT " } else { "" }
        );
        let select = pg().verified_only_select(sql);
        assert_eq!(
            Expr::Like {
                expr: Box::new(Expr::Identifier(Ident::new("name"))),
                negated,
                pattern: Box::new(Expr::Value(Value::SingleQuotedString("%a".to_string()))),
                escape_char: Some('\\'),
            },
            select.selection.unwrap()
        );

        // This statement tests that LIKE and NOT LIKE have the same precedence.
        // This was previously mishandled (#81).
        let sql = &format!(
            "SELECT * FROM customers WHERE name {}LIKE '%a' IS NULL",
            if negated { "NOT " } else { "" }
        );
        let select = pg().verified_only_select(sql);
        assert_eq!(
            Expr::IsNull(Box::new(Expr::Like {
                expr: Box::new(Expr::Identifier(Ident::new("name"))),
                negated,
                pattern: Box::new(Expr::Value(Value::SingleQuotedString("%a".to_string()))),
                escape_char: None,
            })),
            select.selection.unwrap()
        );
    }
    chk(false);
    chk(true);
}

#[test]
fn parse_similar_to() {
    fn chk(negated: bool) {
        let sql = &format!(
            "SELECT * FROM customers WHERE name {}SIMILAR TO '%a'",
            if negated { "NOT " } else { "" }
        );
        let select = pg().verified_only_select(sql);
        assert_eq!(
            Expr::SimilarTo {
                expr: Box::new(Expr::Identifier(Ident::new("name"))),
                negated,
                pattern: Box::new(Expr::Value(Value::SingleQuotedString("%a".to_string()))),
                escape_char: None,
            },
            select.selection.unwrap()
        );

        // Test with escape char
        let sql = &format!(
            "SELECT * FROM customers WHERE name {}SIMILAR TO '%a' ESCAPE '\\'",
            if negated { "NOT " } else { "" }
        );
        let select = pg().verified_only_select(sql);
        assert_eq!(
            Expr::SimilarTo {
                expr: Box::new(Expr::Identifier(Ident::new("name"))),
                negated,
                pattern: Box::new(Expr::Value(Value::SingleQuotedString("%a".to_string()))),
                escape_char: Some('\\'),
            },
            select.selection.unwrap()
        );

        // This statement tests that SIMILAR TO and NOT SIMILAR TO have the same precedence.
        let sql = &format!(
            "SELECT * FROM customers WHERE name {}SIMILAR TO '%a' ESCAPE '\\' IS NULL",
            if negated { "NOT " } else { "" }
        );
        let select = pg().verified_only_select(sql);
        assert_eq!(
            Expr::IsNull(Box::new(Expr::SimilarTo {
                expr: Box::new(Expr::Identifier(Ident::new("name"))),
                negated,
                pattern: Box::new(Expr::Value(Value::SingleQuotedString("%a".to_string()))),
                escape_char: Some('\\'),
            })),
            select.selection.unwrap()
        );
    }
    chk(false);
    chk(true);
}

#[test]
fn parse_create_function() {
    let sql = "CREATE FUNCTION add(INTEGER, INTEGER) RETURNS INTEGER LANGUAGE SQL IMMUTABLE AS 'select $1 + $2;'";
    assert_eq!(
        pg().verified_stmt(sql),
        Statement::CreateFunction {
            or_replace: false,
            temporary: false,
            name: ObjectName(vec![Ident::new("add")]),
            args: Some(vec![
                OperateFunctionArg::unnamed(DataType::Integer(None)),
                OperateFunctionArg::unnamed(DataType::Integer(None)),
            ]),
            return_type: Some(DataType::Integer(None)),
            params: CreateFunctionBody {
                language: Some("SQL".into()),
                behavior: Some(FunctionBehavior::Immutable),
                as_: Some(FunctionDefinition::SingleQuotedDef(
                    "select $1 + $2;".into()
                )),
                ..Default::default()
            },
        }
    );

    let sql = "CREATE OR REPLACE FUNCTION add(a INTEGER, IN b INTEGER = 1) RETURNS INTEGER LANGUAGE SQL IMMUTABLE RETURN a + b";
    assert_eq!(
        pg().verified_stmt(sql),
        Statement::CreateFunction {
            or_replace: true,
            temporary: false,
            name: ObjectName(vec![Ident::new("add")]),
            args: Some(vec![
                OperateFunctionArg::with_name("a", DataType::Integer(None)),
                OperateFunctionArg {
                    mode: Some(ArgMode::In),
                    name: Some("b".into()),
                    data_type: DataType::Integer(None),
                    default_expr: Some(Expr::Value(Value::Number("1".parse().unwrap(), false))),
                }
            ]),
            return_type: Some(DataType::Integer(None)),
            params: CreateFunctionBody {
                language: Some("SQL".into()),
                behavior: Some(FunctionBehavior::Immutable),
                return_: Some(Expr::BinaryOp {
                    left: Box::new(Expr::Identifier("a".into())),
                    op: BinaryOperator::Plus,
                    right: Box::new(Expr::Identifier("b".into())),
                }),
                ..Default::default()
            },
        }
    );
<<<<<<< HEAD
}

#[test]
fn parse_drop_function() {
    let sql = "DROP FUNCTION IF EXISTS test_func";
    assert_eq!(
        pg().verified_stmt(sql),
        Statement::DropFunction {
            if_exists: true,
            func_desc: vec![DropFunctionDesc {
                name: ObjectName(vec![Ident {
                    value: "test_func".to_string(),
                    quote_style: None
                }]),
                args: None
            }],
            option: None
        }
    );

    let sql = "DROP FUNCTION IF EXISTS test_func(a INTEGER, IN b INTEGER = 1)";
    assert_eq!(
        pg().verified_stmt(sql),
        Statement::DropFunction {
            if_exists: true,
            func_desc: vec![DropFunctionDesc {
                name: ObjectName(vec![Ident {
                    value: "test_func".to_string(),
                    quote_style: None
                }]),
                args: Some(vec![
                    OperateFunctionArg::with_name("a", DataType::Integer(None)),
                    OperateFunctionArg {
                        mode: Some(ArgMode::In),
                        name: Some("b".into()),
                        data_type: DataType::Integer(None),
                        default_expr: Some(Expr::Value(Value::Number("1".parse().unwrap(), false))),
                    }
                ]),
            }],
            option: None
        }
    );

    let sql = "DROP FUNCTION IF EXISTS test_func1(a INTEGER, IN b INTEGER = 1), test_func2(a VARCHAR, IN b INTEGER = 1)";
    assert_eq!(
        pg().verified_stmt(sql),
        Statement::DropFunction {
            if_exists: true,
            func_desc: vec![
                DropFunctionDesc {
                    name: ObjectName(vec![Ident {
                        value: "test_func1".to_string(),
                        quote_style: None
                    }]),
                    args: Some(vec![
                        OperateFunctionArg::with_name("a", DataType::Integer(None)),
                        OperateFunctionArg {
                            mode: Some(ArgMode::In),
                            name: Some("b".into()),
                            data_type: DataType::Integer(None),
                            default_expr: Some(Expr::Value(Value::Number(
                                "1".parse().unwrap(),
                                false
                            ))),
                        }
                    ]),
                },
                DropFunctionDesc {
                    name: ObjectName(vec![Ident {
                        value: "test_func2".to_string(),
                        quote_style: None
                    }]),
                    args: Some(vec![
                        OperateFunctionArg::with_name("a", DataType::Varchar(None)),
                        OperateFunctionArg {
                            mode: Some(ArgMode::In),
                            name: Some("b".into()),
                            data_type: DataType::Integer(None),
                            default_expr: Some(Expr::Value(Value::Number(
                                "1".parse().unwrap(),
                                false
                            ))),
                        }
                    ]),
                }
            ],
            option: None
=======

    let sql = r#"CREATE OR REPLACE FUNCTION increment(i INTEGER) RETURNS INTEGER LANGUAGE plpgsql AS $$ BEGIN RETURN i + 1; END; $$"#;
    assert_eq!(
        pg().verified_stmt(sql),
        Statement::CreateFunction {
            or_replace: true,
            temporary: false,
            name: ObjectName(vec![Ident::new("increment")]),
            args: Some(vec![CreateFunctionArg::with_name(
                "i",
                DataType::Integer(None)
            )]),
            return_type: Some(DataType::Integer(None)),
            params: CreateFunctionBody {
                language: Some("plpgsql".into()),
                behavior: None,
                return_: None,
                as_: Some(FunctionDefinition::DoubleDollarDef(
                    " BEGIN RETURN i + 1; END; ".into()
                )),
                using: None
            },
>>>>>>> 3d5cc54d
        }
    );
}<|MERGE_RESOLUTION|>--- conflicted
+++ resolved
@@ -2392,7 +2392,30 @@
             },
         }
     );
-<<<<<<< HEAD
+
+    let sql = r#"CREATE OR REPLACE FUNCTION increment(i INTEGER) RETURNS INTEGER LANGUAGE plpgsql AS $$ BEGIN RETURN i + 1; END; $$"#;
+    assert_eq!(
+        pg().verified_stmt(sql),
+        Statement::CreateFunction {
+            or_replace: true,
+            temporary: false,
+            name: ObjectName(vec![Ident::new("increment")]),
+            args: Some(vec![CreateFunctionArg::with_name(
+                "i",
+                DataType::Integer(None)
+            )]),
+            return_type: Some(DataType::Integer(None)),
+            params: CreateFunctionBody {
+                language: Some("plpgsql".into()),
+                behavior: None,
+                return_: None,
+                as_: Some(FunctionDefinition::DoubleDollarDef(
+                    " BEGIN RETURN i + 1; END; ".into()
+                )),
+                using: None
+            },
+        }
+    );
 }
 
 #[test]
@@ -2481,30 +2504,6 @@
                 }
             ],
             option: None
-=======
-
-    let sql = r#"CREATE OR REPLACE FUNCTION increment(i INTEGER) RETURNS INTEGER LANGUAGE plpgsql AS $$ BEGIN RETURN i + 1; END; $$"#;
-    assert_eq!(
-        pg().verified_stmt(sql),
-        Statement::CreateFunction {
-            or_replace: true,
-            temporary: false,
-            name: ObjectName(vec![Ident::new("increment")]),
-            args: Some(vec![CreateFunctionArg::with_name(
-                "i",
-                DataType::Integer(None)
-            )]),
-            return_type: Some(DataType::Integer(None)),
-            params: CreateFunctionBody {
-                language: Some("plpgsql".into()),
-                behavior: None,
-                return_: None,
-                as_: Some(FunctionDefinition::DoubleDollarDef(
-                    " BEGIN RETURN i + 1; END; ".into()
-                )),
-                using: None
-            },
->>>>>>> 3d5cc54d
         }
     );
 }