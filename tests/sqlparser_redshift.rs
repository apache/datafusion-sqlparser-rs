// Licensed under the Apache License, Version 2.0 (the "License");
// you may not use this file except in compliance with the License.
// You may obtain a copy of the License at
//
// http://www.apache.org/licenses/LICENSE-2.0
//
// Unless required by applicable law or agreed to in writing, software
// distributed under the License is distributed on an "AS IS" BASIS,
// WITHOUT WARRANTIES OR CONDITIONS OF ANY KIND, either express or implied.
// See the License for the specific language governing permissions and
// limitations under the License.

#[macro_use]
mod test_utils;

use test_utils::*;

use sqlparser::ast::*;
use sqlparser::dialect::RedshiftSqlDialect;
use sqlparser::parser::ParserOptions;

#[test]
fn test_square_brackets_over_db_schema_table_name() {
    let select = redshift().verified_only_select("SELECT [col1] FROM [test_schema].[test_table]");
    assert_eq!(
        select.projection[0].clone().unwrap(),
        SelectItem::UnnamedExpr(
            Expr::Identifier(
                Ident {
                    value: "col1".to_string(),
                    quote_style: Some('[')
                }
                .empty_span()
            )
            .empty_span()
        ),
    );
    assert_eq!(
        select.from[0],
        TableWithJoins {
            relation: TableFactor::Table {
                name: ObjectName(vec![
                    Ident {
                        value: "test_schema".to_string(),
                        quote_style: Some('[')
                    },
                    Ident {
                        value: "test_table".to_string(),
                        quote_style: Some('[')
                    }
                ]),
                alias: None,
                args: None,
                with_hints: vec![],
                version: None,
                partitions: vec![],
            },
            joins: vec![],
        }
    );
}

#[test]
fn brackets_over_db_schema_table_name_with_whites_paces() {
    match redshift().parse_sql_statements("SELECT [   col1  ] FROM [  test_schema].[ test_table]") {
        Ok(statements) => {
            assert_eq!(statements.len(), 1);
        }
        _ => unreachable!(),
    }
}

#[test]
fn test_double_quotes_over_db_schema_table_name() {
    let select =
        redshift().verified_only_select("SELECT \"col1\" FROM \"test_schema\".\"test_table\"");
    assert_eq!(
        select.projection[0].clone().unwrap(),
        SelectItem::UnnamedExpr(
            Expr::Identifier(
                Ident {
                    value: "col1".to_string(),
                    quote_style: Some('"')
                }
                .empty_span()
            )
            .empty_span()
        ),
    );
    assert_eq!(
        select.from[0],
        TableWithJoins {
            relation: TableFactor::Table {
                name: ObjectName(vec![
                    Ident {
                        value: "test_schema".to_string(),
                        quote_style: Some('"')
                    },
                    Ident {
                        value: "test_table".to_string(),
                        quote_style: Some('"')
                    }
                ]),
                alias: None,
                args: None,
                with_hints: vec![],
                version: None,
                partitions: vec![],
            },
            joins: vec![],
        }
    );
}

#[test]
fn parse_delimited_identifiers() {
    // check that quoted identifiers in any position remain quoted after serialization
    let select = redshift().verified_only_select(
        r#"SELECT "alias"."bar baz", "myfun"(), "simple id" AS "column alias" FROM "a table" AS "alias""#,
    );
    // check FROM
    match only(select.from).relation {
        TableFactor::Table {
            name,
            alias,
            args,
            with_hints,
            version,
            partitions: _,
        } => {
            assert_eq!(vec![Ident::with_quote('"', "a table")], name.0);
            assert_eq!(
                Ident::with_quote('"', "alias").empty_span(),
                alias.unwrap().name
            );
            assert!(args.is_none());
            assert!(with_hints.is_empty());
            assert!(version.is_none());
        }
        _ => panic!("Expecting TableFactor::Table"),
    }
    // check SELECT
    assert_eq!(3, select.projection.len());
    assert_eq!(
        &Expr::CompoundIdentifier(
            vec![
                Ident::with_quote('"', "alias"),
                Ident::with_quote('"', "bar baz"),
            ]
            .empty_span()
        ),
        expr_from_projection(&select.projection[0]),
    );
    assert_eq!(
        &Expr::Function(Function {
            name: ObjectName(vec![Ident::with_quote('"', "myfun")]),
            args: vec![],
            over: None,
            distinct: false,
            special: false,
            order_by: vec![],
            limit: None,
            on_overflow: None,
            null_treatment: None,
            within_group: None,
        }),
        expr_from_projection(&select.projection[1]),
    );
    match &select.projection[2].clone().unwrap() {
        SelectItem::ExprWithAlias { expr, alias } => {
            assert_eq!(
                &Expr::Identifier(Ident::with_quote('"', "simple id").empty_span()).empty_span(),
                expr
            );
            assert_eq!(&Ident::with_quote('"', "column alias").empty_span(), alias);
        }
        _ => panic!("Expected ExprWithAlias"),
    }

    redshift().verified_stmt(r#"CREATE TABLE "foo" ("bar" "int")"#);
    redshift().verified_stmt(r#"ALTER TABLE foo ADD CONSTRAINT "bar" PRIMARY KEY (baz)"#);
    //TODO verified_stmt(r#"UPDATE foo SET "bar" = 5"#);
}

#[test]
fn parse_like() {
    fn chk(negated: bool) {
        let sql = &format!(
            "SELECT * FROM customers WHERE name {}LIKE '%a'",
            if negated { "NOT " } else { "" }
        );
        let select = redshift().verified_only_select(sql);
        assert_eq!(
            Expr::Like {
                expr: Box::new(Expr::Identifier(Ident::new("name").empty_span())),
                negated,
                pattern: Box::new(Expr::Value(Value::SingleQuotedString("%a".to_string()))),
                escape_char: None,
            }
            .empty_span(),
            select.selection.unwrap()
        );

        // Test with escape char
        let sql = &format!(
            r#"SELECT * FROM customers WHERE name {}LIKE '%a' ESCAPE '\\'"#,
            if negated { "NOT " } else { "" }
        );
        let select = redshift().verified_only_select_with_canonical(sql, "");
        assert_eq!(
            Expr::Like {
                expr: Box::new(Expr::Identifier(Ident::new("name").empty_span())),
                negated,
                pattern: Box::new(Expr::Value(Value::SingleQuotedString("%a".to_string()))),
                escape_char: Some('\\'),
            }
            .empty_span(),
            select.selection.unwrap()
        );

        // This statement tests that LIKE and NOT LIKE have the same precedence.
        // This was previously mishandled (#81).
        let sql = &format!(
            r#"SELECT * FROM customers WHERE name {}LIKE '%a' IS NULL"#,
            if negated { "NOT " } else { "" }
        );
        let select = redshift().verified_only_select_with_canonical(sql, "");
        assert_eq!(
            Expr::IsNull(Box::new(Expr::Like {
                expr: Box::new(Expr::Identifier(Ident::new("name").empty_span())),
                negated,
                pattern: Box::new(Expr::Value(Value::SingleQuotedString("%a".to_string()))),
                escape_char: None,
            }))
            .empty_span(),
            select.selection.unwrap()
        );
    }
    chk(false);
    chk(true);
}

#[test]
fn parse_similar_to() {
    fn chk(negated: bool) {
        let sql = &format!(
            "SELECT * FROM customers WHERE name {}SIMILAR TO '%a'",
            if negated { "NOT " } else { "" }
        );
        let select = redshift().verified_only_select(sql);
        assert_eq!(
            Expr::SimilarTo {
                expr: Box::new(Expr::Identifier(Ident::new("name").empty_span())),
                negated,
                pattern: Box::new(Expr::Value(Value::SingleQuotedString("%a".to_string()))),
                escape_char: None,
            }
            .empty_span(),
            select.selection.unwrap()
        );

        // Test with escape char
        let sql = &format!(
            r#"SELECT * FROM customers WHERE name {}SIMILAR TO '%a' ESCAPE '\\'"#,
            if negated { "NOT " } else { "" }
        );
        let select = redshift().verified_only_select_with_canonical(sql, "");
        assert_eq!(
            Expr::SimilarTo {
                expr: Box::new(Expr::Identifier(Ident::new("name").empty_span())),
                negated,
                pattern: Box::new(Expr::Value(Value::SingleQuotedString("%a".to_string()))),
                escape_char: Some('\\'),
            }
            .empty_span(),
            select.selection.unwrap()
        );

        // This statement tests that SIMILAR TO and NOT SIMILAR TO have the same precedence.
        let sql = &format!(
            r#"SELECT * FROM customers WHERE name {}SIMILAR TO '%a' ESCAPE '\\' IS NULL"#,
            if negated { "NOT " } else { "" }
        );
        let select = redshift().verified_only_select_with_canonical(sql, "");
        assert_eq!(
            Expr::IsNull(Box::new(Expr::SimilarTo {
                expr: Box::new(Expr::Identifier(Ident::new("name").empty_span())),
                negated,
                pattern: Box::new(Expr::Value(Value::SingleQuotedString("%a".to_string()))),
                escape_char: Some('\\'),
            }))
            .empty_span(),
            select.selection.unwrap()
        );
    }
    chk(false);
    chk(true);
}

fn redshift() -> TestedDialects {
    TestedDialects {
        dialects: vec![Box::new(RedshiftSqlDialect {})],
        options: None,
    }
}

fn redshift_unescaped() -> TestedDialects {
    TestedDialects {
        dialects: vec![Box::new(RedshiftSqlDialect {})],
        options: Some(ParserOptions::new().with_unescape(false)),
    }
}

#[test]
fn test_sharp() {
    let sql = "SELECT #_of_values";
    let select = redshift().verified_only_select(sql);
    assert_eq!(
        SelectItem::UnnamedExpr(
            Expr::Identifier(Ident::new("#_of_values").empty_span()).empty_span()
        ),
        select.projection[0].clone().unwrap(),
    );
}

#[test]
fn test_select_ignore_nulls() {
    redshift().verified_stmt("SELECT last_value(b) IGNORE NULLS FROM test_data");
}

#[test]
fn test_materialized_view_auto_refresh() {
    redshift().verified_stmt(r#"CREATE MATERIALIZED VIEW view AUTO REFRESH YES AS (SELECT MAX("events"."derived_tstamp") AS "aggvar_2" FROM "atomic"."events" AS "events")"#);
    redshift().verified_stmt(r#"CREATE MATERIALIZED VIEW view AUTO REFRESH NO AS (SELECT MAX("events"."derived_tstamp") AS "aggvar_2" FROM "atomic"."events" AS "events")"#);
}

#[test]
fn test_create_view_late_binding() {
    redshift()
        .verified_stmt("CREATE VIEW myevent AS SELECT eventname FROM event WITH NO SCHEMA BINDING");
}

#[test]
fn parse_within_group() {
    redshift().verified_only_select(r#"SELECT SOMEAGGFUNC(sellerid, ', ') WITHIN GROUP (ORDER BY sellerid) FROM sales WHERE eventid = 4337"#);
}

#[test]
fn parse_trim() {
    redshift().verified_only_select("SELECT TRIM(col, ' ') FROM tbl");
    redshift().verified_only_select("SELECT TRIM('    dog    ')");
    redshift().one_statement_parses_to(
        "SELECT TRIM(BOTH FROM '    dog    ')",
        "SELECT TRIM(BOTH '    dog    ')",
    );
    redshift().verified_only_select(r#"SELECT TRIM(LEADING '"' FROM '"dog"')"#);
    redshift().verified_only_select(r#"SELECT TRIM(TRAILING '"' FROM '"dog"')"#);
    redshift().verified_only_select(r#"SELECT TRIM('CDG' FROM venuename)"#);
}

#[test]
fn parse_listagg() {
    redshift().verified_only_select(r#"SELECT LISTAGG(a.attname, '|') WITHIN GROUP (ORDER BY a.attsortkeyord) OVER (PARTITION BY n.nspname, c.relname) AS sort_keys FROM bar"#);
}

#[test]
fn parse_quoted_identifier() {
    redshift().verified_only_select(r#"SELECT 'foo' AS "123_col""#);
}

#[test]
fn test_escape_string() {
    redshift_unescaped().verified_stmt(r"SELECT 'I\'m fine'");
    redshift_unescaped().verified_stmt(r"SELECT 'I\\\'m fine'");
    redshift_unescaped().verified_stmt(r#"SELECT 'I''m fine'"#);
    redshift_unescaped().verified_stmt(r#"SELECT 'I\\\'m fine'"#);
    redshift_unescaped().verified_stmt(r#"SELECT '[\'\\[\\]]'"#);
}

#[test]
<<<<<<< HEAD
fn test_distribution_styles() {
    let sql = "CREATE TABLE foo (id VARCHAR(32)) DISTSTYLE KEY DISTKEY(id) COMPOUND SORTKEY(id)";
    redshift().verified_stmt(sql);
=======
fn test_utf8_column_names() {
    redshift().verified_stmt("SELECT financing_cost_€k FROM tbl");
>>>>>>> ecaed29a
}<|MERGE_RESOLUTION|>--- conflicted
+++ resolved
@@ -378,12 +378,12 @@
 }
 
 #[test]
-<<<<<<< HEAD
 fn test_distribution_styles() {
     let sql = "CREATE TABLE foo (id VARCHAR(32)) DISTSTYLE KEY DISTKEY(id) COMPOUND SORTKEY(id)";
     redshift().verified_stmt(sql);
-=======
+}
+
+#[test]
 fn test_utf8_column_names() {
     redshift().verified_stmt("SELECT financing_cost_€k FROM tbl");
->>>>>>> ecaed29a
 }