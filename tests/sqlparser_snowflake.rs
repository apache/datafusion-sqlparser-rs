--- conflicted
+++ resolved
@@ -1432,11 +1432,13 @@
 }
 
 #[test]
-<<<<<<< HEAD
 fn parse_percentile_cont_within_group_over() {
     snowflake().verified_only_select(
         "SELECT PERCENTILE_DISC(0.90) WITHIN GROUP (ORDER BY foo) OVER (PARTITION BY bar)",
-=======
+    );
+}
+
+#[test]
 fn parse_comma_outer_join() {
     // compound identifiers
     let case1 =
@@ -1489,7 +1491,8 @@
                 over: None,
                 distinct: false,
                 special: false,
-                order_by: vec![]
+                order_by: vec![],
+                within_group: None,
             }))
         })
     );
@@ -1498,6 +1501,5 @@
     snowflake().verified_only_select_with_canonical(
         "SELECT t1.c1, t2.c2 FROM t1, t2 WHERE t1.c1 = t2.c2(   +     )",
         "SELECT t1.c1, t2.c2 FROM t1, t2 WHERE t1.c1 = t2.c2 (+)",
->>>>>>> 5da66add
     );
 }