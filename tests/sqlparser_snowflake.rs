// Licensed under the Apache License, Version 2.0 (the "License");
// you may not use this file except in compliance with the License.
// You may obtain a copy of the License at
//
// http://www.apache.org/licenses/LICENSE-2.0
//
// Unless required by applicable law or agreed to in writing, software
// distributed under the License is distributed on an "AS IS" BASIS,
// WITHOUT WARRANTIES OR CONDITIONS OF ANY KIND, either express or implied.
// See the License for the specific language governing permissions and
// limitations under the License.

#![warn(clippy::all)]
//! Test SQL syntax specific to Snowflake. The parser based on the
//! generic dialect is also tested (on the inputs it can handle).

use sqlparser::ast::helpers::stmt_data_loading::{
    DataLoadingOption, DataLoadingOptionType, StageLoadSelectItem,
};
use sqlparser::ast::*;
use sqlparser::dialect::{GenericDialect, SnowflakeDialect};
use sqlparser::parser::ParserError;
use sqlparser::tokenizer::*;
use test_utils::*;

#[macro_use]
mod test_utils;

#[test]
fn test_snowflake_create_table() {
    let sql = "CREATE TABLE _my_$table (am00unt number)";
    match snowflake_and_generic().verified_stmt(sql) {
        Statement::CreateTable { name, .. } => {
            assert_eq!("_my_$table", name.to_string());
        }
        _ => unreachable!(),
    }
}

#[test]
fn test_snowflake_create_transient_table() {
    let sql = "CREATE TRANSIENT TABLE CUSTOMER (id INT, name VARCHAR(255))";
    match snowflake_and_generic().verified_stmt(sql) {
        Statement::CreateTable {
            name, transient, ..
        } => {
            assert_eq!("CUSTOMER", name.to_string());
            assert!(transient)
        }
        _ => unreachable!(),
    }
}

#[test]
fn test_snowflake_single_line_tokenize() {
    let sql = "CREATE TABLE# this is a comment \ntable_1";
    let dialect = SnowflakeDialect {};
    let tokens = Tokenizer::new(&dialect, sql).tokenize().unwrap();

    let expected = vec![
        Token::make_keyword("CREATE"),
        Token::Whitespace(Whitespace::Space),
        Token::make_keyword("TABLE"),
        Token::Whitespace(Whitespace::SingleLineComment {
            prefix: "#".to_string(),
            comment: " this is a comment \n".to_string(),
        }),
        Token::make_word("table_1", None),
    ];

    assert_eq!(expected, tokens);

    let sql = "CREATE TABLE // this is a comment \ntable_1";
    let tokens = Tokenizer::new(&dialect, sql).tokenize().unwrap();

    let expected = vec![
        Token::make_keyword("CREATE"),
        Token::Whitespace(Whitespace::Space),
        Token::make_keyword("TABLE"),
        Token::Whitespace(Whitespace::Space),
        Token::Whitespace(Whitespace::SingleLineComment {
            prefix: "//".to_string(),
            comment: " this is a comment \n".to_string(),
        }),
        Token::make_word("table_1", None),
    ];

    assert_eq!(expected, tokens);
}

#[test]
fn test_sf_derived_table_in_parenthesis() {
    // Nesting a subquery in an extra set of parentheses is non-standard,
    // but supported in Snowflake SQL
    snowflake_and_generic().one_statement_parses_to(
        "SELECT * FROM ((SELECT 1) AS t)",
        "SELECT * FROM (SELECT 1) AS t",
    );
    snowflake_and_generic().one_statement_parses_to(
        "SELECT * FROM (((SELECT 1) AS t))",
        "SELECT * FROM (SELECT 1) AS t",
    );
}

#[test]
fn test_single_table_in_parenthesis() {
    // Parenthesized table names are non-standard, but supported in Snowflake SQL
    snowflake_and_generic().one_statement_parses_to(
        "SELECT * FROM (a NATURAL JOIN (b))",
        "SELECT * FROM (a NATURAL JOIN b)",
    );
    snowflake_and_generic().one_statement_parses_to(
        "SELECT * FROM (a NATURAL JOIN ((b)))",
        "SELECT * FROM (a NATURAL JOIN b)",
    );
}

#[test]
fn test_single_table_in_parenthesis_with_alias() {
    snowflake_and_generic().one_statement_parses_to(
        "SELECT * FROM (a NATURAL JOIN (b) c )",
        "SELECT * FROM (a NATURAL JOIN b AS c)",
    );

    snowflake_and_generic().one_statement_parses_to(
        "SELECT * FROM (a NATURAL JOIN ((b)) c )",
        "SELECT * FROM (a NATURAL JOIN b AS c)",
    );

    snowflake_and_generic().one_statement_parses_to(
        "SELECT * FROM (a NATURAL JOIN ( (b) c ) )",
        "SELECT * FROM (a NATURAL JOIN b AS c)",
    );

    snowflake_and_generic().one_statement_parses_to(
        "SELECT * FROM (a NATURAL JOIN ( (b) as c ) )",
        "SELECT * FROM (a NATURAL JOIN b AS c)",
    );

    snowflake_and_generic().one_statement_parses_to(
        "SELECT * FROM (a alias1 NATURAL JOIN ( (b) c ) )",
        "SELECT * FROM (a AS alias1 NATURAL JOIN b AS c)",
    );

    snowflake_and_generic().one_statement_parses_to(
        "SELECT * FROM (a as alias1 NATURAL JOIN ( (b) as c ) )",
        "SELECT * FROM (a AS alias1 NATURAL JOIN b AS c)",
    );

    snowflake_and_generic().one_statement_parses_to(
        "SELECT * FROM (a NATURAL JOIN b) c",
        "SELECT * FROM (a NATURAL JOIN b) AS c",
    );

    let res = snowflake().parse_sql_statements("SELECT * FROM (a b) c");
    assert_eq!(
        ParserError::ParserError("duplicate alias b".to_string()),
        res.unwrap_err()
    );
}

#[test]
fn parse_array() {
    let sql = "SELECT CAST(a AS ARRAY) FROM customer";
    let select = snowflake().verified_only_select(sql);
    assert_eq!(
        &Expr::Cast {
            expr: Box::new(Expr::Identifier(Ident::new("a"))),
            data_type: DataType::Array(None),
            format: None,
        },
        expr_from_projection(only(&select.projection))
    );
}

#[test]
fn parse_json_using_colon() {
    let sql = "SELECT a:b FROM t";
    let select = snowflake().verified_only_select(sql);
    assert_eq!(
        SelectItem::UnnamedExpr(Expr::JsonAccess {
            left: Box::new(Expr::Identifier(Ident::new("a"))),
            operator: JsonOperator::Colon,
            right: Box::new(Expr::Value(Value::UnQuotedString("b".to_string()))),
        }),
        select.projection[0]
    );

    let sql = "SELECT a:type FROM t";
    let select = snowflake().verified_only_select(sql);
    assert_eq!(
        SelectItem::UnnamedExpr(Expr::JsonAccess {
            left: Box::new(Expr::Identifier(Ident::new("a"))),
            operator: JsonOperator::Colon,
            right: Box::new(Expr::Value(Value::UnQuotedString("type".to_string()))),
        }),
        select.projection[0]
    );

    let sql = "SELECT a:location FROM t";
    let select = snowflake().verified_only_select(sql);
    assert_eq!(
        SelectItem::UnnamedExpr(Expr::JsonAccess {
            left: Box::new(Expr::Identifier(Ident::new("a"))),
            operator: JsonOperator::Colon,
            right: Box::new(Expr::Value(Value::UnQuotedString("location".to_string()))),
        }),
        select.projection[0]
    );

    let sql = "SELECT a:date FROM t";
    let select = snowflake().verified_only_select(sql);
    assert_eq!(
        SelectItem::UnnamedExpr(Expr::JsonAccess {
            left: Box::new(Expr::Identifier(Ident::new("a"))),
            operator: JsonOperator::Colon,
            right: Box::new(Expr::Value(Value::UnQuotedString("date".to_string()))),
        }),
        select.projection[0]
    );

    snowflake().one_statement_parses_to("SELECT a:b::int FROM t", "SELECT CAST(a:b AS INT) FROM t");
}

#[test]
fn parse_delimited_identifiers() {
    // check that quoted identifiers in any position remain quoted after serialization
    let select = snowflake().verified_only_select(
        r#"SELECT "alias"."bar baz", "myfun"(), "simple id" AS "column alias" FROM "a table" AS "alias""#,
    );
    // check FROM
    match only(select.from).relation {
        TableFactor::Table {
            name,
            alias,
            args,
            with_hints,
            version,
            partitions: _,
        } => {
            assert_eq!(vec![Ident::with_quote('"', "a table")], name.0);
            assert_eq!(Ident::with_quote('"', "alias"), alias.unwrap().name);
            assert!(args.is_none());
            assert!(with_hints.is_empty());
            assert!(version.is_none());
        }
        _ => panic!("Expecting TableFactor::Table"),
    }
    // check SELECT
    assert_eq!(3, select.projection.len());
    assert_eq!(
        &Expr::CompoundIdentifier(vec![
            Ident::with_quote('"', "alias"),
            Ident::with_quote('"', "bar baz"),
        ]),
        expr_from_projection(&select.projection[0]),
    );
    assert_eq!(
        &Expr::Function(Function {
            name: ObjectName(vec![Ident::with_quote('"', "myfun")]),
            args: vec![],
            filter: None,
            null_treatment: None,
            over: None,
            distinct: false,
            special: false,
            order_by: vec![],
        }),
        expr_from_projection(&select.projection[1]),
    );
    match &select.projection[2] {
        SelectItem::ExprWithAlias { expr, alias } => {
            assert_eq!(&Expr::Identifier(Ident::with_quote('"', "simple id")), expr);
            assert_eq!(&Ident::with_quote('"', "column alias"), alias);
        }
        _ => panic!("Expected ExprWithAlias"),
    }

    snowflake().verified_stmt(r#"CREATE TABLE "foo" ("bar" "int")"#);
    snowflake().verified_stmt(r#"ALTER TABLE foo ADD CONSTRAINT "bar" PRIMARY KEY (baz)"#);
    //TODO verified_stmt(r#"UPDATE foo SET "bar" = 5"#);
}

#[test]
fn parse_like() {
    fn chk(negated: bool) {
        let sql = &format!(
            "SELECT * FROM customers WHERE name {}LIKE '%a'",
            if negated { "NOT " } else { "" }
        );
        let select = snowflake().verified_only_select(sql);
        assert_eq!(
            Expr::Like {
                expr: Box::new(Expr::Identifier(Ident::new("name"))),
                negated,
                pattern: Box::new(Expr::Value(Value::SingleQuotedString("%a".to_string()))),
                escape_char: None,
            },
            select.selection.unwrap()
        );

        // Test with escape char
        let sql = &format!(
            "SELECT * FROM customers WHERE name {}LIKE '%a' ESCAPE '\\'",
            if negated { "NOT " } else { "" }
        );
        let select = snowflake().verified_only_select(sql);
        assert_eq!(
            Expr::Like {
                expr: Box::new(Expr::Identifier(Ident::new("name"))),
                negated,
                pattern: Box::new(Expr::Value(Value::SingleQuotedString("%a".to_string()))),
                escape_char: Some('\\'),
            },
            select.selection.unwrap()
        );

        // This statement tests that LIKE and NOT LIKE have the same precedence.
        // This was previously mishandled (#81).
        let sql = &format!(
            "SELECT * FROM customers WHERE name {}LIKE '%a' IS NULL",
            if negated { "NOT " } else { "" }
        );
        let select = snowflake().verified_only_select(sql);
        assert_eq!(
            Expr::IsNull(Box::new(Expr::Like {
                expr: Box::new(Expr::Identifier(Ident::new("name"))),
                negated,
                pattern: Box::new(Expr::Value(Value::SingleQuotedString("%a".to_string()))),
                escape_char: None,
            })),
            select.selection.unwrap()
        );
    }
    chk(false);
    chk(true);
}

#[test]
fn parse_similar_to() {
    fn chk(negated: bool) {
        let sql = &format!(
            "SELECT * FROM customers WHERE name {}SIMILAR TO '%a'",
            if negated { "NOT " } else { "" }
        );
        let select = snowflake().verified_only_select(sql);
        assert_eq!(
            Expr::SimilarTo {
                expr: Box::new(Expr::Identifier(Ident::new("name"))),
                negated,
                pattern: Box::new(Expr::Value(Value::SingleQuotedString("%a".to_string()))),
                escape_char: None,
            },
            select.selection.unwrap()
        );

        // Test with escape char
        let sql = &format!(
            "SELECT * FROM customers WHERE name {}SIMILAR TO '%a' ESCAPE '\\'",
            if negated { "NOT " } else { "" }
        );
        let select = snowflake().verified_only_select(sql);
        assert_eq!(
            Expr::SimilarTo {
                expr: Box::new(Expr::Identifier(Ident::new("name"))),
                negated,
                pattern: Box::new(Expr::Value(Value::SingleQuotedString("%a".to_string()))),
                escape_char: Some('\\'),
            },
            select.selection.unwrap()
        );

        // This statement tests that SIMILAR TO and NOT SIMILAR TO have the same precedence.
        let sql = &format!(
            "SELECT * FROM customers WHERE name {}SIMILAR TO '%a' ESCAPE '\\' IS NULL",
            if negated { "NOT " } else { "" }
        );
        let select = snowflake().verified_only_select(sql);
        assert_eq!(
            Expr::IsNull(Box::new(Expr::SimilarTo {
                expr: Box::new(Expr::Identifier(Ident::new("name"))),
                negated,
                pattern: Box::new(Expr::Value(Value::SingleQuotedString("%a".to_string()))),
                escape_char: Some('\\'),
            })),
            select.selection.unwrap()
        );
    }
    chk(false);
    chk(true);
}

#[test]
fn test_array_agg_func() {
    for sql in [
        "SELECT ARRAY_AGG(x) WITHIN GROUP (ORDER BY x) AS a FROM T",
        "SELECT ARRAY_AGG(DISTINCT x) WITHIN GROUP (ORDER BY x ASC) FROM tbl",
    ] {
        snowflake().verified_stmt(sql);
    }

    let sql = "select array_agg(x order by x) as a from T";
    let result = snowflake().parse_sql_statements(sql);
    assert_eq!(
        result,
        Err(ParserError::ParserError(String::from(
            "Expected ), found: order"
        )))
    )
}

fn snowflake() -> TestedDialects {
    TestedDialects {
        dialects: vec![Box::new(SnowflakeDialect {})],
        options: None,
    }
}

fn snowflake_and_generic() -> TestedDialects {
    TestedDialects {
        dialects: vec![Box::new(SnowflakeDialect {}), Box::new(GenericDialect {})],
        options: None,
    }
}

#[test]
fn test_select_wildcard_with_exclude() {
    let select = snowflake_and_generic().verified_only_select("SELECT * EXCLUDE (col_a) FROM data");
    let expected = SelectItem::Wildcard(WildcardAdditionalOptions {
        opt_exclude: Some(ExcludeSelectItem::Multiple(vec![Ident::new("col_a")])),
        ..Default::default()
    });
    assert_eq!(expected, select.projection[0]);

    let select = snowflake_and_generic()
        .verified_only_select("SELECT name.* EXCLUDE department_id FROM employee_table");
    let expected = SelectItem::QualifiedWildcard(
        ObjectName(vec![Ident::new("name")]),
        WildcardAdditionalOptions {
            opt_exclude: Some(ExcludeSelectItem::Single(Ident::new("department_id"))),
            ..Default::default()
        },
    );
    assert_eq!(expected, select.projection[0]);

    let select = snowflake_and_generic()
        .verified_only_select("SELECT * EXCLUDE (department_id, employee_id) FROM employee_table");
    let expected = SelectItem::Wildcard(WildcardAdditionalOptions {
        opt_exclude: Some(ExcludeSelectItem::Multiple(vec![
            Ident::new("department_id"),
            Ident::new("employee_id"),
        ])),
        ..Default::default()
    });
    assert_eq!(expected, select.projection[0]);
}

#[test]
fn test_select_wildcard_with_rename() {
    let select =
        snowflake_and_generic().verified_only_select("SELECT * RENAME col_a AS col_b FROM data");
    let expected = SelectItem::Wildcard(WildcardAdditionalOptions {
        opt_rename: Some(RenameSelectItem::Single(IdentWithAlias {
            ident: Ident::new("col_a"),
            alias: Ident::new("col_b"),
        })),
        ..Default::default()
    });
    assert_eq!(expected, select.projection[0]);

    let select = snowflake_and_generic().verified_only_select(
        "SELECT name.* RENAME (department_id AS new_dep, employee_id AS new_emp) FROM employee_table",
    );
    let expected = SelectItem::QualifiedWildcard(
        ObjectName(vec![Ident::new("name")]),
        WildcardAdditionalOptions {
            opt_rename: Some(RenameSelectItem::Multiple(vec![
                IdentWithAlias {
                    ident: Ident::new("department_id"),
                    alias: Ident::new("new_dep"),
                },
                IdentWithAlias {
                    ident: Ident::new("employee_id"),
                    alias: Ident::new("new_emp"),
                },
            ])),
            ..Default::default()
        },
    );
    assert_eq!(expected, select.projection[0]);
}

#[test]
fn test_select_wildcard_with_exclude_and_rename() {
    let select = snowflake_and_generic()
        .verified_only_select("SELECT * EXCLUDE col_z RENAME col_a AS col_b FROM data");
    let expected = SelectItem::Wildcard(WildcardAdditionalOptions {
        opt_exclude: Some(ExcludeSelectItem::Single(Ident::new("col_z"))),
        opt_rename: Some(RenameSelectItem::Single(IdentWithAlias {
            ident: Ident::new("col_a"),
            alias: Ident::new("col_b"),
        })),
        ..Default::default()
    });
    assert_eq!(expected, select.projection[0]);

    // rename cannot precede exclude
    assert_eq!(
        snowflake_and_generic()
            .parse_sql_statements("SELECT * RENAME col_a AS col_b EXCLUDE col_z FROM data")
            .unwrap_err()
            .to_string(),
        "sql parser error: Expected end of statement, found: EXCLUDE"
    );
}

#[test]
fn test_alter_table_swap_with() {
    let sql = "ALTER TABLE tab1 SWAP WITH tab2";
    match alter_table_op_with_name(snowflake_and_generic().verified_stmt(sql), "tab1") {
        AlterTableOperation::SwapWith { table_name } => {
            assert_eq!("tab2", table_name.to_string());
        }
        _ => unreachable!(),
    };
}

#[test]
fn test_drop_stage() {
    match snowflake_and_generic().verified_stmt("DROP STAGE s1") {
        Statement::Drop {
            names, if_exists, ..
        } => {
            assert!(!if_exists);
            assert_eq!("s1", names[0].to_string());
        }
        _ => unreachable!(),
    };
    match snowflake_and_generic().verified_stmt("DROP STAGE IF EXISTS s1") {
        Statement::Drop {
            names, if_exists, ..
        } => {
            assert!(if_exists);
            assert_eq!("s1", names[0].to_string());
        }
        _ => unreachable!(),
    };

    snowflake_and_generic().one_statement_parses_to("DROP STAGE s1", "DROP STAGE s1");

    snowflake_and_generic()
        .one_statement_parses_to("DROP STAGE IF EXISTS s1", "DROP STAGE IF EXISTS s1");
}

#[test]
fn test_create_stage() {
    let sql = "CREATE STAGE s1.s2";
    match snowflake().verified_stmt(sql) {
        Statement::CreateStage {
            or_replace,
            temporary,
            if_not_exists,
            name,
            comment,
            ..
        } => {
            assert!(!or_replace);
            assert!(!temporary);
            assert!(!if_not_exists);
            assert_eq!("s1.s2", name.to_string());
            assert!(comment.is_none());
        }
        _ => unreachable!(),
    };
    assert_eq!(snowflake().verified_stmt(sql).to_string(), sql);

    let extended_sql = concat!(
        "CREATE OR REPLACE TEMPORARY STAGE IF NOT EXISTS s1.s2 ",
        "COMMENT='some-comment'"
    );
    match snowflake().verified_stmt(extended_sql) {
        Statement::CreateStage {
            or_replace,
            temporary,
            if_not_exists,
            name,
            stage_params,
            comment,
            ..
        } => {
            assert!(or_replace);
            assert!(temporary);
            assert!(if_not_exists);
            assert!(stage_params.url.is_none());
            assert!(stage_params.endpoint.is_none());
            assert_eq!("s1.s2", name.to_string());
            assert_eq!("some-comment", comment.unwrap());
        }
        _ => unreachable!(),
    };
    assert_eq!(
        snowflake().verified_stmt(extended_sql).to_string(),
        extended_sql
    );
}

#[test]
fn test_create_stage_with_stage_params() {
    let sql = concat!(
        "CREATE OR REPLACE STAGE my_ext_stage ",
        "URL='s3://load/files/' ",
        "STORAGE_INTEGRATION=myint ",
        "ENDPOINT='<s3_api_compatible_endpoint>' ",
        "CREDENTIALS=(AWS_KEY_ID='1a2b3c' AWS_SECRET_KEY='4x5y6z') ",
        "ENCRYPTION=(MASTER_KEY='key' TYPE='AWS_SSE_KMS')"
    );

    match snowflake().verified_stmt(sql) {
        Statement::CreateStage { stage_params, .. } => {
            assert_eq!("s3://load/files/", stage_params.url.unwrap());
            assert_eq!("myint", stage_params.storage_integration.unwrap());
            assert_eq!(
                "<s3_api_compatible_endpoint>",
                stage_params.endpoint.unwrap()
            );
            assert!(stage_params
                .credentials
                .options
                .contains(&DataLoadingOption {
                    option_name: "AWS_KEY_ID".to_string(),
                    option_type: DataLoadingOptionType::STRING,
                    value: "1a2b3c".to_string()
                }));
            assert!(stage_params
                .credentials
                .options
                .contains(&DataLoadingOption {
                    option_name: "AWS_SECRET_KEY".to_string(),
                    option_type: DataLoadingOptionType::STRING,
                    value: "4x5y6z".to_string()
                }));
            assert!(stage_params
                .encryption
                .options
                .contains(&DataLoadingOption {
                    option_name: "MASTER_KEY".to_string(),
                    option_type: DataLoadingOptionType::STRING,
                    value: "key".to_string()
                }));
            assert!(stage_params
                .encryption
                .options
                .contains(&DataLoadingOption {
                    option_name: "TYPE".to_string(),
                    option_type: DataLoadingOptionType::STRING,
                    value: "AWS_SSE_KMS".to_string()
                }));
        }
        _ => unreachable!(),
    };

    assert_eq!(snowflake().verified_stmt(sql).to_string(), sql);
}

#[test]
fn test_create_stage_with_directory_table_params() {
    let sql = concat!(
        "CREATE OR REPLACE STAGE my_ext_stage ",
        "URL='s3://load/files/' ",
        "DIRECTORY=(ENABLE=TRUE REFRESH_ON_CREATE=FALSE NOTIFICATION_INTEGRATION='some-string')"
    );

    match snowflake().verified_stmt(sql) {
        Statement::CreateStage {
            directory_table_params,
            ..
        } => {
            assert!(directory_table_params.options.contains(&DataLoadingOption {
                option_name: "ENABLE".to_string(),
                option_type: DataLoadingOptionType::BOOLEAN,
                value: "TRUE".to_string()
            }));
            assert!(directory_table_params.options.contains(&DataLoadingOption {
                option_name: "REFRESH_ON_CREATE".to_string(),
                option_type: DataLoadingOptionType::BOOLEAN,
                value: "FALSE".to_string()
            }));
            assert!(directory_table_params.options.contains(&DataLoadingOption {
                option_name: "NOTIFICATION_INTEGRATION".to_string(),
                option_type: DataLoadingOptionType::STRING,
                value: "some-string".to_string()
            }));
        }
        _ => unreachable!(),
    };
    assert_eq!(snowflake().verified_stmt(sql).to_string(), sql);
}

#[test]
fn test_create_stage_with_file_format() {
    let sql = concat!(
        "CREATE OR REPLACE STAGE my_ext_stage ",
        "URL='s3://load/files/' ",
        "FILE_FORMAT=(COMPRESSION=AUTO BINARY_FORMAT=HEX ESCAPE='\\')"
    );

    match snowflake().verified_stmt(sql) {
        Statement::CreateStage { file_format, .. } => {
            assert!(file_format.options.contains(&DataLoadingOption {
                option_name: "COMPRESSION".to_string(),
                option_type: DataLoadingOptionType::ENUM,
                value: "AUTO".to_string()
            }));
            assert!(file_format.options.contains(&DataLoadingOption {
                option_name: "BINARY_FORMAT".to_string(),
                option_type: DataLoadingOptionType::ENUM,
                value: "HEX".to_string()
            }));
            assert!(file_format.options.contains(&DataLoadingOption {
                option_name: "ESCAPE".to_string(),
                option_type: DataLoadingOptionType::STRING,
                value: "\\".to_string()
            }));
        }
        _ => unreachable!(),
    };
    assert_eq!(snowflake().verified_stmt(sql).to_string(), sql);
}

#[test]
fn test_create_stage_with_copy_options() {
    let sql = concat!(
        "CREATE OR REPLACE STAGE my_ext_stage ",
        "URL='s3://load/files/' ",
        "COPY_OPTIONS=(ON_ERROR=CONTINUE FORCE=TRUE)"
    );
    match snowflake().verified_stmt(sql) {
        Statement::CreateStage { copy_options, .. } => {
            assert!(copy_options.options.contains(&DataLoadingOption {
                option_name: "ON_ERROR".to_string(),
                option_type: DataLoadingOptionType::ENUM,
                value: "CONTINUE".to_string()
            }));
            assert!(copy_options.options.contains(&DataLoadingOption {
                option_name: "FORCE".to_string(),
                option_type: DataLoadingOptionType::BOOLEAN,
                value: "TRUE".to_string()
            }));
        }
        _ => unreachable!(),
    };
    assert_eq!(snowflake().verified_stmt(sql).to_string(), sql);
}

#[test]
fn test_copy_into() {
    let sql = concat!(
        "COPY INTO my_company.emp_basic ",
        "FROM 'gcs://mybucket/./../a.csv'"
    );
    match snowflake().verified_stmt(sql) {
        Statement::CopyIntoSnowflake {
            into,
            from_stage,
            files,
            pattern,
            validation_mode,
            ..
        } => {
            assert_eq!(
                into,
                ObjectName(vec![Ident::new("my_company"), Ident::new("emp_basic")])
            );
            assert_eq!(
                from_stage,
                ObjectName(vec![Ident::with_quote('\'', "gcs://mybucket/./../a.csv")])
            );
            assert!(files.is_none());
            assert!(pattern.is_none());
            assert!(validation_mode.is_none());
        }
        _ => unreachable!(),
    };
    assert_eq!(snowflake().verified_stmt(sql).to_string(), sql);
}

#[test]
fn test_copy_into_with_stage_params() {
    let sql = concat!(
        "COPY INTO my_company.emp_basic ",
        "FROM 's3://load/files/' ",
        "STORAGE_INTEGRATION=myint ",
        "ENDPOINT='<s3_api_compatible_endpoint>' ",
        "CREDENTIALS=(AWS_KEY_ID='1a2b3c' AWS_SECRET_KEY='4x5y6z') ",
        "ENCRYPTION=(MASTER_KEY='key' TYPE='AWS_SSE_KMS')"
    );

    match snowflake().verified_stmt(sql) {
        Statement::CopyIntoSnowflake {
            from_stage,
            stage_params,
            ..
        } => {
            //assert_eq!("s3://load/files/", stage_params.url.unwrap());
            assert_eq!(
                from_stage,
                ObjectName(vec![Ident::with_quote('\'', "s3://load/files/")])
            );
            assert_eq!("myint", stage_params.storage_integration.unwrap());
            assert_eq!(
                "<s3_api_compatible_endpoint>",
                stage_params.endpoint.unwrap()
            );
            assert!(stage_params
                .credentials
                .options
                .contains(&DataLoadingOption {
                    option_name: "AWS_KEY_ID".to_string(),
                    option_type: DataLoadingOptionType::STRING,
                    value: "1a2b3c".to_string()
                }));
            assert!(stage_params
                .credentials
                .options
                .contains(&DataLoadingOption {
                    option_name: "AWS_SECRET_KEY".to_string(),
                    option_type: DataLoadingOptionType::STRING,
                    value: "4x5y6z".to_string()
                }));
            assert!(stage_params
                .encryption
                .options
                .contains(&DataLoadingOption {
                    option_name: "MASTER_KEY".to_string(),
                    option_type: DataLoadingOptionType::STRING,
                    value: "key".to_string()
                }));
            assert!(stage_params
                .encryption
                .options
                .contains(&DataLoadingOption {
                    option_name: "TYPE".to_string(),
                    option_type: DataLoadingOptionType::STRING,
                    value: "AWS_SSE_KMS".to_string()
                }));
        }
        _ => unreachable!(),
    };

    assert_eq!(snowflake().verified_stmt(sql).to_string(), sql);

    // stage params within copy into with transformations
    let sql = concat!(
        "COPY INTO my_company.emp_basic FROM ",
        "(SELECT t1.$1 FROM 's3://load/files/' STORAGE_INTEGRATION=myint)",
    );

    match snowflake().verified_stmt(sql) {
        Statement::CopyIntoSnowflake {
            from_stage,
            stage_params,
            ..
        } => {
            assert_eq!(
                from_stage,
                ObjectName(vec![Ident::with_quote('\'', "s3://load/files/")])
            );
            assert_eq!("myint", stage_params.storage_integration.unwrap());
        }
        _ => unreachable!(),
    }
}

#[test]
fn test_copy_into_with_files_and_pattern_and_verification() {
    let sql = concat!(
        "COPY INTO my_company.emp_basic ",
        "FROM 'gcs://mybucket/./../a.csv' AS some_alias ",
        "FILES = ('file1.json', 'file2.json') ",
        "PATTERN = '.*employees0[1-5].csv.gz' ",
        "VALIDATION_MODE = RETURN_7_ROWS"
    );

    match snowflake().verified_stmt(sql) {
        Statement::CopyIntoSnowflake {
            files,
            pattern,
            validation_mode,
            from_stage_alias,
            ..
        } => {
            assert_eq!(files.unwrap(), vec!["file1.json", "file2.json"]);
            assert_eq!(pattern.unwrap(), ".*employees0[1-5].csv.gz");
            assert_eq!(validation_mode.unwrap(), "RETURN_7_ROWS");
            assert_eq!(from_stage_alias.unwrap(), Ident::new("some_alias"));
        }
        _ => unreachable!(),
    }
    assert_eq!(snowflake().verified_stmt(sql).to_string(), sql);
}

#[test]
fn test_copy_into_with_transformations() {
    let sql = concat!(
        "COPY INTO my_company.emp_basic FROM ",
        "(SELECT t1.$1:st AS st, $1:index, t2.$1 FROM @schema.general_finished AS T) ",
        "FILES = ('file1.json', 'file2.json') ",
        "PATTERN = '.*employees0[1-5].csv.gz' ",
        "VALIDATION_MODE = RETURN_7_ROWS"
    );

    match snowflake().verified_stmt(sql) {
        Statement::CopyIntoSnowflake {
            from_stage,
            from_transformations,
            ..
        } => {
            assert_eq!(
                from_stage,
                ObjectName(vec![Ident::new("@schema"), Ident::new("general_finished")])
            );
            assert_eq!(
                from_transformations.as_ref().unwrap()[0],
                StageLoadSelectItem {
                    alias: Some(Ident::new("t1")),
                    file_col_num: 1,
                    element: Some(Ident::new("st")),
                    item_as: Some(Ident::new("st"))
                }
            );
            assert_eq!(
                from_transformations.as_ref().unwrap()[1],
                StageLoadSelectItem {
                    alias: None,
                    file_col_num: 1,
                    element: Some(Ident::new("index")),
                    item_as: None
                }
            );
            assert_eq!(
                from_transformations.as_ref().unwrap()[2],
                StageLoadSelectItem {
                    alias: Some(Ident::new("t2")),
                    file_col_num: 1,
                    element: None,
                    item_as: None
                }
            );
        }
        _ => unreachable!(),
    }
    assert_eq!(snowflake().verified_stmt(sql).to_string(), sql);
}

#[test]
fn test_copy_into_file_format() {
    let sql = concat!(
        "COPY INTO my_company.emp_basic ",
        "FROM 'gcs://mybucket/./../a.csv' ",
        "FILES = ('file1.json', 'file2.json') ",
        "PATTERN = '.*employees0[1-5].csv.gz' ",
        "FILE_FORMAT=(COMPRESSION=AUTO BINARY_FORMAT=HEX ESCAPE='\\')"
    );

    match snowflake().verified_stmt(sql) {
        Statement::CopyIntoSnowflake { file_format, .. } => {
            assert!(file_format.options.contains(&DataLoadingOption {
                option_name: "COMPRESSION".to_string(),
                option_type: DataLoadingOptionType::ENUM,
                value: "AUTO".to_string()
            }));
            assert!(file_format.options.contains(&DataLoadingOption {
                option_name: "BINARY_FORMAT".to_string(),
                option_type: DataLoadingOptionType::ENUM,
                value: "HEX".to_string()
            }));
            assert!(file_format.options.contains(&DataLoadingOption {
                option_name: "ESCAPE".to_string(),
                option_type: DataLoadingOptionType::STRING,
                value: "\\".to_string()
            }));
        }
        _ => unreachable!(),
    }
    assert_eq!(snowflake().verified_stmt(sql).to_string(), sql);
}

#[test]
fn test_copy_into_copy_options() {
    let sql = concat!(
        "COPY INTO my_company.emp_basic ",
        "FROM 'gcs://mybucket/./../a.csv' ",
        "FILES = ('file1.json', 'file2.json') ",
        "PATTERN = '.*employees0[1-5].csv.gz' ",
        "COPY_OPTIONS=(ON_ERROR=CONTINUE FORCE=TRUE)"
    );

    match snowflake().verified_stmt(sql) {
        Statement::CopyIntoSnowflake { copy_options, .. } => {
            assert!(copy_options.options.contains(&DataLoadingOption {
                option_name: "ON_ERROR".to_string(),
                option_type: DataLoadingOptionType::ENUM,
                value: "CONTINUE".to_string()
            }));
            assert!(copy_options.options.contains(&DataLoadingOption {
                option_name: "FORCE".to_string(),
                option_type: DataLoadingOptionType::BOOLEAN,
                value: "TRUE".to_string()
            }));
        }
        _ => unreachable!(),
    };
    assert_eq!(snowflake().verified_stmt(sql).to_string(), sql);
}

#[test]
fn test_snowflake_stage_object_names() {
    let allowed_formatted_names = [
        "my_company.emp_basic",
        "@namespace.%table_name",
        "@namespace.%table_name/path",
        "@namespace.stage_name/path",
        "@~/path",
    ];
    let mut allowed_object_names = vec![
        ObjectName(vec![Ident::new("my_company"), Ident::new("emp_basic")]),
        ObjectName(vec![Ident::new("@namespace"), Ident::new("%table_name")]),
        ObjectName(vec![
            Ident::new("@namespace"),
            Ident::new("%table_name/path"),
        ]),
        ObjectName(vec![
            Ident::new("@namespace"),
            Ident::new("stage_name/path"),
        ]),
        ObjectName(vec![Ident::new("@~/path")]),
    ];

    for it in allowed_formatted_names
        .iter()
        .zip(allowed_object_names.iter_mut())
    {
        let (formatted_name, object_name) = it;
        let sql = format!(
            "COPY INTO {} FROM 'gcs://mybucket/./../a.csv'",
            formatted_name
        );
        match snowflake().verified_stmt(&sql) {
            Statement::CopyIntoSnowflake { into, .. } => {
                assert_eq!(into.0, object_name.0)
            }
            _ => unreachable!(),
        }
    }
}

#[test]
fn test_snowflake_trim() {
    let real_sql = r#"SELECT customer_id, TRIM(sub_items.value:item_price_id, '"', "a") AS item_price_id FROM models_staging.subscriptions"#;
    assert_eq!(snowflake().verified_stmt(real_sql).to_string(), real_sql);

    let sql_only_select = "SELECT TRIM('xyz', 'a')";
    let select = snowflake().verified_only_select(sql_only_select);
    assert_eq!(
        &Expr::Trim {
            expr: Box::new(Expr::Value(Value::SingleQuotedString("xyz".to_owned()))),
            trim_where: None,
            trim_what: None,
            trim_characters: Some(vec![Expr::Value(Value::SingleQuotedString("a".to_owned()))]),
        },
        expr_from_projection(only(&select.projection))
    );

    // missing comma separation
    let error_sql = "SELECT TRIM('xyz' 'a')";
    assert_eq!(
        ParserError::ParserError("Expected ), found: 'a'".to_owned()),
        snowflake().parse_sql_statements(error_sql).unwrap_err()
    );
}

#[test]
<<<<<<< HEAD
fn test_number_placeholder() {
    let sql_only_select = "SELECT :1";
    let select = snowflake().verified_only_select(sql_only_select);
    assert_eq!(
        &Expr::Value(Value::Placeholder(":1".into())),
        expr_from_projection(only(&select.projection))
    );

    snowflake()
        .parse_sql_statements("alter role 1 with name = 'foo'")
        .expect_err("should have failed");
=======
fn parse_position_not_function_columns() {
    snowflake_and_generic()
        .verified_stmt("SELECT position FROM tbl1 WHERE position NOT IN ('first', 'last')");
}

#[test]
fn parse_subquery_function_argument() {
    // Snowflake allows passing an unparenthesized subquery as the single
    // argument to a function.
    snowflake().one_statement_parses_to(
        "SELECT parse_json(SELECT '{}')",
        "SELECT parse_json((SELECT '{}'))",
    );

    // Subqueries that begin with WITH work too.
    snowflake().one_statement_parses_to(
        "SELECT parse_json(WITH q AS (SELECT '{}' AS foo) SELECT foo FROM q)",
        "SELECT parse_json((WITH q AS (SELECT '{}' AS foo) SELECT foo FROM q))",
    );

    // Commas are parsed as part of the subquery, not additional arguments to
    // the function.
    snowflake().one_statement_parses_to("SELECT func(SELECT 1, 2)", "SELECT func((SELECT 1, 2))");
>>>>>>> 79933846
}<|MERGE_RESOLUTION|>--- conflicted
+++ resolved
@@ -1080,7 +1080,6 @@
 }
 
 #[test]
-<<<<<<< HEAD
 fn test_number_placeholder() {
     let sql_only_select = "SELECT :1";
     let select = snowflake().verified_only_select(sql_only_select);
@@ -1092,7 +1091,9 @@
     snowflake()
         .parse_sql_statements("alter role 1 with name = 'foo'")
         .expect_err("should have failed");
-=======
+}
+
+#[test]
 fn parse_position_not_function_columns() {
     snowflake_and_generic()
         .verified_stmt("SELECT position FROM tbl1 WHERE position NOT IN ('first', 'last')");
@@ -1116,5 +1117,4 @@
     // Commas are parsed as part of the subquery, not additional arguments to
     // the function.
     snowflake().one_statement_parses_to("SELECT func(SELECT 1, 2)", "SELECT func((SELECT 1, 2))");
->>>>>>> 79933846
 }