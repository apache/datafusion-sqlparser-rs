--- conflicted
+++ resolved
@@ -1067,11 +1067,11 @@
 }
 
 #[test]
-<<<<<<< HEAD
 fn parse_position_not_function_columns() {
     snowflake_and_generic()
         .verified_stmt("SELECT position FROM tbl1 WHERE position NOT IN ('first', 'last')");
-=======
+}
+
 fn parse_subquery_function_argument() {
     // Snowflake allows passing an unparenthesized subquery as the single
     // argument to a function.
@@ -1089,5 +1089,4 @@
     // Commas are parsed as part of the subquery, not additional arguments to
     // the function.
     snowflake().one_statement_parses_to("SELECT func(SELECT 1, 2)", "SELECT func((SELECT 1, 2))");
->>>>>>> e857a452
 }