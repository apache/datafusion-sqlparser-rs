// Licensed to the Apache Software Foundation (ASF) under one
// or more contributor license agreements.  See the NOTICE file
// distributed with this work for additional information
// regarding copyright ownership.  The ASF licenses this file
// to you under the Apache License, Version 2.0 (the
// "License"); you may not use this file except in compliance
// with the License.  You may obtain a copy of the License at
//
//   http://www.apache.org/licenses/LICENSE-2.0
//
// Unless required by applicable law or agreed to in writing,
// software distributed under the License is distributed on an
// "AS IS" BASIS, WITHOUT WARRANTIES OR CONDITIONS OF ANY
// KIND, either express or implied.  See the License for the
// specific language governing permissions and limitations
// under the License.

#![warn(clippy::all)]
//! Test SQL syntax specific to Snowflake. The parser based on the
//! generic dialect is also tested (on the inputs it can handle).

use sqlparser::ast::helpers::stmt_data_loading::{
    DataLoadingOption, DataLoadingOptionType, StageLoadSelectItem,
};
use sqlparser::ast::*;
use sqlparser::dialect::{Dialect, GenericDialect, SnowflakeDialect};
use sqlparser::parser::{ParserError, ParserOptions};
use sqlparser::tokenizer::*;
use test_utils::*;

#[macro_use]
mod test_utils;

#[cfg(test)]
use pretty_assertions::assert_eq;

#[test]
fn test_snowflake_create_table() {
    let sql = "CREATE TABLE _my_$table (am00unt number)";
    match snowflake_and_generic().verified_stmt(sql) {
        Statement::CreateTable(CreateTable { name, .. }) => {
            assert_eq!("_my_$table", name.to_string());
        }
        _ => unreachable!(),
    }
}

#[test]
fn test_snowflake_create_or_replace_table() {
    let sql = "CREATE OR REPLACE TABLE my_table (a number)";
    match snowflake().verified_stmt(sql) {
        Statement::CreateTable(CreateTable {
            name, or_replace, ..
        }) => {
            assert_eq!("my_table", name.to_string());
            assert!(or_replace);
        }
        _ => unreachable!(),
    }
}

#[test]
fn test_snowflake_create_or_replace_table_copy_grants() {
    let sql = "CREATE OR REPLACE TABLE my_table (a number) COPY GRANTS";
    match snowflake().verified_stmt(sql) {
        Statement::CreateTable(CreateTable {
            name,
            or_replace,
            copy_grants,
            ..
        }) => {
            assert_eq!("my_table", name.to_string());
            assert!(or_replace);
            assert!(copy_grants);
        }
        _ => unreachable!(),
    }
}

#[test]
fn test_snowflake_create_or_replace_table_copy_grants_at_end() {
    let sql = "CREATE OR REPLACE TABLE my_table COPY GRANTS (a number) ";
    let parsed = "CREATE OR REPLACE TABLE my_table (a number) COPY GRANTS";
    match snowflake().one_statement_parses_to(sql, parsed) {
        Statement::CreateTable(CreateTable {
            name,
            or_replace,
            copy_grants,
            ..
        }) => {
            assert_eq!("my_table", name.to_string());
            assert!(or_replace);
            assert!(copy_grants);
        }
        _ => unreachable!(),
    }
}

#[test]
fn test_snowflake_create_or_replace_table_copy_grants_cta() {
    let sql = "CREATE OR REPLACE TABLE my_table COPY GRANTS AS SELECT 1 AS a";
    match snowflake().verified_stmt(sql) {
        Statement::CreateTable(CreateTable {
            name,
            or_replace,
            copy_grants,
            ..
        }) => {
            assert_eq!("my_table", name.to_string());
            assert!(or_replace);
            assert!(copy_grants);
        }
        _ => unreachable!(),
    }
}

#[test]
fn test_snowflake_create_table_enable_schema_evolution() {
    let sql = "CREATE TABLE my_table (a number) ENABLE_SCHEMA_EVOLUTION=TRUE";
    match snowflake().verified_stmt(sql) {
        Statement::CreateTable(CreateTable {
            name,
            enable_schema_evolution,
            ..
        }) => {
            assert_eq!("my_table", name.to_string());
            assert_eq!(Some(true), enable_schema_evolution);
        }
        _ => unreachable!(),
    }
}

#[test]
fn test_snowflake_create_table_change_tracking() {
    let sql = "CREATE TABLE my_table (a number) CHANGE_TRACKING=TRUE";
    match snowflake().verified_stmt(sql) {
        Statement::CreateTable(CreateTable {
            name,
            change_tracking,
            ..
        }) => {
            assert_eq!("my_table", name.to_string());
            assert_eq!(Some(true), change_tracking);
        }
        _ => unreachable!(),
    }
}

#[test]
fn test_snowflake_create_table_data_retention_time_in_days() {
    let sql = "CREATE TABLE my_table (a number) DATA_RETENTION_TIME_IN_DAYS=5";
    match snowflake().verified_stmt(sql) {
        Statement::CreateTable(CreateTable {
            name,
            data_retention_time_in_days,
            ..
        }) => {
            assert_eq!("my_table", name.to_string());
            assert_eq!(Some(5), data_retention_time_in_days);
        }
        _ => unreachable!(),
    }
}

#[test]
fn test_snowflake_create_table_max_data_extension_time_in_days() {
    let sql = "CREATE TABLE my_table (a number) MAX_DATA_EXTENSION_TIME_IN_DAYS=5";
    match snowflake().verified_stmt(sql) {
        Statement::CreateTable(CreateTable {
            name,
            max_data_extension_time_in_days,
            ..
        }) => {
            assert_eq!("my_table", name.to_string());
            assert_eq!(Some(5), max_data_extension_time_in_days);
        }
        _ => unreachable!(),
    }
}

#[test]
fn test_snowflake_create_table_with_aggregation_policy() {
    match snowflake()
        .verified_stmt("CREATE TABLE my_table (a number) WITH AGGREGATION POLICY policy_name")
    {
        Statement::CreateTable(CreateTable {
            name,
            with_aggregation_policy,
            ..
        }) => {
            assert_eq!("my_table", name.to_string());
            assert_eq!(
                Some("policy_name".to_string()),
                with_aggregation_policy.map(|name| name.to_string())
            );
        }
        _ => unreachable!(),
    }

    match snowflake()
        .parse_sql_statements("CREATE TABLE my_table (a number)  AGGREGATION POLICY policy_name")
        .unwrap()
        .pop()
        .unwrap()
    {
        Statement::CreateTable(CreateTable {
            name,
            with_aggregation_policy,
            ..
        }) => {
            assert_eq!("my_table", name.to_string());
            assert_eq!(
                Some("policy_name".to_string()),
                with_aggregation_policy.map(|name| name.to_string())
            );
        }
        _ => unreachable!(),
    }
}

#[test]
fn test_snowflake_create_table_with_row_access_policy() {
    match snowflake().verified_stmt(
        "CREATE TABLE my_table (a number, b number) WITH ROW ACCESS POLICY policy_name ON (a)",
    ) {
        Statement::CreateTable(CreateTable {
            name,
            with_row_access_policy,
            ..
        }) => {
            assert_eq!("my_table", name.to_string());
            assert_eq!(
                Some("WITH ROW ACCESS POLICY policy_name ON (a)".to_string()),
                with_row_access_policy.map(|policy| policy.to_string())
            );
        }
        _ => unreachable!(),
    }

    match snowflake()
        .parse_sql_statements(
            "CREATE TABLE my_table (a number, b number) ROW ACCESS POLICY policy_name ON (a)",
        )
        .unwrap()
        .pop()
        .unwrap()
    {
        Statement::CreateTable(CreateTable {
            name,
            with_row_access_policy,
            ..
        }) => {
            assert_eq!("my_table", name.to_string());
            assert_eq!(
                Some("WITH ROW ACCESS POLICY policy_name ON (a)".to_string()),
                with_row_access_policy.map(|policy| policy.to_string())
            );
        }
        _ => unreachable!(),
    }
}

#[test]
fn test_snowflake_create_table_with_tag() {
    match snowflake()
        .verified_stmt("CREATE TABLE my_table (a number) WITH TAG (A='TAG A', B='TAG B')")
    {
        Statement::CreateTable(CreateTable {
            name, with_tags, ..
        }) => {
            assert_eq!("my_table", name.to_string());
            assert_eq!(
                Some(vec![
                    Tag::new("A".into(), "TAG A".to_string()),
                    Tag::new("B".into(), "TAG B".to_string())
                ]),
                with_tags
            );
        }
        _ => unreachable!(),
    }

    match snowflake()
        .parse_sql_statements("CREATE TABLE my_table (a number) TAG (A='TAG A', B='TAG B')")
        .unwrap()
        .pop()
        .unwrap()
    {
        Statement::CreateTable(CreateTable {
            name, with_tags, ..
        }) => {
            assert_eq!("my_table", name.to_string());
            assert_eq!(
                Some(vec![
                    Tag::new("A".into(), "TAG A".to_string()),
                    Tag::new("B".into(), "TAG B".to_string())
                ]),
                with_tags
            );
        }
        _ => unreachable!(),
    }
}

#[test]
fn test_snowflake_create_table_default_ddl_collation() {
    let sql = "CREATE TABLE my_table (a number) DEFAULT_DDL_COLLATION='de'";
    match snowflake().verified_stmt(sql) {
        Statement::CreateTable(CreateTable {
            name,
            default_ddl_collation,
            ..
        }) => {
            assert_eq!("my_table", name.to_string());
            assert_eq!(Some("de".to_string()), default_ddl_collation);
        }
        _ => unreachable!(),
    }
}

#[test]
fn test_snowflake_create_transient_table() {
    let sql = "CREATE TRANSIENT TABLE CUSTOMER (id INT, name VARCHAR(255))";
    match snowflake_and_generic().verified_stmt(sql) {
        Statement::CreateTable(CreateTable {
            name, transient, ..
        }) => {
            assert_eq!("CUSTOMER", name.to_string());
            assert!(transient)
        }
        _ => unreachable!(),
    }
}

#[test]
fn test_snowflake_create_table_column_comment() {
    let sql = "CREATE TABLE my_table (a STRING COMMENT 'some comment')";
    match snowflake().verified_stmt(sql) {
        Statement::CreateTable(CreateTable { name, columns, .. }) => {
            assert_eq!("my_table", name.to_string());
            assert_eq!(
                vec![ColumnDef {
                    name: "a".into(),
                    data_type: DataType::String(None),
                    options: vec![ColumnOptionDef {
                        name: None,
                        option: ColumnOption::Comment("some comment".to_string())
                    }],
                    collation: None
                }],
                columns
            )
        }
        _ => unreachable!(),
    }
}

#[test]
fn test_snowflake_create_table_on_commit() {
    snowflake().verified_stmt(
        r#"CREATE LOCAL TEMPORARY TABLE "AAA"."foo" ("bar" INTEGER) ON COMMIT PRESERVE ROWS"#,
    );
    snowflake().verified_stmt(r#"CREATE TABLE "AAA"."foo" ("bar" INTEGER) ON COMMIT DELETE ROWS"#);
    snowflake().verified_stmt(r#"CREATE TABLE "AAA"."foo" ("bar" INTEGER) ON COMMIT DROP"#);
}

#[test]
fn test_snowflake_create_local_table() {
    match snowflake().verified_stmt("CREATE TABLE my_table (a INT)") {
        Statement::CreateTable(CreateTable { name, global, .. }) => {
            assert_eq!("my_table", name.to_string());
            assert!(global.is_none())
        }
        _ => unreachable!(),
    }

    match snowflake().verified_stmt("CREATE LOCAL TABLE my_table (a INT)") {
        Statement::CreateTable(CreateTable { name, global, .. }) => {
            assert_eq!("my_table", name.to_string());
            assert_eq!(Some(false), global)
        }
        _ => unreachable!(),
    }
}

#[test]
fn test_snowflake_create_global_table() {
    match snowflake().verified_stmt("CREATE GLOBAL TABLE my_table (a INT)") {
        Statement::CreateTable(CreateTable { name, global, .. }) => {
            assert_eq!("my_table", name.to_string());
            assert_eq!(Some(true), global)
        }
        _ => unreachable!(),
    }
}

#[test]
fn test_snowflake_create_invalid_local_global_table() {
    assert_eq!(
        snowflake().parse_sql_statements("CREATE LOCAL GLOBAL TABLE my_table (a INT)"),
        Err(ParserError::ParserError(
            "Expected: an SQL statement, found: LOCAL".to_string()
        ))
    );

    assert_eq!(
        snowflake().parse_sql_statements("CREATE GLOBAL LOCAL TABLE my_table (a INT)"),
        Err(ParserError::ParserError(
            "Expected: an SQL statement, found: GLOBAL".to_string()
        ))
    );
}

#[test]
fn test_snowflake_create_invalid_temporal_table() {
    assert_eq!(
        snowflake().parse_sql_statements("CREATE TEMP TEMPORARY TABLE my_table (a INT)"),
        Err(ParserError::ParserError(
            "Expected: an object type after CREATE, found: TEMPORARY".to_string()
        ))
    );

    assert_eq!(
        snowflake().parse_sql_statements("CREATE TEMP VOLATILE TABLE my_table (a INT)"),
        Err(ParserError::ParserError(
            "Expected: an object type after CREATE, found: VOLATILE".to_string()
        ))
    );

    assert_eq!(
        snowflake().parse_sql_statements("CREATE TEMP TRANSIENT TABLE my_table (a INT)"),
        Err(ParserError::ParserError(
            "Expected: an object type after CREATE, found: TRANSIENT".to_string()
        ))
    );
}

#[test]
fn test_snowflake_create_table_if_not_exists() {
    match snowflake().verified_stmt("CREATE TABLE IF NOT EXISTS my_table (a INT)") {
        Statement::CreateTable(CreateTable {
            name,
            if_not_exists,
            ..
        }) => {
            assert_eq!("my_table", name.to_string());
            assert!(if_not_exists)
        }
        _ => unreachable!(),
    }
}

#[test]
fn test_snowflake_create_table_cluster_by() {
    match snowflake().verified_stmt("CREATE TABLE my_table (a INT) CLUSTER BY (a, b)") {
        Statement::CreateTable(CreateTable {
            name, cluster_by, ..
        }) => {
            assert_eq!("my_table", name.to_string());
            assert_eq!(
                Some(WrappedCollection::Parentheses(vec![
                    Ident::new("a"),
                    Ident::new("b"),
                ])),
                cluster_by
            )
        }
        _ => unreachable!(),
    }
}

#[test]
fn test_snowflake_create_table_comment() {
    match snowflake().verified_stmt("CREATE TABLE my_table (a INT) COMMENT = 'some comment'") {
        Statement::CreateTable(CreateTable { name, comment, .. }) => {
            assert_eq!("my_table", name.to_string());
            assert_eq!("some comment", comment.unwrap().to_string());
        }
        _ => unreachable!(),
    }
}

#[test]
fn test_snowflake_create_table_incomplete_statement() {
    assert_eq!(
        snowflake().parse_sql_statements("CREATE TABLE my_table"),
        Err(ParserError::ParserError(
            "unexpected end of input".to_string()
        ))
    );

    assert_eq!(
        snowflake().parse_sql_statements("CREATE TABLE my_table; (c int)"),
        Err(ParserError::ParserError(
            "unexpected end of input".to_string()
        ))
    );
}

#[test]
fn test_snowflake_single_line_tokenize() {
    let sql = "CREATE TABLE# this is a comment \ntable_1";
    let dialect = SnowflakeDialect {};
    let tokens = Tokenizer::new(&dialect, sql).tokenize().unwrap();

    let expected = vec![
        Token::make_keyword("CREATE"),
        Token::Whitespace(Whitespace::Space),
        Token::make_keyword("TABLE"),
        Token::Whitespace(Whitespace::SingleLineComment {
            prefix: "#".to_string(),
            comment: " this is a comment \n".to_string(),
        }),
        Token::make_word("table_1", None),
    ];

    assert_eq!(expected, tokens);

    let sql = "CREATE TABLE // this is a comment \ntable_1";
    let tokens = Tokenizer::new(&dialect, sql).tokenize().unwrap();

    let expected = vec![
        Token::make_keyword("CREATE"),
        Token::Whitespace(Whitespace::Space),
        Token::make_keyword("TABLE"),
        Token::Whitespace(Whitespace::Space),
        Token::Whitespace(Whitespace::SingleLineComment {
            prefix: "//".to_string(),
            comment: " this is a comment \n".to_string(),
        }),
        Token::make_word("table_1", None),
    ];

    assert_eq!(expected, tokens);
}

#[test]
fn test_snowflake_create_table_with_autoincrement_columns() {
    let sql = concat!(
        "CREATE TABLE my_table (",
        "a INT AUTOINCREMENT ORDER, ",
        "b INT AUTOINCREMENT(100, 1) NOORDER, ",
        "c INT IDENTITY, ",
        "d INT IDENTITY START 100 INCREMENT 1 ORDER",
        ")"
    );
    // it is a snowflake specific options (AUTOINCREMENT/IDENTITY)
    match snowflake().verified_stmt(sql) {
        Statement::CreateTable(CreateTable { columns, .. }) => {
            assert_eq!(
                columns,
                vec![
                    ColumnDef {
                        name: "a".into(),
                        data_type: DataType::Int(None),
                        collation: None,
                        options: vec![ColumnOptionDef {
                            name: None,
                            option: ColumnOption::Identity(IdentityPropertyKind::Autoincrement(
                                IdentityProperty {
                                    parameters: None,
                                    order: Some(IdentityPropertyOrder::Order),
                                }
                            ))
                        }]
                    },
                    ColumnDef {
                        name: "b".into(),
                        data_type: DataType::Int(None),
                        collation: None,
                        options: vec![ColumnOptionDef {
                            name: None,
                            option: ColumnOption::Identity(IdentityPropertyKind::Autoincrement(
                                IdentityProperty {
                                    parameters: Some(IdentityPropertyFormatKind::FunctionCall(
                                        IdentityParameters {
                                            seed: Expr::Value(number("100")),
                                            increment: Expr::Value(number("1")),
                                        }
                                    )),
                                    order: Some(IdentityPropertyOrder::NoOrder),
                                }
                            ))
                        }]
                    },
                    ColumnDef {
                        name: "c".into(),
                        data_type: DataType::Int(None),
                        collation: None,
                        options: vec![ColumnOptionDef {
                            name: None,
                            option: ColumnOption::Identity(IdentityPropertyKind::Identity(
                                IdentityProperty {
                                    parameters: None,
                                    order: None,
                                }
                            ))
                        }]
                    },
                    ColumnDef {
                        name: "d".into(),
                        data_type: DataType::Int(None),
                        collation: None,
                        options: vec![ColumnOptionDef {
                            name: None,
                            option: ColumnOption::Identity(IdentityPropertyKind::Identity(
                                IdentityProperty {
                                    parameters: Some(
                                        IdentityPropertyFormatKind::StartAndIncrement(
                                            IdentityParameters {
                                                seed: Expr::Value(number("100")),
                                                increment: Expr::Value(number("1")),
                                            }
                                        )
                                    ),
                                    order: Some(IdentityPropertyOrder::Order),
                                }
                            ))
                        }]
                    },
                ]
            );
        }
        _ => unreachable!(),
    }
}

#[test]
fn test_snowflake_create_table_with_collated_column() {
    match snowflake_and_generic().verified_stmt("CREATE TABLE my_table (a TEXT COLLATE 'de_DE')") {
        Statement::CreateTable(CreateTable { columns, .. }) => {
            assert_eq!(
                columns,
                vec![ColumnDef {
                    name: "a".into(),
                    data_type: DataType::Text,
                    collation: Some(ObjectName::from(vec![Ident::with_quote('\'', "de_DE")])),
                    options: vec![]
                },]
            );
        }
        _ => unreachable!(),
    }
}

#[test]
fn test_snowflake_create_table_with_columns_masking_policy() {
    for (sql, with, using_columns) in [
        (
            "CREATE TABLE my_table (a INT WITH MASKING POLICY p)",
            true,
            None,
        ),
        (
            "CREATE TABLE my_table (a INT MASKING POLICY p)",
            false,
            None,
        ),
        (
            "CREATE TABLE my_table (a INT WITH MASKING POLICY p USING (a, b))",
            true,
            Some(vec!["a".into(), "b".into()]),
        ),
        (
            "CREATE TABLE my_table (a INT MASKING POLICY p USING (a, b))",
            false,
            Some(vec!["a".into(), "b".into()]),
        ),
    ] {
        match snowflake().verified_stmt(sql) {
            Statement::CreateTable(CreateTable { columns, .. }) => {
                assert_eq!(
                    columns,
                    vec![ColumnDef {
                        name: "a".into(),
                        data_type: DataType::Int(None),
                        collation: None,
                        options: vec![ColumnOptionDef {
                            name: None,
                            option: ColumnOption::Policy(ColumnPolicy::MaskingPolicy(
                                ColumnPolicyProperty {
                                    with,
                                    policy_name: "p".into(),
                                    using_columns,
                                }
                            ))
                        }],
                    },]
                );
            }
            _ => unreachable!(),
        }
    }
}

#[test]
fn test_snowflake_create_table_with_columns_projection_policy() {
    for (sql, with) in [
        (
            "CREATE TABLE my_table (a INT WITH PROJECTION POLICY p)",
            true,
        ),
        ("CREATE TABLE my_table (a INT PROJECTION POLICY p)", false),
    ] {
        match snowflake().verified_stmt(sql) {
            Statement::CreateTable(CreateTable { columns, .. }) => {
                assert_eq!(
                    columns,
                    vec![ColumnDef {
                        name: "a".into(),
                        data_type: DataType::Int(None),
                        collation: None,
                        options: vec![ColumnOptionDef {
                            name: None,
                            option: ColumnOption::Policy(ColumnPolicy::ProjectionPolicy(
                                ColumnPolicyProperty {
                                    with,
                                    policy_name: "p".into(),
                                    using_columns: None,
                                }
                            ))
                        }],
                    },]
                );
            }
            _ => unreachable!(),
        }
    }
}

#[test]
fn test_snowflake_create_table_with_columns_tags() {
    for (sql, with) in [
        (
            "CREATE TABLE my_table (a INT WITH TAG (A='TAG A', B='TAG B'))",
            true,
        ),
        (
            "CREATE TABLE my_table (a INT TAG (A='TAG A', B='TAG B'))",
            false,
        ),
    ] {
        match snowflake().verified_stmt(sql) {
            Statement::CreateTable(CreateTable { columns, .. }) => {
                assert_eq!(
                    columns,
                    vec![ColumnDef {
                        name: "a".into(),
                        data_type: DataType::Int(None),
                        collation: None,
                        options: vec![ColumnOptionDef {
                            name: None,
                            option: ColumnOption::Tags(TagsColumnOption {
                                with,
                                tags: vec![
                                    Tag::new("A".into(), "TAG A".into()),
                                    Tag::new("B".into(), "TAG B".into()),
                                ]
                            }),
                        }],
                    },]
                );
            }
            _ => unreachable!(),
        }
    }
}

#[test]
fn test_snowflake_create_table_with_several_column_options() {
    let sql = concat!(
        "CREATE TABLE my_table (",
        "a INT IDENTITY WITH MASKING POLICY p1 USING (a, b) WITH TAG (A='TAG A', B='TAG B'), ",
        "b TEXT COLLATE 'de_DE' PROJECTION POLICY p2 TAG (C='TAG C', D='TAG D')",
        ")"
    );
    match snowflake().verified_stmt(sql) {
        Statement::CreateTable(CreateTable { columns, .. }) => {
            assert_eq!(
                columns,
                vec![
                    ColumnDef {
                        name: "a".into(),
                        data_type: DataType::Int(None),
                        collation: None,
                        options: vec![
                            ColumnOptionDef {
                                name: None,
                                option: ColumnOption::Identity(IdentityPropertyKind::Identity(
                                    IdentityProperty {
                                        parameters: None,
                                        order: None
                                    }
                                )),
                            },
                            ColumnOptionDef {
                                name: None,
                                option: ColumnOption::Policy(ColumnPolicy::MaskingPolicy(
                                    ColumnPolicyProperty {
                                        with: true,
                                        policy_name: "p1".into(),
                                        using_columns: Some(vec!["a".into(), "b".into()]),
                                    }
                                )),
                            },
                            ColumnOptionDef {
                                name: None,
                                option: ColumnOption::Tags(TagsColumnOption {
                                    with: true,
                                    tags: vec![
                                        Tag::new("A".into(), "TAG A".into()),
                                        Tag::new("B".into(), "TAG B".into()),
                                    ]
                                }),
                            }
                        ],
                    },
                    ColumnDef {
                        name: "b".into(),
                        data_type: DataType::Text,
                        collation: Some(ObjectName::from(vec![Ident::with_quote('\'', "de_DE")])),
                        options: vec![
                            ColumnOptionDef {
                                name: None,
                                option: ColumnOption::Policy(ColumnPolicy::ProjectionPolicy(
                                    ColumnPolicyProperty {
                                        with: false,
                                        policy_name: "p2".into(),
                                        using_columns: None,
                                    }
                                )),
                            },
                            ColumnOptionDef {
                                name: None,
                                option: ColumnOption::Tags(TagsColumnOption {
                                    with: false,
                                    tags: vec![
                                        Tag::new("C".into(), "TAG C".into()),
                                        Tag::new("D".into(), "TAG D".into()),
                                    ]
                                }),
                            }
                        ],
                    },
                ]
            );
        }
        _ => unreachable!(),
    }
}

#[test]
fn test_snowflake_create_iceberg_table_all_options() {
    match snowflake().verified_stmt("CREATE ICEBERG TABLE my_table (a INT, b INT) \
    CLUSTER BY (a, b) EXTERNAL_VOLUME = 'volume' CATALOG = 'SNOWFLAKE' BASE_LOCATION = 'relative/path' CATALOG_SYNC = 'OPEN_CATALOG' \
<<<<<<< HEAD
    STORAGE_SERIALIZATION_POLICY = COMPATIBLE COPY GRANTS CHANGE_TRACKING = TRUE DATA_RETENTION_TIME_IN_DAYS = 5 MAX_DATA_EXTENSION_TIME_IN_DAYS = 10 \
    WITH AGGREGATION POLICY policy_name WITH ROW ACCESS POLICY policy_name ON (a) WITH TAG (A='TAG A', B='TAG B')") {
        Statement::CreateIcebergTable {
=======
    STORAGE_SERIALIZATION_POLICY = COMPATIBLE COPY GRANTS CHANGE_TRACKING=TRUE DATA_RETENTION_TIME_IN_DAYS=5 MAX_DATA_EXTENSION_TIME_IN_DAYS=10 \
    WITH AGGREGATION POLICY policy_name WITH ROW ACCESS POLICY policy_name ON (a) WITH TAG (A='TAG A', B='TAG B')") {
        Statement::CreateTable(CreateTable {
>>>>>>> 257da5a8
            name, cluster_by, base_location,
            external_volume, catalog, catalog_sync,
            storage_serialization_policy, change_tracking,
            copy_grants, data_retention_time_in_days,
            max_data_extension_time_in_days, with_aggregation_policy,
            with_row_access_policy, with_tags, ..
<<<<<<< HEAD
        } => {
=======
        }) => {
>>>>>>> 257da5a8
            assert_eq!("my_table", name.to_string());
            assert_eq!(
                Some(WrappedCollection::Parentheses(vec![
                    Ident::new("a"),
                    Ident::new("b"),
                ])),
                cluster_by
            );
<<<<<<< HEAD
            assert_eq!("relative/path", base_location);
=======
            assert_eq!("relative/path", base_location.unwrap());
>>>>>>> 257da5a8
            assert_eq!("volume", external_volume.unwrap());
            assert_eq!("SNOWFLAKE", catalog.unwrap());
            assert_eq!("OPEN_CATALOG", catalog_sync.unwrap());
            assert_eq!(StorageSerializationPolicy::Compatible, storage_serialization_policy.unwrap());
            assert!(change_tracking.unwrap());
            assert!(copy_grants);
            assert_eq!(Some(5), data_retention_time_in_days);
            assert_eq!(Some(10), max_data_extension_time_in_days);
            assert_eq!(
                Some("WITH ROW ACCESS POLICY policy_name ON (a)".to_string()),
                with_row_access_policy.map(|policy| policy.to_string())
            );
            assert_eq!(
                Some("policy_name".to_string()),
                with_aggregation_policy.map(|name| name.to_string())
            );
            assert_eq!(Some(vec![
                                        Tag::new("A".into(), "TAG A".into()),
                                        Tag::new("B".into(), "TAG B".into()),
                                    ]), with_tags);

        }
        _ => unreachable!(),
    }
}

#[test]
fn test_snowflake_create_iceberg_table() {
    match snowflake()
        .verified_stmt("CREATE ICEBERG TABLE my_table (a INT) BASE_LOCATION = 'relative_path'")
    {
<<<<<<< HEAD
        Statement::CreateIcebergTable {
            name,
            base_location,
            ..
        } => {
            assert_eq!("my_table", name.to_string());
            assert_eq!("relative_path", base_location);
=======
        Statement::CreateTable(CreateTable {
            name,
            base_location,
            ..
        }) => {
            assert_eq!("my_table", name.to_string());
            assert_eq!("relative_path", base_location.unwrap());
>>>>>>> 257da5a8
        }
        _ => unreachable!(),
    }
}

#[test]
fn test_snowflake_create_iceberg_table_without_location() {
    let res = snowflake().parse_sql_statements("CREATE ICEBERG TABLE my_table (a INT)");
    assert_eq!(
<<<<<<< HEAD
        ParserError::ParserError("BASE_LOCATION is required".to_string()),
=======
        ParserError::ParserError("BASE_LOCATION is required for ICEBERG tables".to_string()),
>>>>>>> 257da5a8
        res.unwrap_err()
    );
}

#[test]
fn parse_sf_create_or_replace_view_with_comment_missing_equal() {
    assert!(snowflake_and_generic()
        .parse_sql_statements("CREATE OR REPLACE VIEW v COMMENT = 'hello, world' AS SELECT 1")
        .is_ok());

    assert!(snowflake_and_generic()
        .parse_sql_statements("CREATE OR REPLACE VIEW v COMMENT 'hello, world' AS SELECT 1")
        .is_err());
}

#[test]
fn parse_sf_create_or_replace_with_comment_for_snowflake() {
    let sql = "CREATE OR REPLACE VIEW v COMMENT = 'hello, world' AS SELECT 1";
    let dialect =
        test_utils::TestedDialects::new(vec![Box::new(SnowflakeDialect {}) as Box<dyn Dialect>]);

    match dialect.verified_stmt(sql) {
        Statement::CreateView {
            name,
            columns,
            or_replace,
            options,
            query,
            materialized,
            cluster_by,
            comment,
            with_no_schema_binding: late_binding,
            if_not_exists,
            temporary,
            ..
        } => {
            assert_eq!("v", name.to_string());
            assert_eq!(columns, vec![]);
            assert_eq!(options, CreateTableOptions::None);
            assert_eq!("SELECT 1", query.to_string());
            assert!(!materialized);
            assert!(or_replace);
            assert_eq!(cluster_by, vec![]);
            assert!(comment.is_some());
            assert_eq!(comment.expect("expected comment"), "hello, world");
            assert!(!late_binding);
            assert!(!if_not_exists);
            assert!(!temporary);
        }
        _ => unreachable!(),
    }
}

#[test]
fn test_sf_derived_table_in_parenthesis() {
    // Nesting a subquery in an extra set of parentheses is non-standard,
    // but supported in Snowflake SQL
    snowflake_and_generic().one_statement_parses_to(
        "SELECT * FROM ((SELECT 1) AS t)",
        "SELECT * FROM (SELECT 1) AS t",
    );
    snowflake_and_generic().one_statement_parses_to(
        "SELECT * FROM (((SELECT 1) AS t))",
        "SELECT * FROM (SELECT 1) AS t",
    );
}

#[test]
fn test_single_table_in_parenthesis() {
    // Parenthesized table names are non-standard, but supported in Snowflake SQL
    snowflake_and_generic().one_statement_parses_to(
        "SELECT * FROM (a NATURAL JOIN (b))",
        "SELECT * FROM (a NATURAL JOIN b)",
    );
    snowflake_and_generic().one_statement_parses_to(
        "SELECT * FROM (a NATURAL JOIN ((b)))",
        "SELECT * FROM (a NATURAL JOIN b)",
    );
}

#[test]
fn test_single_table_in_parenthesis_with_alias() {
    snowflake_and_generic().one_statement_parses_to(
        "SELECT * FROM (a NATURAL JOIN (b) c )",
        "SELECT * FROM (a NATURAL JOIN b AS c)",
    );

    snowflake_and_generic().one_statement_parses_to(
        "SELECT * FROM (a NATURAL JOIN ((b)) c )",
        "SELECT * FROM (a NATURAL JOIN b AS c)",
    );

    snowflake_and_generic().one_statement_parses_to(
        "SELECT * FROM (a NATURAL JOIN ( (b) c ) )",
        "SELECT * FROM (a NATURAL JOIN b AS c)",
    );

    snowflake_and_generic().one_statement_parses_to(
        "SELECT * FROM (a NATURAL JOIN ( (b) as c ) )",
        "SELECT * FROM (a NATURAL JOIN b AS c)",
    );

    snowflake_and_generic().one_statement_parses_to(
        "SELECT * FROM (a alias1 NATURAL JOIN ( (b) c ) )",
        "SELECT * FROM (a AS alias1 NATURAL JOIN b AS c)",
    );

    snowflake_and_generic().one_statement_parses_to(
        "SELECT * FROM (a as alias1 NATURAL JOIN ( (b) as c ) )",
        "SELECT * FROM (a AS alias1 NATURAL JOIN b AS c)",
    );

    snowflake_and_generic().one_statement_parses_to(
        "SELECT * FROM (a NATURAL JOIN b) c",
        "SELECT * FROM (a NATURAL JOIN b) AS c",
    );

    let res = snowflake().parse_sql_statements("SELECT * FROM (a b) c");
    assert_eq!(
        ParserError::ParserError("duplicate alias b".to_string()),
        res.unwrap_err()
    );
}

#[test]
fn parse_array() {
    let sql = "SELECT CAST(a AS ARRAY) FROM customer";
    let select = snowflake().verified_only_select(sql);
    assert_eq!(
        &Expr::Cast {
            kind: CastKind::Cast,
            expr: Box::new(Expr::Identifier(Ident::new("a"))),
            data_type: DataType::Array(ArrayElemTypeDef::None),
            format: None,
        },
        expr_from_projection(only(&select.projection))
    );
}

#[test]
fn parse_lateral_flatten() {
    snowflake().verified_only_select(r#"SELECT * FROM TABLE(FLATTEN(input => parse_json('{"a":1, "b":[77,88]}'), outer => true)) AS f"#);
    snowflake().verified_only_select(r#"SELECT emp.employee_ID, emp.last_name, index, value AS project_name FROM employees AS emp, LATERAL FLATTEN(INPUT => emp.project_names) AS proj_names"#);
}

// https://docs.snowflake.com/en/user-guide/querying-semistructured
#[test]
fn parse_semi_structured_data_traversal() {
    // most basic case
    let sql = "SELECT a:b FROM t";
    let select = snowflake().verified_only_select(sql);
    assert_eq!(
        SelectItem::UnnamedExpr(Expr::JsonAccess {
            value: Box::new(Expr::Identifier(Ident::new("a"))),
            path: JsonPath {
                path: vec![JsonPathElem::Dot {
                    key: "b".to_owned(),
                    quoted: false
                }]
            },
        }),
        select.projection[0]
    );

    // identifier can be quoted
    let sql = r#"SELECT a:"my long object key name" FROM t"#;
    let select = snowflake().verified_only_select(sql);
    assert_eq!(
        SelectItem::UnnamedExpr(Expr::JsonAccess {
            value: Box::new(Expr::Identifier(Ident::new("a"))),
            path: JsonPath {
                path: vec![JsonPathElem::Dot {
                    key: "my long object key name".to_owned(),
                    quoted: true
                }]
            },
        }),
        select.projection[0]
    );

    // expressions are allowed in bracket notation
    let sql = r#"SELECT a[2 + 2] FROM t"#;
    let select = snowflake().verified_only_select(sql);
    assert_eq!(
        SelectItem::UnnamedExpr(Expr::JsonAccess {
            value: Box::new(Expr::Identifier(Ident::new("a"))),
            path: JsonPath {
                path: vec![JsonPathElem::Bracket {
                    key: Expr::BinaryOp {
                        left: Box::new(Expr::Value(number("2"))),
                        op: BinaryOperator::Plus,
                        right: Box::new(Expr::Value(number("2")))
                    },
                }]
            },
        }),
        select.projection[0]
    );

    snowflake().verified_stmt("SELECT a:b::INT FROM t");

    // unquoted keywords are permitted in the object key
    let sql = "SELECT a:select, a:from FROM t";
    let select = snowflake().verified_only_select(sql);
    assert_eq!(
        vec![
            SelectItem::UnnamedExpr(Expr::JsonAccess {
                value: Box::new(Expr::Identifier(Ident::new("a"))),
                path: JsonPath {
                    path: vec![JsonPathElem::Dot {
                        key: "select".to_owned(),
                        quoted: false
                    }]
                },
            }),
            SelectItem::UnnamedExpr(Expr::JsonAccess {
                value: Box::new(Expr::Identifier(Ident::new("a"))),
                path: JsonPath {
                    path: vec![JsonPathElem::Dot {
                        key: "from".to_owned(),
                        quoted: false
                    }]
                },
            })
        ],
        select.projection
    );

    // multiple levels can be traversed
    // https://docs.snowflake.com/en/user-guide/querying-semistructured#dot-notation
    let sql = r#"SELECT a:foo."bar".baz"#;
    let select = snowflake().verified_only_select(sql);
    assert_eq!(
        vec![SelectItem::UnnamedExpr(Expr::JsonAccess {
            value: Box::new(Expr::Identifier(Ident::new("a"))),
            path: JsonPath {
                path: vec![
                    JsonPathElem::Dot {
                        key: "foo".to_owned(),
                        quoted: false,
                    },
                    JsonPathElem::Dot {
                        key: "bar".to_owned(),
                        quoted: true,
                    },
                    JsonPathElem::Dot {
                        key: "baz".to_owned(),
                        quoted: false,
                    }
                ]
            },
        })],
        select.projection
    );

    // dot and bracket notation can be mixed (starting with : case)
    // https://docs.snowflake.com/en/user-guide/querying-semistructured#dot-notation
    let sql = r#"SELECT a:foo[0].bar"#;
    let select = snowflake().verified_only_select(sql);
    assert_eq!(
        vec![SelectItem::UnnamedExpr(Expr::JsonAccess {
            value: Box::new(Expr::Identifier(Ident::new("a"))),
            path: JsonPath {
                path: vec![
                    JsonPathElem::Dot {
                        key: "foo".to_owned(),
                        quoted: false,
                    },
                    JsonPathElem::Bracket {
                        key: Expr::Value(number("0")),
                    },
                    JsonPathElem::Dot {
                        key: "bar".to_owned(),
                        quoted: false,
                    }
                ]
            },
        })],
        select.projection
    );

    // dot and bracket notation can be mixed (starting with bracket case)
    // https://docs.snowflake.com/en/user-guide/querying-semistructured#dot-notation
    let sql = r#"SELECT a[0].foo.bar"#;
    let select = snowflake().verified_only_select(sql);
    assert_eq!(
        vec![SelectItem::UnnamedExpr(Expr::JsonAccess {
            value: Box::new(Expr::Identifier(Ident::new("a"))),
            path: JsonPath {
                path: vec![
                    JsonPathElem::Bracket {
                        key: Expr::Value(number("0")),
                    },
                    JsonPathElem::Dot {
                        key: "foo".to_owned(),
                        quoted: false,
                    },
                    JsonPathElem::Dot {
                        key: "bar".to_owned(),
                        quoted: false,
                    }
                ]
            },
        })],
        select.projection
    );

    // a json access used as a key to another json access
    assert_eq!(
        snowflake().verified_expr("a[b:c]"),
        Expr::JsonAccess {
            value: Box::new(Expr::Identifier(Ident::new("a"))),
            path: JsonPath {
                path: vec![JsonPathElem::Bracket {
                    key: Expr::JsonAccess {
                        value: Box::new(Expr::Identifier(Ident::new("b"))),
                        path: JsonPath {
                            path: vec![JsonPathElem::Dot {
                                key: "c".to_owned(),
                                quoted: false
                            }]
                        }
                    }
                }]
            }
        }
    );

    // unquoted object keys cannot start with a digit
    assert_eq!(
        snowflake()
            .parse_sql_statements("SELECT a:42")
            .unwrap_err()
            .to_string(),
        "sql parser error: Expected: variant object key name, found: 42"
    );
}

#[test]
fn parse_delimited_identifiers() {
    // check that quoted identifiers in any position remain quoted after serialization
    let select = snowflake().verified_only_select(
        r#"SELECT "alias"."bar baz", "myfun"(), "simple id" AS "column alias" FROM "a table" AS "alias""#,
    );
    // check FROM
    match only(select.from).relation {
        TableFactor::Table {
            name,
            alias,
            args,
            with_hints,
            version,
            ..
        } => {
            assert_eq!(
                ObjectName::from(vec![Ident::with_quote('"', "a table")]),
                name
            );
            assert_eq!(Ident::with_quote('"', "alias"), alias.unwrap().name);
            assert!(args.is_none());
            assert!(with_hints.is_empty());
            assert!(version.is_none());
        }
        _ => panic!("Expecting TableFactor::Table"),
    }
    // check SELECT
    assert_eq!(3, select.projection.len());
    assert_eq!(
        &Expr::CompoundIdentifier(vec![
            Ident::with_quote('"', "alias"),
            Ident::with_quote('"', "bar baz"),
        ]),
        expr_from_projection(&select.projection[0]),
    );
    assert_eq!(
        &Expr::Function(Function {
            name: ObjectName::from(vec![Ident::with_quote('"', "myfun")]),
            uses_odbc_syntax: false,
            parameters: FunctionArguments::None,
            args: FunctionArguments::List(FunctionArgumentList {
                duplicate_treatment: None,
                args: vec![],
                clauses: vec![],
            }),
            filter: None,
            null_treatment: None,
            over: None,
            within_group: vec![],
        }),
        expr_from_projection(&select.projection[1]),
    );
    match &select.projection[2] {
        SelectItem::ExprWithAlias { expr, alias } => {
            assert_eq!(&Expr::Identifier(Ident::with_quote('"', "simple id")), expr);
            assert_eq!(&Ident::with_quote('"', "column alias"), alias);
        }
        _ => panic!("Expected: ExprWithAlias"),
    }

    snowflake().verified_stmt(r#"CREATE TABLE "foo" ("bar" "int")"#);
    snowflake().verified_stmt(r#"ALTER TABLE foo ADD CONSTRAINT "bar" PRIMARY KEY (baz)"#);
    //TODO verified_stmt(r#"UPDATE foo SET "bar" = 5"#);
}

#[test]
fn test_array_agg_func() {
    for sql in [
        "SELECT ARRAY_AGG(x) WITHIN GROUP (ORDER BY x) AS a FROM T",
        "SELECT ARRAY_AGG(DISTINCT x) WITHIN GROUP (ORDER BY x ASC) FROM tbl",
    ] {
        snowflake().verified_stmt(sql);
    }
}

fn snowflake() -> TestedDialects {
    TestedDialects::new(vec![Box::new(SnowflakeDialect {})])
}

fn snowflake_with_recursion_limit(recursion_limit: usize) -> TestedDialects {
    TestedDialects::new(vec![Box::new(SnowflakeDialect {})]).with_recursion_limit(recursion_limit)
}

fn snowflake_without_unescape() -> TestedDialects {
    TestedDialects::new_with_options(
        vec![Box::new(SnowflakeDialect {})],
        ParserOptions::new().with_unescape(false),
    )
}

fn snowflake_and_generic() -> TestedDialects {
    TestedDialects::new(vec![
        Box::new(SnowflakeDialect {}),
        Box::new(GenericDialect {}),
    ])
}

#[test]
fn test_select_wildcard_with_exclude() {
    let select = snowflake_and_generic().verified_only_select("SELECT * EXCLUDE (col_a) FROM data");
    let expected = SelectItem::Wildcard(WildcardAdditionalOptions {
        opt_exclude: Some(ExcludeSelectItem::Multiple(vec![Ident::new("col_a")])),
        ..Default::default()
    });
    assert_eq!(expected, select.projection[0]);

    let select = snowflake_and_generic()
        .verified_only_select("SELECT name.* EXCLUDE department_id FROM employee_table");
    let expected = SelectItem::QualifiedWildcard(
        SelectItemQualifiedWildcardKind::ObjectName(ObjectName::from(vec![Ident::new("name")])),
        WildcardAdditionalOptions {
            opt_exclude: Some(ExcludeSelectItem::Single(Ident::new("department_id"))),
            ..Default::default()
        },
    );
    assert_eq!(expected, select.projection[0]);

    let select = snowflake_and_generic()
        .verified_only_select("SELECT * EXCLUDE (department_id, employee_id) FROM employee_table");
    let expected = SelectItem::Wildcard(WildcardAdditionalOptions {
        opt_exclude: Some(ExcludeSelectItem::Multiple(vec![
            Ident::new("department_id"),
            Ident::new("employee_id"),
        ])),
        ..Default::default()
    });
    assert_eq!(expected, select.projection[0]);
}

#[test]
fn test_select_wildcard_with_rename() {
    let select =
        snowflake_and_generic().verified_only_select("SELECT * RENAME col_a AS col_b FROM data");
    let expected = SelectItem::Wildcard(WildcardAdditionalOptions {
        opt_rename: Some(RenameSelectItem::Single(IdentWithAlias {
            ident: Ident::new("col_a"),
            alias: Ident::new("col_b"),
        })),
        ..Default::default()
    });
    assert_eq!(expected, select.projection[0]);

    let select = snowflake_and_generic().verified_only_select(
        "SELECT name.* RENAME (department_id AS new_dep, employee_id AS new_emp) FROM employee_table",
    );
    let expected = SelectItem::QualifiedWildcard(
        SelectItemQualifiedWildcardKind::ObjectName(ObjectName::from(vec![Ident::new("name")])),
        WildcardAdditionalOptions {
            opt_rename: Some(RenameSelectItem::Multiple(vec![
                IdentWithAlias {
                    ident: Ident::new("department_id"),
                    alias: Ident::new("new_dep"),
                },
                IdentWithAlias {
                    ident: Ident::new("employee_id"),
                    alias: Ident::new("new_emp"),
                },
            ])),
            ..Default::default()
        },
    );
    assert_eq!(expected, select.projection[0]);
}

#[test]
fn test_select_wildcard_with_replace_and_rename() {
    let select = snowflake_and_generic().verified_only_select(
        "SELECT * REPLACE (col_z || col_z AS col_z) RENAME (col_z AS col_zz) FROM data",
    );
    let expected = SelectItem::Wildcard(WildcardAdditionalOptions {
        opt_replace: Some(ReplaceSelectItem {
            items: vec![Box::new(ReplaceSelectElement {
                expr: Expr::BinaryOp {
                    left: Box::new(Expr::Identifier(Ident::new("col_z"))),
                    op: BinaryOperator::StringConcat,
                    right: Box::new(Expr::Identifier(Ident::new("col_z"))),
                },
                column_name: Ident::new("col_z"),
                as_keyword: true,
            })],
        }),
        opt_rename: Some(RenameSelectItem::Multiple(vec![IdentWithAlias {
            ident: Ident::new("col_z"),
            alias: Ident::new("col_zz"),
        }])),
        ..Default::default()
    });
    assert_eq!(expected, select.projection[0]);

    // rename cannot precede replace
    // https://docs.snowflake.com/en/sql-reference/sql/select#parameters
    assert_eq!(
        snowflake_and_generic()
            .parse_sql_statements(
                "SELECT * RENAME (col_z AS col_zz) REPLACE (col_z || col_z AS col_z) FROM data"
            )
            .unwrap_err()
            .to_string(),
        "sql parser error: Expected: end of statement, found: REPLACE"
    );
}

#[test]
fn test_select_wildcard_with_exclude_and_rename() {
    let select = snowflake_and_generic()
        .verified_only_select("SELECT * EXCLUDE col_z RENAME col_a AS col_b FROM data");
    let expected = SelectItem::Wildcard(WildcardAdditionalOptions {
        opt_exclude: Some(ExcludeSelectItem::Single(Ident::new("col_z"))),
        opt_rename: Some(RenameSelectItem::Single(IdentWithAlias {
            ident: Ident::new("col_a"),
            alias: Ident::new("col_b"),
        })),
        ..Default::default()
    });
    assert_eq!(expected, select.projection[0]);

    // rename cannot precede exclude
    // https://docs.snowflake.com/en/sql-reference/sql/select#parameters
    assert_eq!(
        snowflake_and_generic()
            .parse_sql_statements("SELECT * RENAME col_a AS col_b EXCLUDE col_z FROM data")
            .unwrap_err()
            .to_string(),
        "sql parser error: Expected: end of statement, found: EXCLUDE"
    );
}

#[test]
fn test_alter_table_swap_with() {
    let sql = "ALTER TABLE tab1 SWAP WITH tab2";
    match alter_table_op_with_name(snowflake_and_generic().verified_stmt(sql), "tab1") {
        AlterTableOperation::SwapWith { table_name } => {
            assert_eq!("tab2", table_name.to_string());
        }
        _ => unreachable!(),
    };
}

#[test]
fn test_alter_table_clustering() {
    let sql = r#"ALTER TABLE tab CLUSTER BY (c1, "c2", TO_DATE(c3))"#;
    match alter_table_op(snowflake_and_generic().verified_stmt(sql)) {
        AlterTableOperation::ClusterBy { exprs } => {
            assert_eq!(
                exprs,
                [
                    Expr::Identifier(Ident::new("c1")),
                    Expr::Identifier(Ident::with_quote('"', "c2")),
                    Expr::Function(Function {
                        name: ObjectName::from(vec![Ident::new("TO_DATE")]),
                        uses_odbc_syntax: false,
                        parameters: FunctionArguments::None,
                        args: FunctionArguments::List(FunctionArgumentList {
                            args: vec![FunctionArg::Unnamed(FunctionArgExpr::Expr(
                                Expr::Identifier(Ident::new("c3"))
                            ))],
                            duplicate_treatment: None,
                            clauses: vec![],
                        }),
                        filter: None,
                        null_treatment: None,
                        over: None,
                        within_group: vec![]
                    })
                ],
            );
        }
        _ => unreachable!(),
    }

    snowflake_and_generic().verified_stmt("ALTER TABLE tbl DROP CLUSTERING KEY");
    snowflake_and_generic().verified_stmt("ALTER TABLE tbl SUSPEND RECLUSTER");
    snowflake_and_generic().verified_stmt("ALTER TABLE tbl RESUME RECLUSTER");
}

#[test]
fn test_drop_stage() {
    match snowflake_and_generic().verified_stmt("DROP STAGE s1") {
        Statement::Drop {
            names, if_exists, ..
        } => {
            assert!(!if_exists);
            assert_eq!("s1", names[0].to_string());
        }
        _ => unreachable!(),
    };
    match snowflake_and_generic().verified_stmt("DROP STAGE IF EXISTS s1") {
        Statement::Drop {
            names, if_exists, ..
        } => {
            assert!(if_exists);
            assert_eq!("s1", names[0].to_string());
        }
        _ => unreachable!(),
    };

    snowflake_and_generic().one_statement_parses_to("DROP STAGE s1", "DROP STAGE s1");

    snowflake_and_generic()
        .one_statement_parses_to("DROP STAGE IF EXISTS s1", "DROP STAGE IF EXISTS s1");
}

#[test]
fn parse_snowflake_declare_cursor() {
    for (sql, expected_name, expected_assigned_expr, expected_query_projections) in [
        (
            "DECLARE c1 CURSOR FOR SELECT id, price FROM invoices",
            "c1",
            None,
            Some(vec!["id", "price"]),
        ),
        (
            "DECLARE c1 CURSOR FOR res",
            "c1",
            Some(DeclareAssignment::For(
                Expr::Identifier(Ident::new("res")).into(),
            )),
            None,
        ),
    ] {
        match snowflake().verified_stmt(sql) {
            Statement::Declare { mut stmts } => {
                assert_eq!(1, stmts.len());
                let Declare {
                    names,
                    data_type,
                    declare_type,
                    assignment: assigned_expr,
                    for_query,
                    ..
                } = stmts.swap_remove(0);
                assert_eq!(vec![Ident::new(expected_name)], names);
                assert!(data_type.is_none());
                assert_eq!(Some(DeclareType::Cursor), declare_type);
                assert_eq!(expected_assigned_expr, assigned_expr);
                assert_eq!(
                    expected_query_projections,
                    for_query.as_ref().map(|q| {
                        match q.body.as_ref() {
                            SetExpr::Select(q) => q
                                .projection
                                .iter()
                                .map(|item| match item {
                                    SelectItem::UnnamedExpr(Expr::Identifier(ident)) => {
                                        ident.value.as_str()
                                    }
                                    _ => unreachable!(),
                                })
                                .collect::<Vec<_>>(),
                            _ => unreachable!(),
                        }
                    })
                )
            }
            _ => unreachable!(),
        }
    }

    let error_sql = "DECLARE c1 CURSOR SELECT id FROM invoices";
    assert_eq!(
        ParserError::ParserError("Expected: FOR, found: SELECT".to_owned()),
        snowflake().parse_sql_statements(error_sql).unwrap_err()
    );

    let error_sql = "DECLARE c1 CURSOR res";
    assert_eq!(
        ParserError::ParserError("Expected: FOR, found: res".to_owned()),
        snowflake().parse_sql_statements(error_sql).unwrap_err()
    );
}

#[test]
fn parse_snowflake_declare_result_set() {
    for (sql, expected_name, expected_assigned_expr) in [
        (
            "DECLARE res RESULTSET DEFAULT 42",
            "res",
            Some(DeclareAssignment::Default(Expr::Value(number("42")).into())),
        ),
        (
            "DECLARE res RESULTSET := 42",
            "res",
            Some(DeclareAssignment::DuckAssignment(
                Expr::Value(number("42")).into(),
            )),
        ),
        ("DECLARE res RESULTSET", "res", None),
    ] {
        match snowflake().verified_stmt(sql) {
            Statement::Declare { mut stmts } => {
                assert_eq!(1, stmts.len());
                let Declare {
                    names,
                    data_type,
                    declare_type,
                    assignment: assigned_expr,
                    for_query,
                    ..
                } = stmts.swap_remove(0);
                assert_eq!(vec![Ident::new(expected_name)], names);
                assert!(data_type.is_none());
                assert!(for_query.is_none());
                assert_eq!(Some(DeclareType::ResultSet), declare_type);
                assert_eq!(expected_assigned_expr, assigned_expr);
            }
            _ => unreachable!(),
        }
    }

    let sql = "DECLARE res RESULTSET DEFAULT (SELECT price FROM invoices)";
    assert_eq!(snowflake().verified_stmt(sql).to_string(), sql);

    let error_sql = "DECLARE res RESULTSET DEFAULT";
    assert_eq!(
        ParserError::ParserError("Expected: an expression, found: EOF".to_owned()),
        snowflake().parse_sql_statements(error_sql).unwrap_err()
    );

    let error_sql = "DECLARE res RESULTSET :=";
    assert_eq!(
        ParserError::ParserError("Expected: an expression, found: EOF".to_owned()),
        snowflake().parse_sql_statements(error_sql).unwrap_err()
    );
}

#[test]
fn parse_snowflake_declare_exception() {
    for (sql, expected_name, expected_assigned_expr) in [
        (
            "DECLARE ex EXCEPTION (42, 'ERROR')",
            "ex",
            Some(DeclareAssignment::Expr(
                Expr::Tuple(vec![
                    Expr::Value(number("42")),
                    Expr::Value(Value::SingleQuotedString("ERROR".to_string())),
                ])
                .into(),
            )),
        ),
        ("DECLARE ex EXCEPTION", "ex", None),
    ] {
        match snowflake().verified_stmt(sql) {
            Statement::Declare { mut stmts } => {
                assert_eq!(1, stmts.len());
                let Declare {
                    names,
                    data_type,
                    declare_type,
                    assignment: assigned_expr,
                    for_query,
                    ..
                } = stmts.swap_remove(0);
                assert_eq!(vec![Ident::new(expected_name)], names);
                assert!(data_type.is_none());
                assert!(for_query.is_none());
                assert_eq!(Some(DeclareType::Exception), declare_type);
                assert_eq!(expected_assigned_expr, assigned_expr);
            }
            _ => unreachable!(),
        }
    }
}

#[test]
fn parse_snowflake_declare_variable() {
    for (sql, expected_name, expected_data_type, expected_assigned_expr) in [
        (
            "DECLARE profit TEXT DEFAULT 42",
            "profit",
            Some(DataType::Text),
            Some(DeclareAssignment::Default(Expr::Value(number("42")).into())),
        ),
        (
            "DECLARE profit DEFAULT 42",
            "profit",
            None,
            Some(DeclareAssignment::Default(Expr::Value(number("42")).into())),
        ),
        ("DECLARE profit TEXT", "profit", Some(DataType::Text), None),
        ("DECLARE profit", "profit", None, None),
    ] {
        match snowflake().verified_stmt(sql) {
            Statement::Declare { mut stmts } => {
                assert_eq!(1, stmts.len());
                let Declare {
                    names,
                    data_type,
                    declare_type,
                    assignment: assigned_expr,
                    for_query,
                    ..
                } = stmts.swap_remove(0);
                assert_eq!(vec![Ident::new(expected_name)], names);
                assert!(for_query.is_none());
                assert_eq!(expected_data_type, data_type);
                assert_eq!(None, declare_type);
                assert_eq!(expected_assigned_expr, assigned_expr);
            }
            _ => unreachable!(),
        }
    }

    snowflake().one_statement_parses_to("DECLARE profit;", "DECLARE profit");

    let error_sql = "DECLARE profit INT 2";
    assert_eq!(
        ParserError::ParserError("Expected: end of statement, found: 2".to_owned()),
        snowflake().parse_sql_statements(error_sql).unwrap_err()
    );

    let error_sql = "DECLARE profit INT DEFAULT";
    assert_eq!(
        ParserError::ParserError("Expected: an expression, found: EOF".to_owned()),
        snowflake().parse_sql_statements(error_sql).unwrap_err()
    );

    let error_sql = "DECLARE profit DEFAULT";
    assert_eq!(
        ParserError::ParserError("Expected: an expression, found: EOF".to_owned()),
        snowflake().parse_sql_statements(error_sql).unwrap_err()
    );
}

#[test]
fn parse_snowflake_declare_multi_statements() {
    let sql = concat!(
        "DECLARE profit DEFAULT 42; ",
        "res RESULTSET DEFAULT (SELECT price FROM invoices); ",
        "c1 CURSOR FOR res; ",
        "ex EXCEPTION (-20003, 'ERROR: Could not create table.')"
    );
    match snowflake().verified_stmt(sql) {
        Statement::Declare { stmts } => {
            let actual = stmts
                .iter()
                .map(|stmt| (stmt.names[0].value.as_str(), stmt.declare_type.clone()))
                .collect::<Vec<_>>();

            assert_eq!(
                vec![
                    ("profit", None),
                    ("res", Some(DeclareType::ResultSet)),
                    ("c1", Some(DeclareType::Cursor)),
                    ("ex", Some(DeclareType::Exception)),
                ],
                actual
            );
        }
        _ => unreachable!(),
    }

    let error_sql = "DECLARE profit DEFAULT 42 c1 CURSOR FOR res;";
    assert_eq!(
        ParserError::ParserError("Expected: end of statement, found: c1".to_owned()),
        snowflake().parse_sql_statements(error_sql).unwrap_err()
    );
}

#[test]
fn test_create_stage() {
    let sql = "CREATE STAGE s1.s2";
    match snowflake().verified_stmt(sql) {
        Statement::CreateStage {
            or_replace,
            temporary,
            if_not_exists,
            name,
            comment,
            ..
        } => {
            assert!(!or_replace);
            assert!(!temporary);
            assert!(!if_not_exists);
            assert_eq!("s1.s2", name.to_string());
            assert!(comment.is_none());
        }
        _ => unreachable!(),
    };
    assert_eq!(snowflake().verified_stmt(sql).to_string(), sql);

    let extended_sql = concat!(
        "CREATE OR REPLACE TEMPORARY STAGE IF NOT EXISTS s1.s2 ",
        "COMMENT='some-comment'"
    );
    match snowflake().verified_stmt(extended_sql) {
        Statement::CreateStage {
            or_replace,
            temporary,
            if_not_exists,
            name,
            stage_params,
            comment,
            ..
        } => {
            assert!(or_replace);
            assert!(temporary);
            assert!(if_not_exists);
            assert!(stage_params.url.is_none());
            assert!(stage_params.endpoint.is_none());
            assert_eq!("s1.s2", name.to_string());
            assert_eq!("some-comment", comment.unwrap());
        }
        _ => unreachable!(),
    };
    assert_eq!(
        snowflake().verified_stmt(extended_sql).to_string(),
        extended_sql
    );
}

#[test]
fn test_create_stage_with_stage_params() {
    let sql = concat!(
        "CREATE OR REPLACE STAGE my_ext_stage ",
        "URL='s3://load/files/' ",
        "STORAGE_INTEGRATION=myint ",
        "ENDPOINT='<s3_api_compatible_endpoint>' ",
        "CREDENTIALS=(AWS_KEY_ID='1a2b3c' AWS_SECRET_KEY='4x5y6z') ",
        "ENCRYPTION=(MASTER_KEY='key' TYPE='AWS_SSE_KMS')"
    );

    match snowflake().verified_stmt(sql) {
        Statement::CreateStage { stage_params, .. } => {
            assert_eq!("s3://load/files/", stage_params.url.unwrap());
            assert_eq!("myint", stage_params.storage_integration.unwrap());
            assert_eq!(
                "<s3_api_compatible_endpoint>",
                stage_params.endpoint.unwrap()
            );
            assert!(stage_params
                .credentials
                .options
                .contains(&DataLoadingOption {
                    option_name: "AWS_KEY_ID".to_string(),
                    option_type: DataLoadingOptionType::STRING,
                    value: "1a2b3c".to_string()
                }));
            assert!(stage_params
                .credentials
                .options
                .contains(&DataLoadingOption {
                    option_name: "AWS_SECRET_KEY".to_string(),
                    option_type: DataLoadingOptionType::STRING,
                    value: "4x5y6z".to_string()
                }));
            assert!(stage_params
                .encryption
                .options
                .contains(&DataLoadingOption {
                    option_name: "MASTER_KEY".to_string(),
                    option_type: DataLoadingOptionType::STRING,
                    value: "key".to_string()
                }));
            assert!(stage_params
                .encryption
                .options
                .contains(&DataLoadingOption {
                    option_name: "TYPE".to_string(),
                    option_type: DataLoadingOptionType::STRING,
                    value: "AWS_SSE_KMS".to_string()
                }));
        }
        _ => unreachable!(),
    };

    assert_eq!(snowflake().verified_stmt(sql).to_string(), sql);
}

#[test]
fn test_create_stage_with_directory_table_params() {
    let sql = concat!(
        "CREATE OR REPLACE STAGE my_ext_stage ",
        "URL='s3://load/files/' ",
        "DIRECTORY=(ENABLE=TRUE REFRESH_ON_CREATE=FALSE NOTIFICATION_INTEGRATION='some-string')"
    );

    match snowflake().verified_stmt(sql) {
        Statement::CreateStage {
            directory_table_params,
            ..
        } => {
            assert!(directory_table_params.options.contains(&DataLoadingOption {
                option_name: "ENABLE".to_string(),
                option_type: DataLoadingOptionType::BOOLEAN,
                value: "TRUE".to_string()
            }));
            assert!(directory_table_params.options.contains(&DataLoadingOption {
                option_name: "REFRESH_ON_CREATE".to_string(),
                option_type: DataLoadingOptionType::BOOLEAN,
                value: "FALSE".to_string()
            }));
            assert!(directory_table_params.options.contains(&DataLoadingOption {
                option_name: "NOTIFICATION_INTEGRATION".to_string(),
                option_type: DataLoadingOptionType::STRING,
                value: "some-string".to_string()
            }));
        }
        _ => unreachable!(),
    };
    assert_eq!(snowflake().verified_stmt(sql).to_string(), sql);
}

#[test]
fn test_create_stage_with_file_format() {
    let sql = concat!(
        "CREATE OR REPLACE STAGE my_ext_stage ",
        "URL='s3://load/files/' ",
        r#"FILE_FORMAT=(COMPRESSION=AUTO BINARY_FORMAT=HEX ESCAPE='\\')"#
    );

    match snowflake_without_unescape().verified_stmt(sql) {
        Statement::CreateStage { file_format, .. } => {
            assert!(file_format.options.contains(&DataLoadingOption {
                option_name: "COMPRESSION".to_string(),
                option_type: DataLoadingOptionType::ENUM,
                value: "AUTO".to_string()
            }));
            assert!(file_format.options.contains(&DataLoadingOption {
                option_name: "BINARY_FORMAT".to_string(),
                option_type: DataLoadingOptionType::ENUM,
                value: "HEX".to_string()
            }));
            assert!(file_format.options.contains(&DataLoadingOption {
                option_name: "ESCAPE".to_string(),
                option_type: DataLoadingOptionType::STRING,
                value: r#"\\"#.to_string()
            }));
        }
        _ => unreachable!(),
    };
    assert_eq!(
        snowflake_without_unescape().verified_stmt(sql).to_string(),
        sql
    );
}

#[test]
fn test_create_stage_with_copy_options() {
    let sql = concat!(
        "CREATE OR REPLACE STAGE my_ext_stage ",
        "URL='s3://load/files/' ",
        "COPY_OPTIONS=(ON_ERROR=CONTINUE FORCE=TRUE)"
    );
    match snowflake().verified_stmt(sql) {
        Statement::CreateStage { copy_options, .. } => {
            assert!(copy_options.options.contains(&DataLoadingOption {
                option_name: "ON_ERROR".to_string(),
                option_type: DataLoadingOptionType::ENUM,
                value: "CONTINUE".to_string()
            }));
            assert!(copy_options.options.contains(&DataLoadingOption {
                option_name: "FORCE".to_string(),
                option_type: DataLoadingOptionType::BOOLEAN,
                value: "TRUE".to_string()
            }));
        }
        _ => unreachable!(),
    };
    assert_eq!(snowflake().verified_stmt(sql).to_string(), sql);
}

#[test]
fn test_copy_into() {
    let sql = concat!(
        "COPY INTO my_company.emp_basic ",
        "FROM 'gcs://mybucket/./../a.csv'"
    );
    match snowflake().verified_stmt(sql) {
        Statement::CopyIntoSnowflake {
            into,
            from_stage,
            files,
            pattern,
            validation_mode,
            ..
        } => {
            assert_eq!(
                into,
                ObjectName::from(vec![Ident::new("my_company"), Ident::new("emp_basic")])
            );
            assert_eq!(
                from_stage,
                ObjectName::from(vec![Ident::with_quote('\'', "gcs://mybucket/./../a.csv")])
            );
            assert!(files.is_none());
            assert!(pattern.is_none());
            assert!(validation_mode.is_none());
        }
        _ => unreachable!(),
    };
    assert_eq!(snowflake().verified_stmt(sql).to_string(), sql);
}

#[test]
fn test_copy_into_with_stage_params() {
    let sql = concat!(
        "COPY INTO my_company.emp_basic ",
        "FROM 's3://load/files/' ",
        "STORAGE_INTEGRATION=myint ",
        "ENDPOINT='<s3_api_compatible_endpoint>' ",
        "CREDENTIALS=(AWS_KEY_ID='1a2b3c' AWS_SECRET_KEY='4x5y6z') ",
        "ENCRYPTION=(MASTER_KEY='key' TYPE='AWS_SSE_KMS')"
    );

    match snowflake().verified_stmt(sql) {
        Statement::CopyIntoSnowflake {
            from_stage,
            stage_params,
            ..
        } => {
            //assert_eq!("s3://load/files/", stage_params.url.unwrap());
            assert_eq!(
                from_stage,
                ObjectName::from(vec![Ident::with_quote('\'', "s3://load/files/")])
            );
            assert_eq!("myint", stage_params.storage_integration.unwrap());
            assert_eq!(
                "<s3_api_compatible_endpoint>",
                stage_params.endpoint.unwrap()
            );
            assert!(stage_params
                .credentials
                .options
                .contains(&DataLoadingOption {
                    option_name: "AWS_KEY_ID".to_string(),
                    option_type: DataLoadingOptionType::STRING,
                    value: "1a2b3c".to_string()
                }));
            assert!(stage_params
                .credentials
                .options
                .contains(&DataLoadingOption {
                    option_name: "AWS_SECRET_KEY".to_string(),
                    option_type: DataLoadingOptionType::STRING,
                    value: "4x5y6z".to_string()
                }));
            assert!(stage_params
                .encryption
                .options
                .contains(&DataLoadingOption {
                    option_name: "MASTER_KEY".to_string(),
                    option_type: DataLoadingOptionType::STRING,
                    value: "key".to_string()
                }));
            assert!(stage_params
                .encryption
                .options
                .contains(&DataLoadingOption {
                    option_name: "TYPE".to_string(),
                    option_type: DataLoadingOptionType::STRING,
                    value: "AWS_SSE_KMS".to_string()
                }));
        }
        _ => unreachable!(),
    };

    assert_eq!(snowflake().verified_stmt(sql).to_string(), sql);

    // stage params within copy into with transformations
    let sql = concat!(
        "COPY INTO my_company.emp_basic FROM ",
        "(SELECT t1.$1 FROM 's3://load/files/' STORAGE_INTEGRATION=myint)",
    );

    match snowflake().verified_stmt(sql) {
        Statement::CopyIntoSnowflake {
            from_stage,
            stage_params,
            ..
        } => {
            assert_eq!(
                from_stage,
                ObjectName::from(vec![Ident::with_quote('\'', "s3://load/files/")])
            );
            assert_eq!("myint", stage_params.storage_integration.unwrap());
        }
        _ => unreachable!(),
    }
}

#[test]
fn test_copy_into_with_files_and_pattern_and_verification() {
    let sql = concat!(
        "COPY INTO my_company.emp_basic ",
        "FROM 'gcs://mybucket/./../a.csv' AS some_alias ",
        "FILES = ('file1.json', 'file2.json') ",
        "PATTERN = '.*employees0[1-5].csv.gz' ",
        "VALIDATION_MODE = RETURN_7_ROWS"
    );

    match snowflake().verified_stmt(sql) {
        Statement::CopyIntoSnowflake {
            files,
            pattern,
            validation_mode,
            from_stage_alias,
            ..
        } => {
            assert_eq!(files.unwrap(), vec!["file1.json", "file2.json"]);
            assert_eq!(pattern.unwrap(), ".*employees0[1-5].csv.gz");
            assert_eq!(validation_mode.unwrap(), "RETURN_7_ROWS");
            assert_eq!(from_stage_alias.unwrap(), Ident::new("some_alias"));
        }
        _ => unreachable!(),
    }
    assert_eq!(snowflake().verified_stmt(sql).to_string(), sql);
}

#[test]
fn test_copy_into_with_transformations() {
    let sql = concat!(
        "COPY INTO my_company.emp_basic FROM ",
        "(SELECT t1.$1:st AS st, $1:index, t2.$1 FROM @schema.general_finished AS T) ",
        "FILES = ('file1.json', 'file2.json') ",
        "PATTERN = '.*employees0[1-5].csv.gz' ",
        "VALIDATION_MODE = RETURN_7_ROWS"
    );

    match snowflake().verified_stmt(sql) {
        Statement::CopyIntoSnowflake {
            from_stage,
            from_transformations,
            ..
        } => {
            assert_eq!(
                from_stage,
                ObjectName::from(vec![Ident::new("@schema"), Ident::new("general_finished")])
            );
            assert_eq!(
                from_transformations.as_ref().unwrap()[0],
                StageLoadSelectItem {
                    alias: Some(Ident::new("t1")),
                    file_col_num: 1,
                    element: Some(Ident::new("st")),
                    item_as: Some(Ident::new("st"))
                }
            );
            assert_eq!(
                from_transformations.as_ref().unwrap()[1],
                StageLoadSelectItem {
                    alias: None,
                    file_col_num: 1,
                    element: Some(Ident::new("index")),
                    item_as: None
                }
            );
            assert_eq!(
                from_transformations.as_ref().unwrap()[2],
                StageLoadSelectItem {
                    alias: Some(Ident::new("t2")),
                    file_col_num: 1,
                    element: None,
                    item_as: None
                }
            );
        }
        _ => unreachable!(),
    }
    assert_eq!(snowflake().verified_stmt(sql).to_string(), sql);
}

#[test]
fn test_copy_into_file_format() {
    let sql = concat!(
        "COPY INTO my_company.emp_basic ",
        "FROM 'gcs://mybucket/./../a.csv' ",
        "FILES = ('file1.json', 'file2.json') ",
        "PATTERN = '.*employees0[1-5].csv.gz' ",
        r#"FILE_FORMAT=(COMPRESSION=AUTO BINARY_FORMAT=HEX ESCAPE='\\')"#
    );

    match snowflake_without_unescape().verified_stmt(sql) {
        Statement::CopyIntoSnowflake { file_format, .. } => {
            assert!(file_format.options.contains(&DataLoadingOption {
                option_name: "COMPRESSION".to_string(),
                option_type: DataLoadingOptionType::ENUM,
                value: "AUTO".to_string()
            }));
            assert!(file_format.options.contains(&DataLoadingOption {
                option_name: "BINARY_FORMAT".to_string(),
                option_type: DataLoadingOptionType::ENUM,
                value: "HEX".to_string()
            }));
            assert!(file_format.options.contains(&DataLoadingOption {
                option_name: "ESCAPE".to_string(),
                option_type: DataLoadingOptionType::STRING,
                value: r#"\\"#.to_string()
            }));
        }
        _ => unreachable!(),
    }
    assert_eq!(
        snowflake_without_unescape().verified_stmt(sql).to_string(),
        sql
    );
}

#[test]
fn test_copy_into_copy_options() {
    let sql = concat!(
        "COPY INTO my_company.emp_basic ",
        "FROM 'gcs://mybucket/./../a.csv' ",
        "FILES = ('file1.json', 'file2.json') ",
        "PATTERN = '.*employees0[1-5].csv.gz' ",
        "COPY_OPTIONS=(ON_ERROR=CONTINUE FORCE=TRUE)"
    );

    match snowflake().verified_stmt(sql) {
        Statement::CopyIntoSnowflake { copy_options, .. } => {
            assert!(copy_options.options.contains(&DataLoadingOption {
                option_name: "ON_ERROR".to_string(),
                option_type: DataLoadingOptionType::ENUM,
                value: "CONTINUE".to_string()
            }));
            assert!(copy_options.options.contains(&DataLoadingOption {
                option_name: "FORCE".to_string(),
                option_type: DataLoadingOptionType::BOOLEAN,
                value: "TRUE".to_string()
            }));
        }
        _ => unreachable!(),
    };
    assert_eq!(snowflake().verified_stmt(sql).to_string(), sql);
}

#[test]
fn test_snowflake_stage_object_names() {
    let allowed_formatted_names = [
        "my_company.emp_basic",
        "@namespace.%table_name",
        "@namespace.%table_name/path",
        "@namespace.stage_name/path",
        "@~/path",
    ];
    let mut allowed_object_names = [
        ObjectName::from(vec![Ident::new("my_company"), Ident::new("emp_basic")]),
        ObjectName::from(vec![Ident::new("@namespace"), Ident::new("%table_name")]),
        ObjectName::from(vec![
            Ident::new("@namespace"),
            Ident::new("%table_name/path"),
        ]),
        ObjectName::from(vec![
            Ident::new("@namespace"),
            Ident::new("stage_name/path"),
        ]),
        ObjectName::from(vec![Ident::new("@~/path")]),
    ];

    for it in allowed_formatted_names
        .iter()
        .zip(allowed_object_names.iter_mut())
    {
        let (formatted_name, object_name) = it;
        let sql = format!(
            "COPY INTO {} FROM 'gcs://mybucket/./../a.csv'",
            formatted_name
        );
        match snowflake().verified_stmt(&sql) {
            Statement::CopyIntoSnowflake { into, .. } => {
                assert_eq!(into.0, object_name.0)
            }
            _ => unreachable!(),
        }
    }
}

#[test]
fn test_snowflake_copy_into() {
    let sql = "COPY INTO a.b FROM @namespace.stage_name";
    assert_eq!(snowflake().verified_stmt(sql).to_string(), sql);
    match snowflake().verified_stmt(sql) {
        Statement::CopyIntoSnowflake {
            into, from_stage, ..
        } => {
            assert_eq!(
                into,
                ObjectName::from(vec![Ident::new("a"), Ident::new("b")])
            );
            assert_eq!(
                from_stage,
                ObjectName::from(vec![Ident::new("@namespace"), Ident::new("stage_name")])
            )
        }
        _ => unreachable!(),
    }
}

#[test]
fn test_snowflake_copy_into_stage_name_ends_with_parens() {
    let sql = "COPY INTO SCHEMA.SOME_MONITORING_SYSTEM FROM (SELECT t.$1:st AS st FROM @schema.general_finished)";
    assert_eq!(snowflake().verified_stmt(sql).to_string(), sql);
    match snowflake().verified_stmt(sql) {
        Statement::CopyIntoSnowflake {
            into, from_stage, ..
        } => {
            assert_eq!(
                into,
                ObjectName::from(vec![
                    Ident::new("SCHEMA"),
                    Ident::new("SOME_MONITORING_SYSTEM")
                ])
            );
            assert_eq!(
                from_stage,
                ObjectName::from(vec![Ident::new("@schema"), Ident::new("general_finished")])
            )
        }
        _ => unreachable!(),
    }
}

#[test]
fn test_snowflake_trim() {
    let real_sql = r#"SELECT customer_id, TRIM(sub_items.value:item_price_id, '"', "a") AS item_price_id FROM models_staging.subscriptions"#;
    assert_eq!(snowflake().verified_stmt(real_sql).to_string(), real_sql);

    let sql_only_select = "SELECT TRIM('xyz', 'a')";
    let select = snowflake().verified_only_select(sql_only_select);
    assert_eq!(
        &Expr::Trim {
            expr: Box::new(Expr::Value(Value::SingleQuotedString("xyz".to_owned()))),
            trim_where: None,
            trim_what: None,
            trim_characters: Some(vec![Expr::Value(Value::SingleQuotedString("a".to_owned()))]),
        },
        expr_from_projection(only(&select.projection))
    );

    // missing comma separation
    let error_sql = "SELECT TRIM('xyz' 'a')";
    assert_eq!(
        ParserError::ParserError("Expected: ), found: 'a'".to_owned()),
        snowflake().parse_sql_statements(error_sql).unwrap_err()
    );
}

#[test]
fn test_number_placeholder() {
    let sql_only_select = "SELECT :1";
    let select = snowflake().verified_only_select(sql_only_select);
    assert_eq!(
        &Expr::Value(Value::Placeholder(":1".into())),
        expr_from_projection(only(&select.projection))
    );

    snowflake()
        .parse_sql_statements("alter role 1 with name = 'foo'")
        .expect_err("should have failed");
}

#[test]
fn parse_position_not_function_columns() {
    snowflake_and_generic()
        .verified_stmt("SELECT position FROM tbl1 WHERE position NOT IN ('first', 'last')");
}

#[test]
fn parse_subquery_function_argument() {
    // Snowflake allows passing an unparenthesized subquery as the single
    // argument to a function.
    snowflake().verified_stmt("SELECT parse_json(SELECT '{}')");

    // Subqueries that begin with WITH work too.
    snowflake()
        .verified_stmt("SELECT parse_json(WITH q AS (SELECT '{}' AS foo) SELECT foo FROM q)");

    // Commas are parsed as part of the subquery, not additional arguments to
    // the function.
    snowflake().verified_stmt("SELECT func(SELECT 1, 2)");
}

#[test]
fn parse_division_correctly() {
    snowflake_and_generic().one_statement_parses_to(
        "SELECT field/1000 FROM tbl1",
        "SELECT field / 1000 FROM tbl1",
    );

    snowflake_and_generic().one_statement_parses_to(
        "SELECT tbl1.field/tbl2.field FROM tbl1 JOIN tbl2 ON tbl1.id = tbl2.entity_id",
        "SELECT tbl1.field / tbl2.field FROM tbl1 JOIN tbl2 ON tbl1.id = tbl2.entity_id",
    );
}

#[test]
fn parse_pivot_of_table_factor_derived() {
    snowflake().verified_stmt(
        "SELECT * FROM (SELECT place_id, weekday, open FROM times AS p) PIVOT(max(open) FOR weekday IN (0, 1, 2, 3, 4, 5, 6)) AS p (place_id, open_sun, open_mon, open_tue, open_wed, open_thu, open_fri, open_sat)"
    );
}

#[test]
fn parse_top() {
    snowflake().one_statement_parses_to(
        "SELECT TOP 4 c1 FROM testtable",
        "SELECT TOP 4 c1 FROM testtable",
    );
}

#[test]
fn parse_extract_custom_part() {
    let sql = "SELECT EXTRACT(eod FROM d)";
    let select = snowflake_and_generic().verified_only_select(sql);
    assert_eq!(
        &Expr::Extract {
            field: DateTimeField::Custom(Ident::new("eod")),
            syntax: ExtractSyntax::From,
            expr: Box::new(Expr::Identifier(Ident::new("d"))),
        },
        expr_from_projection(only(&select.projection)),
    );
}

#[test]
fn parse_extract_comma() {
    let sql = "SELECT EXTRACT(HOUR, d)";
    let select = snowflake_and_generic().verified_only_select(sql);
    assert_eq!(
        &Expr::Extract {
            field: DateTimeField::Hour,
            syntax: ExtractSyntax::Comma,
            expr: Box::new(Expr::Identifier(Ident::new("d"))),
        },
        expr_from_projection(only(&select.projection)),
    );
}

#[test]
fn parse_extract_comma_quoted() {
    let sql = "SELECT EXTRACT('hour', d)";
    let select = snowflake_and_generic().verified_only_select(sql);
    assert_eq!(
        &Expr::Extract {
            field: DateTimeField::Custom(Ident::with_quote('\'', "hour")),
            syntax: ExtractSyntax::Comma,
            expr: Box::new(Expr::Identifier(Ident::new("d"))),
        },
        expr_from_projection(only(&select.projection)),
    );
}

#[test]
fn parse_comma_outer_join() {
    // compound identifiers
    let case1 =
        snowflake().verified_only_select("SELECT t1.c1, t2.c2 FROM t1, t2 WHERE t1.c1 = t2.c2 (+)");
    assert_eq!(
        case1.selection,
        Some(Expr::BinaryOp {
            left: Box::new(Expr::CompoundIdentifier(vec![
                Ident::new("t1"),
                Ident::new("c1")
            ])),
            op: BinaryOperator::Eq,
            right: Box::new(Expr::OuterJoin(Box::new(Expr::CompoundIdentifier(vec![
                Ident::new("t2"),
                Ident::new("c2")
            ]))))
        })
    );

    // regular identifiers
    let case2 =
        snowflake().verified_only_select("SELECT t1.c1, t2.c2 FROM t1, t2 WHERE c1 = c2 (+)");
    assert_eq!(
        case2.selection,
        Some(Expr::BinaryOp {
            left: Box::new(Expr::Identifier(Ident::new("c1"))),
            op: BinaryOperator::Eq,
            right: Box::new(Expr::OuterJoin(Box::new(Expr::Identifier(Ident::new(
                "c2"
            )))))
        })
    );

    // ensure we can still parse function calls with a unary plus arg
    let case3 =
        snowflake().verified_only_select("SELECT t1.c1, t2.c2 FROM t1, t2 WHERE c1 = myudf(+42)");
    assert_eq!(
        case3.selection,
        Some(Expr::BinaryOp {
            left: Box::new(Expr::Identifier(Ident::new("c1"))),
            op: BinaryOperator::Eq,
            right: Box::new(call(
                "myudf",
                [Expr::UnaryOp {
                    op: UnaryOperator::Plus,
                    expr: Box::new(Expr::Value(number("42")))
                }]
            )),
        })
    );

    // permissive with whitespace
    snowflake().verified_only_select_with_canonical(
        "SELECT t1.c1, t2.c2 FROM t1, t2 WHERE t1.c1 = t2.c2(   +     )",
        "SELECT t1.c1, t2.c2 FROM t1, t2 WHERE t1.c1 = t2.c2 (+)",
    );
}

#[test]
fn test_sf_trailing_commas() {
    snowflake().verified_only_select_with_canonical("SELECT 1, 2, FROM t", "SELECT 1, 2 FROM t");
}

#[test]
fn test_select_wildcard_with_ilike() {
    let select = snowflake_and_generic().verified_only_select(r#"SELECT * ILIKE '%id%' FROM tbl"#);
    let expected = SelectItem::Wildcard(WildcardAdditionalOptions {
        opt_ilike: Some(IlikeSelectItem {
            pattern: "%id%".to_owned(),
        }),
        ..Default::default()
    });
    assert_eq!(expected, select.projection[0]);
}

#[test]
fn test_select_wildcard_with_ilike_double_quote() {
    let res = snowflake().parse_sql_statements(r#"SELECT * ILIKE "%id" FROM tbl"#);
    assert_eq!(
        res.unwrap_err().to_string(),
        "sql parser error: Expected: ilike pattern, found: \"%id\""
    );
}

#[test]
fn test_select_wildcard_with_ilike_number() {
    let res = snowflake().parse_sql_statements(r#"SELECT * ILIKE 42 FROM tbl"#);
    assert_eq!(
        res.unwrap_err().to_string(),
        "sql parser error: Expected: ilike pattern, found: 42"
    );
}

#[test]
fn test_select_wildcard_with_ilike_replace() {
    let res = snowflake().parse_sql_statements(r#"SELECT * ILIKE '%id%' EXCLUDE col FROM tbl"#);
    assert_eq!(
        res.unwrap_err().to_string(),
        "sql parser error: Expected: end of statement, found: EXCLUDE"
    );
}

#[test]
fn first_value_ignore_nulls() {
    snowflake().verified_only_select(concat!(
        "SELECT FIRST_VALUE(column2 IGNORE NULLS) ",
        "OVER (PARTITION BY column1 ORDER BY column2) ",
        "FROM some_table"
    ));
}

#[test]
fn test_pivot() {
    // pivot on static list of values with default
    #[rustfmt::skip]
    snowflake().verified_only_select(concat!(
        "SELECT * ",
        "FROM quarterly_sales ",
          "PIVOT(SUM(amount) ",
            "FOR quarter IN (",
              "'2023_Q1', ",
              "'2023_Q2', ",
              "'2023_Q3', ",
              "'2023_Q4', ",
              "'2024_Q1') ",
            "DEFAULT ON NULL (0)",
          ") ",
        "ORDER BY empid",
    ));

    // dynamic pivot from subquery
    #[rustfmt::skip]
    snowflake().verified_only_select(concat!(
        "SELECT * ",
        "FROM quarterly_sales ",
          "PIVOT(SUM(amount) FOR quarter IN (",
            "SELECT DISTINCT quarter ",
              "FROM ad_campaign_types_by_quarter ",
              "WHERE television = true ",
              "ORDER BY quarter)",
          ") ",
        "ORDER BY empid",
    ));

    // dynamic pivot on any value (with order by)
    #[rustfmt::skip]
    snowflake().verified_only_select(concat!(
        "SELECT * ",
        "FROM quarterly_sales ",
          "PIVOT(SUM(amount) FOR quarter IN (ANY ORDER BY quarter)) ",
        "ORDER BY empid",
    ));

    // dynamic pivot on any value (without order by)
    #[rustfmt::skip]
    snowflake().verified_only_select(concat!(
        "SELECT * ",
        "FROM sales_data ",
          "PIVOT(SUM(total_sales) FOR fis_quarter IN (ANY)) ",
        "WHERE fis_year IN (2023) ",
        "ORDER BY region",
    ));
}

#[test]
fn asof_joins() {
    #[rustfmt::skip]
    let query = snowflake_and_generic().verified_only_select(concat!(
        "SELECT * ",
          "FROM trades_unixtime AS tu ",
            "ASOF JOIN quotes_unixtime AS qu ",
            "MATCH_CONDITION (tu.trade_time >= qu.quote_time)",
    ));

    assert_eq!(
        query.from[0],
        TableWithJoins {
            relation: table_with_alias("trades_unixtime", "tu"),
            joins: vec![Join {
                relation: table_with_alias("quotes_unixtime", "qu"),
                global: false,
                join_operator: JoinOperator::AsOf {
                    match_condition: Expr::BinaryOp {
                        left: Box::new(Expr::CompoundIdentifier(vec![
                            Ident::new("tu"),
                            Ident::new("trade_time"),
                        ])),
                        op: BinaryOperator::GtEq,
                        right: Box::new(Expr::CompoundIdentifier(vec![
                            Ident::new("qu"),
                            Ident::new("quote_time"),
                        ])),
                    },
                    constraint: JoinConstraint::None,
                },
            }],
        }
    );

    #[rustfmt::skip]
    snowflake_and_generic().verified_query(concat!(
        "SELECT t.stock_symbol, t.trade_time, t.quantity, q.quote_time, q.price ",
        "FROM trades AS t ASOF JOIN quotes AS q ",
          "MATCH_CONDITION (t.trade_time >= quote_time) ",
          "ON t.stock_symbol = q.stock_symbol ",
        "ORDER BY t.stock_symbol",
    ));

    #[rustfmt::skip]
    snowflake_and_generic().verified_query(concat!(
        "SELECT t.stock_symbol, c.company_name, t.trade_time, t.quantity, q.quote_time, q.price ",
          "FROM trades AS t ASOF JOIN quotes AS q ",
            "MATCH_CONDITION (t.trade_time <= quote_time) ",
            "USING(stock_symbol) ",
            "JOIN companies AS c ON c.stock_symbol = t.stock_symbol ",
          "ORDER BY t.stock_symbol",
    ));

    #[rustfmt::skip]
    snowflake_and_generic().verified_query(concat!(
        "SELECT * ",
          "FROM snowtime AS s ",
            "ASOF JOIN raintime AS r ",
              "MATCH_CONDITION (s.observed >= r.observed) ",
              "ON s.state = r.state ",
            "ASOF JOIN preciptime AS p ",
              "MATCH_CONDITION (s.observed >= p.observed) ",
              "ON s.state = p.state ",
          "ORDER BY s.observed",
    ));

    // Test without explicit aliases
    #[rustfmt::skip]
    snowflake_and_generic().verified_query(concat!(
        "SELECT * ",
          "FROM snowtime ",
            "ASOF JOIN raintime ",
              "MATCH_CONDITION (snowtime.observed >= raintime.observed) ",
              "ON snowtime.state = raintime.state ",
            "ASOF JOIN preciptime ",
              "MATCH_CONDITION (showtime.observed >= preciptime.observed) ",
              "ON showtime.state = preciptime.state ",
          "ORDER BY showtime.observed",
    ));
}

#[test]
fn test_parse_position() {
    snowflake().verified_query("SELECT position('an', 'banana', 1)");
    snowflake().verified_query("SELECT n, h, POSITION(n IN h) FROM pos");
}

#[test]
fn explain_describe() {
    snowflake().verified_stmt("DESCRIBE test.table");
    snowflake().verified_stmt("DESCRIBE TABLE test.table");
}

#[test]
fn explain_desc() {
    snowflake().verified_stmt("DESC test.table");
    snowflake().verified_stmt("DESC TABLE test.table");
}

#[test]
fn parse_explain_table() {
    match snowflake().verified_stmt("EXPLAIN TABLE test_identifier") {
        Statement::ExplainTable {
            describe_alias,
            hive_format,
            has_table_keyword,
            table_name,
        } => {
            assert_eq!(describe_alias, DescribeAlias::Explain);
            assert_eq!(hive_format, None);
            assert_eq!(has_table_keyword, true);
            assert_eq!("test_identifier", table_name.to_string());
        }
        _ => panic!("Unexpected Statement, must be ExplainTable"),
    }
}

#[test]
fn parse_use() {
    let valid_object_names = ["mydb", "CATALOG", "DEFAULT"];
    let quote_styles = ['\'', '"', '`'];
    for object_name in &valid_object_names {
        // Test single identifier without quotes
        assert_eq!(
            snowflake().verified_stmt(&format!("USE {}", object_name)),
            Statement::Use(Use::Object(ObjectName::from(vec![Ident::new(
                object_name.to_string()
            )])))
        );
        for &quote in &quote_styles {
            // Test single identifier with different type of quotes
            assert_eq!(
                snowflake().verified_stmt(&format!("USE {}{}{}", quote, object_name, quote)),
                Statement::Use(Use::Object(ObjectName::from(vec![Ident::with_quote(
                    quote,
                    object_name.to_string(),
                )])))
            );
        }
    }

    for &quote in &quote_styles {
        // Test double identifier with different type of quotes
        assert_eq!(
            snowflake().verified_stmt(&format!("USE {0}CATALOG{0}.{0}my_schema{0}", quote)),
            Statement::Use(Use::Object(ObjectName::from(vec![
                Ident::with_quote(quote, "CATALOG"),
                Ident::with_quote(quote, "my_schema")
            ])))
        );
    }
    // Test double identifier without quotes
    assert_eq!(
        snowflake().verified_stmt("USE mydb.my_schema"),
        Statement::Use(Use::Object(ObjectName::from(vec![
            Ident::new("mydb"),
            Ident::new("my_schema")
        ])))
    );

    for &quote in &quote_styles {
        // Test single and double identifier with keyword and different type of quotes
        assert_eq!(
            snowflake().verified_stmt(&format!("USE DATABASE {0}my_database{0}", quote)),
            Statement::Use(Use::Database(ObjectName::from(vec![Ident::with_quote(
                quote,
                "my_database".to_string(),
            )])))
        );
        assert_eq!(
            snowflake().verified_stmt(&format!("USE SCHEMA {0}my_schema{0}", quote)),
            Statement::Use(Use::Schema(ObjectName::from(vec![Ident::with_quote(
                quote,
                "my_schema".to_string(),
            )])))
        );
        assert_eq!(
            snowflake().verified_stmt(&format!("USE SCHEMA {0}CATALOG{0}.{0}my_schema{0}", quote)),
            Statement::Use(Use::Schema(ObjectName::from(vec![
                Ident::with_quote(quote, "CATALOG"),
                Ident::with_quote(quote, "my_schema")
            ])))
        );
        assert_eq!(
            snowflake().verified_stmt(&format!("USE ROLE {0}my_role{0}", quote)),
            Statement::Use(Use::Role(ObjectName::from(vec![Ident::with_quote(
                quote,
                "my_role".to_string(),
            )])))
        );
        assert_eq!(
            snowflake().verified_stmt(&format!("USE WAREHOUSE {0}my_wh{0}", quote)),
            Statement::Use(Use::Warehouse(ObjectName::from(vec![Ident::with_quote(
                quote,
                "my_wh".to_string(),
            )])))
        );
    }

    // Test invalid syntax - missing identifier
    let invalid_cases = ["USE SCHEMA", "USE DATABASE", "USE WAREHOUSE"];
    for sql in &invalid_cases {
        assert_eq!(
            snowflake().parse_sql_statements(sql).unwrap_err(),
            ParserError::ParserError("Expected: identifier, found: EOF".to_string()),
        );
    }

    snowflake().verified_stmt("USE SECONDARY ROLES ALL");
    snowflake().verified_stmt("USE SECONDARY ROLES NONE");
    snowflake().verified_stmt("USE SECONDARY ROLES r1, r2, r3");

    // The following is not documented by Snowflake but still works:
    snowflake().one_statement_parses_to("USE SECONDARY ROLE ALL", "USE SECONDARY ROLES ALL");
    snowflake().one_statement_parses_to("USE SECONDARY ROLE NONE", "USE SECONDARY ROLES NONE");
    snowflake().one_statement_parses_to(
        "USE SECONDARY ROLE r1, r2, r3",
        "USE SECONDARY ROLES r1, r2, r3",
    );
}

#[test]
fn view_comment_option_should_be_after_column_list() {
    for sql in [
        "CREATE OR REPLACE VIEW v (a) COMMENT = 'Comment' AS SELECT a FROM t",
        "CREATE OR REPLACE VIEW v (a COMMENT 'a comment', b, c COMMENT 'c comment') COMMENT = 'Comment' AS SELECT a FROM t",
        "CREATE OR REPLACE VIEW v (a COMMENT 'a comment', b, c COMMENT 'c comment') WITH (foo = bar) COMMENT = 'Comment' AS SELECT a FROM t",
    ] {
        snowflake_and_generic()
            .verified_stmt(sql);
    }
}

#[test]
fn parse_view_column_descriptions() {
    let sql = "CREATE OR REPLACE VIEW v (a COMMENT 'Comment', b) AS SELECT a, b FROM table1";

    match snowflake_and_generic().verified_stmt(sql) {
        Statement::CreateView { name, columns, .. } => {
            assert_eq!(name.to_string(), "v");
            assert_eq!(
                columns,
                vec![
                    ViewColumnDef {
                        name: Ident::new("a"),
                        data_type: None,
                        options: Some(vec![ColumnOption::Comment("Comment".to_string())]),
                    },
                    ViewColumnDef {
                        name: Ident::new("b"),
                        data_type: None,
                        options: None,
                    }
                ]
            );
        }
        _ => unreachable!(),
    };
}

#[test]
fn test_parentheses_overflow() {
    // TODO: increase / improve after we fix the recursion limit
    // for real (see https://github.com/apache/datafusion-sqlparser-rs/issues/984)
    let max_nesting_level: usize = 25;

    // Verify the recursion check is not too wasteful... (num of parentheses - 2 is acceptable)
    let slack = 2;
    let l_parens = "(".repeat(max_nesting_level - slack);
    let r_parens = ")".repeat(max_nesting_level - slack);
    let sql = format!("SELECT * FROM {l_parens}a.b.c{r_parens}");
    let parsed =
        snowflake_with_recursion_limit(max_nesting_level).parse_sql_statements(sql.as_str());
    assert_eq!(parsed.err(), None);

    // Verify the recursion check triggers... (num of parentheses - 1 is acceptable)
    let slack = 1;
    let l_parens = "(".repeat(max_nesting_level - slack);
    let r_parens = ")".repeat(max_nesting_level - slack);
    let sql = format!("SELECT * FROM {l_parens}a.b.c{r_parens}");
    let parsed =
        snowflake_with_recursion_limit(max_nesting_level).parse_sql_statements(sql.as_str());
    assert_eq!(parsed.err(), Some(ParserError::RecursionLimitExceeded));
}

#[test]
fn test_show_databases() {
    snowflake().verified_stmt("SHOW DATABASES");
    snowflake().verified_stmt("SHOW DATABASES HISTORY");
    snowflake().verified_stmt("SHOW DATABASES LIKE '%abc%'");
    snowflake().verified_stmt("SHOW DATABASES STARTS WITH 'demo_db'");
    snowflake().verified_stmt("SHOW DATABASES LIMIT 12");
    snowflake()
        .verified_stmt("SHOW DATABASES HISTORY LIKE '%aa' STARTS WITH 'demo' LIMIT 20 FROM 'abc'");
    snowflake().verified_stmt("SHOW DATABASES IN ACCOUNT abc");
}

#[test]
fn test_parse_show_schemas() {
    snowflake().verified_stmt("SHOW SCHEMAS");
    snowflake().verified_stmt("SHOW SCHEMAS IN ACCOUNT");
    snowflake().verified_stmt("SHOW SCHEMAS IN ACCOUNT abc");
    snowflake().verified_stmt("SHOW SCHEMAS IN DATABASE");
    snowflake().verified_stmt("SHOW SCHEMAS IN DATABASE xyz");
    snowflake().verified_stmt("SHOW SCHEMAS HISTORY LIKE '%xa%'");
    snowflake().verified_stmt("SHOW SCHEMAS STARTS WITH 'abc' LIMIT 20");
    snowflake().verified_stmt("SHOW SCHEMAS IN DATABASE STARTS WITH 'abc' LIMIT 20 FROM 'xyz'");
}

#[test]
fn test_parse_show_objects() {
    snowflake().verified_stmt("SHOW OBJECTS");
    snowflake().verified_stmt("SHOW OBJECTS IN abc");
    snowflake().verified_stmt("SHOW OBJECTS LIKE '%test%' IN abc");
    snowflake().verified_stmt("SHOW OBJECTS IN ACCOUNT");
    snowflake().verified_stmt("SHOW OBJECTS IN DATABASE");
    snowflake().verified_stmt("SHOW OBJECTS IN DATABASE abc");
    snowflake().verified_stmt("SHOW OBJECTS IN SCHEMA");
    snowflake().verified_stmt("SHOW OBJECTS IN SCHEMA abc");
    snowflake().verified_stmt("SHOW TERSE OBJECTS");
    snowflake().verified_stmt("SHOW TERSE OBJECTS IN abc");
    snowflake().verified_stmt("SHOW TERSE OBJECTS LIKE '%test%' IN abc");
    snowflake().verified_stmt("SHOW TERSE OBJECTS LIKE '%test%' IN abc STARTS WITH 'b'");
    snowflake().verified_stmt("SHOW TERSE OBJECTS LIKE '%test%' IN abc STARTS WITH 'b' LIMIT 10");
    snowflake().verified_stmt("SHOW TERSE OBJECTS LIKE '%test%' IN abc STARTS WITH 'b' LIMIT 10 FROM 'x'");
}

#[test]
fn test_parse_show_tables() {
    snowflake().verified_stmt("SHOW TABLES");
    snowflake().verified_stmt("SHOW TABLES IN ACCOUNT");
    snowflake().verified_stmt("SHOW TABLES IN DATABASE");
    snowflake().verified_stmt("SHOW TABLES IN DATABASE xyz");
    snowflake().verified_stmt("SHOW TABLES IN SCHEMA");
    snowflake().verified_stmt("SHOW TABLES IN SCHEMA xyz");
    snowflake().verified_stmt("SHOW TABLES HISTORY LIKE '%xa%'");
    snowflake().verified_stmt("SHOW TABLES STARTS WITH 'abc' LIMIT 20");
    snowflake().verified_stmt("SHOW TABLES IN SCHEMA STARTS WITH 'abc' LIMIT 20 FROM 'xyz'");
    snowflake().verified_stmt("SHOW EXTERNAL TABLES");
    snowflake().verified_stmt("SHOW EXTERNAL TABLES IN ACCOUNT");
    snowflake().verified_stmt("SHOW EXTERNAL TABLES IN DATABASE");
    snowflake().verified_stmt("SHOW EXTERNAL TABLES IN DATABASE xyz");
    snowflake().verified_stmt("SHOW EXTERNAL TABLES IN SCHEMA");
    snowflake().verified_stmt("SHOW EXTERNAL TABLES IN SCHEMA xyz");
    snowflake().verified_stmt("SHOW EXTERNAL TABLES STARTS WITH 'abc' LIMIT 20");
    snowflake()
        .verified_stmt("SHOW EXTERNAL TABLES IN SCHEMA STARTS WITH 'abc' LIMIT 20 FROM 'xyz'");
}

#[test]
fn test_show_views() {
    snowflake().verified_stmt("SHOW VIEWS");
    snowflake().verified_stmt("SHOW VIEWS IN ACCOUNT");
    snowflake().verified_stmt("SHOW VIEWS IN DATABASE");
    snowflake().verified_stmt("SHOW VIEWS IN DATABASE xyz");
    snowflake().verified_stmt("SHOW VIEWS IN SCHEMA");
    snowflake().verified_stmt("SHOW VIEWS IN SCHEMA xyz");
    snowflake().verified_stmt("SHOW VIEWS STARTS WITH 'abc' LIMIT 20");
    snowflake().verified_stmt("SHOW VIEWS IN SCHEMA STARTS WITH 'abc' LIMIT 20 FROM 'xyz'");
}

#[test]
fn test_parse_show_columns_sql() {
    snowflake().verified_stmt("SHOW COLUMNS IN TABLE");
    snowflake().verified_stmt("SHOW COLUMNS IN TABLE abc");
    snowflake().verified_stmt("SHOW COLUMNS LIKE '%xyz%' IN TABLE abc");
}

#[test]
fn test_projection_with_nested_trailing_commas() {
    let sql = "SELECT a, FROM b, LATERAL FLATTEN(input => events)";
    let _ = snowflake().parse_sql_statements(sql).unwrap();

    //Single nesting
    let sql = "SELECT (SELECT a, FROM b, LATERAL FLATTEN(input => events))";
    let _ = snowflake().parse_sql_statements(sql).unwrap();

    //Double nesting
    let sql = "SELECT (SELECT (SELECT a, FROM b, LATERAL FLATTEN(input => events)))";
    let _ = snowflake().parse_sql_statements(sql).unwrap();

    let sql = "SELECT a, b, FROM c, (SELECT d, e, FROM f, LATERAL FLATTEN(input => events))";
    let _ = snowflake().parse_sql_statements(sql).unwrap();
}

#[test]
fn test_sf_double_dot_notation() {
    snowflake().verified_stmt("SELECT * FROM db_name..table_name");
    snowflake().verified_stmt("SELECT * FROM x, y..z JOIN a..b AS b ON x.id = b.id");

    assert_eq!(
        snowflake()
            .parse_sql_statements("SELECT * FROM X.Y..")
            .unwrap_err()
            .to_string(),
        "sql parser error: Expected: identifier, found: ."
    );
    assert_eq!(
        snowflake()
            .parse_sql_statements("SELECT * FROM X..Y..Z")
            .unwrap_err()
            .to_string(),
        "sql parser error: Expected: identifier, found: ."
    );
    assert_eq!(
        // Ensure we don't parse leading token
        snowflake()
            .parse_sql_statements("SELECT * FROM .X.Y")
            .unwrap_err()
            .to_string(),
        "sql parser error: Expected: identifier, found: ."
    );
}

#[test]
fn test_parse_double_dot_notation_wrong_position() {}

#[test]
fn parse_insert_overwrite() {
    let insert_overwrite_into = r#"INSERT OVERWRITE INTO schema.table SELECT a FROM b"#;
    snowflake().verified_stmt(insert_overwrite_into);
}

#[test]
fn test_table_sample() {
    snowflake_and_generic().verified_stmt("SELECT * FROM testtable SAMPLE (10)");
    snowflake_and_generic().verified_stmt("SELECT * FROM testtable TABLESAMPLE (10)");
    snowflake_and_generic()
        .verified_stmt("SELECT * FROM testtable AS t TABLESAMPLE BERNOULLI (10)");
    snowflake_and_generic().verified_stmt("SELECT * FROM testtable AS t TABLESAMPLE ROW (10)");
    snowflake_and_generic().verified_stmt("SELECT * FROM testtable AS t TABLESAMPLE ROW (10 ROWS)");
    snowflake_and_generic()
        .verified_stmt("SELECT * FROM testtable TABLESAMPLE BLOCK (3) SEED (82)");
    snowflake_and_generic()
        .verified_stmt("SELECT * FROM testtable TABLESAMPLE SYSTEM (3) REPEATABLE (82)");
    snowflake_and_generic().verified_stmt("SELECT id FROM mytable TABLESAMPLE (10) REPEATABLE (1)");
    snowflake_and_generic().verified_stmt("SELECT id FROM mytable TABLESAMPLE (10) SEED (1)");
}

#[test]
fn parse_ls_and_rm() {
    snowflake().one_statement_parses_to("LS @~", "LIST @~");
    snowflake().one_statement_parses_to("RM @~", "REMOVE @~");

    let statement = snowflake()
        .verified_stmt("LIST @SNOWFLAKE_KAFKA_CONNECTOR_externalDataLakeSnowflakeConnector_STAGE_call_tracker_stream/");
    match statement {
        Statement::List(command) => {
            assert_eq!(command.stage, ObjectName::from(vec!["@SNOWFLAKE_KAFKA_CONNECTOR_externalDataLakeSnowflakeConnector_STAGE_call_tracker_stream/".into()]));
            assert!(command.pattern.is_none());
        }
        _ => unreachable!(),
    };

    let statement =
        snowflake().verified_stmt("REMOVE @my_csv_stage/analysis/ PATTERN='.*data_0.*'");
    match statement {
        Statement::Remove(command) => {
            assert_eq!(
                command.stage,
                ObjectName::from(vec!["@my_csv_stage/analysis/".into()])
            );
            assert_eq!(command.pattern, Some(".*data_0.*".to_string()));
        }
        _ => unreachable!(),
    };

    snowflake().verified_stmt(r#"LIST @"STAGE_WITH_QUOTES""#);
    // Semi-colon after stage name - should terminate the stage name
    snowflake()
        .parse_sql_statements("LIST @db1.schema1.stage1/dir1/;")
        .unwrap();
}

#[test]
fn test_sql_keywords_as_select_item_aliases() {
    // Some keywords that should be parsed as an alias
    let unreserved_kws = vec!["CLUSTER", "FETCH", "RETURNING", "LIMIT", "EXCEPT"];
    for kw in unreserved_kws {
        snowflake()
            .one_statement_parses_to(&format!("SELECT 1 {kw}"), &format!("SELECT 1 AS {kw}"));
    }

    // Some keywords that should not be parsed as an alias
    let reserved_kws = vec![
        "FROM",
        "GROUP",
        "HAVING",
        "INTERSECT",
        "INTO",
        "ORDER",
        "SELECT",
        "UNION",
        "WHERE",
        "WITH",
    ];
    for kw in reserved_kws {
        assert!(snowflake()
            .parse_sql_statements(&format!("SELECT 1 {kw}"))
            .is_err());
    }
}

#[test]
fn test_timetravel_at_before() {
    snowflake().verified_only_select("SELECT * FROM tbl AT(TIMESTAMP => '2024-12-15 00:00:00')");
    snowflake()
        .verified_only_select("SELECT * FROM tbl BEFORE(TIMESTAMP => '2024-12-15 00:00:00')");
}

#[test]
fn test_grant_account_privileges() {
    let privileges = vec![
        "ALL",
        "ALL PRIVILEGES",
        "ATTACH POLICY",
        "AUDIT",
        "BIND SERVICE ENDPOINT",
        "IMPORT SHARE",
        "OVERRIDE SHARE RESTRICTIONS",
        "PURCHASE DATA EXCHANGE LISTING",
        "RESOLVE ALL",
        "READ SESSION",
    ];
    let with_grant_options = vec!["", " WITH GRANT OPTION"];

    for p in &privileges {
        for wgo in &with_grant_options {
            let sql = format!("GRANT {p} ON ACCOUNT TO ROLE role1{wgo}");
            snowflake_and_generic().verified_stmt(&sql);
        }
    }

    let create_object_types = vec![
        "ACCOUNT",
        "APPLICATION",
        "APPLICATION PACKAGE",
        "COMPUTE POOL",
        "DATA EXCHANGE LISTING",
        "DATABASE",
        "EXTERNAL VOLUME",
        "FAILOVER GROUP",
        "INTEGRATION",
        "NETWORK POLICY",
        "ORGANIZATION LISTING",
        "REPLICATION GROUP",
        "ROLE",
        "SHARE",
        "USER",
        "WAREHOUSE",
    ];
    for t in &create_object_types {
        for wgo in &with_grant_options {
            let sql = format!("GRANT CREATE {t} ON ACCOUNT TO ROLE role1{wgo}");
            snowflake_and_generic().verified_stmt(&sql);
        }
    }

    let apply_types = vec![
        "AGGREGATION POLICY",
        "AUTHENTICATION POLICY",
        "JOIN POLICY",
        "MASKING POLICY",
        "PACKAGES POLICY",
        "PASSWORD POLICY",
        "PROJECTION POLICY",
        "ROW ACCESS POLICY",
        "SESSION POLICY",
        "TAG",
    ];
    for t in &apply_types {
        for wgo in &with_grant_options {
            let sql = format!("GRANT APPLY {t} ON ACCOUNT TO ROLE role1{wgo}");
            snowflake_and_generic().verified_stmt(&sql);
        }
    }

    let execute_types = vec![
        "ALERT",
        "DATA METRIC FUNCTION",
        "MANAGED ALERT",
        "MANAGED TASK",
        "TASK",
    ];
    for t in &execute_types {
        for wgo in &with_grant_options {
            let sql = format!("GRANT EXECUTE {t} ON ACCOUNT TO ROLE role1{wgo}");
            snowflake_and_generic().verified_stmt(&sql);
        }
    }

    let manage_types = vec![
        "ACCOUNT SUPPORT CASES",
        "EVENT SHARING",
        "GRANTS",
        "LISTING AUTO FULFILLMENT",
        "ORGANIZATION SUPPORT CASES",
        "USER SUPPORT CASES",
        "WAREHOUSES",
    ];
    for t in &manage_types {
        for wgo in &with_grant_options {
            let sql = format!("GRANT MANAGE {t} ON ACCOUNT TO ROLE role1{wgo}");
            snowflake_and_generic().verified_stmt(&sql);
        }
    }

    let monitor_types = vec!["EXECUTION", "SECURITY", "USAGE"];
    for t in &monitor_types {
        for wgo in &with_grant_options {
            let sql = format!("GRANT MONITOR {t} ON ACCOUNT TO ROLE role1{wgo}");
            snowflake_and_generic().verified_stmt(&sql);
        }
    }
}<|MERGE_RESOLUTION|>--- conflicted
+++ resolved
@@ -853,26 +853,16 @@
 fn test_snowflake_create_iceberg_table_all_options() {
     match snowflake().verified_stmt("CREATE ICEBERG TABLE my_table (a INT, b INT) \
     CLUSTER BY (a, b) EXTERNAL_VOLUME = 'volume' CATALOG = 'SNOWFLAKE' BASE_LOCATION = 'relative/path' CATALOG_SYNC = 'OPEN_CATALOG' \
-<<<<<<< HEAD
-    STORAGE_SERIALIZATION_POLICY = COMPATIBLE COPY GRANTS CHANGE_TRACKING = TRUE DATA_RETENTION_TIME_IN_DAYS = 5 MAX_DATA_EXTENSION_TIME_IN_DAYS = 10 \
-    WITH AGGREGATION POLICY policy_name WITH ROW ACCESS POLICY policy_name ON (a) WITH TAG (A='TAG A', B='TAG B')") {
-        Statement::CreateIcebergTable {
-=======
     STORAGE_SERIALIZATION_POLICY = COMPATIBLE COPY GRANTS CHANGE_TRACKING=TRUE DATA_RETENTION_TIME_IN_DAYS=5 MAX_DATA_EXTENSION_TIME_IN_DAYS=10 \
     WITH AGGREGATION POLICY policy_name WITH ROW ACCESS POLICY policy_name ON (a) WITH TAG (A='TAG A', B='TAG B')") {
         Statement::CreateTable(CreateTable {
->>>>>>> 257da5a8
             name, cluster_by, base_location,
             external_volume, catalog, catalog_sync,
             storage_serialization_policy, change_tracking,
             copy_grants, data_retention_time_in_days,
             max_data_extension_time_in_days, with_aggregation_policy,
             with_row_access_policy, with_tags, ..
-<<<<<<< HEAD
-        } => {
-=======
         }) => {
->>>>>>> 257da5a8
             assert_eq!("my_table", name.to_string());
             assert_eq!(
                 Some(WrappedCollection::Parentheses(vec![
@@ -881,11 +871,7 @@
                 ])),
                 cluster_by
             );
-<<<<<<< HEAD
-            assert_eq!("relative/path", base_location);
-=======
             assert_eq!("relative/path", base_location.unwrap());
->>>>>>> 257da5a8
             assert_eq!("volume", external_volume.unwrap());
             assert_eq!("SNOWFLAKE", catalog.unwrap());
             assert_eq!("OPEN_CATALOG", catalog_sync.unwrap());
@@ -917,15 +903,6 @@
     match snowflake()
         .verified_stmt("CREATE ICEBERG TABLE my_table (a INT) BASE_LOCATION = 'relative_path'")
     {
-<<<<<<< HEAD
-        Statement::CreateIcebergTable {
-            name,
-            base_location,
-            ..
-        } => {
-            assert_eq!("my_table", name.to_string());
-            assert_eq!("relative_path", base_location);
-=======
         Statement::CreateTable(CreateTable {
             name,
             base_location,
@@ -933,7 +910,6 @@
         }) => {
             assert_eq!("my_table", name.to_string());
             assert_eq!("relative_path", base_location.unwrap());
->>>>>>> 257da5a8
         }
         _ => unreachable!(),
     }
@@ -943,11 +919,7 @@
 fn test_snowflake_create_iceberg_table_without_location() {
     let res = snowflake().parse_sql_statements("CREATE ICEBERG TABLE my_table (a INT)");
     assert_eq!(
-<<<<<<< HEAD
-        ParserError::ParserError("BASE_LOCATION is required".to_string()),
-=======
         ParserError::ParserError("BASE_LOCATION is required for ICEBERG tables".to_string()),
->>>>>>> 257da5a8
         res.unwrap_err()
     );
 }
@@ -3004,24 +2976,6 @@
 }
 
 #[test]
-fn test_parse_show_objects() {
-    snowflake().verified_stmt("SHOW OBJECTS");
-    snowflake().verified_stmt("SHOW OBJECTS IN abc");
-    snowflake().verified_stmt("SHOW OBJECTS LIKE '%test%' IN abc");
-    snowflake().verified_stmt("SHOW OBJECTS IN ACCOUNT");
-    snowflake().verified_stmt("SHOW OBJECTS IN DATABASE");
-    snowflake().verified_stmt("SHOW OBJECTS IN DATABASE abc");
-    snowflake().verified_stmt("SHOW OBJECTS IN SCHEMA");
-    snowflake().verified_stmt("SHOW OBJECTS IN SCHEMA abc");
-    snowflake().verified_stmt("SHOW TERSE OBJECTS");
-    snowflake().verified_stmt("SHOW TERSE OBJECTS IN abc");
-    snowflake().verified_stmt("SHOW TERSE OBJECTS LIKE '%test%' IN abc");
-    snowflake().verified_stmt("SHOW TERSE OBJECTS LIKE '%test%' IN abc STARTS WITH 'b'");
-    snowflake().verified_stmt("SHOW TERSE OBJECTS LIKE '%test%' IN abc STARTS WITH 'b' LIMIT 10");
-    snowflake().verified_stmt("SHOW TERSE OBJECTS LIKE '%test%' IN abc STARTS WITH 'b' LIMIT 10 FROM 'x'");
-}
-
-#[test]
 fn test_parse_show_tables() {
     snowflake().verified_stmt("SHOW TABLES");
     snowflake().verified_stmt("SHOW TABLES IN ACCOUNT");
