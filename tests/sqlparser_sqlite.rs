// Licensed under the Apache License, Version 2.0 (the "License");
// you may not use this file except in compliance with the License.
// You may obtain a copy of the License at
//
// http://www.apache.org/licenses/LICENSE-2.0
//
// Unless required by applicable law or agreed to in writing, software
// distributed under the License is distributed on an "AS IS" BASIS,
// WITHOUT WARRANTIES OR CONDITIONS OF ANY KIND, either express or implied.
// See the License for the specific language governing permissions and
// limitations under the License.

#![warn(clippy::all)]
//! Test SQL syntax specific to SQLite. The parser based on the
//! generic dialect is also tested (on the inputs it can handle).

#[macro_use]
mod test_utils;

use test_utils::*;

use sqlparser::ast::SelectItem::UnnamedExpr;
use sqlparser::ast::*;
use sqlparser::dialect::{GenericDialect, SQLiteDialect};
use sqlparser::tokenizer::Token;

#[test]
fn pragma_no_value() {
    let sql = "PRAGMA cache_size";
    match sqlite_and_generic().verified_stmt(sql) {
        Statement::Pragma {
            name,
            value: None,
            is_eq: false,
        } => {
            assert_eq!("cache_size", name.to_string());
        }
        _ => unreachable!(),
    }
}
#[test]
fn pragma_eq_style() {
    let sql = "PRAGMA cache_size = 10";
    match sqlite_and_generic().verified_stmt(sql) {
        Statement::Pragma {
            name,
            value: Some(val),
            is_eq: true,
        } => {
            assert_eq!("cache_size", name.to_string());
            assert_eq!("10", val.to_string());
        }
        _ => unreachable!(),
    }
}
#[test]
fn pragma_funciton_style() {
    let sql = "PRAGMA cache_size(10)";
    match sqlite_and_generic().verified_stmt(sql) {
        Statement::Pragma {
            name,
            value: Some(val),
            is_eq: false,
        } => {
            assert_eq!("cache_size", name.to_string());
            assert_eq!("10", val.to_string());
        }
        _ => unreachable!(),
    }
}

#[test]
fn parse_create_table_without_rowid() {
    let sql = "CREATE TABLE t (a INT) WITHOUT ROWID";
    match sqlite_and_generic().verified_stmt(sql) {
        Statement::CreateTable {
            name,
            without_rowid: true,
            ..
        } => {
            assert_eq!("t", name.to_string());
        }
        _ => unreachable!(),
    }
}

#[test]
fn parse_create_virtual_table() {
    let sql = "CREATE VIRTUAL TABLE IF NOT EXISTS t USING module_name (arg1, arg2)";
    match sqlite_and_generic().verified_stmt(sql) {
        Statement::CreateVirtualTable {
            name,
            if_not_exists: true,
            module_name,
            module_args,
        } => {
            let args = vec![Ident::new("arg1"), Ident::new("arg2")];
            assert_eq!("t", name.to_string());
            assert_eq!("module_name", module_name.to_string());
            assert_eq!(args, module_args);
        }
        _ => unreachable!(),
    }

    let sql = "CREATE VIRTUAL TABLE t USING module_name";
    sqlite_and_generic().verified_stmt(sql);
}

#[test]
fn parse_create_view_temporary_if_not_exists() {
    let sql = "CREATE TEMPORARY VIEW IF NOT EXISTS myschema.myview AS SELECT foo FROM bar";
    match sqlite_and_generic().verified_stmt(sql) {
        Statement::CreateView {
            name,
            columns,
            query,
            or_replace,
            materialized,
            with_options,
            cluster_by,
            with_no_schema_binding: late_binding,
            if_not_exists,
            temporary,
        } => {
            assert_eq!("myschema.myview", name.to_string());
            assert_eq!(Vec::<Ident>::new(), columns);
            assert_eq!("SELECT foo FROM bar", query.to_string());
            assert!(!materialized);
            assert!(!or_replace);
            assert_eq!(with_options, vec![]);
            assert_eq!(cluster_by, vec![]);
            assert!(!late_binding);
            assert!(if_not_exists);
            assert!(temporary);
        }
        _ => unreachable!(),
    }
}

#[test]
fn double_equality_operator() {
    // Sqlite supports this operator: https://www.sqlite.org/lang_expr.html#binaryops
    let input = "SELECT a==b FROM t";
    let expected = "SELECT a = b FROM t";
    let _ = sqlite_and_generic().one_statement_parses_to(input, expected);
}

#[test]
fn parse_create_table_auto_increment() {
    let sql = "CREATE TABLE foo (bar INT PRIMARY KEY AUTOINCREMENT)";
    match sqlite_and_generic().verified_stmt(sql) {
        Statement::CreateTable { name, columns, .. } => {
            assert_eq!(name.to_string(), "foo");
            assert_eq!(
                vec![ColumnDef {
                    name: "bar".into(),
                    data_type: DataType::Int(None),
                    collation: None,
                    options: vec![
                        ColumnOptionDef {
                            name: None,
                            option: ColumnOption::Unique { is_primary: true },
                        },
                        ColumnOptionDef {
                            name: None,
                            option: ColumnOption::DialectSpecific(vec![Token::make_keyword(
                                "AUTOINCREMENT"
                            )]),
                        },
                    ],
                }],
                columns
            );
        }
        _ => unreachable!(),
    }
}

#[test]
fn parse_create_sqlite_quote() {
    let sql = "CREATE TABLE `PRIMARY` (\"KEY\" INT, [INDEX] INT)";
    match sqlite().verified_stmt(sql) {
        Statement::CreateTable { name, columns, .. } => {
            assert_eq!(name.to_string(), "`PRIMARY`");
            assert_eq!(
                vec![
                    ColumnDef {
                        name: Ident::with_quote('"', "KEY"),
                        data_type: DataType::Int(None),
                        collation: None,
                        options: vec![],
                    },
                    ColumnDef {
                        name: Ident::with_quote('[', "INDEX"),
                        data_type: DataType::Int(None),
                        collation: None,
                        options: vec![],
                    },
                ],
                columns
            );
        }
        _ => unreachable!(),
    }
}

#[test]
fn test_placeholder() {
    // In postgres, this would be the absolute value operator '@' applied to the column 'xxx'
    // But in sqlite, this is a named parameter.
    // see https://www.sqlite.org/lang_expr.html#varparam
    let sql = "SELECT @xxx";
    let ast = sqlite().verified_only_select(sql);
    assert_eq!(
        ast.projection[0],
        UnnamedExpr(Expr::Value(Value::Placeholder("@xxx".into()))),
    );
}

#[test]
fn parse_like() {
    fn chk(negated: bool) {
        let sql = &format!(
            "SELECT * FROM customers WHERE name {}LIKE '%a'",
            if negated { "NOT " } else { "" }
        );
        let select = sqlite().verified_only_select(sql);
        assert_eq!(
            Expr::Like {
                expr: Box::new(Expr::Identifier(Ident::new("name"))),
                negated,
                pattern: Box::new(Expr::Value(Value::SingleQuotedString("%a".to_string()))),
                escape_char: None,
            },
            select.selection.unwrap()
        );

        // Test with escape char
        let sql = &format!(
            "SELECT * FROM customers WHERE name {}LIKE '%a' ESCAPE '\\'",
            if negated { "NOT " } else { "" }
        );
        let select = sqlite().verified_only_select(sql);
        assert_eq!(
            Expr::Like {
                expr: Box::new(Expr::Identifier(Ident::new("name"))),
                negated,
                pattern: Box::new(Expr::Value(Value::SingleQuotedString("%a".to_string()))),
                escape_char: Some('\\'),
            },
            select.selection.unwrap()
        );

        // This statement tests that LIKE and NOT LIKE have the same precedence.
        // This was previously mishandled (#81).
        let sql = &format!(
            "SELECT * FROM customers WHERE name {}LIKE '%a' IS NULL",
            if negated { "NOT " } else { "" }
        );
        let select = sqlite().verified_only_select(sql);
        assert_eq!(
            Expr::IsNull(Box::new(Expr::Like {
                expr: Box::new(Expr::Identifier(Ident::new("name"))),
                negated,
                pattern: Box::new(Expr::Value(Value::SingleQuotedString("%a".to_string()))),
                escape_char: None,
            })),
            select.selection.unwrap()
        );
    }
    chk(false);
    chk(true);
}

#[test]
fn parse_similar_to() {
    fn chk(negated: bool) {
        let sql = &format!(
            "SELECT * FROM customers WHERE name {}SIMILAR TO '%a'",
            if negated { "NOT " } else { "" }
        );
        let select = sqlite().verified_only_select(sql);
        assert_eq!(
            Expr::SimilarTo {
                expr: Box::new(Expr::Identifier(Ident::new("name"))),
                negated,
                pattern: Box::new(Expr::Value(Value::SingleQuotedString("%a".to_string()))),
                escape_char: None,
            },
            select.selection.unwrap()
        );

        // Test with escape char
        let sql = &format!(
            "SELECT * FROM customers WHERE name {}SIMILAR TO '%a' ESCAPE '\\'",
            if negated { "NOT " } else { "" }
        );
        let select = sqlite().verified_only_select(sql);
        assert_eq!(
            Expr::SimilarTo {
                expr: Box::new(Expr::Identifier(Ident::new("name"))),
                negated,
                pattern: Box::new(Expr::Value(Value::SingleQuotedString("%a".to_string()))),
                escape_char: Some('\\'),
            },
            select.selection.unwrap()
        );

        // This statement tests that SIMILAR TO and NOT SIMILAR TO have the same precedence.
        let sql = &format!(
            "SELECT * FROM customers WHERE name {}SIMILAR TO '%a' ESCAPE '\\' IS NULL",
            if negated { "NOT " } else { "" }
        );
        let select = sqlite().verified_only_select(sql);
        assert_eq!(
            Expr::IsNull(Box::new(Expr::SimilarTo {
                expr: Box::new(Expr::Identifier(Ident::new("name"))),
                negated,
                pattern: Box::new(Expr::Value(Value::SingleQuotedString("%a".to_string()))),
                escape_char: Some('\\'),
            })),
            select.selection.unwrap()
        );
    }
    chk(false);
    chk(true);
}

#[test]
fn parse_create_table_with_strict() {
    let sql = "CREATE TABLE Fruits (id TEXT NOT NULL PRIMARY KEY) STRICT";
    if let Statement::CreateTable { name, strict, .. } = sqlite().verified_stmt(sql) {
        assert_eq!(name.to_string(), "Fruits");
        assert!(strict);
    }
}

#[test]
<<<<<<< HEAD
fn parse_single_quoted_identified() {
    sqlite().verified_only_select("SELECT 't'.*, t.'x' FROM 't'");
    // TODO: add support for select 't'.x
=======
fn parse_window_function_with_filter() {
    for func_name in [
        "row_number",
        "rank",
        "max",
        "count",
        "user_defined_function",
    ] {
        let sql = format!("SELECT {}(x) FILTER (WHERE y) OVER () FROM t", func_name);
        let select = sqlite().verified_only_select(&sql);
        assert_eq!(select.to_string(), sql);
        assert_eq!(
            select.projection,
            vec![SelectItem::UnnamedExpr(Expr::Function(Function {
                name: ObjectName(vec![Ident::new(func_name)]),
                args: vec![FunctionArg::Unnamed(FunctionArgExpr::Expr(
                    Expr::Identifier(Ident::new("x"))
                ))],
                over: Some(WindowType::WindowSpec(WindowSpec {
                    partition_by: vec![],
                    order_by: vec![],
                    window_frame: None,
                })),
                filter: Some(Box::new(Expr::Identifier(Ident::new("y")))),
                distinct: false,
                special: false,
                order_by: vec![]
            }))]
        );
    }
>>>>>>> 86aa1b96
}

#[test]
fn parse_attach_database() {
    let sql = "ATTACH DATABASE 'test.db' AS test";
    let verified_stmt = sqlite().verified_stmt(sql);
    assert_eq!(sql, format!("{}", verified_stmt));
    match verified_stmt {
        Statement::AttachDatabase {
            schema_name,
            database_file_name: Expr::Value(Value::SingleQuotedString(literal_name)),
            database: true,
        } => {
            assert_eq!(schema_name.value, "test");
            assert_eq!(literal_name, "test.db");
        }
        _ => unreachable!(),
    }
}

fn sqlite() -> TestedDialects {
    TestedDialects {
        dialects: vec![Box::new(SQLiteDialect {})],
        options: None,
    }
}

fn sqlite_and_generic() -> TestedDialects {
    TestedDialects {
        // we don't have a separate SQLite dialect, so test only the generic dialect for now
        dialects: vec![Box::new(SQLiteDialect {}), Box::new(GenericDialect {})],
        options: None,
    }
}<|MERGE_RESOLUTION|>--- conflicted
+++ resolved
@@ -336,11 +336,11 @@
 }
 
 #[test]
-<<<<<<< HEAD
 fn parse_single_quoted_identified() {
     sqlite().verified_only_select("SELECT 't'.*, t.'x' FROM 't'");
     // TODO: add support for select 't'.x
-=======
+}
+#[test]
 fn parse_window_function_with_filter() {
     for func_name in [
         "row_number",
@@ -371,7 +371,6 @@
             }))]
         );
     }
->>>>>>> 86aa1b96
 }
 
 #[test]
